--- conflicted
+++ resolved
@@ -101,12 +101,10 @@
         ],
       ),
       body: IndexedStack(
-<<<<<<< HEAD
         index: currentIndex,
         children: destinations
             .map((destination) => _buildScreenForDestination(destination, role))
             .toList(growable: false),
-=======
         index: _index,
         children: [
           const ExplorerScreen(),
@@ -121,7 +119,6 @@
               ? const ServiceManagementScreen()
               : const AnalyticsDashboardScreen(),
         ],
->>>>>>> c15f0048
       ),
       bottomNavigationBar: NavigationBar(
         selectedIndex: currentIndex,

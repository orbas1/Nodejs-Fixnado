class ExplorerService {
  ExplorerService({
    required this.id,
    required this.title,
    required this.description,
    required this.category,
    required this.categorySlug,
    required this.type,
    required this.price,
    required this.currency,
    required this.companyName,
    required this.providerName,
    required this.tags,
  });

  final String id;
  final String title;
  final String? description;
  final String? category;
  final String? categorySlug;
  final String type;
  final double? price;
  final String currency;
  final String? companyName;
  final String? providerName;
  final List<String> tags;

  factory ExplorerService.fromJson(Map<String, dynamic> json) {
    final provider = json['provider'] ?? json['Provider'];
    final company = json['Company'];
    return ExplorerService(
      id: json['id'] as String,
      title: json['title'] as String,
      description: json['description'] as String?,
      category: json['category'] as String?,
      categorySlug: json['categorySlug'] as String?,
      type: (json['type'] as String?) ?? 'general-services',
      price: _toDouble(json['price']),
      currency: (json['currency'] as String?) ?? 'USD',
      companyName: company is Map<String, dynamic> ? company['contactName'] as String? : null,
      providerName: provider is Map<String, dynamic>
          ? [provider['firstName'], provider['lastName']].whereType<String>().where((value) => value.isNotEmpty).join(' ')
          : null,
      tags: (json['tags'] as List<dynamic>? ?? [])
          .map((value) => value?.toString() ?? '')
          .where((value) => value.isNotEmpty)
          .toList(),
    );
  }
}

class ExplorerMarketplaceItem {
  ExplorerMarketplaceItem({
    required this.id,
    required this.title,
    required this.description,
    required this.availability,
    required this.location,
    required this.pricePerDay,
    required this.purchasePrice,
    required this.status,
    required this.insuredOnly,
  });

  final String id;
  final String title;
  final String? description;
  final String availability;
  final String? location;
  final double? pricePerDay;
  final double? purchasePrice;
  final String status;
  final bool insuredOnly;

  bool get supportsRental {
    final availabilityValue = availability.toLowerCase();
    final statusValue = status.toLowerCase();
    return availabilityValue.contains('rent') ||
        availabilityValue.contains('hire') ||
        statusValue.contains('rent') ||
        statusValue.contains('hire') ||
        pricePerDay != null;
  }

  factory ExplorerMarketplaceItem.fromJson(Map<String, dynamic> json) {
    return ExplorerMarketplaceItem(
      id: json['id'] as String,
      title: json['title'] as String,
      description: json['description'] as String?,
      availability: json['availability'] as String? ?? 'rent',
      location: json['location'] as String?,
      pricePerDay: _toDouble(json['pricePerDay']),
      purchasePrice: _toDouble(json['purchasePrice']),
      status: json['status'] as String? ?? 'pending_review',
      insuredOnly: (json['insuredOnly'] as bool?) ?? false,
    );
  }
}

class ExplorerStorefront {
  ExplorerStorefront({
    required this.id,
    required this.name,
    required this.slug,
    this.summary,
    this.primaryCategory,
    this.heroImage,
    this.rating,
    this.badges = const [],
    this.coverageAreas = const [],
    this.tags = const [],
  });

  final String id;
  final String name;
  final String slug;
  final String? summary;
  final String? primaryCategory;
  final String? heroImage;
  final double? rating;
  final List<String> badges;
  final List<String> coverageAreas;
  final List<String> tags;

  factory ExplorerStorefront.fromJson(Map<String, dynamic> json) {
    final hero = json['hero'];
    final media = json['media'];
    final metadata = json['metadata'];
    final id = json['id'] ?? json['slug'] ?? json['companyId'] ?? json['businessId'] ?? '';
    final slug = json['slug'] ?? json['id'] ?? id;

    final coverageSources = [
      json['coverage'],
      json['coverageAreas'],
      json['zones'],
      hero is Map<String, dynamic> ? hero['locations'] : null,
      metadata is Map<String, dynamic> ? metadata['coverage'] : null,
    ];
    final tagSources = [
      json['tags'],
      hero is Map<String, dynamic> ? hero['tags'] : null,
    ];
    final badgeSources = [
      json['badges'],
      metadata is Map<String, dynamic> ? metadata['badges'] : null,
    ];

    String? resolveSummary() {
      if (json['summary'] is String) return json['summary'] as String;
      if (json['description'] is String) return json['description'] as String;
      if (hero is Map<String, dynamic> && hero['strapline'] is String) {
        return hero['strapline'] as String;
      }
      if (hero is Map<String, dynamic> && hero['bio'] is String) {
        return hero['bio'] as String;
      }
      return null;
    }

    String? resolvePrimaryCategory() {
      if (json['primaryCategory'] is String) return json['primaryCategory'] as String;
      final categories = json['categories'];
      if (categories is List && categories.isNotEmpty) {
        return categories.first.toString();
      }
      if (hero is Map<String, dynamic>) {
        final heroCategories = hero['categories'];
        if (heroCategories is List && heroCategories.isNotEmpty) {
          return heroCategories.first.toString();
        }
      }
      return null;
    }

    String? resolveHeroImage() {
      if (json['heroImage'] is String) return json['heroImage'] as String;
      if (media is Map<String, dynamic> && media['heroImage'] is String) {
        return media['heroImage'] as String;
      }
      if (hero is Map<String, dynamic> && hero['heroImage'] is String) {
        return hero['heroImage'] as String;
      }
      return null;
    }

    return ExplorerStorefront(
      id: id.toString(),
      name: (json['name'] ?? (hero is Map<String, dynamic> ? hero['name'] : null) ?? json['title'] ?? 'Storefront')
          .toString(),
      slug: slug.toString(),
      summary: resolveSummary(),
      primaryCategory: resolvePrimaryCategory(),
      heroImage: resolveHeroImage(),
      rating: _toDouble(json['rating'] ?? json['score'] ?? (metadata is Map<String, dynamic> ? metadata['rating'] : null)),
      badges: _toStringList(badgeSources.firstWhere((value) => value != null, orElse: () => null)),
      coverageAreas: _toStringList(coverageSources.firstWhere((value) => value != null, orElse: () => null)),
      tags: _toStringList(tagSources.firstWhere((value) => value != null, orElse: () => null)),
    );
  }

  Map<String, dynamic> toJson() {
    return {
      'id': id,
      'name': name,
      'slug': slug,
      'summary': summary,
      'primaryCategory': primaryCategory,
      'heroImage': heroImage,
      'rating': rating,
      'badges': badges,
      'coverageAreas': coverageAreas,
      'tags': tags,
    };
  }
}

class ExplorerBusinessFrontMetric {
  ExplorerBusinessFrontMetric({
    required this.id,
    required this.label,
    required this.value,
    this.caption,
    this.format,
  });

  final String id;
  final String label;
  final String value;
  final String? caption;
  final String? format;

  factory ExplorerBusinessFrontMetric.fromJson(Map<String, dynamic> json) {
    return ExplorerBusinessFrontMetric(
      id: (json['id'] ?? json['label'] ?? json['name'] ?? '').toString(),
      label: (json['label'] ?? json['name'] ?? 'Metric').toString(),
      value: json['value'] == null ? '' : json['value'].toString(),
      caption: json['caption'] as String?,
      format: json['format'] as String?,
    );
  }

  Map<String, dynamic> toJson() {
    return {
      'id': id,
      'label': label,
      'value': value,
      'caption': caption,
      'format': format,
    };
  }
}

class ExplorerBusinessFront {
  ExplorerBusinessFront({
    required this.id,
    required this.name,
    required this.slug,
    this.tagline,
    this.summary,
    this.heroImage,
    this.categories = const [],
    this.coverageAreas = const [],
    this.metrics = const [],
    this.score,
  });

  final String id;
  final String name;
  final String slug;
  final String? tagline;
  final String? summary;
  final String? heroImage;
  final List<String> categories;
  final List<String> coverageAreas;
  final List<ExplorerBusinessFrontMetric> metrics;
  final double? score;

  factory ExplorerBusinessFront.fromJson(Map<String, dynamic> json) {
    final hero = json['hero'];
    final metadata = json['metadata'];
    final stats = json['stats'];
    final id = json['id'] ?? json['slug'] ?? json['businessId'] ?? '';
    final slug = json['slug'] ?? json['id'] ?? id;

    String? resolveSummary() {
      if (json['summary'] is String) return json['summary'] as String;
      if (json['description'] is String) return json['description'] as String;
      if (hero is Map<String, dynamic> && hero['bio'] is String) {
        return hero['bio'] as String;
      }
      return null;
    }

    final categorySources = [
      json['categories'],
      json['category'],
      hero is Map<String, dynamic> ? hero['categories'] : null,
      metadata is Map<String, dynamic> ? metadata['categories'] : null,
    ];

    final coverageSources = [
      json['coverage'],
      json['locations'],
      json['serviceZones'],
      hero is Map<String, dynamic> ? hero['locations'] : null,
      metadata is Map<String, dynamic> ? metadata['coverage'] : null,
    ];

    final metricEntries = <ExplorerBusinessFrontMetric>[];
    if (stats is List) {
      for (final entry in stats) {
        if (entry is Map<String, dynamic>) {
          metricEntries.add(ExplorerBusinessFrontMetric.fromJson(entry));
        } else if (entry is Map) {
          metricEntries.add(ExplorerBusinessFrontMetric.fromJson(Map<String, dynamic>.from(entry)));
        }
      }
    }

    return ExplorerBusinessFront(
      id: id.toString(),
      name: (json['name'] ?? (hero is Map<String, dynamic> ? hero['name'] : null) ?? 'Business front').toString(),
      slug: slug.toString(),
      tagline: (json['tagline'] ?? (hero is Map<String, dynamic> ? hero['tagline'] : null)) as String?,
      summary: resolveSummary(),
      heroImage: (json['heroImage'] ?? (hero is Map<String, dynamic> ? hero['heroImage'] : null)) as String?,
      categories: _toStringList(categorySources.firstWhere((value) => value != null, orElse: () => null)),
      coverageAreas: _toStringList(coverageSources.firstWhere((value) => value != null, orElse: () => null)),
      metrics: List.unmodifiable(metricEntries),
      score: _toDouble(json['score'] ?? json['rating'] ?? (metadata is Map<String, dynamic> ? metadata['score'] : null)),
    );
  }

  Map<String, dynamic> toJson() {
    return {
      'id': id,
      'name': name,
      'slug': slug,
      'tagline': tagline,
      'summary': summary,
      'heroImage': heroImage,
      'categories': categories,
      'coverageAreas': coverageAreas,
      'metrics': metrics.map((metric) => metric.toJson()).toList(),
      'score': score,
    };
  }
}

class ZoneAnalyticsSummary {
  ZoneAnalyticsSummary({
    required this.zoneId,
    required this.capturedAt,
    required this.bookingTotals,
    required this.slaBreaches,
    required this.averageAcceptanceMinutes,
    required this.metadata,
  });

  final String zoneId;
  final DateTime capturedAt;
  final Map<String, dynamic> bookingTotals;
  final int slaBreaches;
  final double? averageAcceptanceMinutes;
  final Map<String, dynamic> metadata;

  factory ZoneAnalyticsSummary.fromJson(Map<String, dynamic> json) {
    return ZoneAnalyticsSummary(
      zoneId: json['zoneId'] as String,
      capturedAt: DateTime.parse(json['capturedAt'] as String),
      bookingTotals: Map<String, dynamic>.from(json['bookingTotals'] as Map),
      slaBreaches: json['slaBreaches'] as int? ?? 0,
      averageAcceptanceMinutes: _toDouble(json['averageAcceptanceMinutes']),
      metadata: Map<String, dynamic>.from(json['metadata'] as Map? ?? {}),
    );
  }
}

class ZoneSummary {
  ZoneSummary({
    required this.id,
    required this.name,
    required this.demandLevel,
    required this.metadata,
    required this.centroid,
    required this.boundingBox,
    required this.analytics,
  });

  final String id;
  final String name;
  final String demandLevel;
  final Map<String, dynamic> metadata;
  final Map<String, dynamic> centroid;
  final Map<String, dynamic> boundingBox;
  final ZoneAnalyticsSummary? analytics;

  factory ZoneSummary.fromJson(Map<String, dynamic> json) {
    if (json.containsKey('zone')) {
      final zone = json['zone'] as Map<String, dynamic>;
      return ZoneSummary(
        id: zone['id'] as String,
        name: zone['name'] as String,
        demandLevel: zone['demandLevel'] as String? ?? 'medium',
        metadata: Map<String, dynamic>.from(zone['metadata'] as Map? ?? {}),
        centroid: Map<String, dynamic>.from(zone['centroid'] as Map? ?? {}),
        boundingBox: Map<String, dynamic>.from(zone['boundingBox'] as Map? ?? {}),
        analytics: json['analytics'] == null
            ? null
            : ZoneAnalyticsSummary.fromJson(Map<String, dynamic>.from(json['analytics'] as Map)),
      );
    }

    return ZoneSummary(
      id: json['id'] as String,
      name: json['name'] as String,
      demandLevel: json['demandLevel'] as String? ?? 'medium',
      metadata: Map<String, dynamic>.from(json['metadata'] as Map? ?? {}),
      centroid: Map<String, dynamic>.from(json['centroid'] as Map? ?? {}),
      boundingBox: Map<String, dynamic>.from(json['boundingBox'] as Map? ?? {}),
      analytics: json['analytics'] == null
          ? null
          : ZoneAnalyticsSummary.fromJson(Map<String, dynamic>.from(json['analytics'] as Map)),
    );
  }
}

class ExplorerSnapshot {
  ExplorerSnapshot({
    required this.services,
    required this.items,
    required this.storefronts,
    required this.businessFronts,
    required this.zones,
    required this.filters,
    required this.generatedAt,
    required this.offline,
  });

  final List<ExplorerService> services;
  final List<ExplorerMarketplaceItem> items;
  final List<ExplorerStorefront> storefronts;
  final List<ExplorerBusinessFront> businessFronts;
  final List<ZoneSummary> zones;
  final ExplorerFilters filters;
  final DateTime generatedAt;
  final bool offline;

  ExplorerSnapshot copyWith({
    List<ExplorerService>? services,
    List<ExplorerMarketplaceItem>? items,
    List<ExplorerStorefront>? storefronts,
    List<ExplorerBusinessFront>? businessFronts,
    List<ZoneSummary>? zones,
    ExplorerFilters? filters,
    DateTime? generatedAt,
    bool? offline,
  }) {
    return ExplorerSnapshot(
      services: services ?? this.services,
      items: items ?? this.items,
      storefronts: storefronts ?? this.storefronts,
      businessFronts: businessFronts ?? this.businessFronts,
      zones: zones ?? this.zones,
      filters: filters ?? this.filters,
      generatedAt: generatedAt ?? this.generatedAt,
      offline: offline ?? this.offline,
    );
  }

  Map<String, dynamic> toCacheJson() {
    return {
      'services': services.map((service) => _encode(service)).toList(),
      'items': items.map((item) => _encode(item)).toList(),
      'storefronts': storefronts.map((storefront) => _encode(storefront)).toList(),
      'businessFronts': businessFronts.map((front) => _encode(front)).toList(),
      'zones': zones.map((zone) => _encode(zone)).toList(),
      'filters': filters.toJson(),
      'generatedAt': generatedAt.toIso8601String(),
      'offline': offline,
    };
  }

  static ExplorerSnapshot fromCacheJson(Map<String, dynamic> json) {
    return ExplorerSnapshot(
      services: (json['services'] as List<dynamic>? ?? [])
          .map((item) => ExplorerService.fromJson(Map<String, dynamic>.from(item as Map)))
          .toList(),
      items: (json['items'] as List<dynamic>? ?? [])
          .map((item) => ExplorerMarketplaceItem.fromJson(Map<String, dynamic>.from(item as Map)))
          .toList(),
      storefronts: (json['storefronts'] as List<dynamic>? ?? [])
          .map((item) => ExplorerStorefront.fromJson(Map<String, dynamic>.from(item as Map)))
          .toList(),
      businessFronts: (json['businessFronts'] as List<dynamic>? ?? [])
          .map((item) => ExplorerBusinessFront.fromJson(Map<String, dynamic>.from(item as Map)))
          .toList(),
      zones: (json['zones'] as List<dynamic>? ?? [])
          .map((item) => ZoneSummary.fromJson(Map<String, dynamic>.from(item as Map)))
          .toList(),
      filters: ExplorerFilters.fromJson(Map<String, dynamic>.from(json['filters'] as Map? ?? {})),
      generatedAt: DateTime.tryParse(json['generatedAt'] as String? ?? '') ?? DateTime.now(),
      offline: json['offline'] as bool? ?? false,
    );
  }
}

class ExplorerFilters {
  ExplorerFilters({
    this.term,
    this.zoneId,
    this.type = ExplorerResultType.all,
    this.serviceType,
    this.category,
  });

  final String? term;
  final String? zoneId;
  final ExplorerResultType type;
  final String? serviceType;
  final String? category;

  ExplorerFilters copyWith({
    String? term,
    String? zoneId,
    ExplorerResultType? type,
    String? serviceType,
    String? category,
  }) {
    return ExplorerFilters(
      term: term ?? this.term,
      zoneId: zoneId ?? this.zoneId,
      type: type ?? this.type,
      serviceType: serviceType ?? this.serviceType,
      category: category ?? this.category,
    );
  }

  Map<String, dynamic> toJson() => {
        'term': term,
        'zoneId': zoneId,
        'type': type.name,
        'serviceType': serviceType,
        'category': category,
      };

  static ExplorerFilters fromJson(Map<String, dynamic> json) {
    final typeName = json['type'] as String?;
    final type = ExplorerResultType.values.firstWhere(
      (value) => value.name == typeName,
      orElse: () => ExplorerResultType.all,
    );
    return ExplorerFilters(
      term: json['term'] as String?,
      zoneId: json['zoneId'] as String?,
      type: type,
      serviceType: json['serviceType'] as String?,
      category: json['category'] as String?,
    );
  }
}

<<<<<<< HEAD
enum ExplorerResultType { services, marketplace, tools, all }
=======
enum ExplorerResultType { services, marketplace, storefronts, businessFronts, all }
>>>>>>> c85a3734

double? _toDouble(dynamic value) {
  if (value == null) {
    return null;
  }
  if (value is num) {
    return value.toDouble();
  }
  if (value is String) {
    return double.tryParse(value);
  }
  return null;
}

List<String> _toStringList(dynamic source) {
  if (source == null) {
    return const [];
  }

  final result = <String>[];

  if (source is List) {
    for (final element in source) {
      if (element == null) {
        continue;
      }
      final text = element.toString().trim();
      if (text.isNotEmpty) {
        result.add(text);
      }
    }
  } else if (source is String) {
    for (final part in source.split(',')) {
      final text = part.trim();
      if (text.isNotEmpty) {
        result.add(text);
      }
    }
  } else {
    final text = source.toString().trim();
    if (text.isNotEmpty) {
      result.add(text);
    }
  }

  return List.unmodifiable(result);
}

Map<String, dynamic> _encode(Object value) {
  if (value is ExplorerService) {
    return {
      'id': value.id,
      'title': value.title,
      'description': value.description,
      'category': value.category,
      'categorySlug': value.categorySlug,
      'type': value.type,
      'price': value.price,
      'currency': value.currency,
      'companyName': value.companyName,
      'providerName': value.providerName,
      'tags': value.tags,
    };
  }
  if (value is ExplorerMarketplaceItem) {
    return {
      'id': value.id,
      'title': value.title,
      'description': value.description,
      'availability': value.availability,
      'location': value.location,
      'pricePerDay': value.pricePerDay,
      'purchasePrice': value.purchasePrice,
      'status': value.status,
      'insuredOnly': value.insuredOnly,
    };
  }
  if (value is ExplorerStorefront) {
    return value.toJson();
  }
  if (value is ExplorerBusinessFront) {
    return value.toJson();
  }
  if (value is ZoneSummary) {
    return {
      'id': value.id,
      'name': value.name,
      'demandLevel': value.demandLevel,
      'metadata': value.metadata,
      'centroid': value.centroid,
      'boundingBox': value.boundingBox,
      'analytics': value.analytics == null
          ? null
          : {
              'zoneId': value.analytics!.zoneId,
              'capturedAt': value.analytics!.capturedAt.toIso8601String(),
              'bookingTotals': value.analytics!.bookingTotals,
              'slaBreaches': value.analytics!.slaBreaches,
              'averageAcceptanceMinutes': value.analytics!.averageAcceptanceMinutes,
              'metadata': value.analytics!.metadata,
            },
    };
  }
  throw UnsupportedError('Unsupported value for encoding: ${value.runtimeType}');
}<|MERGE_RESOLUTION|>--- conflicted
+++ resolved
@@ -560,11 +560,8 @@
   }
 }
 
-<<<<<<< HEAD
 enum ExplorerResultType { services, marketplace, tools, all }
-=======
 enum ExplorerResultType { services, marketplace, storefronts, businessFronts, all }
->>>>>>> c85a3734
 
 double? _toDouble(dynamic value) {
   if (value == null) {

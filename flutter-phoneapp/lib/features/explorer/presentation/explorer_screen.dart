--- conflicted
+++ resolved
@@ -12,11 +12,8 @@
 import 'widgets/business_front_card.dart';
 import 'widgets/marketplace_item_card.dart';
 import 'widgets/service_result_card.dart';
-<<<<<<< HEAD
 import 'widgets/tool_hire_sheet.dart';
-=======
 import 'widgets/storefront_card.dart';
->>>>>>> c85a3734
 import 'widgets/zone_analytics_card.dart';
 
 class ExplorerScreen extends ConsumerStatefulWidget {
@@ -284,11 +281,9 @@
               const SizedBox(width: 12),
               _buildFilterChip(
                 context,
-<<<<<<< HEAD
                 label: 'Tools',
                 selected: state.filters.type == ExplorerResultType.tools,
                 onSelected: () => controller.updateResultType(ExplorerResultType.tools),
-=======
                 label: 'Storefronts',
                 selected: state.filters.type == ExplorerResultType.storefronts,
                 onSelected: () => controller.updateResultType(ExplorerResultType.storefronts),
@@ -299,7 +294,6 @@
                 label: 'Business fronts',
                 selected: state.filters.type == ExplorerResultType.businessFronts,
                 onSelected: () => controller.updateResultType(ExplorerResultType.businessFronts),
->>>>>>> c85a3734
               ),
               const SizedBox(width: 12),
               DropdownButtonHideUnderline(

import 'package:flutter_riverpod/flutter_riverpod.dart';

import '../../../core/exceptions/api_exception.dart';
import '../../auth/domain/role_scope.dart';
import '../../auth/domain/user_role.dart';
import '../data/explorer_repository.dart';
import '../domain/models.dart';

final explorerControllerProvider = StateNotifierProvider<ExplorerController, ExplorerViewState>((ref) {
  final repository = ref.watch(explorerRepositoryProvider);
  final role = ref.watch(currentRoleProvider);
  return ExplorerController(ref, repository, role)..refresh();
});

class ExplorerController extends StateNotifier<ExplorerViewState> {
  ExplorerController(this._ref, this._repository, this._role)
      : super(ExplorerViewState.initial(_role)) {
    _listener = _ref.listen<UserRole>(currentRoleProvider, (previous, next) {
      if (previous == next) return;
      _role = next;
      state = ExplorerViewState.initial(next);
      refresh();
    });
  }

  final Ref _ref;
  final ExplorerRepository _repository;
  UserRole _role;
  late final ProviderSubscription<UserRole> _listener;

  Future<void> refresh({bool bypassCache = false}) async {
    state = state.copyWith(isLoading: true, clearError: true);
    final filters = state.filters;
    try {
      final snapshot = await _repository.loadExplorer(_role, filters, bypassCache: bypassCache);
      state = state.copyWith(
        snapshot: snapshot,
        isLoading: false,
        offline: snapshot.offline,
        clearError: true,
      );
    } on ApiException catch (error) {
      state = state.copyWith(isLoading: false, errorMessage: error.message);
    } catch (_) {
      state = state.copyWith(isLoading: false, errorMessage: 'Unable to load explorer data');
    }
  }

  void updateTerm(String value) {
    state = state.copyWith(filters: state.filters.copyWith(term: value));
  }

  Future<void> submitSearch(String? term) async {
    state = state.copyWith(filters: state.filters.copyWith(term: term));
    await refresh(bypassCache: true);
  }

  void updateResultType(ExplorerResultType type) {
    state = state.copyWith(filters: state.filters.copyWith(type: type));
  }

  void selectZone(String? zoneId) {
    state = state.copyWith(filters: state.filters.copyWith(zoneId: zoneId));
  }

  void selectServiceType(String? serviceType) {
    state = state.copyWith(
      filters: state.filters.copyWith(
        serviceType: serviceType,
        category: serviceType == null ? state.filters.category : null,
      ),
    );
  }

  void selectCategory(String? category) {
    state = state.copyWith(filters: state.filters.copyWith(category: category));
  }

  @override
  void dispose() {
    _listener.close();
    super.dispose();
  }
}

class ExplorerViewState {
  ExplorerViewState({
    required this.role,
    required this.filters,
    required this.snapshot,
    required this.isLoading,
    required this.offline,
    required this.errorMessage,
  });

  factory ExplorerViewState.initial(UserRole role) => ExplorerViewState(
        role: role,
        filters: ExplorerFilters(),
        snapshot: null,
        isLoading: false,
        offline: false,
        errorMessage: null,
      );

  final UserRole role;
  final ExplorerFilters filters;
  final ExplorerSnapshot? snapshot;
  final bool isLoading;
  final bool offline;
  final String? errorMessage;

  List<ExplorerService> get services {
    if (snapshot == null) return const [];
<<<<<<< HEAD
    Iterable<ExplorerService> data = snapshot!.services;
    if (filters.type == ExplorerResultType.marketplace) {
      return const [];
    }
    if (filters.serviceType != null && filters.serviceType!.isNotEmpty) {
      data = data.where((service) => service.type == filters.serviceType);
    }
    if (filters.category != null && filters.category!.isNotEmpty) {
      data = data.where((service) {
        return service.categorySlug == filters.category || service.category == filters.category;
      });
    }
    return data.toList();
=======
    final data = snapshot!.services;
    switch (filters.type) {
      case ExplorerResultType.services:
      case ExplorerResultType.all:
        return data;
      case ExplorerResultType.marketplace:
      case ExplorerResultType.storefronts:
      case ExplorerResultType.businessFronts:
        return const [];
    }
>>>>>>> da1411c0
  }

  List<ExplorerMarketplaceItem> get marketplaceItems {
    if (snapshot == null) return const [];
    final data = snapshot!.items;
    switch (filters.type) {
      case ExplorerResultType.marketplace:
      case ExplorerResultType.all:
        return data;
      case ExplorerResultType.services:
      case ExplorerResultType.storefronts:
      case ExplorerResultType.businessFronts:
        return const [];
    }
  }

  List<ExplorerStorefront> get storefronts {
    if (snapshot == null) return const [];
    final data = snapshot!.storefronts;
    switch (filters.type) {
      case ExplorerResultType.storefronts:
      case ExplorerResultType.all:
        return data;
      case ExplorerResultType.services:
      case ExplorerResultType.marketplace:
      case ExplorerResultType.businessFronts:
        return const [];
    }
  }

  List<ExplorerBusinessFront> get businessFronts {
    if (snapshot == null) return const [];
    final data = snapshot!.businessFronts;
    switch (filters.type) {
      case ExplorerResultType.businessFronts:
      case ExplorerResultType.all:
        return data;
      case ExplorerResultType.services:
      case ExplorerResultType.marketplace:
      case ExplorerResultType.storefronts:
        return const [];
    }
  }

  List<ZoneSummary> get zones {
    if (snapshot == null) return const [];
    if (filters.zoneId == null) {
      return snapshot!.zones;
    }
    return snapshot!.zones.where((zone) => zone.id == filters.zoneId).toList();
  }

  DateTime? get lastUpdated => snapshot?.generatedAt;

  ExplorerViewState copyWith({
    UserRole? role,
    ExplorerFilters? filters,
    ExplorerSnapshot? snapshot,
    bool? isLoading,
    bool? offline,
    String? errorMessage,
    bool clearError = false,
  }) {
    return ExplorerViewState(
      role: role ?? this.role,
      filters: filters ?? this.filters,
      snapshot: snapshot ?? this.snapshot,
      isLoading: isLoading ?? this.isLoading,
      offline: offline ?? this.offline,
      errorMessage: clearError
          ? null
          : (errorMessage ?? this.errorMessage),
    );
  }
}<|MERGE_RESOLUTION|>--- conflicted
+++ resolved
@@ -111,7 +111,6 @@
 
   List<ExplorerService> get services {
     if (snapshot == null) return const [];
-<<<<<<< HEAD
     Iterable<ExplorerService> data = snapshot!.services;
     if (filters.type == ExplorerResultType.marketplace) {
       return const [];
@@ -125,7 +124,6 @@
       });
     }
     return data.toList();
-=======
     final data = snapshot!.services;
     switch (filters.type) {
       case ExplorerResultType.services:
@@ -136,7 +134,6 @@
       case ExplorerResultType.businessFronts:
         return const [];
     }
->>>>>>> da1411c0
   }
 
   List<ExplorerMarketplaceItem> get marketplaceItems {

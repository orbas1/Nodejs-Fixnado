enum UserRole {
  customer('Customer'),
  serviceman('Serviceman'),
  provider('Provider'),
  enterprise('Enterprise'),
  admin('Administrator', internal: true);

  const UserRole(this.displayName, {this.internal = false});

  final String displayName;
<<<<<<< HEAD
}

extension UserRolePolicies on UserRole {
  bool get canAccessBusinessFronts {
    switch (this) {
      case UserRole.enterprise:
        return true;
      case UserRole.customer:
      case UserRole.serviceman:
      case UserRole.provider:
        return false;
    }
  }
=======
  final bool internal;

  bool get isInternal => internal;
>>>>>>> 8240b1a5
}<|MERGE_RESOLUTION|>--- conflicted
+++ resolved
@@ -8,7 +8,9 @@
   const UserRole(this.displayName, {this.internal = false});
 
   final String displayName;
-<<<<<<< HEAD
+  final bool internal;
+
+  bool get isInternal => internal;
 }
 
 extension UserRolePolicies on UserRole {
@@ -22,9 +24,4 @@
         return false;
     }
   }
-=======
-  final bool internal;
-
-  bool get isInternal => internal;
->>>>>>> 8240b1a5
 }
--- conflicted
+++ resolved
@@ -509,14 +509,11 @@
     required this.categories,
     required this.types,
     required this.catalogue,
-<<<<<<< HEAD
     required this.healthMetrics,
     required this.deliveryBoard,
-=======
     required this.reviews,
     this.reviewSummary,
     this.reviewAccess,
->>>>>>> e4c7eacc
     required this.generatedAt,
     required this.offline,
   });
@@ -525,14 +522,11 @@
   final List<ServiceCategory> categories;
   final List<ServiceTypeDefinition> types;
   final List<ServiceCatalogueEntry> catalogue;
-<<<<<<< HEAD
   final List<ServiceHealthMetric> healthMetrics;
   final List<ServiceDeliveryColumn> deliveryBoard;
-=======
   final List<BusinessReview> reviews;
   final BusinessReviewSummary? reviewSummary;
   final ReviewAccessControl? reviewAccess;
->>>>>>> e4c7eacc
   final DateTime generatedAt;
   final bool offline;
 
@@ -542,14 +536,11 @@
       'categories': categories.map((value) => value.toJson()).toList(),
       'types': types.map((value) => value.toJson()).toList(),
       'catalogue': catalogue.map((value) => value.toJson()).toList(),
-<<<<<<< HEAD
       'healthMetrics': healthMetrics.map((value) => value.toJson()).toList(),
       'deliveryBoard': deliveryBoard.map((value) => value.toJson()).toList(),
-=======
       'reviews': reviews.map((value) => value.toJson()).toList(),
       'reviewSummary': reviewSummary?.toJson(),
       'reviewAccess': reviewAccess?.toJson(),
->>>>>>> e4c7eacc
       'generatedAt': generatedAt.toIso8601String(),
       'offline': offline,
     };
@@ -594,14 +585,11 @@
     List<ServiceCategory>? categories,
     List<ServiceTypeDefinition>? types,
     List<ServiceCatalogueEntry>? catalogue,
-<<<<<<< HEAD
     List<ServiceHealthMetric>? healthMetrics,
     List<ServiceDeliveryColumn>? deliveryBoard,
-=======
     List<BusinessReview>? reviews,
     BusinessReviewSummary? reviewSummary,
     ReviewAccessControl? reviewAccess,
->>>>>>> e4c7eacc
     DateTime? generatedAt,
     bool? offline,
   }) {
@@ -610,14 +598,11 @@
       categories: categories ?? this.categories,
       types: types ?? this.types,
       catalogue: catalogue ?? this.catalogue,
-<<<<<<< HEAD
       healthMetrics: healthMetrics ?? this.healthMetrics,
       deliveryBoard: deliveryBoard ?? this.deliveryBoard,
-=======
       reviews: reviews ?? this.reviews,
       reviewSummary: reviewSummary ?? this.reviewSummary,
       reviewAccess: reviewAccess ?? this.reviewAccess,
->>>>>>> e4c7eacc
       generatedAt: generatedAt ?? this.generatedAt,
       offline: offline ?? this.offline,
     );

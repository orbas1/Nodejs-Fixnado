--- conflicted
+++ resolved
@@ -47,9 +47,7 @@
           })
           .toList();
 
-<<<<<<< HEAD
       final taxonomy = _asMap(data['taxonomy']);
-=======
       final reviews = (data['reviews'] as List<dynamic>? ?? const [])
           .map((item) => BusinessReview.fromJson(Map<String, dynamic>.from(item as Map)))
           .toList();
@@ -63,7 +61,6 @@
           : null;
 
       final taxonomy = Map<String, dynamic>.from(data['taxonomy'] as Map? ?? {});
->>>>>>> e4c7eacc
       final categories = (taxonomy['categories'] as List<dynamic>? ?? const [])
           .map((item) => ServiceCategory.fromJson(_asMap(item)))
           .toList();
@@ -84,14 +81,11 @@
         categories: categories,
         types: types,
         catalogue: catalogue,
-<<<<<<< HEAD
         healthMetrics: healthMetrics,
         deliveryBoard: deliveryBoard,
-=======
         reviews: reviews,
         reviewSummary: reviewSummary,
         reviewAccess: reviewAccess,
->>>>>>> e4c7eacc
         generatedAt: DateTime.tryParse(meta['generatedAt']?.toString() ?? '') ?? DateTime.now(),
         offline: false,
       );

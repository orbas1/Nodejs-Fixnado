--- conflicted
+++ resolved
@@ -408,9 +408,7 @@
                 child: _SectionCard(
                   title: 'Tooling & storefront',
                   subtitle: 'Reassure clients with visibility into assets and inventory available for deployments.',
-<<<<<<< HEAD
                   child: _ToolingInventoryView(items: profile.tooling),
-=======
                   child: Column(
                     children: profile.tooling
                         .map(
@@ -435,7 +433,6 @@
                       label: const Text('Gestionar escaparate y listados'),
                     ),
                   ),
->>>>>>> d1914237
                 ),
               ),
             ),

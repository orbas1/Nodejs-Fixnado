import 'dart:convert';

import 'package:http/http.dart' as http;
import 'package:logging/logging.dart';

import '../exceptions/api_exception.dart';

class FixnadoApiClient {
  FixnadoApiClient({
    required this.baseUrl,
    required this.client,
    required this.defaultHeaders,
    required this.requestTimeout,
    String? Function()? accessTokenProvider,
    Logger? logger,
<<<<<<< HEAD
  })  : _accessTokenProvider = accessTokenProvider,
        _logger = logger ?? Logger('FixnadoApiClient');
=======
    String? Function()? authTokenResolver,
  })  : _logger = logger ?? Logger('FixnadoApiClient'),
        _authTokenResolver = authTokenResolver;
>>>>>>> 95db60d3

  final Uri baseUrl;
  final http.Client client;
  final Map<String, String> defaultHeaders;
  final Duration requestTimeout;
  final Logger _logger;
<<<<<<< HEAD
  final String? Function()? _accessTokenProvider;
=======
  final String? Function()? _authTokenResolver;
>>>>>>> 95db60d3

  Uri _buildUri(String path, [Map<String, dynamic>? query]) {
    final base = baseUrl.resolve(path.startsWith('/') ? path.substring(1) : path);
    if (query == null || query.isEmpty) {
      return base;
    }
    final filtered = query.entries.where((entry) => entry.value != null).map((entry) => MapEntry(entry.key, '${entry.value}'));
    return base.replace(queryParameters: {
      ...base.queryParameters,
      for (final entry in filtered) entry.key: entry.value,
    });
  }

<<<<<<< HEAD
  String? _resolveAccessToken() {
    if (_accessTokenProvider == null) {
      return null;
    }
    try {
      final token = _accessTokenProvider!.call();
      if (token == null || token.isEmpty) {
        return null;
      }
      return token;
    } catch (error, stackTrace) {
      _logger.warning('Failed to resolve access token', error, stackTrace);
      return null;
    }
  }

  Map<String, String> _headers([Map<String, String>? headers]) {
    final resolved = <String, String>{
      ...defaultHeaders,
    };
    final token = _resolveAccessToken();
    if (token != null) {
      resolved['Authorization'] = 'Bearer $token';
    }
    if (headers != null) {
      resolved.addAll(headers);
=======
  Map<String, String> _headers([Map<String, String>? headers]) {
    final resolved = {
      ...defaultHeaders,
      if (headers != null) ...headers,
    };
    final hasAuthHeader = resolved.keys.any((key) => key.toLowerCase() == 'authorization');
    if (!hasAuthHeader) {
      final token = _authTokenResolver?.call();
      if (token != null && token.isNotEmpty) {
        resolved['Authorization'] = 'Bearer $token';
      }
>>>>>>> 95db60d3
    }
    return resolved;
  }

  Future<Map<String, dynamic>> getJson(String path, {Map<String, dynamic>? query, Map<String, String>? headers}) async {
    final uri = _buildUri(path, query);
    _logger.fine('GET $uri');
    final response = await client.get(uri, headers: _headers(headers)).timeout(requestTimeout);
    return _decodeResponse(response);
  }

  Future<String> getText(String path, {Map<String, dynamic>? query, Map<String, String>? headers}) async {
    final uri = _buildUri(path, query);
    _logger.fine('GET $uri (text)');
    final response = await client.get(uri, headers: _headers(headers)).timeout(requestTimeout);
    if (response.statusCode >= 200 && response.statusCode < 300) {
      return response.body;
    }

    Object? parsed;
    try {
      parsed = response.body.isEmpty ? null : jsonDecode(response.body);
    } catch (_) {
      parsed = response.body;
    }
    throw ApiException(response.statusCode, 'Request failed with status ${response.statusCode}', details: parsed);
  }

  Future<List<dynamic>> getJsonList(String path, {Map<String, dynamic>? query, Map<String, String>? headers}) async {
    final payload = await getJson(path, query: query, headers: headers);
    if (payload['data'] is List) {
      return List<dynamic>.from(payload['data'] as List);
    }
    if (payload is List) {
      return List<dynamic>.from(payload);
    }
    throw ApiException(500, 'Unexpected list payload structure', details: payload);
  }

  Future<Map<String, dynamic>> postJson(String path, {Object? body, Map<String, String>? headers}) async {
    final uri = _buildUri(path);
    _logger.fine('POST $uri');
    final response = await client
        .post(
          uri,
          headers: _headers(headers),
          body: body == null ? null : jsonEncode(body),
        )
        .timeout(requestTimeout);
    return _decodeResponse(response);
  }

  Future<Map<String, dynamic>> patchJson(String path, {Object? body, Map<String, String>? headers}) async {
    final uri = _buildUri(path);
    _logger.fine('PATCH $uri');
    final response = await client
        .patch(
          uri,
          headers: _headers(headers),
          body: body == null ? null : jsonEncode(body),
        )
        .timeout(requestTimeout);
    return _decodeResponse(response);
  }

  Future<Map<String, dynamic>> _decodeResponse(http.Response response) async {
    final text = response.body;
    if (response.statusCode >= 200 && response.statusCode < 300) {
      if (text.isEmpty) {
        return <String, dynamic>{};
      }
      final decoded = jsonDecode(text);
      if (decoded is Map<String, dynamic>) {
        return decoded;
      }
      return {'data': decoded};
    }

    Object? parsed;
    try {
      parsed = text.isEmpty ? null : jsonDecode(text);
    } catch (_) {
      parsed = text;
    }
    throw ApiException(response.statusCode, 'Request failed with status ${response.statusCode}', details: parsed);
  }
}<|MERGE_RESOLUTION|>--- conflicted
+++ resolved
@@ -13,25 +13,19 @@
     required this.requestTimeout,
     String? Function()? accessTokenProvider,
     Logger? logger,
-<<<<<<< HEAD
   })  : _accessTokenProvider = accessTokenProvider,
         _logger = logger ?? Logger('FixnadoApiClient');
-=======
     String? Function()? authTokenResolver,
   })  : _logger = logger ?? Logger('FixnadoApiClient'),
         _authTokenResolver = authTokenResolver;
->>>>>>> 95db60d3
 
   final Uri baseUrl;
   final http.Client client;
   final Map<String, String> defaultHeaders;
   final Duration requestTimeout;
   final Logger _logger;
-<<<<<<< HEAD
   final String? Function()? _accessTokenProvider;
-=======
   final String? Function()? _authTokenResolver;
->>>>>>> 95db60d3
 
   Uri _buildUri(String path, [Map<String, dynamic>? query]) {
     final base = baseUrl.resolve(path.startsWith('/') ? path.substring(1) : path);
@@ -45,7 +39,6 @@
     });
   }
 
-<<<<<<< HEAD
   String? _resolveAccessToken() {
     if (_accessTokenProvider == null) {
       return null;
@@ -72,7 +65,6 @@
     }
     if (headers != null) {
       resolved.addAll(headers);
-=======
   Map<String, String> _headers([Map<String, String>? headers]) {
     final resolved = {
       ...defaultHeaders,
@@ -84,7 +76,6 @@
       if (token != null && token.isNotEmpty) {
         resolved['Authorization'] = 'Bearer $token';
       }
->>>>>>> 95db60d3
     }
     return resolved;
   }

--- conflicted
+++ resolved
@@ -187,7 +187,6 @@
   ON command_metric_cards (is_active, display_order, created_at);
 
 -- ---------------------------------------------------------------------------
-<<<<<<< HEAD
 -- Serviceman financial management tables
 -- These tables back the Serviceman control centre financial workspace so that
 -- crew leads can manage earnings, expenses, allowances, and payout settings in
@@ -257,7 +256,6 @@
   approved_by UUID REFERENCES users(id) ON DELETE SET NULL,
   receipts JSONB NOT NULL DEFAULT '[]'::jsonb,
   notes TEXT,
-=======
 -- Provider calendar configuration
 -- These tables back the provider control centre booking calendar, storing
 -- per-company defaults and custom events that complement live bookings.
@@ -295,13 +293,11 @@
     CHECK (visibility IN ('internal', 'crew', 'public')),
   created_by UUID,
   updated_by UUID,
->>>>>>> 261f5d49
-  metadata JSONB NOT NULL DEFAULT '{}'::jsonb,
-  created_at TIMESTAMPTZ NOT NULL DEFAULT NOW(),
-  updated_at TIMESTAMPTZ NOT NULL DEFAULT NOW()
-);
-
-<<<<<<< HEAD
+  metadata JSONB NOT NULL DEFAULT '{}'::jsonb,
+  created_at TIMESTAMPTZ NOT NULL DEFAULT NOW(),
+  updated_at TIMESTAMPTZ NOT NULL DEFAULT NOW()
+);
+
 CREATE INDEX IF NOT EXISTS idx_serviceman_expense_claims_serviceman
   ON serviceman_expense_claims (serviceman_id, status, submitted_at);
 
@@ -325,10 +321,8 @@
 
 CREATE INDEX IF NOT EXISTS idx_serviceman_allowances_active
   ON serviceman_allowances (serviceman_id, is_active, effective_from);
-=======
 CREATE INDEX IF NOT EXISTS idx_provider_calendar_events_company_time
   ON provider_calendar_events (company_id, start_at);
 
 CREATE INDEX IF NOT EXISTS idx_provider_calendar_events_booking
-  ON provider_calendar_events (booking_id);
->>>>>>> 261f5d49
+  ON provider_calendar_events (booking_id);
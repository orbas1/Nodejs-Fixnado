\set ON_ERROR_STOP on
\prompt 'Application database name: ' app_db_name
\prompt 'Application role name: ' app_role
\prompt -s 'Application role password (min 16 chars): ' app_password
\echo ''

DO $$
BEGIN
  IF length(trim(:'app_db_name')) = 0 THEN
    RAISE EXCEPTION 'Database name is required';
  END IF;
  IF length(trim(:'app_role')) = 0 THEN
    RAISE EXCEPTION 'Application role name is required';
  END IF;
  IF length(:'app_password') < 16 THEN
    RAISE EXCEPTION 'Application password must be at least 16 characters';
  END IF;
END;
$$;

DO $$
BEGIN
  IF NOT EXISTS (SELECT 1 FROM pg_roles WHERE rolname = :'app_role') THEN
    EXECUTE format('CREATE ROLE %I WITH LOGIN PASSWORD %L NOINHERIT', :'app_role', :'app_password');
  ELSE
    EXECUTE format('ALTER ROLE %I WITH LOGIN PASSWORD %L NOINHERIT', :'app_role', :'app_password');
  END IF;
END;
$$;

DO $$
BEGIN
  IF NOT EXISTS (SELECT 1 FROM pg_database WHERE datname = :'app_db_name') THEN
    EXECUTE format('CREATE DATABASE %I OWNER %I', :'app_db_name', :'app_role');
  END IF;
END;
$$;

DO $$
BEGIN
  EXECUTE format('REVOKE ALL PRIVILEGES ON DATABASE %I FROM PUBLIC', :'app_db_name');
  EXECUTE format('GRANT CONNECT ON DATABASE %I TO %I', :'app_db_name', :'app_role');
END;
$$;

\connect :app_db_name

SET statement_timeout = '5min';

CREATE EXTENSION IF NOT EXISTS pgcrypto;
CREATE EXTENSION IF NOT EXISTS "uuid-ossp";
CREATE EXTENSION IF NOT EXISTS postgis;
CREATE EXTENSION IF NOT EXISTS postgis_topology;

-- Content management tables
CREATE TABLE IF NOT EXISTS blog_categories (
  id UUID PRIMARY KEY DEFAULT uuid_generate_v4(),
  name TEXT NOT NULL UNIQUE,
  slug TEXT NOT NULL UNIQUE,
  description TEXT,
  display_order INTEGER NOT NULL DEFAULT 0,
  created_at TIMESTAMPTZ NOT NULL DEFAULT NOW(),
  updated_at TIMESTAMPTZ NOT NULL DEFAULT NOW()
);

CREATE TABLE IF NOT EXISTS blog_tags (
  id UUID PRIMARY KEY DEFAULT uuid_generate_v4(),
  name TEXT NOT NULL UNIQUE,
  slug TEXT NOT NULL UNIQUE,
  created_at TIMESTAMPTZ NOT NULL DEFAULT NOW(),
  updated_at TIMESTAMPTZ NOT NULL DEFAULT NOW()
);

CREATE TABLE IF NOT EXISTS blog_posts (
  id UUID PRIMARY KEY DEFAULT uuid_generate_v4(),
  author_id UUID NOT NULL REFERENCES users(id) ON DELETE RESTRICT,
  title TEXT NOT NULL,
  slug TEXT NOT NULL UNIQUE,
  excerpt TEXT NOT NULL,
  content TEXT NOT NULL,
  status TEXT NOT NULL DEFAULT 'draft' CHECK (status IN ('draft', 'scheduled', 'published', 'archived')),
  hero_image_url TEXT,
  hero_image_alt TEXT,
  reading_time_minutes INTEGER,
  published_at TIMESTAMPTZ,
  scheduled_at TIMESTAMPTZ,
  metadata JSONB NOT NULL DEFAULT '{}'::jsonb,
  created_at TIMESTAMPTZ NOT NULL DEFAULT NOW(),
  updated_at TIMESTAMPTZ NOT NULL DEFAULT NOW()
);

CREATE TABLE IF NOT EXISTS blog_post_categories (
  post_id UUID NOT NULL REFERENCES blog_posts(id) ON DELETE CASCADE,
  category_id UUID NOT NULL REFERENCES blog_categories(id) ON DELETE RESTRICT,
  PRIMARY KEY (post_id, category_id)
);

CREATE TABLE IF NOT EXISTS blog_post_tags (
  post_id UUID NOT NULL REFERENCES blog_posts(id) ON DELETE CASCADE,
  tag_id UUID NOT NULL REFERENCES blog_tags(id) ON DELETE RESTRICT,
  PRIMARY KEY (post_id, tag_id)
);

CREATE TABLE IF NOT EXISTS blog_media (
  id UUID PRIMARY KEY DEFAULT uuid_generate_v4(),
  post_id UUID REFERENCES blog_posts(id) ON DELETE CASCADE,
  url TEXT NOT NULL,
  type TEXT NOT NULL CHECK (type IN ('image', 'video', 'embed', 'document')),
  alt_text TEXT,
  metadata JSONB NOT NULL DEFAULT '{}'::jsonb,
  created_at TIMESTAMPTZ NOT NULL DEFAULT NOW(),
  updated_at TIMESTAMPTZ NOT NULL DEFAULT NOW()
);

CREATE INDEX IF NOT EXISTS idx_blog_categories_display_order ON blog_categories (display_order, name);
CREATE INDEX IF NOT EXISTS idx_blog_posts_status ON blog_posts (status);
CREATE INDEX IF NOT EXISTS idx_blog_posts_published_at ON blog_posts (published_at DESC);
CREATE INDEX IF NOT EXISTS idx_blog_media_post_id ON blog_media (post_id);

CREATE TABLE IF NOT EXISTS blog_post_revisions (
  id UUID PRIMARY KEY DEFAULT uuid_generate_v4(),
  post_id UUID NOT NULL REFERENCES blog_posts(id) ON DELETE CASCADE,
  recorded_by_id UUID REFERENCES users(id) ON DELETE SET NULL,
  action TEXT NOT NULL,
  title TEXT NOT NULL,
  slug TEXT NOT NULL,
  excerpt TEXT,
  content TEXT,
  status TEXT NOT NULL CHECK (status IN ('draft', 'scheduled', 'published', 'archived')),
  metadata JSONB NOT NULL DEFAULT '{}'::jsonb,
  published_at TIMESTAMPTZ,
  scheduled_at TIMESTAMPTZ,
  created_at TIMESTAMPTZ NOT NULL DEFAULT NOW()
);

CREATE INDEX IF NOT EXISTS idx_blog_post_revisions_post_id ON blog_post_revisions (post_id, created_at DESC);

DO $$
BEGIN
  EXECUTE format(
    'ALTER DEFAULT PRIVILEGES IN SCHEMA public GRANT SELECT, INSERT, UPDATE, DELETE ON TABLES TO %I',
    :'app_role'
  );
  EXECUTE format(
    'ALTER DEFAULT PRIVILEGES IN SCHEMA public GRANT USAGE, SELECT ON SEQUENCES TO %I',
    :'app_role'
  );
END;
$$;

\echo 'Postgres bootstrap complete. Role privileges and extensions are configured.'

CREATE TABLE IF NOT EXISTS "InventoryCategory" (
  id UUID PRIMARY KEY DEFAULT uuid_generate_v4(),
  company_id UUID NOT NULL REFERENCES "Company"(id) ON DELETE CASCADE,
  name TEXT NOT NULL,
  slug TEXT,
  description TEXT,
  status TEXT NOT NULL DEFAULT 'active' CHECK (status IN ('active', 'inactive', 'archived')),
  sort_order INTEGER NOT NULL DEFAULT 0,
  metadata JSONB NOT NULL DEFAULT '{}'::jsonb,
  created_at TIMESTAMPTZ NOT NULL DEFAULT NOW(),
  updated_at TIMESTAMPTZ NOT NULL DEFAULT NOW()
);

CREATE UNIQUE INDEX IF NOT EXISTS idx_inventory_category_company_name
  ON "InventoryCategory" (company_id, lower(name));

CREATE TABLE IF NOT EXISTS "InventoryTag" (
  id UUID PRIMARY KEY DEFAULT uuid_generate_v4(),
  company_id UUID NOT NULL REFERENCES "Company"(id) ON DELETE CASCADE,
  name TEXT NOT NULL,
  slug TEXT,
  color TEXT,
  description TEXT,
  status TEXT NOT NULL DEFAULT 'active' CHECK (status IN ('active', 'inactive')),
  metadata JSONB NOT NULL DEFAULT '{}'::jsonb,
  created_at TIMESTAMPTZ NOT NULL DEFAULT NOW(),
  updated_at TIMESTAMPTZ NOT NULL DEFAULT NOW()
);

CREATE UNIQUE INDEX IF NOT EXISTS idx_inventory_tag_company_name
  ON "InventoryTag" (company_id, lower(name));

CREATE TABLE IF NOT EXISTS "InventoryLocationZone" (
  id UUID PRIMARY KEY DEFAULT uuid_generate_v4(),
  company_id UUID NOT NULL REFERENCES "Company"(id) ON DELETE CASCADE,
  name TEXT NOT NULL,
  code TEXT,
  description TEXT,
  status TEXT NOT NULL DEFAULT 'active' CHECK (status IN ('active', 'inactive')),
  metadata JSONB NOT NULL DEFAULT '{}'::jsonb,
  created_at TIMESTAMPTZ NOT NULL DEFAULT NOW(),
  updated_at TIMESTAMPTZ NOT NULL DEFAULT NOW()
);

CREATE UNIQUE INDEX IF NOT EXISTS idx_inventory_zone_company_name
  ON "InventoryLocationZone" (company_id, lower(name));

CREATE TABLE IF NOT EXISTS "InventoryItem" (
  id UUID PRIMARY KEY DEFAULT uuid_generate_v4(),
  company_id UUID NOT NULL REFERENCES "Company"(id) ON DELETE CASCADE,
  marketplace_item_id UUID REFERENCES "MarketplaceItem"(id) ON DELETE SET NULL,
  name TEXT NOT NULL,
  sku TEXT NOT NULL,
  category TEXT,
  unit_type TEXT NOT NULL DEFAULT 'unit',
  quantity_on_hand INTEGER NOT NULL DEFAULT 0,
  quantity_reserved INTEGER NOT NULL DEFAULT 0,
  safety_stock INTEGER NOT NULL DEFAULT 0,
  location_zone_id UUID REFERENCES "InventoryLocationZone"(id) ON DELETE SET NULL,
  category_id UUID REFERENCES "InventoryCategory"(id) ON DELETE SET NULL,
  item_type TEXT NOT NULL DEFAULT 'tool' CHECK (item_type IN ('tool', 'material')),
  fulfilment_type TEXT NOT NULL DEFAULT 'purchase' CHECK (fulfilment_type IN ('purchase', 'rental', 'hybrid')),
  status TEXT NOT NULL DEFAULT 'active' CHECK (status IN ('draft', 'active', 'inactive', 'retired')),
  tagline TEXT,
  description TEXT,
  rental_rate NUMERIC(12,2),
  rental_rate_currency CHAR(3),
  deposit_amount NUMERIC(12,2),
  deposit_currency CHAR(3),
  purchase_price NUMERIC(12,2),
  purchase_price_currency CHAR(3),
  replacement_cost NUMERIC(12,2),
  insurance_required BOOLEAN NOT NULL DEFAULT false,
  condition_rating TEXT NOT NULL DEFAULT 'good' CHECK (condition_rating IN ('new', 'excellent', 'good', 'fair', 'needs_service')),
  primary_supplier_id UUID REFERENCES "Supplier"(id) ON DELETE SET NULL,
  metadata JSONB NOT NULL DEFAULT '{}'::jsonb,
  created_at TIMESTAMPTZ NOT NULL DEFAULT NOW(),
  updated_at TIMESTAMPTZ NOT NULL DEFAULT NOW()
);

CREATE UNIQUE INDEX IF NOT EXISTS inventory_item_company_sku
  ON "InventoryItem" (company_id, lower(sku));

CREATE INDEX IF NOT EXISTS inventory_item_company_status
  ON "InventoryItem" (company_id, status);

CREATE INDEX IF NOT EXISTS inventory_item_company_category
  ON "InventoryItem" (company_id, category_id);

CREATE TABLE IF NOT EXISTS "InventoryItemTag" (
  id UUID PRIMARY KEY DEFAULT uuid_generate_v4(),
  item_id UUID NOT NULL,
  tag_id UUID NOT NULL,
  sort_order INTEGER NOT NULL DEFAULT 0,
  created_at TIMESTAMPTZ NOT NULL DEFAULT NOW(),
  updated_at TIMESTAMPTZ NOT NULL DEFAULT NOW(),
  CONSTRAINT inventory_item_tag_unique UNIQUE (item_id, tag_id)
);

CREATE INDEX IF NOT EXISTS idx_inventory_item_tag_item
  ON "InventoryItemTag" (item_id);

CREATE TABLE IF NOT EXISTS "InventoryItemMedia" (
  id UUID PRIMARY KEY DEFAULT uuid_generate_v4(),
  item_id UUID NOT NULL,
  url TEXT NOT NULL,
  alt_text TEXT,
  caption TEXT,
  sort_order INTEGER NOT NULL DEFAULT 0,
  metadata JSONB NOT NULL DEFAULT '{}'::jsonb,
  created_at TIMESTAMPTZ NOT NULL DEFAULT NOW(),
  updated_at TIMESTAMPTZ NOT NULL DEFAULT NOW()
);

CREATE INDEX IF NOT EXISTS idx_inventory_item_media_item
  ON "InventoryItemMedia" (item_id, sort_order);

CREATE TABLE IF NOT EXISTS "InventoryItemSupplier" (
  id UUID PRIMARY KEY DEFAULT uuid_generate_v4(),
  item_id UUID NOT NULL,
  supplier_id UUID NOT NULL,
  unit_price NUMERIC(12,2) NOT NULL,
  currency CHAR(3) NOT NULL DEFAULT 'GBP',
  minimum_order_quantity INTEGER NOT NULL DEFAULT 1,
  lead_time_days INTEGER,
  is_primary BOOLEAN NOT NULL DEFAULT false,
  status TEXT NOT NULL DEFAULT 'active' CHECK (status IN ('active', 'inactive')),
  last_quoted_at TIMESTAMPTZ,
  notes TEXT,
  metadata JSONB NOT NULL DEFAULT '{}'::jsonb,
  created_at TIMESTAMPTZ NOT NULL DEFAULT NOW(),
  updated_at TIMESTAMPTZ NOT NULL DEFAULT NOW(),
  CONSTRAINT inventory_item_supplier_unique UNIQUE (item_id, supplier_id)
);

CREATE INDEX IF NOT EXISTS idx_inventory_item_supplier_item
  ON "InventoryItemSupplier" (item_id);

CREATE TABLE IF NOT EXISTS "InventoryLedgerEntry" (
  id UUID PRIMARY KEY DEFAULT uuid_generate_v4(),
  item_id UUID NOT NULL,
  type TEXT NOT NULL CHECK (type IN ('adjustment', 'reservation', 'reservation_release', 'checkout', 'return', 'write_off', 'restock')),
  quantity INTEGER NOT NULL,
  balance_after INTEGER NOT NULL,
  reference_id UUID,
  reference_type TEXT,
  source TEXT NOT NULL DEFAULT 'system' CHECK (source IN ('system', 'provider', 'automation')),
  note TEXT,
  metadata JSONB NOT NULL DEFAULT '{}'::jsonb,
  created_at TIMESTAMPTZ NOT NULL DEFAULT NOW(),
  updated_at TIMESTAMPTZ NOT NULL DEFAULT NOW()
);

CREATE INDEX IF NOT EXISTS idx_inventory_ledger_item_time
  ON "InventoryLedgerEntry" (item_id, created_at DESC);

CREATE INDEX IF NOT EXISTS idx_inventory_ledger_reference
  ON "InventoryLedgerEntry" (reference_id, reference_type);

CREATE TABLE IF NOT EXISTS "InventoryAlert" (
  id UUID PRIMARY KEY DEFAULT uuid_generate_v4(),
  item_id UUID NOT NULL,
  type TEXT NOT NULL CHECK (type IN ('low_stock', 'overdue_return', 'damage_reported', 'manual')),
  severity TEXT NOT NULL DEFAULT 'warning' CHECK (severity IN ('info', 'warning', 'critical')),
  status TEXT NOT NULL DEFAULT 'active' CHECK (status IN ('active', 'acknowledged', 'resolved')),
  triggered_at TIMESTAMPTZ NOT NULL DEFAULT NOW(),
  resolved_at TIMESTAMPTZ,
  resolution_note TEXT,
  metadata JSONB NOT NULL DEFAULT '{}'::jsonb,
  created_at TIMESTAMPTZ NOT NULL DEFAULT NOW(),
  updated_at TIMESTAMPTZ NOT NULL DEFAULT NOW()
);

CREATE INDEX IF NOT EXISTS idx_inventory_alert_item_status
  ON "InventoryAlert" (item_id, status);

ALTER TABLE "InventoryItemTag"
  ADD CONSTRAINT inventory_item_tag_item_fk FOREIGN KEY (item_id) REFERENCES "InventoryItem"(id) ON DELETE CASCADE,
  ADD CONSTRAINT inventory_item_tag_tag_fk FOREIGN KEY (tag_id) REFERENCES "InventoryTag"(id) ON DELETE CASCADE;

ALTER TABLE "InventoryItemMedia"
  ADD CONSTRAINT inventory_item_media_item_fk FOREIGN KEY (item_id) REFERENCES "InventoryItem"(id) ON DELETE CASCADE;

ALTER TABLE "InventoryItemSupplier"
  ADD CONSTRAINT inventory_item_supplier_item_fk FOREIGN KEY (item_id) REFERENCES "InventoryItem"(id) ON DELETE CASCADE,
  ADD CONSTRAINT inventory_item_supplier_supplier_fk FOREIGN KEY (supplier_id) REFERENCES "Supplier"(id) ON DELETE CASCADE;

ALTER TABLE "InventoryLedgerEntry"
  ADD CONSTRAINT inventory_ledger_item_fk FOREIGN KEY (item_id) REFERENCES "InventoryItem"(id) ON DELETE CASCADE;

ALTER TABLE "InventoryAlert"
  ADD CONSTRAINT inventory_alert_item_fk FOREIGN KEY (item_id) REFERENCES "InventoryItem"(id) ON DELETE CASCADE;

-- ---------------------------------------------------------------------------
-- Command metrics configuration tables
-- These tables back the admin control centre's configurable operating window
-- highlights, metric thresholds, and custom dashboard cards. They are created
-- here so production environments provisioned with this script have the
-- required persistence layer without relying on ORM sync calls.
-- ---------------------------------------------------------------------------

CREATE TABLE IF NOT EXISTS command_metric_settings (
  id UUID PRIMARY KEY DEFAULT uuid_generate_v4(),
  scope VARCHAR(64) UNIQUE NOT NULL,
  config JSONB NOT NULL DEFAULT '{}'::jsonb,
  updated_by VARCHAR(120),
  created_at TIMESTAMPTZ NOT NULL DEFAULT NOW(),
  updated_at TIMESTAMPTZ NOT NULL DEFAULT NOW()
);

CREATE TABLE IF NOT EXISTS command_metric_cards (
  id UUID PRIMARY KEY DEFAULT uuid_generate_v4(),
  title VARCHAR(160) NOT NULL,
  tone VARCHAR(24) NOT NULL DEFAULT 'info',
  details JSONB NOT NULL DEFAULT '[]'::jsonb,
  display_order INTEGER NOT NULL DEFAULT 100,
  is_active BOOLEAN NOT NULL DEFAULT TRUE,
  media_url TEXT,
  media_alt VARCHAR(160),
  cta JSONB,
  created_by VARCHAR(120),
  updated_by VARCHAR(120),
  created_at TIMESTAMPTZ NOT NULL DEFAULT NOW(),
  updated_at TIMESTAMPTZ NOT NULL DEFAULT NOW()
);

CREATE INDEX IF NOT EXISTS idx_command_metric_cards_active_order
  ON command_metric_cards (is_active, display_order, created_at);

<<<<<<< HEAD
-- ---------------------------------------------------------------------------
-- Provider crew deployment, availability, and delegation tables
-- These power the provider control centre crew management workspace.
-- ---------------------------------------------------------------------------

CREATE TABLE IF NOT EXISTS "ProviderCrewMember" (
  id UUID PRIMARY KEY DEFAULT uuid_generate_v4(),
  company_id UUID NOT NULL REFERENCES "Company"(id) ON DELETE CASCADE,
  full_name TEXT NOT NULL,
  role TEXT,
  email TEXT,
  phone TEXT,
  avatar_url TEXT,
  status TEXT NOT NULL DEFAULT 'active' CHECK (status IN ('active', 'standby', 'leave', 'inactive')),
  employment_type TEXT NOT NULL DEFAULT 'employee' CHECK (employment_type IN ('employee', 'contractor', 'partner')),
  timezone TEXT,
  default_shift_start TIME,
  default_shift_end TIME,
  skills JSONB NOT NULL DEFAULT '[]'::jsonb,
  notes TEXT,
=======
-- Tool rental management tables
CREATE TABLE IF NOT EXISTS tool_rental_assets (
  id UUID PRIMARY KEY DEFAULT uuid_generate_v4(),
  company_id UUID NOT NULL,
  inventory_item_id UUID,
  name TEXT NOT NULL,
  slug TEXT NOT NULL,
  description TEXT,
  rental_rate NUMERIC(12, 2),
  rental_rate_currency CHAR(3),
  deposit_amount NUMERIC(12, 2),
  deposit_currency CHAR(3),
  min_hire_days INTEGER NOT NULL DEFAULT 1,
  max_hire_days INTEGER,
  quantity_available INTEGER NOT NULL DEFAULT 0,
  availability_status TEXT NOT NULL DEFAULT 'available',
  seo_title TEXT,
  seo_description TEXT,
  keyword_tags JSONB NOT NULL DEFAULT '[]'::jsonb,
  hero_image_url TEXT,
  gallery JSONB NOT NULL DEFAULT '[]'::jsonb,
  showcase_video_url TEXT,
-- ---------------------------------------------------------------------------
-- Provider onboarding control centre tables
-- These tables power the SME onboarding workspace within the provider
-- control centre. They capture tasks, regulatory requirements, and timeline
-- notes so the experience delivers full CRUD coverage when launched in
-- production environments.
-- ---------------------------------------------------------------------------

CREATE TABLE IF NOT EXISTS "ProviderOnboardingTask" (
  id UUID PRIMARY KEY DEFAULT uuid_generate_v4(),
  company_id UUID NOT NULL REFERENCES "Company"(id) ON DELETE CASCADE,
  title VARCHAR(160) NOT NULL,
  description TEXT,
  status TEXT NOT NULL CHECK (status IN ('not_started', 'in_progress', 'blocked', 'completed')),
  priority TEXT NOT NULL CHECK (priority IN ('low', 'medium', 'high', 'critical')),
  stage TEXT NOT NULL CHECK (stage IN ('intake', 'documents', 'compliance', 'go-live', 'live')),
  owner_id UUID REFERENCES users(id) ON DELETE SET NULL,
  due_date TIMESTAMPTZ,
  completed_at TIMESTAMPTZ,
  created_by UUID REFERENCES users(id) ON DELETE SET NULL,
  updated_by UUID REFERENCES users(id) ON DELETE SET NULL,
-- Serviceman financial management tables
-- These tables back the Serviceman control centre financial workspace so that
-- crew leads can manage earnings, expenses, allowances, and payout settings in
-- production environments.
-- ---------------------------------------------------------------------------

CREATE TABLE IF NOT EXISTS serviceman_financial_profiles (
  id UUID PRIMARY KEY DEFAULT uuid_generate_v4(),
  serviceman_id UUID NOT NULL UNIQUE REFERENCES users(id) ON DELETE CASCADE,
  currency VARCHAR(8) NOT NULL DEFAULT 'GBP',
  base_hourly_rate NUMERIC(12, 2) NOT NULL DEFAULT 0,
  overtime_rate NUMERIC(12, 2),
  callout_fee NUMERIC(12, 2),
  mileage_rate NUMERIC(8, 2),
  payout_method VARCHAR(32) NOT NULL DEFAULT 'wallet',
  payout_schedule VARCHAR(32) NOT NULL DEFAULT 'weekly',
  tax_rate NUMERIC(5, 2),
  tax_identifier VARCHAR(64),
  payout_instructions TEXT,
  bank_account JSONB NOT NULL DEFAULT '{}'::jsonb,
>>>>>>> c7dd0d31
  metadata JSONB NOT NULL DEFAULT '{}'::jsonb,
  created_at TIMESTAMPTZ NOT NULL DEFAULT NOW(),
  updated_at TIMESTAMPTZ NOT NULL DEFAULT NOW()
);

<<<<<<< HEAD
CREATE TABLE IF NOT EXISTS "ProviderCrewAvailability" (
  id UUID PRIMARY KEY DEFAULT uuid_generate_v4(),
  company_id UUID NOT NULL REFERENCES "Company"(id) ON DELETE CASCADE,
  crew_member_id UUID NOT NULL REFERENCES "ProviderCrewMember"(id) ON DELETE CASCADE,
  day_of_week TEXT NOT NULL CHECK (day_of_week IN ('monday','tuesday','wednesday','thursday','friday','saturday','sunday')),
  start_time TIME NOT NULL,
  end_time TIME NOT NULL,
  status TEXT NOT NULL DEFAULT 'available' CHECK (status IN ('available','on_call','unavailable','standby')),
  location TEXT,
  effective_from TIMESTAMPTZ,
  effective_to TIMESTAMPTZ,
=======
CREATE UNIQUE INDEX IF NOT EXISTS idx_tool_rental_assets_company_slug ON tool_rental_assets (company_id, slug);
CREATE INDEX IF NOT EXISTS idx_tool_rental_assets_company_status ON tool_rental_assets (company_id, availability_status);

CREATE TABLE IF NOT EXISTS tool_rental_pricing_tiers (
  id UUID PRIMARY KEY DEFAULT uuid_generate_v4(),
  asset_id UUID NOT NULL REFERENCES tool_rental_assets(id) ON DELETE CASCADE,
  name TEXT NOT NULL,
  description TEXT,
  duration_days INTEGER NOT NULL DEFAULT 1,
  price NUMERIC(12, 2) NOT NULL,
  currency CHAR(3) NOT NULL,
  deposit_amount NUMERIC(12, 2),
  deposit_currency CHAR(3),
CREATE INDEX IF NOT EXISTS idx_serviceman_financial_profiles_serviceman
  ON serviceman_financial_profiles (serviceman_id);

CREATE TABLE IF NOT EXISTS serviceman_financial_earnings (
  id UUID PRIMARY KEY DEFAULT uuid_generate_v4(),
  serviceman_id UUID NOT NULL REFERENCES users(id) ON DELETE CASCADE,
  booking_id UUID REFERENCES bookings(id) ON DELETE SET NULL,
  reference VARCHAR(64),
  title VARCHAR(160) NOT NULL,
  amount NUMERIC(14, 2) NOT NULL,
  currency VARCHAR(8) NOT NULL DEFAULT 'GBP',
  status VARCHAR(24) NOT NULL DEFAULT 'pending' CHECK (
    status IN ('pending', 'approved', 'in_progress', 'payable', 'paid', 'withheld')
  ),
  due_at TIMESTAMPTZ,
  paid_at TIMESTAMPTZ,
  recorded_by UUID REFERENCES users(id) ON DELETE SET NULL,
>>>>>>> c7dd0d31
  notes TEXT,
  metadata JSONB NOT NULL DEFAULT '{}'::jsonb,
  created_at TIMESTAMPTZ NOT NULL DEFAULT NOW(),
  updated_at TIMESTAMPTZ NOT NULL DEFAULT NOW()
);

<<<<<<< HEAD
CREATE TABLE IF NOT EXISTS "ProviderCrewDeployment" (
  id UUID PRIMARY KEY DEFAULT uuid_generate_v4(),
  company_id UUID NOT NULL REFERENCES "Company"(id) ON DELETE CASCADE,
  crew_member_id UUID NOT NULL REFERENCES "ProviderCrewMember"(id) ON DELETE CASCADE,
  title TEXT NOT NULL,
  assignment_type TEXT NOT NULL DEFAULT 'booking' CHECK (assignment_type IN ('booking','project','standby','maintenance','training','support')),
  reference_id TEXT,
  start_at TIMESTAMPTZ NOT NULL,
  end_at TIMESTAMPTZ,
  location TEXT,
  status TEXT NOT NULL DEFAULT 'scheduled' CHECK (status IN ('scheduled','in_progress','completed','cancelled','on_hold')),
  notes TEXT,
=======
CREATE INDEX IF NOT EXISTS idx_tool_rental_pricing_asset ON tool_rental_pricing_tiers (asset_id, duration_days);

CREATE TABLE IF NOT EXISTS tool_rental_coupons (
  id UUID PRIMARY KEY DEFAULT uuid_generate_v4(),
  company_id UUID NOT NULL,
  asset_id UUID REFERENCES tool_rental_assets(id) ON DELETE SET NULL,
  code TEXT NOT NULL,
  description TEXT,
  discount_type TEXT NOT NULL CHECK (discount_type IN ('percentage', 'fixed')),
  discount_value NUMERIC(10, 2) NOT NULL,
  currency CHAR(3),
  max_redemptions INTEGER,
  per_customer_limit INTEGER,
  valid_from TIMESTAMPTZ,
  valid_until TIMESTAMPTZ,
  status TEXT NOT NULL DEFAULT 'draft' CHECK (status IN ('draft', 'scheduled', 'active', 'expired', 'disabled')),
CREATE INDEX IF NOT EXISTS idx_provider_onboarding_task_company
  ON "ProviderOnboardingTask" (company_id, status, stage);

CREATE TABLE IF NOT EXISTS "ProviderOnboardingRequirement" (
  id UUID PRIMARY KEY DEFAULT uuid_generate_v4(),
  company_id UUID NOT NULL REFERENCES "Company"(id) ON DELETE CASCADE,
  name VARCHAR(180) NOT NULL,
  description TEXT,
  type TEXT NOT NULL CHECK (type IN ('document', 'insurance', 'payment', 'training', 'integration', 'other')),
  status TEXT NOT NULL CHECK (status IN ('pending', 'submitted', 'approved', 'rejected', 'waived')),
  stage TEXT NOT NULL CHECK (stage IN ('intake', 'documents', 'compliance', 'go-live', 'live')),
  reviewer_id UUID REFERENCES users(id) ON DELETE SET NULL,
  document_id UUID REFERENCES "ComplianceDocument"(id) ON DELETE SET NULL,
  external_url TEXT,
  metadata JSONB NOT NULL DEFAULT '{}'::jsonb,
  due_date TIMESTAMPTZ,
  completed_at TIMESTAMPTZ,
  created_by UUID REFERENCES users(id) ON DELETE SET NULL,
  updated_by UUID REFERENCES users(id) ON DELETE SET NULL,
CREATE INDEX IF NOT EXISTS idx_serviceman_financial_earnings_serviceman
  ON serviceman_financial_earnings (serviceman_id, status, due_at);

CREATE TABLE IF NOT EXISTS serviceman_expense_claims (
  id UUID PRIMARY KEY DEFAULT uuid_generate_v4(),
  serviceman_id UUID NOT NULL REFERENCES users(id) ON DELETE CASCADE,
  category VARCHAR(32) NOT NULL DEFAULT 'other' CHECK (
    category IN ('travel', 'equipment', 'meal', 'accommodation', 'training', 'other')
  ),
  title VARCHAR(160) NOT NULL,
  description TEXT,
  amount NUMERIC(12, 2) NOT NULL,
  currency VARCHAR(8) NOT NULL DEFAULT 'GBP',
  status VARCHAR(24) NOT NULL DEFAULT 'draft' CHECK (
    status IN ('draft', 'submitted', 'approved', 'reimbursed', 'rejected')
  ),
  submitted_at TIMESTAMPTZ,
  approved_at TIMESTAMPTZ,
  approved_by UUID REFERENCES users(id) ON DELETE SET NULL,
  receipts JSONB NOT NULL DEFAULT '[]'::jsonb,
  notes TEXT,
-- Provider calendar configuration
-- These tables back the provider control centre booking calendar, storing
-- per-company defaults and custom events that complement live bookings.
-- ---------------------------------------------------------------------------

CREATE TABLE IF NOT EXISTS provider_calendar_settings (
  id UUID PRIMARY KEY DEFAULT uuid_generate_v4(),
  company_id UUID NOT NULL REFERENCES companies(id) ON DELETE CASCADE,
  timezone VARCHAR(64) NOT NULL DEFAULT 'Europe/London',
  week_starts_on VARCHAR(16) NOT NULL DEFAULT 'monday' CHECK (week_starts_on IN ('monday', 'sunday')),
  default_view VARCHAR(16) NOT NULL DEFAULT 'month' CHECK (default_view IN ('month', 'week', 'day')),
  workday_start VARCHAR(8) NOT NULL DEFAULT '08:00',
  workday_end VARCHAR(8) NOT NULL DEFAULT '18:00',
  allow_overlapping BOOLEAN NOT NULL DEFAULT TRUE,
  auto_accept_assignments BOOLEAN NOT NULL DEFAULT FALSE,
  notification_recipients JSONB NOT NULL DEFAULT '[]'::jsonb,
  created_at TIMESTAMPTZ NOT NULL DEFAULT NOW(),
  updated_at TIMESTAMPTZ NOT NULL DEFAULT NOW(),
  CONSTRAINT provider_calendar_settings_unique_company UNIQUE (company_id)
);

CREATE TABLE IF NOT EXISTS provider_calendar_events (
  id UUID PRIMARY KEY DEFAULT uuid_generate_v4(),
  company_id UUID NOT NULL REFERENCES companies(id) ON DELETE CASCADE,
  booking_id UUID REFERENCES bookings(id) ON DELETE SET NULL,
  title VARCHAR(160) NOT NULL,
  description TEXT,
  start_at TIMESTAMPTZ NOT NULL,
  end_at TIMESTAMPTZ,
  status VARCHAR(24) NOT NULL DEFAULT 'planned'
    CHECK (status IN ('planned', 'confirmed', 'cancelled', 'tentative', 'standby', 'travel')),
  event_type VARCHAR(24) NOT NULL DEFAULT 'internal'
    CHECK (event_type IN ('internal', 'hold', 'travel', 'maintenance', 'booking')),
  visibility VARCHAR(24) NOT NULL DEFAULT 'internal'
    CHECK (visibility IN ('internal', 'crew', 'public')),
>>>>>>> c7dd0d31
  created_by UUID,
  updated_by UUID,
  metadata JSONB NOT NULL DEFAULT '{}'::jsonb,
  created_at TIMESTAMPTZ NOT NULL DEFAULT NOW(),
  updated_at TIMESTAMPTZ NOT NULL DEFAULT NOW()
);

<<<<<<< HEAD
CREATE TABLE IF NOT EXISTS "ProviderCrewDelegation" (
  id UUID PRIMARY KEY DEFAULT uuid_generate_v4(),
  company_id UUID NOT NULL REFERENCES "Company"(id) ON DELETE CASCADE,
  crew_member_id UUID REFERENCES "ProviderCrewMember"(id) ON DELETE SET NULL,
  delegate_name TEXT NOT NULL,
  delegate_email TEXT,
  delegate_phone TEXT,
  role TEXT,
  status TEXT NOT NULL DEFAULT 'active' CHECK (status IN ('active','scheduled','expired','revoked')),
  scope JSONB NOT NULL DEFAULT '[]'::jsonb,
  start_at TIMESTAMPTZ,
  end_at TIMESTAMPTZ,
  notes TEXT,
  created_by UUID,
  updated_by UUID,
  metadata JSONB NOT NULL DEFAULT '{}'::jsonb,
=======
CREATE UNIQUE INDEX IF NOT EXISTS idx_tool_rental_coupons_company_code ON tool_rental_coupons (company_id, code);
CREATE INDEX IF NOT EXISTS idx_tool_rental_coupons_company_status ON tool_rental_coupons (company_id, status);
CREATE INDEX IF NOT EXISTS idx_provider_onboarding_requirement_company
  ON "ProviderOnboardingRequirement" (company_id, status, type);

CREATE TABLE IF NOT EXISTS "ProviderOnboardingNote" (
  id UUID PRIMARY KEY DEFAULT uuid_generate_v4(),
  company_id UUID NOT NULL REFERENCES "Company"(id) ON DELETE CASCADE,
  author_id UUID NOT NULL REFERENCES users(id) ON DELETE CASCADE,
  type TEXT NOT NULL CHECK (type IN ('update', 'risk', 'decision', 'note')),
  stage TEXT NOT NULL CHECK (stage IN ('intake', 'documents', 'compliance', 'go-live', 'live')),
  visibility TEXT NOT NULL CHECK (visibility IN ('internal', 'shared')),
  summary VARCHAR(180) NOT NULL,
  body TEXT,
  follow_up_at TIMESTAMPTZ,
CREATE INDEX IF NOT EXISTS idx_serviceman_expense_claims_serviceman
  ON serviceman_expense_claims (serviceman_id, status, submitted_at);

CREATE TABLE IF NOT EXISTS serviceman_allowances (
  id UUID PRIMARY KEY DEFAULT uuid_generate_v4(),
  serviceman_id UUID NOT NULL REFERENCES users(id) ON DELETE CASCADE,
  name VARCHAR(160) NOT NULL,
  amount NUMERIC(12, 2) NOT NULL,
  currency VARCHAR(8) NOT NULL DEFAULT 'GBP',
  cadence VARCHAR(32) NOT NULL DEFAULT 'per_job' CHECK (
    cadence IN ('per_job', 'per_day', 'per_week', 'per_month')
  ),
  effective_from TIMESTAMPTZ,
  effective_to TIMESTAMPTZ,
  is_active BOOLEAN NOT NULL DEFAULT TRUE,
  created_by UUID REFERENCES users(id) ON DELETE SET NULL,
  updated_by UUID REFERENCES users(id) ON DELETE SET NULL,
>>>>>>> c7dd0d31
  created_at TIMESTAMPTZ NOT NULL DEFAULT NOW(),
  updated_at TIMESTAMPTZ NOT NULL DEFAULT NOW()
);

<<<<<<< HEAD
CREATE INDEX IF NOT EXISTS provider_crew_member_company_status_idx
  ON "ProviderCrewMember" (company_id, status, employment_type);
CREATE INDEX IF NOT EXISTS provider_crew_availability_day_idx
  ON "ProviderCrewAvailability" (company_id, crew_member_id, day_of_week);
CREATE INDEX IF NOT EXISTS provider_crew_deployment_schedule_idx
  ON "ProviderCrewDeployment" (company_id, crew_member_id, start_at);
CREATE INDEX IF NOT EXISTS provider_crew_delegation_status_idx
  ON "ProviderCrewDelegation" (company_id, status);
=======
CREATE INDEX IF NOT EXISTS idx_provider_onboarding_note_company
  ON "ProviderOnboardingNote" (company_id, created_at DESC);
CREATE INDEX IF NOT EXISTS idx_serviceman_allowances_active
  ON serviceman_allowances (serviceman_id, is_active, effective_from);
CREATE INDEX IF NOT EXISTS idx_provider_calendar_events_company_time
  ON provider_calendar_events (company_id, start_at);

CREATE INDEX IF NOT EXISTS idx_provider_calendar_events_booking
  ON provider_calendar_events (booking_id);
>>>>>>> c7dd0d31
<|MERGE_RESOLUTION|>--- conflicted
+++ resolved
@@ -379,7 +379,6 @@
 CREATE INDEX IF NOT EXISTS idx_command_metric_cards_active_order
   ON command_metric_cards (is_active, display_order, created_at);
 
-<<<<<<< HEAD
 -- ---------------------------------------------------------------------------
 -- Provider crew deployment, availability, and delegation tables
 -- These power the provider control centre crew management workspace.
@@ -400,7 +399,6 @@
   default_shift_end TIME,
   skills JSONB NOT NULL DEFAULT '[]'::jsonb,
   notes TEXT,
-=======
 -- Tool rental management tables
 CREATE TABLE IF NOT EXISTS tool_rental_assets (
   id UUID PRIMARY KEY DEFAULT uuid_generate_v4(),
@@ -464,13 +462,11 @@
   tax_identifier VARCHAR(64),
   payout_instructions TEXT,
   bank_account JSONB NOT NULL DEFAULT '{}'::jsonb,
->>>>>>> c7dd0d31
-  metadata JSONB NOT NULL DEFAULT '{}'::jsonb,
-  created_at TIMESTAMPTZ NOT NULL DEFAULT NOW(),
-  updated_at TIMESTAMPTZ NOT NULL DEFAULT NOW()
-);
-
-<<<<<<< HEAD
+  metadata JSONB NOT NULL DEFAULT '{}'::jsonb,
+  created_at TIMESTAMPTZ NOT NULL DEFAULT NOW(),
+  updated_at TIMESTAMPTZ NOT NULL DEFAULT NOW()
+);
+
 CREATE TABLE IF NOT EXISTS "ProviderCrewAvailability" (
   id UUID PRIMARY KEY DEFAULT uuid_generate_v4(),
   company_id UUID NOT NULL REFERENCES "Company"(id) ON DELETE CASCADE,
@@ -482,7 +478,6 @@
   location TEXT,
   effective_from TIMESTAMPTZ,
   effective_to TIMESTAMPTZ,
-=======
 CREATE UNIQUE INDEX IF NOT EXISTS idx_tool_rental_assets_company_slug ON tool_rental_assets (company_id, slug);
 CREATE INDEX IF NOT EXISTS idx_tool_rental_assets_company_status ON tool_rental_assets (company_id, availability_status);
 
@@ -513,14 +508,12 @@
   due_at TIMESTAMPTZ,
   paid_at TIMESTAMPTZ,
   recorded_by UUID REFERENCES users(id) ON DELETE SET NULL,
->>>>>>> c7dd0d31
   notes TEXT,
   metadata JSONB NOT NULL DEFAULT '{}'::jsonb,
   created_at TIMESTAMPTZ NOT NULL DEFAULT NOW(),
   updated_at TIMESTAMPTZ NOT NULL DEFAULT NOW()
 );
 
-<<<<<<< HEAD
 CREATE TABLE IF NOT EXISTS "ProviderCrewDeployment" (
   id UUID PRIMARY KEY DEFAULT uuid_generate_v4(),
   company_id UUID NOT NULL REFERENCES "Company"(id) ON DELETE CASCADE,
@@ -533,7 +526,6 @@
   location TEXT,
   status TEXT NOT NULL DEFAULT 'scheduled' CHECK (status IN ('scheduled','in_progress','completed','cancelled','on_hold')),
   notes TEXT,
-=======
 CREATE INDEX IF NOT EXISTS idx_tool_rental_pricing_asset ON tool_rental_pricing_tiers (asset_id, duration_days);
 
 CREATE TABLE IF NOT EXISTS tool_rental_coupons (
@@ -625,7 +617,6 @@
     CHECK (event_type IN ('internal', 'hold', 'travel', 'maintenance', 'booking')),
   visibility VARCHAR(24) NOT NULL DEFAULT 'internal'
     CHECK (visibility IN ('internal', 'crew', 'public')),
->>>>>>> c7dd0d31
   created_by UUID,
   updated_by UUID,
   metadata JSONB NOT NULL DEFAULT '{}'::jsonb,
@@ -633,7 +624,6 @@
   updated_at TIMESTAMPTZ NOT NULL DEFAULT NOW()
 );
 
-<<<<<<< HEAD
 CREATE TABLE IF NOT EXISTS "ProviderCrewDelegation" (
   id UUID PRIMARY KEY DEFAULT uuid_generate_v4(),
   company_id UUID NOT NULL REFERENCES "Company"(id) ON DELETE CASCADE,
@@ -650,7 +640,6 @@
   created_by UUID,
   updated_by UUID,
   metadata JSONB NOT NULL DEFAULT '{}'::jsonb,
-=======
 CREATE UNIQUE INDEX IF NOT EXISTS idx_tool_rental_coupons_company_code ON tool_rental_coupons (company_id, code);
 CREATE INDEX IF NOT EXISTS idx_tool_rental_coupons_company_status ON tool_rental_coupons (company_id, status);
 CREATE INDEX IF NOT EXISTS idx_provider_onboarding_requirement_company
@@ -683,12 +672,10 @@
   is_active BOOLEAN NOT NULL DEFAULT TRUE,
   created_by UUID REFERENCES users(id) ON DELETE SET NULL,
   updated_by UUID REFERENCES users(id) ON DELETE SET NULL,
->>>>>>> c7dd0d31
-  created_at TIMESTAMPTZ NOT NULL DEFAULT NOW(),
-  updated_at TIMESTAMPTZ NOT NULL DEFAULT NOW()
-);
-
-<<<<<<< HEAD
+  created_at TIMESTAMPTZ NOT NULL DEFAULT NOW(),
+  updated_at TIMESTAMPTZ NOT NULL DEFAULT NOW()
+);
+
 CREATE INDEX IF NOT EXISTS provider_crew_member_company_status_idx
   ON "ProviderCrewMember" (company_id, status, employment_type);
 CREATE INDEX IF NOT EXISTS provider_crew_availability_day_idx
@@ -697,7 +684,6 @@
   ON "ProviderCrewDeployment" (company_id, crew_member_id, start_at);
 CREATE INDEX IF NOT EXISTS provider_crew_delegation_status_idx
   ON "ProviderCrewDelegation" (company_id, status);
-=======
 CREATE INDEX IF NOT EXISTS idx_provider_onboarding_note_company
   ON "ProviderOnboardingNote" (company_id, created_at DESC);
 CREATE INDEX IF NOT EXISTS idx_serviceman_allowances_active
@@ -706,5 +692,4 @@
   ON provider_calendar_events (company_id, start_at);
 
 CREATE INDEX IF NOT EXISTS idx_provider_calendar_events_booking
-  ON provider_calendar_events (booking_id);
->>>>>>> c7dd0d31
+  ON provider_calendar_events (booking_id);
\set ON_ERROR_STOP on
\prompt 'Application database name: ' app_db_name
\prompt 'Application role name: ' app_role
\prompt -s 'Application role password (min 16 chars): ' app_password
\echo ''

DO $$
BEGIN
  IF length(trim(:'app_db_name')) = 0 THEN
    RAISE EXCEPTION 'Database name is required';
  END IF;
  IF length(trim(:'app_role')) = 0 THEN
    RAISE EXCEPTION 'Application role name is required';
  END IF;
  IF length(:'app_password') < 16 THEN
    RAISE EXCEPTION 'Application password must be at least 16 characters';
  END IF;
END;
$$;

DO $$
BEGIN
  IF NOT EXISTS (SELECT 1 FROM pg_roles WHERE rolname = :'app_role') THEN
    EXECUTE format('CREATE ROLE %I WITH LOGIN PASSWORD %L NOINHERIT', :'app_role', :'app_password');
  ELSE
    EXECUTE format('ALTER ROLE %I WITH LOGIN PASSWORD %L NOINHERIT', :'app_role', :'app_password');
  END IF;
END;
$$;

DO $$
BEGIN
  IF NOT EXISTS (SELECT 1 FROM pg_database WHERE datname = :'app_db_name') THEN
    EXECUTE format('CREATE DATABASE %I OWNER %I', :'app_db_name', :'app_role');
  END IF;
END;
$$;

DO $$
BEGIN
  EXECUTE format('REVOKE ALL PRIVILEGES ON DATABASE %I FROM PUBLIC', :'app_db_name');
  EXECUTE format('GRANT CONNECT ON DATABASE %I TO %I', :'app_db_name', :'app_role');
END;
$$;

\connect :app_db_name

SET statement_timeout = '5min';

CREATE EXTENSION IF NOT EXISTS pgcrypto;
CREATE EXTENSION IF NOT EXISTS "uuid-ossp";
CREATE EXTENSION IF NOT EXISTS postgis;
CREATE EXTENSION IF NOT EXISTS postgis_topology;

-- Content management tables
CREATE TABLE IF NOT EXISTS blog_categories (
  id UUID PRIMARY KEY DEFAULT uuid_generate_v4(),
  name TEXT NOT NULL UNIQUE,
  slug TEXT NOT NULL UNIQUE,
  description TEXT,
  display_order INTEGER NOT NULL DEFAULT 0,
  created_at TIMESTAMPTZ NOT NULL DEFAULT NOW(),
  updated_at TIMESTAMPTZ NOT NULL DEFAULT NOW()
);

CREATE TABLE IF NOT EXISTS blog_tags (
  id UUID PRIMARY KEY DEFAULT uuid_generate_v4(),
  name TEXT NOT NULL UNIQUE,
  slug TEXT NOT NULL UNIQUE,
  created_at TIMESTAMPTZ NOT NULL DEFAULT NOW(),
  updated_at TIMESTAMPTZ NOT NULL DEFAULT NOW()
);

CREATE TABLE IF NOT EXISTS blog_posts (
  id UUID PRIMARY KEY DEFAULT uuid_generate_v4(),
  author_id UUID NOT NULL REFERENCES users(id) ON DELETE RESTRICT,
  title TEXT NOT NULL,
  slug TEXT NOT NULL UNIQUE,
  excerpt TEXT NOT NULL,
  content TEXT NOT NULL,
  status TEXT NOT NULL DEFAULT 'draft' CHECK (status IN ('draft', 'scheduled', 'published', 'archived')),
  hero_image_url TEXT,
  hero_image_alt TEXT,
  reading_time_minutes INTEGER,
  published_at TIMESTAMPTZ,
  scheduled_at TIMESTAMPTZ,
  metadata JSONB NOT NULL DEFAULT '{}'::jsonb,
  created_at TIMESTAMPTZ NOT NULL DEFAULT NOW(),
  updated_at TIMESTAMPTZ NOT NULL DEFAULT NOW()
);

CREATE TABLE IF NOT EXISTS blog_post_categories (
  post_id UUID NOT NULL REFERENCES blog_posts(id) ON DELETE CASCADE,
  category_id UUID NOT NULL REFERENCES blog_categories(id) ON DELETE RESTRICT,
  PRIMARY KEY (post_id, category_id)
);

CREATE TABLE IF NOT EXISTS blog_post_tags (
  post_id UUID NOT NULL REFERENCES blog_posts(id) ON DELETE CASCADE,
  tag_id UUID NOT NULL REFERENCES blog_tags(id) ON DELETE RESTRICT,
  PRIMARY KEY (post_id, tag_id)
);

CREATE TABLE IF NOT EXISTS blog_media (
  id UUID PRIMARY KEY DEFAULT uuid_generate_v4(),
  post_id UUID REFERENCES blog_posts(id) ON DELETE CASCADE,
  url TEXT NOT NULL,
  type TEXT NOT NULL CHECK (type IN ('image', 'video', 'embed', 'document')),
  alt_text TEXT,
  metadata JSONB NOT NULL DEFAULT '{}'::jsonb,
  created_at TIMESTAMPTZ NOT NULL DEFAULT NOW(),
  updated_at TIMESTAMPTZ NOT NULL DEFAULT NOW()
);

CREATE INDEX IF NOT EXISTS idx_blog_categories_display_order ON blog_categories (display_order, name);
CREATE INDEX IF NOT EXISTS idx_blog_posts_status ON blog_posts (status);
CREATE INDEX IF NOT EXISTS idx_blog_posts_published_at ON blog_posts (published_at DESC);
CREATE INDEX IF NOT EXISTS idx_blog_media_post_id ON blog_media (post_id);

CREATE TABLE IF NOT EXISTS blog_post_revisions (
  id UUID PRIMARY KEY DEFAULT uuid_generate_v4(),
  post_id UUID NOT NULL REFERENCES blog_posts(id) ON DELETE CASCADE,
  recorded_by_id UUID REFERENCES users(id) ON DELETE SET NULL,
  action TEXT NOT NULL,
  title TEXT NOT NULL,
  slug TEXT NOT NULL,
  excerpt TEXT,
  content TEXT,
  status TEXT NOT NULL CHECK (status IN ('draft', 'scheduled', 'published', 'archived')),
  metadata JSONB NOT NULL DEFAULT '{}'::jsonb,
  published_at TIMESTAMPTZ,
  scheduled_at TIMESTAMPTZ,
  created_at TIMESTAMPTZ NOT NULL DEFAULT NOW()
);

CREATE INDEX IF NOT EXISTS idx_blog_post_revisions_post_id ON blog_post_revisions (post_id, created_at DESC);

DO $$
BEGIN
  EXECUTE format(
    'ALTER DEFAULT PRIVILEGES IN SCHEMA public GRANT SELECT, INSERT, UPDATE, DELETE ON TABLES TO %I',
    :'app_role'
  );
  EXECUTE format(
    'ALTER DEFAULT PRIVILEGES IN SCHEMA public GRANT USAGE, SELECT ON SEQUENCES TO %I',
    :'app_role'
  );
END;
$$;

\echo 'Postgres bootstrap complete. Role privileges and extensions are configured.'

CREATE TABLE IF NOT EXISTS "InventoryCategory" (
  id UUID PRIMARY KEY DEFAULT uuid_generate_v4(),
  company_id UUID NOT NULL REFERENCES "Company"(id) ON DELETE CASCADE,
  name TEXT NOT NULL,
  slug TEXT,
  description TEXT,
  status TEXT NOT NULL DEFAULT 'active' CHECK (status IN ('active', 'inactive', 'archived')),
  sort_order INTEGER NOT NULL DEFAULT 0,
  metadata JSONB NOT NULL DEFAULT '{}'::jsonb,
  created_at TIMESTAMPTZ NOT NULL DEFAULT NOW(),
  updated_at TIMESTAMPTZ NOT NULL DEFAULT NOW()
);

CREATE UNIQUE INDEX IF NOT EXISTS idx_inventory_category_company_name
  ON "InventoryCategory" (company_id, lower(name));

CREATE TABLE IF NOT EXISTS "InventoryTag" (
  id UUID PRIMARY KEY DEFAULT uuid_generate_v4(),
  company_id UUID NOT NULL REFERENCES "Company"(id) ON DELETE CASCADE,
  name TEXT NOT NULL,
  slug TEXT,
  color TEXT,
  description TEXT,
  status TEXT NOT NULL DEFAULT 'active' CHECK (status IN ('active', 'inactive')),
  metadata JSONB NOT NULL DEFAULT '{}'::jsonb,
  created_at TIMESTAMPTZ NOT NULL DEFAULT NOW(),
  updated_at TIMESTAMPTZ NOT NULL DEFAULT NOW()
);

CREATE UNIQUE INDEX IF NOT EXISTS idx_inventory_tag_company_name
  ON "InventoryTag" (company_id, lower(name));

CREATE TABLE IF NOT EXISTS "InventoryLocationZone" (
  id UUID PRIMARY KEY DEFAULT uuid_generate_v4(),
  company_id UUID NOT NULL REFERENCES "Company"(id) ON DELETE CASCADE,
  name TEXT NOT NULL,
  code TEXT,
  description TEXT,
  status TEXT NOT NULL DEFAULT 'active' CHECK (status IN ('active', 'inactive')),
  metadata JSONB NOT NULL DEFAULT '{}'::jsonb,
  created_at TIMESTAMPTZ NOT NULL DEFAULT NOW(),
  updated_at TIMESTAMPTZ NOT NULL DEFAULT NOW()
);

CREATE UNIQUE INDEX IF NOT EXISTS idx_inventory_zone_company_name
  ON "InventoryLocationZone" (company_id, lower(name));

CREATE TABLE IF NOT EXISTS "InventoryItem" (
  id UUID PRIMARY KEY DEFAULT uuid_generate_v4(),
  company_id UUID NOT NULL REFERENCES "Company"(id) ON DELETE CASCADE,
  marketplace_item_id UUID REFERENCES "MarketplaceItem"(id) ON DELETE SET NULL,
  name TEXT NOT NULL,
  sku TEXT NOT NULL,
  category TEXT,
  unit_type TEXT NOT NULL DEFAULT 'unit',
  quantity_on_hand INTEGER NOT NULL DEFAULT 0,
  quantity_reserved INTEGER NOT NULL DEFAULT 0,
  safety_stock INTEGER NOT NULL DEFAULT 0,
  location_zone_id UUID REFERENCES "InventoryLocationZone"(id) ON DELETE SET NULL,
  category_id UUID REFERENCES "InventoryCategory"(id) ON DELETE SET NULL,
  item_type TEXT NOT NULL DEFAULT 'tool' CHECK (item_type IN ('tool', 'material')),
  fulfilment_type TEXT NOT NULL DEFAULT 'purchase' CHECK (fulfilment_type IN ('purchase', 'rental', 'hybrid')),
  status TEXT NOT NULL DEFAULT 'active' CHECK (status IN ('draft', 'active', 'inactive', 'retired')),
  tagline TEXT,
  description TEXT,
  rental_rate NUMERIC(12,2),
  rental_rate_currency CHAR(3),
  deposit_amount NUMERIC(12,2),
  deposit_currency CHAR(3),
  purchase_price NUMERIC(12,2),
  purchase_price_currency CHAR(3),
  replacement_cost NUMERIC(12,2),
  insurance_required BOOLEAN NOT NULL DEFAULT false,
  condition_rating TEXT NOT NULL DEFAULT 'good' CHECK (condition_rating IN ('new', 'excellent', 'good', 'fair', 'needs_service')),
  primary_supplier_id UUID REFERENCES "Supplier"(id) ON DELETE SET NULL,
  metadata JSONB NOT NULL DEFAULT '{}'::jsonb,
  created_at TIMESTAMPTZ NOT NULL DEFAULT NOW(),
  updated_at TIMESTAMPTZ NOT NULL DEFAULT NOW()
);

CREATE UNIQUE INDEX IF NOT EXISTS inventory_item_company_sku
  ON "InventoryItem" (company_id, lower(sku));

CREATE INDEX IF NOT EXISTS inventory_item_company_status
  ON "InventoryItem" (company_id, status);

CREATE INDEX IF NOT EXISTS inventory_item_company_category
  ON "InventoryItem" (company_id, category_id);

CREATE TABLE IF NOT EXISTS "InventoryItemTag" (
  id UUID PRIMARY KEY DEFAULT uuid_generate_v4(),
  item_id UUID NOT NULL,
  tag_id UUID NOT NULL,
  sort_order INTEGER NOT NULL DEFAULT 0,
  created_at TIMESTAMPTZ NOT NULL DEFAULT NOW(),
  updated_at TIMESTAMPTZ NOT NULL DEFAULT NOW(),
  CONSTRAINT inventory_item_tag_unique UNIQUE (item_id, tag_id)
);

CREATE INDEX IF NOT EXISTS idx_inventory_item_tag_item
  ON "InventoryItemTag" (item_id);

CREATE TABLE IF NOT EXISTS "InventoryItemMedia" (
  id UUID PRIMARY KEY DEFAULT uuid_generate_v4(),
  item_id UUID NOT NULL,
  url TEXT NOT NULL,
  alt_text TEXT,
  caption TEXT,
  sort_order INTEGER NOT NULL DEFAULT 0,
  metadata JSONB NOT NULL DEFAULT '{}'::jsonb,
  created_at TIMESTAMPTZ NOT NULL DEFAULT NOW(),
  updated_at TIMESTAMPTZ NOT NULL DEFAULT NOW()
);

CREATE INDEX IF NOT EXISTS idx_inventory_item_media_item
  ON "InventoryItemMedia" (item_id, sort_order);

CREATE TABLE IF NOT EXISTS "InventoryItemSupplier" (
  id UUID PRIMARY KEY DEFAULT uuid_generate_v4(),
  item_id UUID NOT NULL,
  supplier_id UUID NOT NULL,
  unit_price NUMERIC(12,2) NOT NULL,
  currency CHAR(3) NOT NULL DEFAULT 'GBP',
  minimum_order_quantity INTEGER NOT NULL DEFAULT 1,
  lead_time_days INTEGER,
  is_primary BOOLEAN NOT NULL DEFAULT false,
  status TEXT NOT NULL DEFAULT 'active' CHECK (status IN ('active', 'inactive')),
  last_quoted_at TIMESTAMPTZ,
  notes TEXT,
  metadata JSONB NOT NULL DEFAULT '{}'::jsonb,
  created_at TIMESTAMPTZ NOT NULL DEFAULT NOW(),
  updated_at TIMESTAMPTZ NOT NULL DEFAULT NOW(),
  CONSTRAINT inventory_item_supplier_unique UNIQUE (item_id, supplier_id)
);

CREATE INDEX IF NOT EXISTS idx_inventory_item_supplier_item
  ON "InventoryItemSupplier" (item_id);

CREATE TABLE IF NOT EXISTS "InventoryLedgerEntry" (
  id UUID PRIMARY KEY DEFAULT uuid_generate_v4(),
  item_id UUID NOT NULL,
  type TEXT NOT NULL CHECK (type IN ('adjustment', 'reservation', 'reservation_release', 'checkout', 'return', 'write_off', 'restock')),
  quantity INTEGER NOT NULL,
  balance_after INTEGER NOT NULL,
  reference_id UUID,
  reference_type TEXT,
  source TEXT NOT NULL DEFAULT 'system' CHECK (source IN ('system', 'provider', 'automation')),
  note TEXT,
  metadata JSONB NOT NULL DEFAULT '{}'::jsonb,
  created_at TIMESTAMPTZ NOT NULL DEFAULT NOW(),
  updated_at TIMESTAMPTZ NOT NULL DEFAULT NOW()
);

CREATE INDEX IF NOT EXISTS idx_inventory_ledger_item_time
  ON "InventoryLedgerEntry" (item_id, created_at DESC);

CREATE INDEX IF NOT EXISTS idx_inventory_ledger_reference
  ON "InventoryLedgerEntry" (reference_id, reference_type);

CREATE TABLE IF NOT EXISTS "InventoryAlert" (
  id UUID PRIMARY KEY DEFAULT uuid_generate_v4(),
  item_id UUID NOT NULL,
  type TEXT NOT NULL CHECK (type IN ('low_stock', 'overdue_return', 'damage_reported', 'manual')),
  severity TEXT NOT NULL DEFAULT 'warning' CHECK (severity IN ('info', 'warning', 'critical')),
  status TEXT NOT NULL DEFAULT 'active' CHECK (status IN ('active', 'acknowledged', 'resolved')),
  triggered_at TIMESTAMPTZ NOT NULL DEFAULT NOW(),
  resolved_at TIMESTAMPTZ,
  resolution_note TEXT,
  metadata JSONB NOT NULL DEFAULT '{}'::jsonb,
  created_at TIMESTAMPTZ NOT NULL DEFAULT NOW(),
  updated_at TIMESTAMPTZ NOT NULL DEFAULT NOW()
);

CREATE INDEX IF NOT EXISTS idx_inventory_alert_item_status
  ON "InventoryAlert" (item_id, status);

ALTER TABLE "InventoryItemTag"
  ADD CONSTRAINT inventory_item_tag_item_fk FOREIGN KEY (item_id) REFERENCES "InventoryItem"(id) ON DELETE CASCADE,
  ADD CONSTRAINT inventory_item_tag_tag_fk FOREIGN KEY (tag_id) REFERENCES "InventoryTag"(id) ON DELETE CASCADE;

ALTER TABLE "InventoryItemMedia"
  ADD CONSTRAINT inventory_item_media_item_fk FOREIGN KEY (item_id) REFERENCES "InventoryItem"(id) ON DELETE CASCADE;

ALTER TABLE "InventoryItemSupplier"
  ADD CONSTRAINT inventory_item_supplier_item_fk FOREIGN KEY (item_id) REFERENCES "InventoryItem"(id) ON DELETE CASCADE,
  ADD CONSTRAINT inventory_item_supplier_supplier_fk FOREIGN KEY (supplier_id) REFERENCES "Supplier"(id) ON DELETE CASCADE;

ALTER TABLE "InventoryLedgerEntry"
  ADD CONSTRAINT inventory_ledger_item_fk FOREIGN KEY (item_id) REFERENCES "InventoryItem"(id) ON DELETE CASCADE;

ALTER TABLE "InventoryAlert"
  ADD CONSTRAINT inventory_alert_item_fk FOREIGN KEY (item_id) REFERENCES "InventoryItem"(id) ON DELETE CASCADE;

-- ---------------------------------------------------------------------------
-- Command metrics configuration tables
-- These tables back the admin control centre's configurable operating window
-- highlights, metric thresholds, and custom dashboard cards. They are created
-- here so production environments provisioned with this script have the
-- required persistence layer without relying on ORM sync calls.
-- ---------------------------------------------------------------------------

CREATE TABLE IF NOT EXISTS command_metric_settings (
  id UUID PRIMARY KEY DEFAULT uuid_generate_v4(),
  scope VARCHAR(64) UNIQUE NOT NULL,
  config JSONB NOT NULL DEFAULT '{}'::jsonb,
  updated_by VARCHAR(120),
  created_at TIMESTAMPTZ NOT NULL DEFAULT NOW(),
  updated_at TIMESTAMPTZ NOT NULL DEFAULT NOW()
);

CREATE TABLE IF NOT EXISTS command_metric_cards (
  id UUID PRIMARY KEY DEFAULT uuid_generate_v4(),
  title VARCHAR(160) NOT NULL,
  tone VARCHAR(24) NOT NULL DEFAULT 'info',
  details JSONB NOT NULL DEFAULT '[]'::jsonb,
  display_order INTEGER NOT NULL DEFAULT 100,
  is_active BOOLEAN NOT NULL DEFAULT TRUE,
  media_url TEXT,
  media_alt VARCHAR(160),
  cta JSONB,
  created_by VARCHAR(120),
  updated_by VARCHAR(120),
  created_at TIMESTAMPTZ NOT NULL DEFAULT NOW(),
  updated_at TIMESTAMPTZ NOT NULL DEFAULT NOW()
);

CREATE INDEX IF NOT EXISTS idx_command_metric_cards_active_order
  ON command_metric_cards (is_active, display_order, created_at);

<<<<<<< HEAD
-- Provider website preferences for control centre configuration
CREATE TABLE IF NOT EXISTS provider_website_preferences (
  id UUID PRIMARY KEY DEFAULT uuid_generate_v4(),
  company_id UUID NOT NULL,
  slug VARCHAR(160) NOT NULL,
  custom_domain VARCHAR(255),
  hero JSONB NOT NULL DEFAULT '{}'::jsonb,
  branding JSONB NOT NULL DEFAULT '{}'::jsonb,
  media JSONB NOT NULL DEFAULT '{}'::jsonb,
  support JSONB NOT NULL DEFAULT '{}'::jsonb,
  seo JSONB NOT NULL DEFAULT '{}'::jsonb,
  social_links JSONB NOT NULL DEFAULT '[]'::jsonb,
  trust JSONB NOT NULL DEFAULT '{}'::jsonb,
  modules JSONB NOT NULL DEFAULT '{}'::jsonb,
  featured_projects JSONB NOT NULL DEFAULT '[]'::jsonb,
  metadata JSONB NOT NULL DEFAULT '{}'::jsonb,
  created_at TIMESTAMPTZ NOT NULL DEFAULT NOW(),
  updated_at TIMESTAMPTZ NOT NULL DEFAULT NOW(),
  CONSTRAINT provider_website_preferences_company_id_key UNIQUE (company_id),
  CONSTRAINT fk_provider_website_company
    FOREIGN KEY (company_id) REFERENCES "Company"(id)
    ON DELETE CASCADE
);

CREATE INDEX IF NOT EXISTS idx_provider_website_preferences_slug
  ON provider_website_preferences (slug);
=======
-- ---------------------------------------------------------------------------
-- Provider crew deployment, availability, and delegation tables
-- These power the provider control centre crew management workspace.
-- ---------------------------------------------------------------------------

CREATE TABLE IF NOT EXISTS "ProviderCrewMember" (
  id UUID PRIMARY KEY DEFAULT uuid_generate_v4(),
  company_id UUID NOT NULL REFERENCES "Company"(id) ON DELETE CASCADE,
  full_name TEXT NOT NULL,
  role TEXT,
  email TEXT,
  phone TEXT,
  avatar_url TEXT,
  status TEXT NOT NULL DEFAULT 'active' CHECK (status IN ('active', 'standby', 'leave', 'inactive')),
  employment_type TEXT NOT NULL DEFAULT 'employee' CHECK (employment_type IN ('employee', 'contractor', 'partner')),
  timezone TEXT,
  default_shift_start TIME,
  default_shift_end TIME,
  skills JSONB NOT NULL DEFAULT '[]'::jsonb,
  notes TEXT,
-- Tool rental management tables
CREATE TABLE IF NOT EXISTS tool_rental_assets (
  id UUID PRIMARY KEY DEFAULT uuid_generate_v4(),
  company_id UUID NOT NULL,
  inventory_item_id UUID,
  name TEXT NOT NULL,
  slug TEXT NOT NULL,
  description TEXT,
  rental_rate NUMERIC(12, 2),
  rental_rate_currency CHAR(3),
  deposit_amount NUMERIC(12, 2),
  deposit_currency CHAR(3),
  min_hire_days INTEGER NOT NULL DEFAULT 1,
  max_hire_days INTEGER,
  quantity_available INTEGER NOT NULL DEFAULT 0,
  availability_status TEXT NOT NULL DEFAULT 'available',
  seo_title TEXT,
  seo_description TEXT,
  keyword_tags JSONB NOT NULL DEFAULT '[]'::jsonb,
  hero_image_url TEXT,
  gallery JSONB NOT NULL DEFAULT '[]'::jsonb,
  showcase_video_url TEXT,
-- ---------------------------------------------------------------------------
-- Provider onboarding control centre tables
-- These tables power the SME onboarding workspace within the provider
-- control centre. They capture tasks, regulatory requirements, and timeline
-- notes so the experience delivers full CRUD coverage when launched in
-- production environments.
-- ---------------------------------------------------------------------------

CREATE TABLE IF NOT EXISTS "ProviderOnboardingTask" (
  id UUID PRIMARY KEY DEFAULT uuid_generate_v4(),
  company_id UUID NOT NULL REFERENCES "Company"(id) ON DELETE CASCADE,
  title VARCHAR(160) NOT NULL,
  description TEXT,
  status TEXT NOT NULL CHECK (status IN ('not_started', 'in_progress', 'blocked', 'completed')),
  priority TEXT NOT NULL CHECK (priority IN ('low', 'medium', 'high', 'critical')),
  stage TEXT NOT NULL CHECK (stage IN ('intake', 'documents', 'compliance', 'go-live', 'live')),
  owner_id UUID REFERENCES users(id) ON DELETE SET NULL,
  due_date TIMESTAMPTZ,
  completed_at TIMESTAMPTZ,
  created_by UUID REFERENCES users(id) ON DELETE SET NULL,
  updated_by UUID REFERENCES users(id) ON DELETE SET NULL,
-- Serviceman financial management tables
-- These tables back the Serviceman control centre financial workspace so that
-- crew leads can manage earnings, expenses, allowances, and payout settings in
-- production environments.
-- ---------------------------------------------------------------------------

CREATE TABLE IF NOT EXISTS serviceman_financial_profiles (
  id UUID PRIMARY KEY DEFAULT uuid_generate_v4(),
  serviceman_id UUID NOT NULL UNIQUE REFERENCES users(id) ON DELETE CASCADE,
  currency VARCHAR(8) NOT NULL DEFAULT 'GBP',
  base_hourly_rate NUMERIC(12, 2) NOT NULL DEFAULT 0,
  overtime_rate NUMERIC(12, 2),
  callout_fee NUMERIC(12, 2),
  mileage_rate NUMERIC(8, 2),
  payout_method VARCHAR(32) NOT NULL DEFAULT 'wallet',
  payout_schedule VARCHAR(32) NOT NULL DEFAULT 'weekly',
  tax_rate NUMERIC(5, 2),
  tax_identifier VARCHAR(64),
  payout_instructions TEXT,
  bank_account JSONB NOT NULL DEFAULT '{}'::jsonb,
  metadata JSONB NOT NULL DEFAULT '{}'::jsonb,
  created_at TIMESTAMPTZ NOT NULL DEFAULT NOW(),
  updated_at TIMESTAMPTZ NOT NULL DEFAULT NOW()
);

CREATE TABLE IF NOT EXISTS "ProviderCrewAvailability" (
  id UUID PRIMARY KEY DEFAULT uuid_generate_v4(),
  company_id UUID NOT NULL REFERENCES "Company"(id) ON DELETE CASCADE,
  crew_member_id UUID NOT NULL REFERENCES "ProviderCrewMember"(id) ON DELETE CASCADE,
  day_of_week TEXT NOT NULL CHECK (day_of_week IN ('monday','tuesday','wednesday','thursday','friday','saturday','sunday')),
  start_time TIME NOT NULL,
  end_time TIME NOT NULL,
  status TEXT NOT NULL DEFAULT 'available' CHECK (status IN ('available','on_call','unavailable','standby')),
  location TEXT,
  effective_from TIMESTAMPTZ,
  effective_to TIMESTAMPTZ,
CREATE UNIQUE INDEX IF NOT EXISTS idx_tool_rental_assets_company_slug ON tool_rental_assets (company_id, slug);
CREATE INDEX IF NOT EXISTS idx_tool_rental_assets_company_status ON tool_rental_assets (company_id, availability_status);

CREATE TABLE IF NOT EXISTS tool_rental_pricing_tiers (
  id UUID PRIMARY KEY DEFAULT uuid_generate_v4(),
  asset_id UUID NOT NULL REFERENCES tool_rental_assets(id) ON DELETE CASCADE,
  name TEXT NOT NULL,
  description TEXT,
  duration_days INTEGER NOT NULL DEFAULT 1,
  price NUMERIC(12, 2) NOT NULL,
  currency CHAR(3) NOT NULL,
  deposit_amount NUMERIC(12, 2),
  deposit_currency CHAR(3),
CREATE INDEX IF NOT EXISTS idx_serviceman_financial_profiles_serviceman
  ON serviceman_financial_profiles (serviceman_id);

CREATE TABLE IF NOT EXISTS serviceman_financial_earnings (
  id UUID PRIMARY KEY DEFAULT uuid_generate_v4(),
  serviceman_id UUID NOT NULL REFERENCES users(id) ON DELETE CASCADE,
  booking_id UUID REFERENCES bookings(id) ON DELETE SET NULL,
  reference VARCHAR(64),
  title VARCHAR(160) NOT NULL,
  amount NUMERIC(14, 2) NOT NULL,
  currency VARCHAR(8) NOT NULL DEFAULT 'GBP',
  status VARCHAR(24) NOT NULL DEFAULT 'pending' CHECK (
    status IN ('pending', 'approved', 'in_progress', 'payable', 'paid', 'withheld')
  ),
  due_at TIMESTAMPTZ,
  paid_at TIMESTAMPTZ,
  recorded_by UUID REFERENCES users(id) ON DELETE SET NULL,
  notes TEXT,
  metadata JSONB NOT NULL DEFAULT '{}'::jsonb,
  created_at TIMESTAMPTZ NOT NULL DEFAULT NOW(),
  updated_at TIMESTAMPTZ NOT NULL DEFAULT NOW()
);

CREATE TABLE IF NOT EXISTS "ProviderCrewDeployment" (
  id UUID PRIMARY KEY DEFAULT uuid_generate_v4(),
  company_id UUID NOT NULL REFERENCES "Company"(id) ON DELETE CASCADE,
  crew_member_id UUID NOT NULL REFERENCES "ProviderCrewMember"(id) ON DELETE CASCADE,
  title TEXT NOT NULL,
  assignment_type TEXT NOT NULL DEFAULT 'booking' CHECK (assignment_type IN ('booking','project','standby','maintenance','training','support')),
  reference_id TEXT,
  start_at TIMESTAMPTZ NOT NULL,
  end_at TIMESTAMPTZ,
  location TEXT,
  status TEXT NOT NULL DEFAULT 'scheduled' CHECK (status IN ('scheduled','in_progress','completed','cancelled','on_hold')),
  notes TEXT,
CREATE INDEX IF NOT EXISTS idx_tool_rental_pricing_asset ON tool_rental_pricing_tiers (asset_id, duration_days);

CREATE TABLE IF NOT EXISTS tool_rental_coupons (
  id UUID PRIMARY KEY DEFAULT uuid_generate_v4(),
  company_id UUID NOT NULL,
  asset_id UUID REFERENCES tool_rental_assets(id) ON DELETE SET NULL,
  code TEXT NOT NULL,
  description TEXT,
  discount_type TEXT NOT NULL CHECK (discount_type IN ('percentage', 'fixed')),
  discount_value NUMERIC(10, 2) NOT NULL,
  currency CHAR(3),
  max_redemptions INTEGER,
  per_customer_limit INTEGER,
  valid_from TIMESTAMPTZ,
  valid_until TIMESTAMPTZ,
  status TEXT NOT NULL DEFAULT 'draft' CHECK (status IN ('draft', 'scheduled', 'active', 'expired', 'disabled')),
CREATE INDEX IF NOT EXISTS idx_provider_onboarding_task_company
  ON "ProviderOnboardingTask" (company_id, status, stage);

CREATE TABLE IF NOT EXISTS "ProviderOnboardingRequirement" (
  id UUID PRIMARY KEY DEFAULT uuid_generate_v4(),
  company_id UUID NOT NULL REFERENCES "Company"(id) ON DELETE CASCADE,
  name VARCHAR(180) NOT NULL,
  description TEXT,
  type TEXT NOT NULL CHECK (type IN ('document', 'insurance', 'payment', 'training', 'integration', 'other')),
  status TEXT NOT NULL CHECK (status IN ('pending', 'submitted', 'approved', 'rejected', 'waived')),
  stage TEXT NOT NULL CHECK (stage IN ('intake', 'documents', 'compliance', 'go-live', 'live')),
  reviewer_id UUID REFERENCES users(id) ON DELETE SET NULL,
  document_id UUID REFERENCES "ComplianceDocument"(id) ON DELETE SET NULL,
  external_url TEXT,
  metadata JSONB NOT NULL DEFAULT '{}'::jsonb,
  due_date TIMESTAMPTZ,
  completed_at TIMESTAMPTZ,
  created_by UUID REFERENCES users(id) ON DELETE SET NULL,
  updated_by UUID REFERENCES users(id) ON DELETE SET NULL,
CREATE INDEX IF NOT EXISTS idx_serviceman_financial_earnings_serviceman
  ON serviceman_financial_earnings (serviceman_id, status, due_at);

CREATE TABLE IF NOT EXISTS serviceman_expense_claims (
  id UUID PRIMARY KEY DEFAULT uuid_generate_v4(),
  serviceman_id UUID NOT NULL REFERENCES users(id) ON DELETE CASCADE,
  category VARCHAR(32) NOT NULL DEFAULT 'other' CHECK (
    category IN ('travel', 'equipment', 'meal', 'accommodation', 'training', 'other')
  ),
  title VARCHAR(160) NOT NULL,
  description TEXT,
  amount NUMERIC(12, 2) NOT NULL,
  currency VARCHAR(8) NOT NULL DEFAULT 'GBP',
  status VARCHAR(24) NOT NULL DEFAULT 'draft' CHECK (
    status IN ('draft', 'submitted', 'approved', 'reimbursed', 'rejected')
  ),
  submitted_at TIMESTAMPTZ,
  approved_at TIMESTAMPTZ,
  approved_by UUID REFERENCES users(id) ON DELETE SET NULL,
  receipts JSONB NOT NULL DEFAULT '[]'::jsonb,
  notes TEXT,
-- Provider calendar configuration
-- These tables back the provider control centre booking calendar, storing
-- per-company defaults and custom events that complement live bookings.
-- ---------------------------------------------------------------------------

CREATE TABLE IF NOT EXISTS provider_calendar_settings (
  id UUID PRIMARY KEY DEFAULT uuid_generate_v4(),
  company_id UUID NOT NULL REFERENCES companies(id) ON DELETE CASCADE,
  timezone VARCHAR(64) NOT NULL DEFAULT 'Europe/London',
  week_starts_on VARCHAR(16) NOT NULL DEFAULT 'monday' CHECK (week_starts_on IN ('monday', 'sunday')),
  default_view VARCHAR(16) NOT NULL DEFAULT 'month' CHECK (default_view IN ('month', 'week', 'day')),
  workday_start VARCHAR(8) NOT NULL DEFAULT '08:00',
  workday_end VARCHAR(8) NOT NULL DEFAULT '18:00',
  allow_overlapping BOOLEAN NOT NULL DEFAULT TRUE,
  auto_accept_assignments BOOLEAN NOT NULL DEFAULT FALSE,
  notification_recipients JSONB NOT NULL DEFAULT '[]'::jsonb,
  created_at TIMESTAMPTZ NOT NULL DEFAULT NOW(),
  updated_at TIMESTAMPTZ NOT NULL DEFAULT NOW(),
  CONSTRAINT provider_calendar_settings_unique_company UNIQUE (company_id)
);

CREATE TABLE IF NOT EXISTS provider_calendar_events (
  id UUID PRIMARY KEY DEFAULT uuid_generate_v4(),
  company_id UUID NOT NULL REFERENCES companies(id) ON DELETE CASCADE,
  booking_id UUID REFERENCES bookings(id) ON DELETE SET NULL,
  title VARCHAR(160) NOT NULL,
  description TEXT,
  start_at TIMESTAMPTZ NOT NULL,
  end_at TIMESTAMPTZ,
  status VARCHAR(24) NOT NULL DEFAULT 'planned'
    CHECK (status IN ('planned', 'confirmed', 'cancelled', 'tentative', 'standby', 'travel')),
  event_type VARCHAR(24) NOT NULL DEFAULT 'internal'
    CHECK (event_type IN ('internal', 'hold', 'travel', 'maintenance', 'booking')),
  visibility VARCHAR(24) NOT NULL DEFAULT 'internal'
    CHECK (visibility IN ('internal', 'crew', 'public')),
  created_by UUID,
  updated_by UUID,
  metadata JSONB NOT NULL DEFAULT '{}'::jsonb,
  created_at TIMESTAMPTZ NOT NULL DEFAULT NOW(),
  updated_at TIMESTAMPTZ NOT NULL DEFAULT NOW()
);

CREATE TABLE IF NOT EXISTS "ProviderCrewDelegation" (
  id UUID PRIMARY KEY DEFAULT uuid_generate_v4(),
  company_id UUID NOT NULL REFERENCES "Company"(id) ON DELETE CASCADE,
  crew_member_id UUID REFERENCES "ProviderCrewMember"(id) ON DELETE SET NULL,
  delegate_name TEXT NOT NULL,
  delegate_email TEXT,
  delegate_phone TEXT,
  role TEXT,
  status TEXT NOT NULL DEFAULT 'active' CHECK (status IN ('active','scheduled','expired','revoked')),
  scope JSONB NOT NULL DEFAULT '[]'::jsonb,
  start_at TIMESTAMPTZ,
  end_at TIMESTAMPTZ,
  notes TEXT,
  created_by UUID,
  updated_by UUID,
  metadata JSONB NOT NULL DEFAULT '{}'::jsonb,
CREATE UNIQUE INDEX IF NOT EXISTS idx_tool_rental_coupons_company_code ON tool_rental_coupons (company_id, code);
CREATE INDEX IF NOT EXISTS idx_tool_rental_coupons_company_status ON tool_rental_coupons (company_id, status);
CREATE INDEX IF NOT EXISTS idx_provider_onboarding_requirement_company
  ON "ProviderOnboardingRequirement" (company_id, status, type);

CREATE TABLE IF NOT EXISTS "ProviderOnboardingNote" (
  id UUID PRIMARY KEY DEFAULT uuid_generate_v4(),
  company_id UUID NOT NULL REFERENCES "Company"(id) ON DELETE CASCADE,
  author_id UUID NOT NULL REFERENCES users(id) ON DELETE CASCADE,
  type TEXT NOT NULL CHECK (type IN ('update', 'risk', 'decision', 'note')),
  stage TEXT NOT NULL CHECK (stage IN ('intake', 'documents', 'compliance', 'go-live', 'live')),
  visibility TEXT NOT NULL CHECK (visibility IN ('internal', 'shared')),
  summary VARCHAR(180) NOT NULL,
  body TEXT,
  follow_up_at TIMESTAMPTZ,
CREATE INDEX IF NOT EXISTS idx_serviceman_expense_claims_serviceman
  ON serviceman_expense_claims (serviceman_id, status, submitted_at);

CREATE TABLE IF NOT EXISTS serviceman_allowances (
  id UUID PRIMARY KEY DEFAULT uuid_generate_v4(),
  serviceman_id UUID NOT NULL REFERENCES users(id) ON DELETE CASCADE,
  name VARCHAR(160) NOT NULL,
  amount NUMERIC(12, 2) NOT NULL,
  currency VARCHAR(8) NOT NULL DEFAULT 'GBP',
  cadence VARCHAR(32) NOT NULL DEFAULT 'per_job' CHECK (
    cadence IN ('per_job', 'per_day', 'per_week', 'per_month')
  ),
  effective_from TIMESTAMPTZ,
  effective_to TIMESTAMPTZ,
  is_active BOOLEAN NOT NULL DEFAULT TRUE,
  created_by UUID REFERENCES users(id) ON DELETE SET NULL,
  updated_by UUID REFERENCES users(id) ON DELETE SET NULL,
  created_at TIMESTAMPTZ NOT NULL DEFAULT NOW(),
  updated_at TIMESTAMPTZ NOT NULL DEFAULT NOW()
);

CREATE INDEX IF NOT EXISTS provider_crew_member_company_status_idx
  ON "ProviderCrewMember" (company_id, status, employment_type);
CREATE INDEX IF NOT EXISTS provider_crew_availability_day_idx
  ON "ProviderCrewAvailability" (company_id, crew_member_id, day_of_week);
CREATE INDEX IF NOT EXISTS provider_crew_deployment_schedule_idx
  ON "ProviderCrewDeployment" (company_id, crew_member_id, start_at);
CREATE INDEX IF NOT EXISTS provider_crew_delegation_status_idx
  ON "ProviderCrewDelegation" (company_id, status);
CREATE INDEX IF NOT EXISTS idx_provider_onboarding_note_company
  ON "ProviderOnboardingNote" (company_id, created_at DESC);
CREATE INDEX IF NOT EXISTS idx_serviceman_allowances_active
  ON serviceman_allowances (serviceman_id, is_active, effective_from);
CREATE INDEX IF NOT EXISTS idx_provider_calendar_events_company_time
  ON provider_calendar_events (company_id, start_at);

CREATE INDEX IF NOT EXISTS idx_provider_calendar_events_booking
  ON provider_calendar_events (booking_id);
>>>>>>> 0d7af2f0
<|MERGE_RESOLUTION|>--- conflicted
+++ resolved
@@ -379,7 +379,6 @@
 CREATE INDEX IF NOT EXISTS idx_command_metric_cards_active_order
   ON command_metric_cards (is_active, display_order, created_at);
 
-<<<<<<< HEAD
 -- Provider website preferences for control centre configuration
 CREATE TABLE IF NOT EXISTS provider_website_preferences (
   id UUID PRIMARY KEY DEFAULT uuid_generate_v4(),
@@ -406,7 +405,6 @@
 
 CREATE INDEX IF NOT EXISTS idx_provider_website_preferences_slug
   ON provider_website_preferences (slug);
-=======
 -- ---------------------------------------------------------------------------
 -- Provider crew deployment, availability, and delegation tables
 -- These power the provider control centre crew management workspace.
@@ -720,5 +718,4 @@
   ON provider_calendar_events (company_id, start_at);
 
 CREATE INDEX IF NOT EXISTS idx_provider_calendar_events_booking
-  ON provider_calendar_events (booking_id);
->>>>>>> 0d7af2f0
+  ON provider_calendar_events (booking_id);
{
  "name": "fixnado-backend",
  "version": "0.1.0",
  "main": "src/server.js",
  "type": "module",
  "scripts": {
    "dev": "nodemon src/server.js",
    "start": "node src/server.js",
    "bootstrap:postgis": "node ./scripts/bootstrap-postgis.mjs",
    "lint": "eslint .",
    "test": "cross-env NODE_ENV=test vitest run",
    "test:watch": "cross-env NODE_ENV=test vitest --watch",
    "load:test": "node ../scripts/run-load-tests.mjs"
  },
  "dependencies": {
    "@aws-sdk/client-secrets-manager": "^3.585.0",
    "@turf/turf": "^7.1.0",
    "agora-access-token": "^2.0.4",
    "bcrypt": "^6.0.0",
    "cors": "^2.8.5",
    "dotenv": "^17.2.3",
    "express": "^5.1.0",
    "express-rate-limit": "^6.11.2",
    "express-validator": "^7.2.1",
    "helmet": "^8.1.0",
    "jsonwebtoken": "^9.0.2",
    "luxon": "^3.5.0",
    "morgan": "^1.10.1",
    "nodemailer": "^6.9.15",
    "pg": "^8.13.1",
    "pg-hstore": "^2.3.4",
    "sequelize": "^6.37.7",
    "slugify": "^1.6.6",
<<<<<<< HEAD
    "validator": "^13.12.0",
    "zod": "^3.23.8"
=======
    "zod": "^3.23.8",
    "validator": "^13.12.0",
    "zod": "^3.23.8"
    "zod": "^3.23.8",
    "validator": "^13.12.0",
    "uuid": "^9.0.1"
    "validator": "^13.12.0"
>>>>>>> a9bd64c2
  },
  "devDependencies": {
    "@eslint/js": "^9.37.0",
    "@types/jsonwebtoken": "^9.0.6",
    "cross-env": "^7.0.3",
    "eslint": "^9.16.0",
    "eslint-config-prettier": "^10.1.1",
    "eslint-plugin-import": "^2.32.0",
    "globals": "^16.4.0",
    "nodemon": "^3.1.10",
    "sqlite3": "^5.1.7",
    "supertest": "^7.1.1",
    "vitest": "^2.1.4"
  }
}<|MERGE_RESOLUTION|>--- conflicted
+++ resolved
@@ -31,10 +31,8 @@
     "pg-hstore": "^2.3.4",
     "sequelize": "^6.37.7",
     "slugify": "^1.6.6",
-<<<<<<< HEAD
     "validator": "^13.12.0",
     "zod": "^3.23.8"
-=======
     "zod": "^3.23.8",
     "validator": "^13.12.0",
     "zod": "^3.23.8"
@@ -42,7 +40,6 @@
     "validator": "^13.12.0",
     "uuid": "^9.0.1"
     "validator": "^13.12.0"
->>>>>>> a9bd64c2
   },
   "devDependencies": {
     "@eslint/js": "^9.37.0",

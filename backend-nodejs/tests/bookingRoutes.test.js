import request from 'supertest';
<<<<<<< HEAD
import { DateTime } from 'luxon';
import { beforeAll, afterAll, beforeEach, describe, expect, it } from 'vitest';
=======
import { beforeAll, afterAll, beforeEach, describe, expect, it, vi } from 'vitest';

process.env.JWT_SECRET = process.env.JWT_SECRET ?? 'test-secret';
>>>>>>> ceeb2ad5

const { default: app } = await import('../src/app.js');
const {
  sequelize,
  User,
  Company,
  Booking,
  BookingAssignment,
  BookingBid,
  BookingBidComment,
  AnalyticsEvent
} = await import('../src/models/index.js');
const { createSessionToken } = await import('./helpers/session.js');

const polygon = {
  type: 'Polygon',
  coordinates: [
    [
      [-0.15, 51.5],
      [-0.1, 51.5],
      [-0.1, 51.52],
      [-0.15, 51.52],
      [-0.15, 51.5]
    ]
  ]
};

async function createCompanyWithZone() {
  const admin = await User.create(
    {
      firstName: 'Provider',
      lastName: 'Lead',
      email: `provider-${Date.now()}@example.com`,
      passwordHash: 'hashed',
      type: 'provider_admin'
    },
    { validate: false }
  );

  const company = await Company.create({
    userId: admin.id,
    legalStructure: 'Ltd',
    contactName: 'Provider Lead',
    contactEmail: admin.email,
    serviceRegions: 'London',
    marketplaceIntent: 'growth'
  });

  const opsUser = await User.create(
    {
      firstName: 'Ops',
      lastName: 'Controller',
      email: `ops-${Date.now()}@example.com`,
      passwordHash: 'hashed',
      type: 'operations'
    },
    { validate: false }
  );

  const { token } = await createSessionToken(opsUser, { role: 'operations' });

  const zoneResponse = await request(app)
    .post('/api/zones')
    .set('Authorization', token)
    .send({ companyId: company.id, name: 'Westminster', geometry: polygon });

  expect(zoneResponse.status).toBe(201);

  return { company, zoneId: zoneResponse.body.id };
}

beforeAll(async () => {
  await sequelize.sync({ force: true });
});

afterAll(async () => {
  try {
    await sequelize.close();
  } catch {
    // ignore double close in watch mode
  }
});

beforeEach(async () => {
  vi.restoreAllMocks();
  vi.spyOn(global, 'fetch').mockResolvedValue({
    ok: true,
    json: async () => ({
      display_name: 'London',
      place_id: 321,
      boundingbox: ['51.48', '51.53', '-0.16', '-0.09'],
      licence: 'Data © OpenStreetMap contributors'
    })
  });

  await sequelize.truncate({ cascade: true, restartIdentity: true });
});

describe('Booking orchestration', () => {
  it('creates bookings, orchestrates assignments, bids, and disputes', async () => {
    const customer = await User.create(
      {
        firstName: 'Customer',
        lastName: 'Jones',
        email: 'customer@example.com',
        passwordHash: 'hashed',
        type: 'user'
      },
      { validate: false }
    );

    const provider = await User.create(
      {
        firstName: 'Technician',
        lastName: 'Smith',
        email: 'tech@example.com',
        passwordHash: 'hashed',
        type: 'servicemen'
      },
      { validate: false }
    );

    const { company, zoneId } = await createCompanyWithZone();

    const start = new Date(Date.now() + 3600 * 1000);
    const end = new Date(start.getTime() + 2 * 3600 * 1000);

    const bookingResponse = await request(app)
      .post('/api/bookings')
      .send({
        customerId: customer.id,
        companyId: company.id,
        zoneId,
        type: 'scheduled',
        demandLevel: 'high',
        baseAmount: 120,
        currency: 'GBP',
        scheduledStart: start.toISOString(),
        scheduledEnd: end.toISOString(),
        metadata: { service: 'boiler maintenance' }
      })
      .expect(201);

    expect(bookingResponse.body.status).toBe('scheduled');

    const commissionRate = Number(bookingResponse.body.meta?.commissionRate ?? 0);
    const taxRate = Number(bookingResponse.body.meta?.taxRate ?? 0);
    const expectedCommission = 120 * commissionRate;
    const expectedTax = (120 + expectedCommission) * taxRate;
    const expectedTotal = 120 + expectedCommission + expectedTax;

    expect(Number(bookingResponse.body.commissionAmount)).toBeCloseTo(expectedCommission, 2);
    expect(Number(bookingResponse.body.taxAmount)).toBeCloseTo(expectedTax, 2);
    expect(Number(bookingResponse.body.totalAmount)).toBeCloseTo(expectedTotal, 2);

    const bookingId = bookingResponse.body.id;

    await request(app)
      .post(`/api/bookings/${bookingId}/assignments`)
      .send({
        actorId: company.userId,
        assignments: [{ providerId: provider.id, role: 'lead' }]
      })
      .expect(201);

    const assignmentResponse = await request(app)
      .post(`/api/bookings/${bookingId}/assignments/response`)
      .send({ providerId: provider.id, status: 'accepted' })
      .expect(200);

    expect(assignmentResponse.body.booking.status).toBe('scheduled');
    expect(assignmentResponse.body.booking.meta.assignmentAcceptedAt).toBeTruthy();

    const bidResponse = await request(app)
      .post(`/api/bookings/${bookingId}/bids`)
      .send({ providerId: provider.id, amount: 150, currency: 'GBP', message: 'Includes consumables' })
      .expect(201);

    expect(bidResponse.body.status).toBe('pending');

    const bidId = bidResponse.body.id;

    await request(app)
      .patch(`/api/bookings/${bookingId}/bids/${bidId}/status`)
      .send({ status: 'accepted', actorId: customer.id })
      .expect(200);

    await request(app)
      .post(`/api/bookings/${bookingId}/bids/${bidId}/comments`)
      .send({ authorId: customer.id, authorType: 'customer', body: 'Please arrive with DBS card.' })
      .expect(201);

    await request(app)
      .patch(`/api/bookings/${bookingId}/status`)
      .send({ status: 'in_progress', actorId: provider.id })
      .expect(200);

    const disputeResponse = await request(app)
      .post(`/api/bookings/${bookingId}/disputes`)
      .send({ reason: 'Damage reported', actorId: customer.id })
      .expect(200);

    expect(disputeResponse.body.status).toBe('disputed');
    expect(disputeResponse.body.meta.dispute.reason).toBe('Damage reported');

    const listResponse = await request(app).get('/api/bookings').expect(200);
    expect(listResponse.body).toHaveLength(1);

    const storedBooking = await Booking.findByPk(bookingId, { include: [BookingAssignment, BookingBid] });
    expect(storedBooking.BookingAssignments).toHaveLength(1);
    expect(storedBooking.BookingBids).toHaveLength(1);

    expect(await BookingBidComment.count({ where: { bidId } })).toBe(2);

    const events = await AnalyticsEvent.findAll({ order: [['occurred_at', 'ASC']] });
    const names = events.map((event) => event.eventName);
    expect(names).toEqual(expect.arrayContaining(['booking.created', 'booking.assignment.created', 'booking.status_transition', 'booking.dispute.raised']));
    const disputeEvent = events.find((event) => event.eventName === 'booking.dispute.raised');
    expect(disputeEvent.metadata.reason).toBe('Damage reported');
    const assignmentEvent = events.find((event) => event.eventName === 'booking.assignment.created');
    expect(assignmentEvent.metadata.providerId).toEqual(provider.id);
  });

  it('enforces validation on on-demand bookings with schedule payload', async () => {
    const customer = await User.create(
      {
        firstName: 'Invalid',
        lastName: 'User',
        email: 'invalid@example.com',
        passwordHash: 'hashed',
        type: 'user'
      },
      { validate: false }
    );

    const { company, zoneId } = await createCompanyWithZone();

    const response = await request(app)
      .post('/api/bookings')
      .send({
        customerId: customer.id,
        companyId: company.id,
        zoneId,
        type: 'on_demand',
        baseAmount: 80,
        currency: 'GBP',
        scheduledStart: new Date().toISOString()
      })
      .expect(400);

    expect(response.body.message).toMatch(/on-demand/i);
    expect(await Booking.count()).toBe(0);
  });

<<<<<<< HEAD
  it('updates booking schedule, metadata, and status', async () => {
    const customer = await User.create({
      firstName: 'Calendar',
      lastName: 'Owner',
      email: 'calendar-owner@example.com',
=======
  it('supports order history CRUD and filtered listing', async () => {
    const customer = await User.create({
      firstName: 'History',
      lastName: 'Tester',
      email: 'history@example.com',
>>>>>>> ceeb2ad5
      passwordHash: 'hashed',
      type: 'user'
    });

    const { company, zoneId } = await createCompanyWithZone();

<<<<<<< HEAD
    const start = DateTime.now().plus({ days: 1 }).set({ minute: 0, second: 0, millisecond: 0 });
    const end = start.plus({ hours: 2 });

    const createResponse = await request(app)
=======
    const bookingResponse = await request(app)
>>>>>>> ceeb2ad5
      .post('/api/bookings')
      .send({
        customerId: customer.id,
        companyId: company.id,
        zoneId,
        type: 'scheduled',
        demandLevel: 'medium',
<<<<<<< HEAD
        baseAmount: 140,
        currency: 'GBP',
        scheduledStart: start.toISO(),
        scheduledEnd: end.toISO(),
        metadata: { title: 'Initial Boiler Service' }
      })
      .expect(201);

    const bookingId = createResponse.body.id;

    const newStart = start.plus({ hours: 1 });
    const newEnd = end.plus({ hours: 1 });

    const patchResponse = await request(app)
      .patch(`/api/bookings/${bookingId}`)
      .send({
        title: 'Updated Boiler Service',
        location: 'Block A, Roof plant room',
        instructions: 'Meet caretaker on arrival. Bring lift keys.',
        scheduledStart: newStart.toISO(),
        scheduledEnd: newEnd.toISO(),
        status: 'in_progress',
        actorId: customer.id,
        statusReason: 'Crew dispatched to site',
        attachments: [
          { url: 'https://files.example.com/site-plan.pdf', label: 'Site plan', type: 'document' }
        ]
      })
      .expect(200);

    expect(patchResponse.body.status).toBe('in_progress');
    expect(patchResponse.body.title).toBe('Updated Boiler Service');
    expect(patchResponse.body.location).toContain('Roof');
    expect(patchResponse.body.instructions).toContain('caretaker');
    expect(patchResponse.body.meta.attachments).toHaveLength(1);

    const refreshed = await Booking.findByPk(bookingId);
    expect(refreshed.status).toBe('in_progress');
    expect(refreshed.title).toBe('Updated Boiler Service');
    expect(new Date(refreshed.scheduledStart).getTime()).toBeCloseTo(newStart.toJSDate().getTime());
    expect(new Date(refreshed.scheduledEnd).getTime()).toBeCloseTo(newEnd.toJSDate().getTime());
  });

  it('manages booking notes lifecycle', async () => {
    const customer = await User.create({
      firstName: 'Notes',
      lastName: 'Owner',
      email: 'notes-owner@example.com',
      passwordHash: 'hashed',
      type: 'user'
    });

    const { company, zoneId } = await createCompanyWithZone();
    const start = DateTime.now().plus({ days: 2 }).set({ minute: 0, second: 0, millisecond: 0 });
    const end = start.plus({ hours: 1 });

    const bookingResponse = await request(app)
      .post('/api/bookings')
      .send({
        customerId: customer.id,
        companyId: company.id,
        zoneId,
        type: 'scheduled',
        baseAmount: 90,
        currency: 'GBP',
        scheduledStart: start.toISO(),
        scheduledEnd: end.toISO()
      })
      .expect(201);

    const bookingId = bookingResponse.body.id;

    const noteResponse = await request(app)
      .post(`/api/bookings/${bookingId}/notes`)
      .send({
        authorId: customer.id,
        authorType: 'user',
        body: 'Site contact is Alice. Gate code 4821.',
        attachments: [{ url: 'https://files.example.com/site-photo.jpg', label: 'Site photo' }]
      })
      .expect(201);

    const noteId = noteResponse.body.id;

    const listResponse = await request(app)
      .get(`/api/bookings/${bookingId}/notes`)
      .expect(200);

    expect(listResponse.body).toHaveLength(1);
    expect(listResponse.body[0].attachments).toHaveLength(1);

    const updatedNote = await request(app)
      .patch(`/api/bookings/${bookingId}/notes/${noteId}`)
      .send({ body: 'Site contact Alice – ring before arrival.', isPinned: true })
      .expect(200);

    expect(updatedNote.body.body).toContain('ring before');
    expect(updatedNote.body.isPinned).toBe(true);

    await request(app)
      .delete(`/api/bookings/${bookingId}/notes/${noteId}`)
      .expect(204);

    const postDelete = await request(app)
      .get(`/api/bookings/${bookingId}/notes`)
      .expect(200);

    expect(postDelete.body).toHaveLength(0);
  });

  it('manages crew assignments through dedicated endpoints', async () => {
    const customer = await User.create({
      firstName: 'Schedule',
      lastName: 'Owner',
      email: `calendar-owner-${Date.now()}@example.com`,
      passwordHash: 'hashed',
      type: 'user'
    });

    const leadProvider = await User.create({
      firstName: 'Amelia',
      lastName: 'Rigby',
      email: `lead-${Date.now()}@example.com`,
      passwordHash: 'hashed',
      type: 'servicemen'
    });

    const supportProvider = await User.create({
      firstName: 'Noah',
      lastName: 'Cole',
      email: `support-${Date.now()}@example.com`,
      passwordHash: 'hashed',
      type: 'servicemen'
    });

    const { company, zoneId } = await createCompanyWithZone();

    const start = DateTime.now().plus({ hours: 2 }).set({ minute: 0, second: 0, millisecond: 0 });
    const end = start.plus({ hours: 3 });

    const bookingResponse = await request(app)
      .post('/api/bookings')
      .send({
        customerId: customer.id,
        companyId: company.id,
        zoneId,
        type: 'scheduled',
        baseAmount: 200,
        currency: 'GBP',
        scheduledStart: start.toISO(),
        scheduledEnd: end.toISO()
      })
      .expect(201);

    const bookingId = bookingResponse.body.id;

    const initialAssignmentResponse = await request(app)
      .post(`/api/bookings/${bookingId}/assignments`)
      .send({ assignments: [{ providerId: leadProvider.id, role: 'lead' }] })
      .expect(201);

    expect(initialAssignmentResponse.body).toHaveLength(1);
    expect(initialAssignmentResponse.body[0].providerId).toBe(leadProvider.id);
    expect(initialAssignmentResponse.body[0].provider.email).toBe(leadProvider.email);

    await request(app)
      .post(`/api/bookings/${bookingId}/assignments`)
      .send({ assignments: [{ providerId: supportProvider.id }] })
      .expect(201);

    const listResponse = await request(app)
      .get(`/api/bookings/${bookingId}/assignments`)
      .expect(200);

    expect(listResponse.body).toHaveLength(2);
    const supportAssignment = listResponse.body.find((assignment) => assignment.providerId === supportProvider.id);
    expect(supportAssignment.role).toBe('support');

    const updatedAssignment = await request(app)
      .patch(`/api/bookings/${bookingId}/assignments/${supportAssignment.id}`)
      .send({ role: 'lead', status: 'accepted' })
      .expect(200);

    expect(updatedAssignment.body.role).toBe('lead');
    expect(updatedAssignment.body.status).toBe('accepted');
    expect(new Date(updatedAssignment.body.acknowledgedAt).getTime()).toBeGreaterThan(0);

    const bookingAfterAcceptance = await Booking.findByPk(bookingId);
    expect(bookingAfterAcceptance.status).toBe('scheduled');

    const assignmentToRemove = listResponse.body.find((assignment) => assignment.providerId === leadProvider.id);

    await request(app)
      .delete(`/api/bookings/${bookingId}/assignments/${assignmentToRemove.id}`)
      .expect(204);

    const afterDeletion = await request(app)
      .get(`/api/bookings/${bookingId}/assignments`)
      .expect(200);

    expect(afterDeletion.body).toHaveLength(1);
    expect(afterDeletion.body[0].providerId).toBe(supportProvider.id);
  });

  it('returns calendar data for customer scheduling', async () => {
    const customer = await User.create({
      firstName: 'Calendar',
      lastName: 'Viewer',
      email: 'calendar-viewer@example.com',
      passwordHash: 'hashed',
      type: 'user'
    });

    const { company, zoneId } = await createCompanyWithZone();

    const base = DateTime.now().plus({ days: 5 }).set({ hour: 9, minute: 0, second: 0, millisecond: 0 });
    const bookingOneStart = base;
    const bookingOneEnd = base.plus({ hours: 2 });

    await request(app)
      .post('/api/bookings')
      .send({
        customerId: customer.id,
        companyId: company.id,
        zoneId,
        type: 'scheduled',
        baseAmount: 120,
        currency: 'GBP',
        scheduledStart: bookingOneStart.toISO(),
        scheduledEnd: bookingOneEnd.toISO(),
        metadata: { title: 'HVAC service', primaryCrew: 'Team Volt' }
      })
      .expect(201);

    await request(app)
      .post('/api/bookings')
      .send({
        customerId: customer.id,
        companyId: company.id,
        zoneId,
        type: 'on_demand',
        baseAmount: 60,
        currency: 'GBP'
      })
      .expect(201);

    const monthValue = bookingOneStart.toFormat('yyyy-LL');

    const calendarResponse = await request(app)
      .get('/api/bookings/calendar')
      .query({ customerId: customer.id, companyId: company.id, month: monthValue, timezone: 'Europe/London' })
      .expect(200);

    expect(calendarResponse.body.monthValue).toBe(monthValue);
    expect(calendarResponse.body.weeks.length).toBeGreaterThan(0);
    const hasEvent = calendarResponse.body.weeks.some((week) =>
      week.some((day) => day.events && day.events.length > 0)
    );
    expect(hasEvent).toBe(true);
    expect(calendarResponse.body.backlog.length).toBeGreaterThan(0);
    expect(calendarResponse.body.filters.statuses).toHaveLength(5);
=======
        baseAmount: 150,
        currency: 'GBP',
        scheduledStart: new Date(Date.now() + 3600 * 1000).toISOString(),
        scheduledEnd: new Date(Date.now() + 7200 * 1000).toISOString(),
        metadata: { service: 'roof inspection' }
      })
      .expect(201);

    const bookingId = bookingResponse.body.id;

    const createEntryResponse = await request(app)
      .post(`/api/bookings/${bookingId}/history`)
      .send({
        title: 'Site survey confirmed',
        entryType: 'milestone',
        status: 'in_progress',
        occurredAt: new Date().toISOString(),
        summary: 'Operations confirmed crew arrival for 09:00.',
        actorRole: 'operations',
        attachments: [
          {
            label: 'Checklist',
            url: 'https://example.com/checklist.pdf',
            type: 'document'
          }
        ]
      })
      .expect(201);

    expect(createEntryResponse.body.title).toBe('Site survey confirmed');
    expect(createEntryResponse.body.attachments).toHaveLength(1);

    const historyList = await request(app)
      .get(`/api/bookings/${bookingId}/history`)
      .query({ limit: 10 })
      .expect(200);

    expect(historyList.body.total).toBe(1);
    expect(historyList.body.entries[0].status).toBe('in_progress');

    const entryId = historyList.body.entries[0].id;

    const updatedEntry = await request(app)
      .patch(`/api/bookings/${bookingId}/history/${entryId}`)
      .send({ status: 'completed', summary: 'Crew uploaded completion photos.' })
      .expect(200);

    expect(updatedEntry.body.status).toBe('completed');
    expect(updatedEntry.body.summary).toContain('completion photos');

    await request(app).delete(`/api/bookings/${bookingId}/history/${entryId}`).expect(204);

    const emptyHistory = await request(app).get(`/api/bookings/${bookingId}/history`).expect(200);
    expect(emptyHistory.body.total).toBe(0);

    const filteredBookings = await request(app)
      .get('/api/bookings')
      .query({ customerId: customer.id, search: 'roof' })
      .expect(200);

    expect(filteredBookings.body).toHaveLength(1);
    expect(filteredBookings.body[0].id).toBe(bookingId);
>>>>>>> ceeb2ad5
  });
});<|MERGE_RESOLUTION|>--- conflicted
+++ resolved
@@ -1,12 +1,9 @@
 import request from 'supertest';
-<<<<<<< HEAD
 import { DateTime } from 'luxon';
 import { beforeAll, afterAll, beforeEach, describe, expect, it } from 'vitest';
-=======
 import { beforeAll, afterAll, beforeEach, describe, expect, it, vi } from 'vitest';
 
 process.env.JWT_SECRET = process.env.JWT_SECRET ?? 'test-secret';
->>>>>>> ceeb2ad5
 
 const { default: app } = await import('../src/app.js');
 const {
@@ -261,33 +258,27 @@
     expect(await Booking.count()).toBe(0);
   });
 
-<<<<<<< HEAD
   it('updates booking schedule, metadata, and status', async () => {
     const customer = await User.create({
       firstName: 'Calendar',
       lastName: 'Owner',
       email: 'calendar-owner@example.com',
-=======
   it('supports order history CRUD and filtered listing', async () => {
     const customer = await User.create({
       firstName: 'History',
       lastName: 'Tester',
       email: 'history@example.com',
->>>>>>> ceeb2ad5
       passwordHash: 'hashed',
       type: 'user'
     });
 
     const { company, zoneId } = await createCompanyWithZone();
 
-<<<<<<< HEAD
     const start = DateTime.now().plus({ days: 1 }).set({ minute: 0, second: 0, millisecond: 0 });
     const end = start.plus({ hours: 2 });
 
     const createResponse = await request(app)
-=======
     const bookingResponse = await request(app)
->>>>>>> ceeb2ad5
       .post('/api/bookings')
       .send({
         customerId: customer.id,
@@ -295,7 +286,6 @@
         zoneId,
         type: 'scheduled',
         demandLevel: 'medium',
-<<<<<<< HEAD
         baseAmount: 140,
         currency: 'GBP',
         scheduledStart: start.toISO(),
@@ -557,7 +547,6 @@
     expect(hasEvent).toBe(true);
     expect(calendarResponse.body.backlog.length).toBeGreaterThan(0);
     expect(calendarResponse.body.filters.statuses).toHaveLength(5);
-=======
         baseAmount: 150,
         currency: 'GBP',
         scheduledStart: new Date(Date.now() + 3600 * 1000).toISOString(),
@@ -620,6 +609,5 @@
 
     expect(filteredBookings.body).toHaveLength(1);
     expect(filteredBookings.body[0].id).toBe(bookingId);
->>>>>>> ceeb2ad5
   });
 });
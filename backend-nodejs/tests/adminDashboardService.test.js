import { beforeAll, afterAll, beforeEach, describe, expect, it } from 'vitest';
import { DateTime } from 'luxon';

const {
  sequelize,
  User,
  Company,
  Service,
  ServiceZone,
  Order,
  Escrow,
  Dispute,
  Booking,
  ComplianceDocument,
  ComplianceControl,
  InsuredSellerApplication,
  InventoryItem,
  InventoryAlert,
  AnalyticsPipelineRun,
<<<<<<< HEAD
  AdminAuditEvent
=======
  SecuritySignalConfig,
  SecurityAutomationTask,
  TelemetryConnector
>>>>>>> f1a8379d
} = await import('../src/models/index.js');

const { buildAdminDashboard } = await import('../src/services/adminDashboardService.js');
const {
  updateOverviewSettings,
  __resetOverviewSettingsCache
} = await import('../src/services/adminDashboardSettingsService.js');

const TIMEZONE = 'Europe/London';

function polygon() {
  return {
    type: 'Polygon',
    coordinates: [
      [
        [-0.2, 51.45],
        [-0.12, 51.45],
        [-0.12, 51.5],
        [-0.2, 51.5],
        [-0.2, 51.45]
      ]
    ]
  };
}

beforeAll(async () => {
  await sequelize.sync({ force: true });
});

afterAll(async () => {
  await sequelize.close();
});

beforeEach(async () => {
  await sequelize.truncate({ cascade: true, restartIdentity: true });
  __resetOverviewSettingsCache();
});

describe('buildAdminDashboard', () => {
  it('aggregates metrics, trends, and queues for admin reporting', async () => {
    const now = DateTime.now().setZone(TIMEZONE);

    const buyer = await User.create(
      {
        firstName: 'Buyer',
        lastName: 'One',
        email: `buyer-${Date.now()}@example.com`,
        passwordHash: 'hashed',
        type: 'user'
      },
      { validate: false }
    );

    const provider = await User.create(
      {
        firstName: 'Jordan',
        lastName: 'Miles',
        email: `provider-${Date.now()}@example.com`,
        passwordHash: 'hashed',
        type: 'servicemen',
        twoFactorApp: true
      },
      { validate: false }
    );

    const companyOwner = await User.create(
      {
        firstName: 'Company',
        lastName: 'Admin',
        email: `company-${Date.now()}@example.com`,
        passwordHash: 'hashed',
        type: 'company',
        twoFactorEmail: true
      },
      { validate: false }
    );

    const company = await Company.create({
      userId: companyOwner.id,
      legalStructure: 'Ltd',
      contactName: 'Company Admin',
      contactEmail: companyOwner.email,
      serviceRegions: 'London',
      marketplaceIntent: 'Repairs'
    });

    const service = await Service.create({
      providerId: provider.id,
      companyId: company.id,
      title: 'Critical response',
      description: '24/7 coverage',
      category: 'Facilities',
      price: 480,
      currency: 'GBP'
    });

    const zone = await ServiceZone.create({
      companyId: company.id,
      name: 'Central District',
      boundary: polygon(),
      centroid: { type: 'Point', coordinates: [-0.15, 51.48] },
      boundingBox: polygon(),
      metadata: {},
      demandLevel: 'high'
    });

    const order = await Order.create({
      buyerId: buyer.id,
      serviceId: service.id,
      status: 'in_progress',
      totalAmount: 85000,
      currency: 'GBP',
      scheduledFor: now.plus({ days: 1 }).toJSDate()
    });

    const escrow = await Escrow.create({
      orderId: order.id,
      status: 'funded',
      fundedAt: now.minus({ days: 1 }).toJSDate()
    });

    await Dispute.create({
      escrowId: escrow.id,
      openedBy: buyer.id,
      status: 'under_review',
      reason: 'Damaged equipment',
      createdAt: now.minus({ days: 2 }).toJSDate(),
      updatedAt: now.minus({ hours: 6 }).toJSDate()
    });

    await Dispute.create({
      escrowId: escrow.id,
      openedBy: buyer.id,
      status: 'resolved',
      reason: 'Issue resolved',
      createdAt: now.minus({ days: 5 }).toJSDate(),
      updatedAt: now.minus({ hours: 3 }).toJSDate()
    });

    await Booking.create({
      customerId: buyer.id,
      companyId: company.id,
      zoneId: zone.id,
      status: 'completed',
      type: 'scheduled',
      scheduledStart: now.minus({ days: 2 }).toJSDate(),
      scheduledEnd: now.minus({ days: 2 }).plus({ hours: 2 }).toJSDate(),
      slaExpiresAt: now.minus({ days: 2 }).plus({ hours: 3 }).toJSDate(),
      baseAmount: 180,
      currency: 'GBP',
      totalAmount: 220,
      commissionAmount: 18,
      taxAmount: 22,
      meta: {},
      lastStatusTransitionAt: now.minus({ days: 2 }).plus({ hours: 2 }).toJSDate()
    });

    await Booking.create({
      customerId: buyer.id,
      companyId: company.id,
      zoneId: zone.id,
      status: 'completed',
      type: 'scheduled',
      scheduledStart: now.minus({ days: 4 }).toJSDate(),
      scheduledEnd: now.minus({ days: 4 }).plus({ hours: 2 }).toJSDate(),
      slaExpiresAt: now.minus({ days: 4 }).plus({ hours: 1 }).toJSDate(),
      baseAmount: 140,
      currency: 'GBP',
      totalAmount: 180,
      commissionAmount: 14,
      taxAmount: 26,
      meta: {},
      lastStatusTransitionAt: now.minus({ days: 4 }).plus({ hours: 3 }).toJSDate()
    });

    await Booking.create({
      customerId: buyer.id,
      companyId: company.id,
      zoneId: zone.id,
      status: 'in_progress',
      type: 'scheduled',
      scheduledStart: now.minus({ hours: 1 }).toJSDate(),
      scheduledEnd: now.plus({ hours: 1 }).toJSDate(),
      slaExpiresAt: now.plus({ hours: 3 }).toJSDate(),
      baseAmount: 210,
      currency: 'GBP',
      totalAmount: 260,
      commissionAmount: 21,
      taxAmount: 29,
      meta: {},
      lastStatusTransitionAt: now.minus({ minutes: 30 }).toJSDate()
    });

    await ComplianceControl.create({
      title: 'GDPR impact assessment',
      category: 'policy',
      controlType: 'preventative',
      status: 'active',
      reviewFrequency: 'quarterly',
      ownerTeam: 'Compliance Ops',
      ownerEmail: 'controls@fixnado.com',
      companyId: company.id,
      nextReviewAt: now.plus({ days: 2 }).toJSDate(),
      evidenceRequired: true,
      documentationUrl: 'https://runbooks.fixnado.com/gdpr-impact',
      metadata: {
        evidenceCheckpoints: [
          {
            id: 'impact-template',
            name: 'Upload refreshed DPIA template',
            dueAt: now.plus({ days: 1 }).toISO(),
            status: 'pending',
            owner: 'Compliance Ops'
          }
        ]
      }
    });

    await ComplianceDocument.create({
      companyId: company.id,
      type: 'Insurance certificate',
      status: 'under_review',
      storageKey: 's3://docs/insurance.pdf',
      fileName: 'insurance.pdf',
      fileSizeBytes: 128000,
      mimeType: 'application/pdf',
      issuedAt: now.minus({ months: 6 }).toJSDate(),
      expiryAt: now.plus({ days: 2 }).toJSDate(),
      submittedAt: now.minus({ days: 1 }).toJSDate(),
      metadata: {}
    });

    await ComplianceDocument.create({
      companyId: company.id,
      type: 'DBS check',
      status: 'submitted',
      storageKey: 's3://docs/dbs.pdf',
      fileName: 'dbs.pdf',
      fileSizeBytes: 64000,
      mimeType: 'application/pdf',
      issuedAt: now.minus({ months: 3 }).toJSDate(),
      expiryAt: now.plus({ days: 6 }).toJSDate(),
      submittedAt: now.minus({ hours: 12 }).toJSDate(),
      metadata: {}
    });

    await InsuredSellerApplication.create({
      companyId: company.id,
      status: 'in_review',
      complianceScore: 82.5,
      submittedAt: now.minus({ days: 3 }).toJSDate(),
      lastEvaluatedAt: now.minus({ hours: 5 }).toJSDate(),
      badgeEnabled: false
    });

    const item = await InventoryItem.create({
      companyId: company.id,
      name: 'Thermal camera',
      sku: `THERM-${Date.now()}`,
      category: 'Equipment',
      unitType: 'unit',
      quantityOnHand: 5,
      quantityReserved: 1,
      safetyStock: 1,
      rentalRate: 95,
      rentalRateCurrency: 'GBP',
      depositAmount: 250,
      depositCurrency: 'GBP',
      replacementCost: 1200,
      insuranceRequired: true,
      conditionRating: 'good',
      metadata: {}
    });

    await InventoryAlert.create({
      itemId: item.id,
      type: 'damage_reported',
      severity: 'critical',
      status: 'active',
      triggeredAt: now.minus({ hours: 4 }).toJSDate(),
      metadata: { reportedBy: 'Ops' }
    });

    await AnalyticsPipelineRun.create({
      status: 'success',
      startedAt: now.minus({ hours: 4 }).toJSDate(),
      finishedAt: now.minus({ hours: 3, minutes: 30 }).toJSDate(),
      eventsProcessed: 14400,
      eventsFailed: 36,
      batchesDelivered: 320,
      purgedEvents: 24,
      triggeredBy: 'scheduler',
      metadata: {}
    });

<<<<<<< HEAD
    await AdminAuditEvent.create({
      title: 'Manual risk review',
      summary: 'Validating bespoke evidence package',
      category: 'security',
      status: 'in_progress',
      ownerName: 'Security Ops',
      ownerTeam: 'Security',
      occurredAt: now.minus({ hours: 2 }).toJSDate(),
      dueAt: now.plus({ hours: 1 }).toJSDate(),
      attachments: [
        {
          label: 'Risk workbook',
          url: 'https://example.com/risk-workbook.pdf'
        }
      ],
      metadata: { ticket: 'SEC-101' },
      createdBy: provider.id
    });
=======
    await updateOverviewSettings({
      metrics: {
        escrow: { label: 'Escrow readiness', caption: 'Manual override for {{count}} engagements' }
      },
      insights: {
        manual: ['Ops review scheduled']
      },
      timeline: {
        manual: [{ title: 'Ops briefing', when: 'Next 48 hours', status: 'Operations' }]
      },
      security: {
        manualSignals: [{ label: 'Manual MFA signal', valueLabel: '93%', caption: 'Override', tone: 'info' }]
      },
      automation: {
        manualBacklog: [{ name: 'Manual automation', status: 'Pilot', notes: 'Ops configured', tone: 'success' }]
      },
      queues: {
        manualBoards: [
          {
            title: 'Manual operations board',
            summary: 'Manual summary',
            owner: 'Ops',
            updates: ['Manual update']
          }
        ],
        manualComplianceControls: [
          {
            name: 'Manual compliance',
            detail: 'Manual detail',
            due: 'Soon',
            owner: 'Compliance',
            tone: 'warning'
          }
        ]
      },
      audit: {
        manualTimeline: [{ time: '08:00', event: 'Manual audit', owner: 'Ops', status: 'Queued' }]
      }
    });
    await SecuritySignalConfig.bulkCreate([
      {
        metricKey: 'mfa_adoption',
        displayName: 'MFA adoption',
        description: 'Enterprise portals',
        targetSuccess: 95,
        targetWarning: 85,
        lowerIsBetter: false
      },
      {
        metricKey: 'critical_alerts_open',
        displayName: 'Critical alerts',
        description: 'Open high severity alerts',
        targetSuccess: 0,
        targetWarning: 2,
        lowerIsBetter: true
      },
      {
        metricKey: 'manual_review',
        displayName: 'Manual override',
        description: 'Control room entered',
        valueSource: 'manual',
        manualValue: 12,
        manualValueLabel: '12 open actions',
        targetSuccess: 5,
        targetWarning: 10,
        lowerIsBetter: true
      }
    ]);

    await SecurityAutomationTask.bulkCreate([
      {
        name: 'Escrow ledger reconciliation',
        status: 'in_progress',
        owner: 'Automation Guild',
        priority: 'high',
        dueAt: now.plus({ days: 1 }).toJSDate()
      },
      {
        name: 'Compliance webhook retries',
        status: 'blocked',
        owner: 'Compliance Ops',
        priority: 'urgent',
        dueAt: now.minus({ days: 1 }).toJSDate()
      },
      {
        name: 'Audit pipeline hardening',
        status: 'planned',
        owner: 'Security Engineering',
        priority: 'medium'
      }
    ]);

    await TelemetryConnector.bulkCreate([
      {
        name: 'Splunk Observability',
        connectorType: 'siem',
        region: 'eu-west-2',
        status: 'healthy',
        eventsPerMinuteTarget: 5000,
        eventsPerMinuteActual: 5200
      },
      {
        name: 'Azure Sentinel',
        connectorType: 'siem',
        region: 'ap-southeast-2',
        status: 'warning',
        eventsPerMinuteTarget: 2000,
        eventsPerMinuteActual: 1500
      }
    ]);
>>>>>>> f1a8379d

    const dashboard = await buildAdminDashboard({ timeframe: '7d', timezone: TIMEZONE });

    expect(dashboard.timeframe).toBe('7d');
    expect(dashboard.metrics.command.tiles).toHaveLength(4);

    const escrowMetric = dashboard.metrics.command.tiles.find((tile) => tile.id === 'escrow');
    expect(escrowMetric.label).toBe('Escrow readiness');
    expect(escrowMetric.value.amount).toBeGreaterThan(0);
    expect(escrowMetric.valueLabel).toContain('£');

    const disputeMetric = dashboard.metrics.command.tiles.find((tile) => tile.id === 'disputes');
    expect(disputeMetric.value.amount).toBeGreaterThan(0);
    expect(typeof disputeMetric.delta).toBe('string');

    expect(dashboard.charts.escrowTrend.buckets.length).toBeGreaterThan(0);
    expect(dashboard.charts.disputeBreakdown.buckets.length).toBeGreaterThan(0);

    expect(dashboard.security.signals.length).toBeGreaterThanOrEqual(4);
    expect(dashboard.security.automationBacklog.length).toBeGreaterThanOrEqual(3);
    expect(dashboard.security.signals.some((signal) => signal.label === 'Manual MFA signal')).toBe(true);
    expect(dashboard.security.automationBacklog.some((item) => item.name === 'Manual automation')).toBe(true);
    expect(dashboard.security.capabilities).toEqual({
      canManageSignals: false,
      canManageAutomation: false,
      canManageConnectors: false
    });

    expect(dashboard.queues.complianceControls.length).toBeGreaterThan(0);
    expect(dashboard.queues.boards.length).toBeGreaterThanOrEqual(3);
    expect(dashboard.queues.boards.some((board) => board.title === 'Manual operations board')).toBe(true);
    expect(dashboard.queues.complianceControls.some((control) => control.name === 'Manual compliance')).toBe(true);

<<<<<<< HEAD
    expect(dashboard.audit.timeline.events.length).toBeGreaterThan(0);
    const manualEntry = dashboard.audit.timeline.events.find((event) => event.event === 'Manual risk review');
    expect(manualEntry).toBeTruthy();
    expect(manualEntry.attachments).toHaveLength(1);
    expect(dashboard.audit.timeline.summary.countsByCategory.security).toBeGreaterThanOrEqual(1);
=======
    expect(dashboard.audit.timeline.length).toBeGreaterThan(0);
    expect(dashboard.audit.timeline.some((entry) => entry.event === 'Manual audit')).toBe(true);
>>>>>>> f1a8379d
    expect(dashboard.metrics.command.summary.escrowTotal).toBeGreaterThan(0);
    expect(dashboard.platform.monetisation).toBeDefined();
    expect(dashboard.platform.monetisation.commissionsEnabled).toBe(true);
    expect(dashboard.platform.monetisation.baseRateLabel).toBe('2.50%');
    expect(typeof dashboard.platform.monetisation.subscriptionCount).toBe('number');
    expect(dashboard.overview.manualInsights).toEqual(['Ops review scheduled']);
    expect(dashboard.overview.manualUpcoming[0]).toMatchObject({
      title: 'Ops briefing',
      when: 'Next 48 hours',
      status: 'Operations'
    });
  });

  it('embeds provided security capabilities in the payload', async () => {
    const dashboard = await buildAdminDashboard({
      timeframe: '7d',
      timezone: TIMEZONE,
      securityCapabilities: {
        canManageSignals: true,
        canManageAutomation: true,
        canManageConnectors: false
      }
    });

    expect(dashboard.security.capabilities).toEqual({
      canManageSignals: true,
      canManageAutomation: true,
      canManageConnectors: false
    });
  });
});<|MERGE_RESOLUTION|>--- conflicted
+++ resolved
@@ -17,13 +17,10 @@
   InventoryItem,
   InventoryAlert,
   AnalyticsPipelineRun,
-<<<<<<< HEAD
   AdminAuditEvent
-=======
   SecuritySignalConfig,
   SecurityAutomationTask,
   TelemetryConnector
->>>>>>> f1a8379d
 } = await import('../src/models/index.js');
 
 const { buildAdminDashboard } = await import('../src/services/adminDashboardService.js');
@@ -319,7 +316,6 @@
       metadata: {}
     });
 
-<<<<<<< HEAD
     await AdminAuditEvent.create({
       title: 'Manual risk review',
       summary: 'Validating bespoke evidence package',
@@ -338,7 +334,6 @@
       metadata: { ticket: 'SEC-101' },
       createdBy: provider.id
     });
-=======
     await updateOverviewSettings({
       metrics: {
         escrow: { label: 'Escrow readiness', caption: 'Manual override for {{count}} engagements' }
@@ -449,7 +444,6 @@
         eventsPerMinuteActual: 1500
       }
     ]);
->>>>>>> f1a8379d
 
     const dashboard = await buildAdminDashboard({ timeframe: '7d', timezone: TIMEZONE });
 
@@ -483,16 +477,13 @@
     expect(dashboard.queues.boards.some((board) => board.title === 'Manual operations board')).toBe(true);
     expect(dashboard.queues.complianceControls.some((control) => control.name === 'Manual compliance')).toBe(true);
 
-<<<<<<< HEAD
     expect(dashboard.audit.timeline.events.length).toBeGreaterThan(0);
     const manualEntry = dashboard.audit.timeline.events.find((event) => event.event === 'Manual risk review');
     expect(manualEntry).toBeTruthy();
     expect(manualEntry.attachments).toHaveLength(1);
     expect(dashboard.audit.timeline.summary.countsByCategory.security).toBeGreaterThanOrEqual(1);
-=======
     expect(dashboard.audit.timeline.length).toBeGreaterThan(0);
     expect(dashboard.audit.timeline.some((entry) => entry.event === 'Manual audit')).toBe(true);
->>>>>>> f1a8379d
     expect(dashboard.metrics.command.summary.escrowTotal).toBeGreaterThan(0);
     expect(dashboard.platform.monetisation).toBeDefined();
     expect(dashboard.platform.monetisation.commissionsEnabled).toBe(true);

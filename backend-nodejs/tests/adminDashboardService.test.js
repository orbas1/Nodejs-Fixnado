import { beforeAll, afterAll, beforeEach, describe, expect, it } from 'vitest';
import { DateTime } from 'luxon';

const {
  sequelize,
  User,
  Company,
  Service,
  ServiceZone,
  Order,
  Escrow,
  Dispute,
  Booking,
  ComplianceDocument,
  InsuredSellerApplication,
  InventoryItem,
  InventoryAlert,
  AnalyticsPipelineRun,
  SecuritySignalConfig,
  SecurityAutomationTask,
  TelemetryConnector
} = await import('../src/models/index.js');

const { buildAdminDashboard } = await import('../src/services/adminDashboardService.js');
const {
  updateOverviewSettings,
  __resetOverviewSettingsCache
} = await import('../src/services/adminDashboardSettingsService.js');

const TIMEZONE = 'Europe/London';

function polygon() {
  return {
    type: 'Polygon',
    coordinates: [
      [
        [-0.2, 51.45],
        [-0.12, 51.45],
        [-0.12, 51.5],
        [-0.2, 51.5],
        [-0.2, 51.45]
      ]
    ]
  };
}

beforeAll(async () => {
  await sequelize.sync({ force: true });
});

afterAll(async () => {
  await sequelize.close();
});

beforeEach(async () => {
  await sequelize.truncate({ cascade: true, restartIdentity: true });
  __resetOverviewSettingsCache();
});

describe('buildAdminDashboard', () => {
  it('aggregates metrics, trends, and queues for admin reporting', async () => {
    const now = DateTime.now().setZone(TIMEZONE);

    const buyer = await User.create(
      {
        firstName: 'Buyer',
        lastName: 'One',
        email: `buyer-${Date.now()}@example.com`,
        passwordHash: 'hashed',
        type: 'user'
      },
      { validate: false }
    );

    const provider = await User.create(
      {
        firstName: 'Jordan',
        lastName: 'Miles',
        email: `provider-${Date.now()}@example.com`,
        passwordHash: 'hashed',
        type: 'servicemen',
        twoFactorApp: true
      },
      { validate: false }
    );

    const companyOwner = await User.create(
      {
        firstName: 'Company',
        lastName: 'Admin',
        email: `company-${Date.now()}@example.com`,
        passwordHash: 'hashed',
        type: 'company',
        twoFactorEmail: true
      },
      { validate: false }
    );

    const company = await Company.create({
      userId: companyOwner.id,
      legalStructure: 'Ltd',
      contactName: 'Company Admin',
      contactEmail: companyOwner.email,
      serviceRegions: 'London',
      marketplaceIntent: 'Repairs'
    });

    const service = await Service.create({
      providerId: provider.id,
      companyId: company.id,
      title: 'Critical response',
      description: '24/7 coverage',
      category: 'Facilities',
      price: 480,
      currency: 'GBP'
    });

    const zone = await ServiceZone.create({
      companyId: company.id,
      name: 'Central District',
      boundary: polygon(),
      centroid: { type: 'Point', coordinates: [-0.15, 51.48] },
      boundingBox: polygon(),
      metadata: {},
      demandLevel: 'high'
    });

    const order = await Order.create({
      buyerId: buyer.id,
      serviceId: service.id,
      status: 'in_progress',
      totalAmount: 85000,
      currency: 'GBP',
      scheduledFor: now.plus({ days: 1 }).toJSDate()
    });

    const escrow = await Escrow.create({
      orderId: order.id,
      status: 'funded',
      fundedAt: now.minus({ days: 1 }).toJSDate()
    });

    await Dispute.create({
      escrowId: escrow.id,
      openedBy: buyer.id,
      status: 'under_review',
      reason: 'Damaged equipment',
      createdAt: now.minus({ days: 2 }).toJSDate(),
      updatedAt: now.minus({ hours: 6 }).toJSDate()
    });

    await Dispute.create({
      escrowId: escrow.id,
      openedBy: buyer.id,
      status: 'resolved',
      reason: 'Issue resolved',
      createdAt: now.minus({ days: 5 }).toJSDate(),
      updatedAt: now.minus({ hours: 3 }).toJSDate()
    });

    await Booking.create({
      customerId: buyer.id,
      companyId: company.id,
      zoneId: zone.id,
      status: 'completed',
      type: 'scheduled',
      scheduledStart: now.minus({ days: 2 }).toJSDate(),
      scheduledEnd: now.minus({ days: 2 }).plus({ hours: 2 }).toJSDate(),
      slaExpiresAt: now.minus({ days: 2 }).plus({ hours: 3 }).toJSDate(),
      baseAmount: 180,
      currency: 'GBP',
      totalAmount: 220,
      commissionAmount: 18,
      taxAmount: 22,
      meta: {},
      lastStatusTransitionAt: now.minus({ days: 2 }).plus({ hours: 2 }).toJSDate()
    });

    await Booking.create({
      customerId: buyer.id,
      companyId: company.id,
      zoneId: zone.id,
      status: 'completed',
      type: 'scheduled',
      scheduledStart: now.minus({ days: 4 }).toJSDate(),
      scheduledEnd: now.minus({ days: 4 }).plus({ hours: 2 }).toJSDate(),
      slaExpiresAt: now.minus({ days: 4 }).plus({ hours: 1 }).toJSDate(),
      baseAmount: 140,
      currency: 'GBP',
      totalAmount: 180,
      commissionAmount: 14,
      taxAmount: 26,
      meta: {},
      lastStatusTransitionAt: now.minus({ days: 4 }).plus({ hours: 3 }).toJSDate()
    });

    await Booking.create({
      customerId: buyer.id,
      companyId: company.id,
      zoneId: zone.id,
      status: 'in_progress',
      type: 'scheduled',
      scheduledStart: now.minus({ hours: 1 }).toJSDate(),
      scheduledEnd: now.plus({ hours: 1 }).toJSDate(),
      slaExpiresAt: now.plus({ hours: 3 }).toJSDate(),
      baseAmount: 210,
      currency: 'GBP',
      totalAmount: 260,
      commissionAmount: 21,
      taxAmount: 29,
      meta: {},
      lastStatusTransitionAt: now.minus({ minutes: 30 }).toJSDate()
    });

    await ComplianceDocument.create({
      companyId: company.id,
      type: 'Insurance certificate',
      status: 'under_review',
      storageKey: 's3://docs/insurance.pdf',
      fileName: 'insurance.pdf',
      fileSizeBytes: 128000,
      mimeType: 'application/pdf',
      issuedAt: now.minus({ months: 6 }).toJSDate(),
      expiryAt: now.plus({ days: 2 }).toJSDate(),
      submittedAt: now.minus({ days: 1 }).toJSDate(),
      metadata: {}
    });

    await ComplianceDocument.create({
      companyId: company.id,
      type: 'DBS check',
      status: 'submitted',
      storageKey: 's3://docs/dbs.pdf',
      fileName: 'dbs.pdf',
      fileSizeBytes: 64000,
      mimeType: 'application/pdf',
      issuedAt: now.minus({ months: 3 }).toJSDate(),
      expiryAt: now.plus({ days: 6 }).toJSDate(),
      submittedAt: now.minus({ hours: 12 }).toJSDate(),
      metadata: {}
    });

    await InsuredSellerApplication.create({
      companyId: company.id,
      status: 'in_review',
      complianceScore: 82.5,
      submittedAt: now.minus({ days: 3 }).toJSDate(),
      lastEvaluatedAt: now.minus({ hours: 5 }).toJSDate(),
      badgeEnabled: false
    });

    const item = await InventoryItem.create({
      companyId: company.id,
      name: 'Thermal camera',
      sku: `THERM-${Date.now()}`,
      category: 'Equipment',
      unitType: 'unit',
      quantityOnHand: 5,
      quantityReserved: 1,
      safetyStock: 1,
      rentalRate: 95,
      rentalRateCurrency: 'GBP',
      depositAmount: 250,
      depositCurrency: 'GBP',
      replacementCost: 1200,
      insuranceRequired: true,
      conditionRating: 'good',
      metadata: {}
    });

    await InventoryAlert.create({
      itemId: item.id,
      type: 'damage_reported',
      severity: 'critical',
      status: 'active',
      triggeredAt: now.minus({ hours: 4 }).toJSDate(),
      metadata: { reportedBy: 'Ops' }
    });

    await AnalyticsPipelineRun.create({
      status: 'success',
      startedAt: now.minus({ hours: 4 }).toJSDate(),
      finishedAt: now.minus({ hours: 3, minutes: 30 }).toJSDate(),
      eventsProcessed: 14400,
      eventsFailed: 36,
      batchesDelivered: 320,
      purgedEvents: 24,
      triggeredBy: 'scheduler',
      metadata: {}
    });

    await updateOverviewSettings({
      metrics: {
        escrow: { label: 'Escrow readiness', caption: 'Manual override for {{count}} engagements' }
      },
      insights: {
        manual: ['Ops review scheduled']
      },
      timeline: {
        manual: [{ title: 'Ops briefing', when: 'Next 48 hours', status: 'Operations' }]
      },
      security: {
        manualSignals: [{ label: 'Manual MFA signal', valueLabel: '93%', caption: 'Override', tone: 'info' }]
      },
      automation: {
        manualBacklog: [{ name: 'Manual automation', status: 'Pilot', notes: 'Ops configured', tone: 'success' }]
      },
      queues: {
        manualBoards: [
          {
            title: 'Manual operations board',
            summary: 'Manual summary',
            owner: 'Ops',
            updates: ['Manual update']
          }
        ],
        manualComplianceControls: [
          {
            name: 'Manual compliance',
            detail: 'Manual detail',
            due: 'Soon',
            owner: 'Compliance',
            tone: 'warning'
          }
        ]
      },
      audit: {
        manualTimeline: [{ time: '08:00', event: 'Manual audit', owner: 'Ops', status: 'Queued' }]
      }
    });
    await SecuritySignalConfig.bulkCreate([
      {
        metricKey: 'mfa_adoption',
        displayName: 'MFA adoption',
        description: 'Enterprise portals',
        targetSuccess: 95,
        targetWarning: 85,
        lowerIsBetter: false
      },
      {
        metricKey: 'critical_alerts_open',
        displayName: 'Critical alerts',
        description: 'Open high severity alerts',
        targetSuccess: 0,
        targetWarning: 2,
        lowerIsBetter: true
      },
      {
        metricKey: 'manual_review',
        displayName: 'Manual override',
        description: 'Control room entered',
        valueSource: 'manual',
        manualValue: 12,
        manualValueLabel: '12 open actions',
        targetSuccess: 5,
        targetWarning: 10,
        lowerIsBetter: true
      }
    ]);

    await SecurityAutomationTask.bulkCreate([
      {
        name: 'Escrow ledger reconciliation',
        status: 'in_progress',
        owner: 'Automation Guild',
        priority: 'high',
        dueAt: now.plus({ days: 1 }).toJSDate()
      },
      {
        name: 'Compliance webhook retries',
        status: 'blocked',
        owner: 'Compliance Ops',
        priority: 'urgent',
        dueAt: now.minus({ days: 1 }).toJSDate()
      },
      {
        name: 'Audit pipeline hardening',
        status: 'planned',
        owner: 'Security Engineering',
        priority: 'medium'
      }
    ]);

    await TelemetryConnector.bulkCreate([
      {
        name: 'Splunk Observability',
        connectorType: 'siem',
        region: 'eu-west-2',
        status: 'healthy',
        eventsPerMinuteTarget: 5000,
        eventsPerMinuteActual: 5200
      },
      {
        name: 'Azure Sentinel',
        connectorType: 'siem',
        region: 'ap-southeast-2',
        status: 'warning',
        eventsPerMinuteTarget: 2000,
        eventsPerMinuteActual: 1500
      }
    ]);

    const dashboard = await buildAdminDashboard({ timeframe: '7d', timezone: TIMEZONE });

    expect(dashboard.timeframe).toBe('7d');
    expect(dashboard.metrics.command.tiles).toHaveLength(4);

    const escrowMetric = dashboard.metrics.command.tiles.find((tile) => tile.id === 'escrow');
    expect(escrowMetric.label).toBe('Escrow readiness');
    expect(escrowMetric.value.amount).toBeGreaterThan(0);
    expect(escrowMetric.valueLabel).toContain('£');

    const disputeMetric = dashboard.metrics.command.tiles.find((tile) => tile.id === 'disputes');
    expect(disputeMetric.value.amount).toBeGreaterThan(0);
    expect(typeof disputeMetric.delta).toBe('string');

    expect(dashboard.charts.escrowTrend.buckets.length).toBeGreaterThan(0);
    expect(dashboard.charts.disputeBreakdown.buckets.length).toBeGreaterThan(0);

    expect(dashboard.security.signals.length).toBeGreaterThanOrEqual(4);
    expect(dashboard.security.automationBacklog.length).toBeGreaterThanOrEqual(3);
    expect(dashboard.security.signals.some((signal) => signal.label === 'Manual MFA signal')).toBe(true);
    expect(dashboard.security.automationBacklog.some((item) => item.name === 'Manual automation')).toBe(true);
    expect(dashboard.security.capabilities).toEqual({
      canManageSignals: false,
      canManageAutomation: false,
      canManageConnectors: false
    });

    expect(dashboard.queues.complianceControls.length).toBeGreaterThan(0);
    expect(dashboard.queues.boards.length).toBeGreaterThanOrEqual(3);
    expect(dashboard.queues.boards.some((board) => board.title === 'Manual operations board')).toBe(true);
    expect(dashboard.queues.complianceControls.some((control) => control.name === 'Manual compliance')).toBe(true);

    expect(dashboard.audit.timeline.length).toBeGreaterThan(0);
    expect(dashboard.audit.timeline.some((entry) => entry.event === 'Manual audit')).toBe(true);
    expect(dashboard.metrics.command.summary.escrowTotal).toBeGreaterThan(0);
<<<<<<< HEAD
    expect(dashboard.platform.monetisation).toBeDefined();
    expect(dashboard.platform.monetisation.commissionsEnabled).toBe(true);
    expect(dashboard.platform.monetisation.baseRateLabel).toBe('2.50%');
    expect(typeof dashboard.platform.monetisation.subscriptionCount).toBe('number');
=======
    expect(dashboard.overview.manualInsights).toEqual(['Ops review scheduled']);
    expect(dashboard.overview.manualUpcoming[0]).toMatchObject({
      title: 'Ops briefing',
      when: 'Next 48 hours',
      status: 'Operations'
    });
  });

  it('embeds provided security capabilities in the payload', async () => {
    const dashboard = await buildAdminDashboard({
      timeframe: '7d',
      timezone: TIMEZONE,
      securityCapabilities: {
        canManageSignals: true,
        canManageAutomation: true,
        canManageConnectors: false
      }
    });

    expect(dashboard.security.capabilities).toEqual({
      canManageSignals: true,
      canManageAutomation: true,
      canManageConnectors: false
    });
>>>>>>> 74f788e6
  });
});<|MERGE_RESOLUTION|>--- conflicted
+++ resolved
@@ -435,12 +435,10 @@
     expect(dashboard.audit.timeline.length).toBeGreaterThan(0);
     expect(dashboard.audit.timeline.some((entry) => entry.event === 'Manual audit')).toBe(true);
     expect(dashboard.metrics.command.summary.escrowTotal).toBeGreaterThan(0);
-<<<<<<< HEAD
     expect(dashboard.platform.monetisation).toBeDefined();
     expect(dashboard.platform.monetisation.commissionsEnabled).toBe(true);
     expect(dashboard.platform.monetisation.baseRateLabel).toBe('2.50%');
     expect(typeof dashboard.platform.monetisation.subscriptionCount).toBe('number');
-=======
     expect(dashboard.overview.manualInsights).toEqual(['Ops review scheduled']);
     expect(dashboard.overview.manualUpcoming[0]).toMatchObject({
       title: 'Ops briefing',
@@ -465,6 +463,5 @@
       canManageAutomation: true,
       canManageConnectors: false
     });
->>>>>>> 74f788e6
   });
 });
--- conflicted
+++ resolved
@@ -289,7 +289,6 @@
       metadata: {}
     });
 
-<<<<<<< HEAD
     await updateOverviewSettings({
       metrics: {
         escrow: { label: 'Escrow readiness', caption: 'Manual override for {{count}} engagements' }
@@ -329,7 +328,6 @@
         manualTimeline: [{ time: '08:00', event: 'Manual audit', owner: 'Ops', status: 'Queued' }]
       }
     });
-=======
     await SecuritySignalConfig.bulkCreate([
       {
         metricKey: 'mfa_adoption',
@@ -401,7 +399,6 @@
         eventsPerMinuteActual: 1500
       }
     ]);
->>>>>>> 8f65a437
 
     const dashboard = await buildAdminDashboard({ timeframe: '7d', timezone: TIMEZONE });
 
@@ -422,16 +419,13 @@
 
     expect(dashboard.security.signals.length).toBeGreaterThanOrEqual(4);
     expect(dashboard.security.automationBacklog.length).toBeGreaterThanOrEqual(3);
-<<<<<<< HEAD
     expect(dashboard.security.signals.some((signal) => signal.label === 'Manual MFA signal')).toBe(true);
     expect(dashboard.security.automationBacklog.some((item) => item.name === 'Manual automation')).toBe(true);
-=======
     expect(dashboard.security.capabilities).toEqual({
       canManageSignals: false,
       canManageAutomation: false,
       canManageConnectors: false
     });
->>>>>>> 8f65a437
 
     expect(dashboard.queues.complianceControls.length).toBeGreaterThan(0);
     expect(dashboard.queues.boards.length).toBeGreaterThanOrEqual(3);

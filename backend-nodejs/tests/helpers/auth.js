import jwt from 'jsonwebtoken';

export function createTestToken(
  userId,
  { expiresIn = '1h', payload = {}, audience = 'fixnado:web', issuer = 'fixnado-api' } = {}
) {
  if (!userId) {
    throw new Error('createTestToken requires a userId');
  }

  const secret = process.env.JWT_SECRET || 'test-secret-key';
<<<<<<< HEAD
  return jwt.sign({ sub: userId, ...payload }, secret, {
    expiresIn,
    audience,
    issuer
  });
=======
  const tokenPayload = { sub: userId, ...payload };
  return jwt.sign(tokenPayload, secret, {
    expiresIn,
    audience: 'fixnado:web',
    issuer: 'fixnado-api'
  });
  return jwt.sign(
    { sub: userId, ...payload },
    secret,
    { expiresIn, audience: 'fixnado:web', issuer: 'fixnado-api' }
  );
>>>>>>> 053038bd
}

export function withAuth(requestBuilder, userId, options) {
  const token = createTestToken(userId, options);
  return requestBuilder.set('Authorization', `Bearer ${token}`);
}<|MERGE_RESOLUTION|>--- conflicted
+++ resolved
@@ -9,13 +9,11 @@
   }
 
   const secret = process.env.JWT_SECRET || 'test-secret-key';
-<<<<<<< HEAD
   return jwt.sign({ sub: userId, ...payload }, secret, {
     expiresIn,
     audience,
     issuer
   });
-=======
   const tokenPayload = { sub: userId, ...payload };
   return jwt.sign(tokenPayload, secret, {
     expiresIn,
@@ -27,7 +25,6 @@
     secret,
     { expiresIn, audience: 'fixnado:web', issuer: 'fixnado-api' }
   );
->>>>>>> 053038bd
 }
 
 export function withAuth(requestBuilder, userId, options) {

import request from 'supertest';
import jwt from 'jsonwebtoken';
import { afterAll, beforeAll, beforeEach, describe, expect, it } from 'vitest';
import { DateTime } from 'luxon';
import { withAuth } from './helpers/auth.js';

const { default: app } = await import('../src/app.js');
const {
  sequelize,
  Booking,
  BookingAssignment,
  CampaignDailyMetric,
  CampaignFraudSignal,
  CampaignInvoice,
  Company,
  ComplianceDocument,
  Conversation,
  ConversationParticipant,
  InventoryAlert,
  InventoryItem,
  RentalAgreement,
  MarketplaceItem,
  MarketplaceModerationAction,
  Service,
  ServiceZone,
  User,
  AdCampaign
} = await import('../src/models/index.js');

const IDS = {
  companyUser: '11111111-1111-4111-8111-aaaaaaaaaaaa',
  provider: '22222222-2222-4222-8222-bbbbbbbbbbbb',
  renter: '33333333-3333-4333-8333-cccccccccccc',
  zone: '44444444-4444-4444-8444-dddddddddddd',
  campaign: '55555555-5555-4555-8555-eeeeeeeeeeee',
  conversation: '66666666-6666-4666-8666-ffffffffffff'
};

function createToken(userId) {
  return jwt.sign({ sub: userId }, process.env.JWT_SECRET ?? 'change_this_secret', { expiresIn: '1h' });
}

async function createCompanyWithFixtures() {
  const user = await User.create({
    id: IDS.companyUser,
    firstName: 'Metro',
    lastName: 'Ops',
    email: `ops-${Date.now()}@example.com`,
    passwordHash: 'hash',
    type: 'company'
  });

  const company = await Company.create({
    userId: user.id,
    legalStructure: 'limited',
    contactName: 'Metro Power Services',
    contactEmail: 'ops@metro.example',
    serviceRegions: 'London, South East',
    marketplaceIntent: 'Critical infrastructure',
    verified: true,
    insuredSellerStatus: 'approved',
    complianceScore: 92.5
  });

  await ServiceZone.create({
    id: IDS.zone,
    companyId: company.id,
    name: 'Central London',
    boundary: { type: 'Polygon', coordinates: [] },
    centroid: { type: 'Point', coordinates: [0, 0] },
    boundingBox: { west: -0.1, south: 51.5, east: 0.1, north: 51.6 },
    metadata: {}
  });

  await Service.create({
    companyId: company.id,
    title: 'Critical power maintenance',
    description: 'Escrow-backed electrical resilience programme.',
    category: 'Electrical',
    price: 5400,
    currency: 'GBP'
  });

  const now = DateTime.now().setZone('Europe/London');

  await User.create({
    id: IDS.provider,
    firstName: 'Amina',
    lastName: 'Khan',
    email: `crew-${Date.now()}@example.com`,
    passwordHash: 'hash',
    type: 'servicemen'
  });

  await User.create({
    id: IDS.renter,
    firstName: 'Enterprise',
    lastName: 'Client',
    email: `client-${Date.now()}@example.com`,
    passwordHash: 'hash',
    type: 'user'
  });

  const booking = await Booking.create({
    companyId: company.id,
    customerId: IDS.provider,
    zoneId: IDS.zone,
    status: 'scheduled',
    type: 'scheduled',
    scheduledStart: now.plus({ days: 2 }).toJSDate(),
    scheduledEnd: now.plus({ days: 2, hours: 2 }).toJSDate(),
    slaExpiresAt: now.plus({ days: 2, hours: 4 }).toJSDate(),
    baseAmount: 320,
    currency: 'GBP',
    totalAmount: 560,
    commissionAmount: 60,
    taxAmount: 80,
    meta: {
      title: 'Generator maintenance',
      requester: 'Facilities Ops',
      primaryCrew: 'Team Volt',
      csat: 0.96,
      zoneName: 'Central London'
    },
    lastStatusTransitionAt: now.toJSDate()
  });

  await Booking.create({
    companyId: company.id,
    customerId: IDS.provider,
    zoneId: IDS.zone,
    status: 'completed',
    type: 'scheduled',
    scheduledStart: now.minus({ days: 5 }).toJSDate(),
    scheduledEnd: now.minus({ days: 5 }).plus({ hours: 2 }).toJSDate(),
    slaExpiresAt: now.minus({ days: 5 }).plus({ hours: 4 }).toJSDate(),
    baseAmount: 180,
    currency: 'GBP',
    totalAmount: 320,
    commissionAmount: 35,
    taxAmount: 40,
    meta: {
      title: 'Switchgear inspection',
      requester: 'Campus Ops',
      primaryCrew: 'Team Volt',
      csat: 0.94,
      feedback: 'Exceptional communication and resolution.'
    },
    lastStatusTransitionAt: now.minus({ days: 5 }).plus({ hours: 1 }).toJSDate()
  });

  await BookingAssignment.create({
    bookingId: booking.id,
    providerId: IDS.provider,
    role: 'lead',
    status: 'accepted',
    assignedAt: now.minus({ days: 1 }).toJSDate(),
    acknowledgedAt: now.minus({ hours: 12 }).toJSDate()
  });

  const inventoryItem = await InventoryItem.create({
    companyId: company.id,
    name: 'Industrial fan',
    sku: 'FAN-100',
    category: 'HVAC',
    quantityOnHand: 4,
    quantityReserved: 2,
    safetyStock: 1,
    metadata: {}
  });

  await InventoryAlert.create({
    itemId: inventoryItem.id,
    type: 'low_stock',
    severity: 'critical',
    status: 'active',
    triggeredAt: now.minus({ days: 1 }).toJSDate(),
    metadata: {}
  });

  await ComplianceDocument.create({
    companyId: company.id,
    type: 'Insurance Certificate',
    status: 'approved',
    storageKey: 's3://bucket/insurance.pdf',
    fileName: 'insurance.pdf',
    fileSizeBytes: 1024,
    mimeType: 'application/pdf',
    submittedAt: now.minus({ days: 30 }).toJSDate(),
    reviewedAt: now.minus({ days: 25 }).toJSDate(),
    expiryAt: now.plus({ days: 20 }).toJSDate(),
    metadata: { issuer: 'NICEIC' }
  });

  await ComplianceDocument.create({
    companyId: company.id,
    type: 'Safety Policy',
    status: 'expired',
    storageKey: 's3://bucket/safety.pdf',
    fileName: 'safety.pdf',
    fileSizeBytes: 2048,
    mimeType: 'application/pdf',
    submittedAt: now.minus({ days: 200 }).toJSDate(),
    reviewedAt: now.minus({ days: 190 }).toJSDate(),
    expiryAt: now.minus({ days: 5 }).toJSDate(),
    metadata: { issuer: 'HSE' }
  });

  const campaign = await AdCampaign.create({
    id: IDS.campaign,
    companyId: company.id,
    name: 'Winter Safety',
    objective: 'lead_generation',
    campaignType: 'ppc_conversion',
    status: 'active',
    pacingStrategy: 'even',
    bidStrategy: 'cpc',
    currency: 'GBP',
    totalBudget: 12000,
    dailySpendCap: 800,
    startAt: now.minus({ days: 10 }).toJSDate(),
    endAt: now.plus({ days: 20 }).toJSDate(),
    timezone: 'Europe/London',
    metadata: {}
  });

  await CampaignDailyMetric.create({
    campaignId: campaign.id,
    metricDate: now.minus({ days: 2 }).toJSDate(),
    impressions: 1800,
    clicks: 140,
    conversions: 18,
    spend: 520,
    revenue: 960,
    spendTarget: 500,
    ctr: 0.077,
    cvr: 0.128,
    metadata: {}
  });

  await CampaignInvoice.create({
    campaignId: campaign.id,
    invoiceNumber: `INV-${Date.now()}`,
    currency: 'GBP',
    amountDue: 18400,
    amountPaid: 0,
    periodStart: now.minus({ days: 30 }).toJSDate(),
    periodEnd: now.minus({ days: 1 }).toJSDate(),
    dueDate: now.plus({ days: 7 }).toJSDate(),
    status: 'issued',
    metadata: {}
  });

  await CampaignFraudSignal.create({
    campaignId: campaign.id,
    signalType: 'overspend',
    severity: 'warning',
    detectedAt: now.minus({ days: 1 }).toJSDate(),
    metadata: { owner: 'Marketing Ops' }
  });

  const conversation = await Conversation.create({
    id: IDS.conversation,
    subject: 'Enterprise Ops',
    createdById: company.userId,
    createdByType: 'company',
    defaultTimezone: 'Europe/London',
    metadata: {}
  });

  await ConversationParticipant.create({
    conversationId: conversation.id,
    participantType: 'enterprise',
    participantReferenceId: company.id,
    displayName: 'Enterprise Ops',
    role: 'operations',
    timezone: 'Europe/London'
  });

  const approvedListing = await MarketplaceItem.create({
    companyId: company.id,
    title: '13kVA generator with ATS',
    description: 'Escrow-backed rental with telemetry sensors and concierge logistics.',
    pricePerDay: 420,
    purchasePrice: 68000,
    location: 'London Docklands',
    availability: 'both',
    status: 'approved',
    insuredOnly: true,
    complianceHoldUntil: now.plus({ days: 21 }).toJSDate(),
    lastReviewedAt: now.minus({ days: 5 }).toJSDate(),
    complianceSnapshot: { status: 'approved', complianceScore: 92 }
  });

  const pendingListing = await MarketplaceItem.create({
    companyId: company.id,
    title: 'HVAC telemetry deployment',
    description: 'IoT sensors, dashboards and commissioning labour.',
    pricePerDay: 260,
    availability: 'rent',
    location: 'Canary Wharf',
    status: 'pending_review',
    insuredOnly: false
  });

  const suspendedListing = await MarketplaceItem.create({
    companyId: company.id,
    title: 'Roof access safety kit',
    description: 'Includes edge protection and harness bundle.',
    pricePerDay: 120,
    availability: 'rent',
    location: 'Stratford',
    status: 'suspended',
    insuredOnly: false,
    moderationNotes: 'Missing inspection evidence for harness lifelines.'
  });

  await MarketplaceModerationAction.create({
    entityType: 'marketplace_item',
    entityId: suspendedListing.id,
    action: 'suspended',
    reason: 'Expired inspection certificate',
    metadata: { status: 'suspended' }
  });

  await MarketplaceModerationAction.create({
    entityType: 'marketplace_item',
    entityId: pendingListing.id,
    action: 'submitted_for_review',
    metadata: { status: 'pending_review' }
  });

  await RentalAgreement.create({
    rentalNumber: 'RA-1001',
    itemId: inventoryItem.id,
    marketplaceItemId: approvedListing.id,
    companyId: company.id,
    renterId: IDS.renter,
    status: 'in_use',
    depositStatus: 'held',
    quantity: 2,
    rentalStartAt: now.minus({ days: 3 }).toJSDate(),
    returnDueAt: now.plus({ days: 4 }).toJSDate(),
    dailyRate: 420,
    rateCurrency: 'GBP',
    meta: { project: 'Generator swap' }
  });

  await RentalAgreement.create({
    rentalNumber: 'RA-1002',
    itemId: inventoryItem.id,
    marketplaceItemId: approvedListing.id,
    companyId: company.id,
    renterId: IDS.renter,
    status: 'settled',
    depositStatus: 'released',
    quantity: 1,
    rentalStartAt: now.minus({ days: 45 }).toJSDate(),
    returnDueAt: now.minus({ days: 40 }).toJSDate(),
    dailyRate: 390,
    rateCurrency: 'GBP',
    meta: { project: 'Completed works' }
  });

<<<<<<< HEAD
  return { company, user };
=======
  return { company, owner: user };
>>>>>>> 9f5a2e21
}

beforeAll(async () => {
  await sequelize.sync({ force: true });
});

afterAll(async () => {
  await sequelize.close();
});

beforeEach(async () => {
  await sequelize.truncate({ cascade: true, restartIdentity: true });
});

describe('Panel routes', () => {
  it('returns provider dashboard data with operational metrics', async () => {
<<<<<<< HEAD
    const { company, user } = await createCompanyWithFixtures();

    const response = await withAuth(
      request(app).get('/api/panel/provider/dashboard').query({ companyId: company.id }),
      user.id
    ).expect(200);
=======
    const { company, owner } = await createCompanyWithFixtures();

    const response = await request(app)
      .get('/api/panel/provider/dashboard')
      .query({ companyId: company.id })
      .set('Authorization', `Bearer ${createToken(owner.id)}`)
      .expect(200);
>>>>>>> 9f5a2e21

    expect(response.body.data.provider.tradingName).toContain('Metro');
    expect(response.body.data.metrics.activeBookings).toBeGreaterThanOrEqual(1);
    expect(response.body.data.pipeline.upcomingBookings[0].service).toBeDefined();
    expect(response.body.meta.companyId).toBe(company.id);
  });

  it('requires authentication for provider dashboards', async () => {
    const { company } = await createCompanyWithFixtures();

    const response = await request(app)
      .get('/api/panel/provider/dashboard')
      .query({ companyId: company.id })
      .expect(401);

    expect(response.body).toMatchObject({ message: 'Missing authorization header' });
  });

  it('rejects access for users without company permissions', async () => {
    await createCompanyWithFixtures();

    const user = await User.create({
      firstName: 'Jamie',
      lastName: 'Cole',
      email: `user-${Date.now()}@example.com`,
      passwordHash: 'hash',
      type: 'user'
    });

    const response = await request(app)
      .get('/api/panel/provider/dashboard')
      .set('Authorization', `Bearer ${createToken(user.id)}`)
      .expect(403);

    expect(response.body).toMatchObject({ message: 'Forbidden' });
  });

  it('prevents company owners from querying other organisations', async () => {
    const { owner } = await createCompanyWithFixtures();

    const outsiderOwner = await User.create({
      firstName: 'River',
      lastName: 'Lang',
      email: `outsider-${Date.now()}@example.com`,
      passwordHash: 'hash',
      type: 'company'
    });

    const outsiderCompany = await Company.create({
      userId: outsiderOwner.id,
      legalStructure: 'limited',
      contactName: 'Outsider Ops',
      contactEmail: 'ops@outsider.example',
      serviceRegions: 'North',
      marketplaceIntent: 'External',
      verified: false,
      insuredSellerStatus: 'pending_documents',
      complianceScore: 80
    });

    const response = await request(app)
      .get('/api/panel/provider/dashboard')
      .query({ companyId: outsiderCompany.id })
      .set('Authorization', `Bearer ${createToken(owner.id)}`)
      .expect(403);

    expect(response.body).toMatchObject({ message: 'forbidden' });
    expect(response.headers['www-authenticate']).toBeUndefined();
  });

  it('returns enterprise panel aggregates including spend and programmes', async () => {
<<<<<<< HEAD
    const { company, user } = await createCompanyWithFixtures();
=======
    const { company } = await createCompanyWithFixtures();
>>>>>>> 9f5a2e21

    const response = await withAuth(
      request(app).get('/api/panel/enterprise/overview').query({ companyId: company.id }),
      user.id
    ).expect(200);

    expect(response.body.data.enterprise.activeSites).toBe(1);
    expect(response.body.data.spend.monthToDate).toBeGreaterThan(0);
    expect(response.body.data.programmes.length).toBeGreaterThan(0);
    expect(response.body.data.escalations[0].severity).toBe('warning');
  });

  it('returns a business front view with stats and testimonials', async () => {
    await createCompanyWithFixtures();

    const response = await request(app).get('/api/business-fronts/featured').expect(200);

    expect(response.body.data.hero.name).toContain('Metro');
    expect(response.body.data.packages.length).toBeGreaterThan(0);
    expect(response.body.data.stats[0].value).toBeGreaterThanOrEqual(0);
  });
<<<<<<< HEAD
  it('rejects provider dashboard requests without authentication', async () => {
    const { company } = await createCompanyWithFixtures();

    await request(app)
      .get('/api/panel/provider/dashboard')
      .query({ companyId: company.id })
      .expect(401);
  });

  it('rejects provider dashboard requests from non-company roles', async () => {
    const { company } = await createCompanyWithFixtures();

    await withAuth(
      request(app).get('/api/panel/provider/dashboard').query({ companyId: company.id }),
      IDS.provider
    ).expect(403);
=======

  it('returns a storefront management snapshot with listing intelligence for provider roles', async () => {
    const company = await createCompanyWithFixtures();

    const response = await request(app)
      .get('/api/panel/provider/storefront')
      .set('X-Fixnado-Role', 'company')
      .query({ companyId: company.id })
      .expect(200);

    expect(response.body.meta.companyId).toBe(company.id);
    expect(response.body.data.storefront.metrics.activeListings).toBeGreaterThan(0);
    expect(response.body.data.storefront.metrics.pendingReview).toBeGreaterThanOrEqual(0);
    expect(response.body.data.listings.length).toBeGreaterThan(0);
    expect(response.body.data.playbooks.length).toBeGreaterThan(0);
    expect(response.body.data.timeline[0].listingTitle).toBeDefined();
  });

  it('rejects storefront access without provider context', async () => {
    await createCompanyWithFixtures();

    const response = await request(app).get('/api/panel/provider/storefront').expect(401);

    expect(response.body).toMatchObject({ message: 'Storefront access restricted to providers' });
>>>>>>> 9f5a2e21
  });
});
<|MERGE_RESOLUTION|>--- conflicted
+++ resolved
@@ -362,11 +362,8 @@
     meta: { project: 'Completed works' }
   });
 
-<<<<<<< HEAD
   return { company, user };
-=======
   return { company, owner: user };
->>>>>>> 9f5a2e21
 }
 
 beforeAll(async () => {
@@ -383,14 +380,12 @@
 
 describe('Panel routes', () => {
   it('returns provider dashboard data with operational metrics', async () => {
-<<<<<<< HEAD
     const { company, user } = await createCompanyWithFixtures();
 
     const response = await withAuth(
       request(app).get('/api/panel/provider/dashboard').query({ companyId: company.id }),
       user.id
     ).expect(200);
-=======
     const { company, owner } = await createCompanyWithFixtures();
 
     const response = await request(app)
@@ -398,7 +393,6 @@
       .query({ companyId: company.id })
       .set('Authorization', `Bearer ${createToken(owner.id)}`)
       .expect(200);
->>>>>>> 9f5a2e21
 
     expect(response.body.data.provider.tradingName).toContain('Metro');
     expect(response.body.data.metrics.activeBookings).toBeGreaterThanOrEqual(1);
@@ -470,11 +464,8 @@
   });
 
   it('returns enterprise panel aggregates including spend and programmes', async () => {
-<<<<<<< HEAD
     const { company, user } = await createCompanyWithFixtures();
-=======
     const { company } = await createCompanyWithFixtures();
->>>>>>> 9f5a2e21
 
     const response = await withAuth(
       request(app).get('/api/panel/enterprise/overview').query({ companyId: company.id }),
@@ -496,7 +487,6 @@
     expect(response.body.data.packages.length).toBeGreaterThan(0);
     expect(response.body.data.stats[0].value).toBeGreaterThanOrEqual(0);
   });
-<<<<<<< HEAD
   it('rejects provider dashboard requests without authentication', async () => {
     const { company } = await createCompanyWithFixtures();
 
@@ -513,7 +503,6 @@
       request(app).get('/api/panel/provider/dashboard').query({ companyId: company.id }),
       IDS.provider
     ).expect(403);
-=======
 
   it('returns a storefront management snapshot with listing intelligence for provider roles', async () => {
     const company = await createCompanyWithFixtures();
@@ -538,6 +527,5 @@
     const response = await request(app).get('/api/panel/provider/storefront').expect(401);
 
     expect(response.body).toMatchObject({ message: 'Storefront access restricted to providers' });
->>>>>>> 9f5a2e21
   });
 });

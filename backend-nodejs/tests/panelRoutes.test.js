--- conflicted
+++ resolved
@@ -295,7 +295,6 @@
     timezone: TZ
   });
 
-<<<<<<< HEAD
   await RentalAgreement.create({
     rentalNumber: 'RA-1002',
     itemId: inventoryItem.id,
@@ -313,9 +312,6 @@
   });
 
   return { company, owner: user };
-=======
-  return { company, owner };
->>>>>>> 7183da2c
 }
 
 beforeAll(async () => {
@@ -428,7 +424,6 @@
     expect(response.body.data.packages.length).toBeGreaterThan(0);
     expect(response.body.data.stats[0].value).toBeGreaterThanOrEqual(0);
   });
-<<<<<<< HEAD
   it('rejects provider dashboard requests without authentication', async () => {
     const { company } = await createCompanyWithFixtures();
 
@@ -446,8 +441,6 @@
       IDS.provider
     ).expect(403);
   });
-=======
->>>>>>> 7183da2c
 
   it('returns a storefront management snapshot with listing intelligence for provider roles', async () => {
     const { company } = await createCompanyWithFixtures();

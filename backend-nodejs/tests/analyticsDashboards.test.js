import request from 'supertest';
import { afterAll, beforeAll, beforeEach, describe, expect, it } from 'vitest';
import { DateTime } from 'luxon';

const { default: app } = await import('../src/app.js');
const {
  sequelize,
  AdCampaign,
  Booking,
  BookingAssignment,
  BookingBid,
  CampaignDailyMetric,
  CampaignFraudSignal,
  Company,
  ComplianceDocument,
  ConversationParticipant,
  Dispute,
  Escrow,
  InventoryAlert,
  InventoryItem,
  Order,
  Service,
  RentalAgreement,
  Service,
  ServiceZone,
  User,
  Conversation
} = await import('../src/models/index.js');

function dateMinus(days, timezone = 'Europe/London') {
  return DateTime.now().setZone(timezone).minus({ days }).toJSDate();
}

const IDS = {
  companyUser: '11111111-1111-4111-8111-111111111111',
  customerOne: '22222222-2222-4222-8222-222222222222',
  customerTwo: '33333333-3333-4333-8333-333333333333',
  customerThree: '44444444-4444-4444-8444-444444444444',
  renter: '55555555-5555-4555-8555-555555555555',
  provider: '66666666-6666-4666-8666-666666666666',
  zoneCentral: '77777777-7777-4777-8777-777777777777',
  zoneNorth: '88888888-8888-4888-8888-888888888888',
  zoneSouth: '99999999-9999-4999-8999-999999999999',
  conversation: 'aaaaaaaa-aaaa-4aaa-8aaa-aaaaaaaaaaaa'
};

async function createUser(id, overrides = {}) {
  return User.create({
    id,
    firstName: 'Test',
    lastName: 'User',
    email: `${id.replace(/-/g, '')}@example.com`,
    passwordHash: 'hashed',
    type: overrides.type ?? 'user',
    ...overrides
  });
}

async function seedCompany() {
  const user = await createUser(IDS.companyUser, {
    email: `ops-${Date.now()}@example.com`,
    type: 'company'
  });

  return Company.create({
    userId: user.id,
    legalStructure: 'limited',
    contactName: 'Alex Fix',
    contactEmail: 'ops@example.com',
    serviceRegions: 'london',
    marketplaceIntent: 'provider',
    verified: true,
    insuredSellerStatus: 'approved',
    complianceScore: 92.5
  });
}

async function seedAdminFixtures(company) {
  const now = DateTime.now().setZone('Europe/London');
  await Promise.all([
    createUser(IDS.customerOne, { email: 'customer1@example.com' }),
    createUser(IDS.customerTwo, { email: 'customer2@example.com' }),
    createUser(IDS.customerThree, { email: 'customer3@example.com' }),
    createUser(IDS.renter, { email: 'renter@example.com' }),
    createUser(IDS.provider, { email: 'provider@example.com', type: 'provider' })
  ]);

  await Promise.all([
    ServiceZone.create({
      id: IDS.zoneCentral,
      companyId: company.id,
      name: 'Central',
      boundary: { type: 'Polygon', coordinates: [] },
      centroid: { type: 'Point', coordinates: [0, 0] },
      boundingBox: { west: -0.1, south: 51.5, east: 0.1, north: 51.6 },
      metadata: {}
    }),
    ServiceZone.create({
      id: IDS.zoneNorth,
      companyId: company.id,
      name: 'North',
      boundary: { type: 'Polygon', coordinates: [] },
      centroid: { type: 'Point', coordinates: [0, 0] },
      boundingBox: { west: -0.1, south: 51.6, east: 0.1, north: 51.7 },
      metadata: {}
    }),
    ServiceZone.create({
      id: IDS.zoneSouth,
      companyId: company.id,
      name: 'South',
      boundary: { type: 'Polygon', coordinates: [] },
      centroid: { type: 'Point', coordinates: [0, 0] },
      boundingBox: { west: -0.1, south: 51.4, east: 0.1, north: 51.5 },
      metadata: {}
    })
  ]);
  const providerId = IDS.provider;

  const [generatorService, plumbingService, liftService] = await Promise.all([
    Service.create({
      providerId,
      companyId: company.id,
      title: 'Generator Maintenance',
      description: 'Quarterly generator servicing',
      category: 'Electrical',
      price: 540,
      currency: 'GBP'
    }),
    Service.create({
      providerId,
      companyId: company.id,
      title: 'Emergency Plumbing',
      description: 'Rapid leak repair',
      category: 'Plumbing',
      price: 360,
      currency: 'GBP'
    }),
    Service.create({
      providerId,
      companyId: company.id,
      title: 'Lift Inspection',
      description: 'Safety inspection and certification',
      category: 'Mechanical',
      price: 220,
      currency: 'GBP'
    })
  ]);

  const bookingOne = await Booking.create({
    customerId: IDS.customerOne,
    companyId: company.id,
    zoneId: IDS.zoneCentral,
    status: 'completed',
    type: 'scheduled',
    scheduledStart: now.minus({ days: 5 }).toJSDate(),
    scheduledEnd: now.minus({ days: 5 }).plus({ hours: 2 }).toJSDate(),
    slaExpiresAt: now.minus({ days: 5 }).plus({ hours: 4 }).toJSDate(),
    baseAmount: 420,
    currency: 'GBP',
    totalAmount: 540,
    commissionAmount: 60,
    taxAmount: 60,
    meta: {
      title: 'Generator maintenance',
      requester: 'Facilities Ops',
      primaryCrew: 'Team Volt',
      zoneName: 'Central',
      travelMinutes: 25,
      serviceId: generatorService.id,
      source: 'fixnado_ads',
      autoMatched: true
    },
    lastStatusTransitionAt: now.minus({ days: 5 }).toJSDate()
  });

  const bookingTwo = await Booking.create({
    customerId: IDS.customerTwo,
    companyId: company.id,
    zoneId: IDS.zoneNorth,
    status: 'scheduled',
    type: 'on_demand',
    scheduledStart: now.plus({ days: 2 }).toJSDate(),
    scheduledEnd: now.plus({ days: 2, hours: 2 }).toJSDate(),
    slaExpiresAt: now.plus({ days: 2, hours: 4 }).toJSDate(),
    baseAmount: 220,
    currency: 'GBP',
    totalAmount: 360,
    commissionAmount: 48,
    taxAmount: 72,
    meta: {
      title: 'Emergency plumbing',
      requester: 'HR',
      owner: 'Ops Escalation',
      travelMinutes: 35,
      serviceId: plumbingService.id,
      source: 'marketplace',
      autoMatched: false
    },
    lastStatusTransitionAt: now.toJSDate()
  });

  const bookingThree = await Booking.create({
    customerId: IDS.customerThree,
    companyId: company.id,
    zoneId: IDS.zoneSouth,
    status: 'disputed',
    type: 'scheduled',
    scheduledStart: now.minus({ days: 1 }).toJSDate(),
    scheduledEnd: now.minus({ days: 1 }).plus({ hours: 1 }).toJSDate(),
    slaExpiresAt: now.minus({ hours: 6 }).toJSDate(),
    baseAmount: 120,
    currency: 'GBP',
    totalAmount: 220,
    commissionAmount: 22,
    taxAmount: 44,
    meta: {
      title: 'Lift repair',
      owner: 'Support Escalations',
      primaryCrew: 'Lift Masters',
      travelMinutes: 18,
      serviceId: liftService.id,
      source: 'partner_referral',
      autoMatched: true
    },
    lastStatusTransitionAt: now.minus({ hours: 1 }).toJSDate()
  });

  await BookingAssignment.create({
    bookingId: bookingOne.id,
    providerId,
    role: 'lead',
    status: 'accepted',
    assignedAt: dateMinus(5)
  });
  await BookingAssignment.create({
    bookingId: bookingTwo.id,
    providerId,
    role: 'support',
    status: 'pending',
    assignedAt: dateMinus(1)
  });
  await BookingAssignment.create({
    bookingId: bookingThree.id,
    providerId,
    role: 'support',
    status: 'accepted',
    assignedAt: dateMinus(2)
  });

  await BookingBid.create({
    bookingId: bookingOne.id,
    providerId,
    amount: 540,
    currency: 'GBP',
    status: 'accepted',
    revisionHistory: [],
    auditLog: [],
    submittedAt: dateMinus(6),
    updatedAt: dateMinus(5)
  });

  await BookingBid.create({
    bookingId: bookingTwo.id,
    providerId,
    amount: 360,
    currency: 'GBP',
    status: 'pending',
    revisionHistory: [{ amount: 360, at: dateMinus(2) }],
    auditLog: [{ action: 'counter_offer', at: dateMinus(1) }],
    submittedAt: dateMinus(3),
    updatedAt: dateMinus(1)
  });

  await BookingBid.create({
    bookingId: bookingThree.id,
    providerId,
    amount: 220,
    currency: 'GBP',
    status: 'declined',
    revisionHistory: [],
    auditLog: [{ action: 'declined', at: dateMinus(1) }],
    submittedAt: dateMinus(4),
    updatedAt: dateMinus(1)
  });

  const inventoryItem = await InventoryItem.create({
    companyId: company.id,
    name: 'Industrial fan',
    sku: 'FAN-100',
    category: 'HVAC',
    quantityOnHand: 4,
    quantityReserved: 2,
    safetyStock: 1,
    metadata: { manufacturer: 'Flux Air' }
  });

  await InventoryAlert.create({
    itemId: inventoryItem.id,
    type: 'low_stock',
    severity: 'critical',
    status: 'active',
    metadata: { note: 'Only two units available.' },
    triggeredAt: dateMinus(2)
  });

  await RentalAgreement.create({
    rentalNumber: 'RA-001',
    itemId: inventoryItem.id,
    companyId: company.id,
    renterId: IDS.renter,
    status: 'inspection_pending',
    depositStatus: 'held',
    quantity: 1,
    pickupAt: dateMinus(3),
    returnDueAt: dateMinus(1),
    meta: {}
  });

  await ComplianceDocument.create({
    companyId: company.id,
    type: 'Insurance Certificate',
    status: 'approved',
    storageKey: 's3://bucket/doc.pdf',
    fileName: 'insurance.pdf',
    fileSizeBytes: 1024,
    mimeType: 'application/pdf',
    submittedAt: dateMinus(30),
    reviewedAt: dateMinus(25),
    expiryAt: DateTime.now().plus({ days: 15 }).toJSDate(),
    metadata: {}
  });

  await ComplianceDocument.create({
    companyId: company.id,
    type: 'Safety Policy',
    status: 'expired',
    storageKey: 's3://bucket/safety.pdf',
    fileName: 'safety.pdf',
    fileSizeBytes: 2048,
    mimeType: 'application/pdf',
    submittedAt: dateMinus(180),
    reviewedAt: dateMinus(170),
    expiryAt: dateMinus(5),
    metadata: {}
  });

  const campaign = await AdCampaign.create({
    companyId: company.id,
    name: 'Winter Safety',
    objective: 'lead_generation',
    campaignType: 'ppc_conversion',
    status: 'active',
    pacingStrategy: 'even',
    bidStrategy: 'cpc',
    currency: 'GBP',
    totalBudget: 10000,
    dailySpendCap: 800,
    startAt: dateMinus(10),
    endAt: DateTime.now().plus({ days: 20 }).toJSDate(),
    timezone: 'Europe/London',
    metadata: { channel: 'Search' }
  });

  await CampaignDailyMetric.create({
    campaignId: campaign.id,
    metricDate: dateMinus(2),
    impressions: 1500,
    clicks: 120,
    conversions: 16,
    spend: 420,
    revenue: 920,
    spendTarget: 400,
    ctr: 0.08,
    cvr: 0.13,
    metadata: {}
  });

  await CampaignFraudSignal.create({
    campaignId: campaign.id,
    signalType: 'overspend',
    severity: 'warning',
    detectedAt: dateMinus(1),
    metadata: { threshold: 0.2 }
  });

  return { bookingTwo, providerId };
}

async function seedUserFixtures(company) {
  const now = DateTime.now().setZone('Europe/London');

  const [serviceOne, serviceTwo] = await Promise.all([
    Service.create({
      companyId: company.id,
      providerId: company.userId,
      title: 'Critical facilities response',
      description: 'Emergency diagnostics with rapid mobilisation.',
      category: 'Electrical',
      price: 540,
      currency: 'GBP'
    }),
    Service.create({
      companyId: company.id,
      providerId: company.userId,
      title: 'Preventative HVAC care',
      description: 'Seasonal maintenance programme across zones.',
      category: 'HVAC',
      price: 380,
      currency: 'GBP'
    })
  ]);

  const draftOrder = await Order.create({
    buyerId: IDS.customerOne,
    serviceId: serviceTwo.id,
    status: 'draft',
    totalAmount: 320,
    currency: 'GBP',
    scheduledFor: now.plus({ days: 10 }).toJSDate(),
    createdAt: now.minus({ days: 6 }).toJSDate(),
    updatedAt: now.minus({ days: 6 }).toJSDate()
  });

  const fundedOrder = await Order.create({
    buyerId: IDS.customerOne,
    serviceId: serviceOne.id,
    status: 'funded',
    totalAmount: 540,
    currency: 'GBP',
    scheduledFor: now.plus({ days: 2 }).toJSDate(),
    createdAt: now.minus({ days: 3 }).toJSDate(),
    updatedAt: now.minus({ days: 3 }).toJSDate()
  });
  await Escrow.create({
    orderId: fundedOrder.id,
    status: 'funded',
    fundedAt: now.minus({ days: 2 }).toJSDate(),
    createdAt: now.minus({ days: 3 }).toJSDate(),
    updatedAt: now.minus({ days: 2 }).toJSDate()
  });

  const inProgressOrder = await Order.create({
    buyerId: IDS.customerOne,
    serviceId: serviceOne.id,
    status: 'in_progress',
    totalAmount: 620,
    currency: 'GBP',
    scheduledFor: now.plus({ hours: 6 }).toJSDate(),
    createdAt: now.minus({ days: 1 }).toJSDate(),
    updatedAt: now.minus({ hours: 1 }).toJSDate()
  });
  await Escrow.create({
    orderId: inProgressOrder.id,
    status: 'funded',
    fundedAt: now.minus({ days: 1 }).toJSDate()
  });

  const disputedOrder = await Order.create({
    buyerId: IDS.customerOne,
    serviceId: serviceTwo.id,
    status: 'disputed',
    totalAmount: 410,
    currency: 'GBP',
    scheduledFor: now.minus({ days: 1 }).toJSDate(),
    createdAt: now.minus({ days: 8 }).toJSDate(),
    updatedAt: now.minus({ hours: 5 }).toJSDate()
  });
  const disputedEscrow = await Escrow.create({
    orderId: disputedOrder.id,
    status: 'disputed',
    fundedAt: now.minus({ days: 7 }).toJSDate(),
    createdAt: now.minus({ days: 8 }).toJSDate(),
    updatedAt: now.minus({ hours: 5 }).toJSDate()
  });
  await Dispute.create({
    escrowId: disputedEscrow.id,
    openedBy: IDS.customerOne,
    reason: 'Crew departed without closing open checklist items.',
    status: 'open',
    createdAt: now.minus({ hours: 4 }).toJSDate(),
    updatedAt: now.minus({ hours: 4 }).toJSDate()
  });

  const inventory = await InventoryItem.create({
    companyId: company.id,
    name: 'Thermal imaging kit',
    sku: 'THERM-200',
    category: 'Diagnostics',
    quantityOnHand: 5,
    quantityReserved: 1,
    safetyStock: 1,
    metadata: {}
  });

  await RentalAgreement.create({
    rentalNumber: 'RA-USER-001',
    itemId: inventory.id,
    companyId: company.id,
    renterId: IDS.customerOne,
    status: 'in_use',
    depositStatus: 'held',
    quantity: 1,
    pickupAt: now.minus({ days: 2 }).toJSDate(),
    returnDueAt: now.plus({ days: 2 }).toJSDate(),
    meta: {},
    createdAt: now.minus({ days: 2 }).toJSDate(),
    updatedAt: now.minus({ days: 1 }).toJSDate()
  });

  const conversation = await Conversation.create({
    subject: 'Support escalation',
    createdById: IDS.customerOne,
    createdByType: 'user',
    defaultTimezone: 'Europe/London',
    metadata: {},
    createdAt: now.minus({ days: 1 }).toJSDate(),
    updatedAt: now.minus({ days: 1 }).toJSDate()
  });

  await ConversationParticipant.create({
    conversationId: conversation.id,
    participantType: 'user',
    participantReferenceId: IDS.customerOne,
    displayName: 'Jordan Miles',
    role: 'customer',
    timezone: 'Europe/London',
    createdAt: now.minus({ hours: 12 }).toJSDate()
  });

  return {
    userId: IDS.customerOne,
    orders: [draftOrder, fundedOrder, inProgressOrder, disputedOrder]
  };
}

async function seedEnterpriseFixtures(company) {
  const conversation = await Conversation.create({
    id: IDS.conversation,
    subject: 'Enterprise Ops',
    createdById: company.userId,
    createdByType: 'company',
    defaultTimezone: 'Europe/London',
    metadata: {}
  });

  await ConversationParticipant.create({
    conversationId: IDS.conversation,
    participantType: 'enterprise',
    participantReferenceId: company.id,
    displayName: 'Enterprise Ops',
    role: 'operations',
    timezone: 'Europe/London',
    createdAt: dateMinus(3)
  });
}

beforeAll(async () => {
  await sequelize.sync({ force: true });
});

afterAll(async () => {
  await sequelize.close();
});

beforeEach(async () => {
  await sequelize.truncate({ cascade: true, restartIdentity: true });
});

describe('Persona analytics dashboards', () => {
  it('returns an admin dashboard with metrics, navigation, and export reference', async () => {
    const company = await seedCompany();
    await seedAdminFixtures(company);

    const response = await request(app)
      .get(`/api/analytics/dashboards/admin`)
      .query({ companyId: company.id, timezone: 'Europe/London' })
      .expect(200);

    expect(response.body.persona).toBe('admin');
    expect(response.body.navigation).toBeInstanceOf(Array);
    expect(response.body.navigation[0].analytics.metrics[0].label).toBe('Jobs Received');
    expect(response.body.navigation[2].data.rows.length).toBeGreaterThan(0);
    expect(response.body.exports.csv.href).toContain('/api/analytics/dashboards/admin/export');
  });

  it('supports provider persona with acceptance and rental metrics', async () => {
    const company = await seedCompany();
    const { providerId } = await seedAdminFixtures(company);

    const response = await request(app)
      .get('/api/analytics/dashboards/provider')
      .query({ companyId: company.id, providerId, timezone: 'Europe/London' })
      .expect(200);

    expect(response.body.persona).toBe('provider');
    expect(response.body.navigation[0].analytics.metrics[0].label).toBe('Assignments Received');
    expect(response.body.navigation[2].data.rows[0][0]).toBe('RA-001');
  });

<<<<<<< HEAD
  it('delivers a user command center with orders, rentals, and support signals', async () => {
    const company = await seedCompany();
    await seedAdminFixtures(company);
    const { userId } = await seedUserFixtures(company);

    const response = await request(app)
      .get('/api/analytics/dashboards/user')
      .query({ userId, timezone: 'Europe/London' })
      .expect(200);

    expect(response.body.persona).toBe('user');
    expect(response.body.navigation[0].analytics.metrics).toHaveLength(4);
    expect(response.body.navigation[1].data.columns).toHaveLength(4);
    expect(response.body.navigation[2].data.rows.length).toBeGreaterThan(0);
    expect(response.body.navigation[3].data.items.length).toBeGreaterThan(0);
    expect(response.body.navigation[0].sidebar.badge).toContain('jobs');
    expect(response.body.navigation[4].id).toBe('settings');
    expect(response.body.navigation[4].data.panels.length).toBeGreaterThan(0);
=======
  it('returns serviceman analytics with bids, services, and automation insights', async () => {
    const company = await seedCompany();
    const { providerId } = await seedAdminFixtures(company);

    const response = await request(app)
      .get('/api/analytics/dashboards/serviceman')
      .query({ providerId, timezone: 'Europe/London' })
      .expect(200);

    expect(response.body.persona).toBe('serviceman');
    expect(response.body.metadata.totals.autoMatched).toBeGreaterThan(0);
    const sectionIds = response.body.navigation.map((section) => section.id);
    expect(sectionIds).toEqual(
      expect.arrayContaining(['overview', 'schedule', 'bid-pipeline', 'service-catalogue', 'automation'])
    );
    const bidSection = response.body.navigation.find((section) => section.id === 'bid-pipeline');
    expect(bidSection.data.columns.some((column) => column.items.length > 0)).toBe(true);
    const serviceSection = response.body.navigation.find((section) => section.id === 'service-catalogue');
    expect(serviceSection.data.cards.length).toBeGreaterThan(0);
    expect(serviceSection.data.cards[0].details[0]).toContain('completed');
    const automationSection = response.body.navigation.find((section) => section.id === 'automation');
    expect(automationSection.data.items[0].title).toBe('Auto-match performance');
>>>>>>> 06c8e84e
  });

  it('streams governed CSV exports for persona dashboards', async () => {
    const company = await seedCompany();
    await seedAdminFixtures(company);

    const exportResponse = await request(app)
      .get(`/api/analytics/dashboards/admin/export`)
      .query({ companyId: company.id, timezone: 'Europe/London' })
      .expect(200);

    expect(exportResponse.headers['content-type']).toContain('text/csv');
    expect(exportResponse.text).toContain('Persona,admin');
    expect(exportResponse.text).toContain('Executive Overview');
  });

  it('returns enterprise analytics with compliance snapshot', async () => {
    const company = await seedCompany();
    await seedAdminFixtures(company);
    await seedEnterpriseFixtures(company);

    const response = await request(app)
      .get('/api/analytics/dashboards/enterprise')
      .query({ companyId: company.id, timezone: 'Europe/London' })
      .expect(200);

    expect(response.body.persona).toBe('enterprise');
    expect(response.body.navigation[1].data.headers[0]).toBe('Document');
  });

  it('rejects unsupported personas', async () => {
    const response = await request(app).get('/api/analytics/dashboards/unknown').expect(404);
    expect(response.body.message).toBe('persona_not_supported');
  });
});<|MERGE_RESOLUTION|>--- conflicted
+++ resolved
@@ -597,7 +597,6 @@
     expect(response.body.navigation[2].data.rows[0][0]).toBe('RA-001');
   });
 
-<<<<<<< HEAD
   it('delivers a user command center with orders, rentals, and support signals', async () => {
     const company = await seedCompany();
     await seedAdminFixtures(company);
@@ -616,30 +615,6 @@
     expect(response.body.navigation[0].sidebar.badge).toContain('jobs');
     expect(response.body.navigation[4].id).toBe('settings');
     expect(response.body.navigation[4].data.panels.length).toBeGreaterThan(0);
-=======
-  it('returns serviceman analytics with bids, services, and automation insights', async () => {
-    const company = await seedCompany();
-    const { providerId } = await seedAdminFixtures(company);
-
-    const response = await request(app)
-      .get('/api/analytics/dashboards/serviceman')
-      .query({ providerId, timezone: 'Europe/London' })
-      .expect(200);
-
-    expect(response.body.persona).toBe('serviceman');
-    expect(response.body.metadata.totals.autoMatched).toBeGreaterThan(0);
-    const sectionIds = response.body.navigation.map((section) => section.id);
-    expect(sectionIds).toEqual(
-      expect.arrayContaining(['overview', 'schedule', 'bid-pipeline', 'service-catalogue', 'automation'])
-    );
-    const bidSection = response.body.navigation.find((section) => section.id === 'bid-pipeline');
-    expect(bidSection.data.columns.some((column) => column.items.length > 0)).toBe(true);
-    const serviceSection = response.body.navigation.find((section) => section.id === 'service-catalogue');
-    expect(serviceSection.data.cards.length).toBeGreaterThan(0);
-    expect(serviceSection.data.cards[0].details[0]).toContain('completed');
-    const automationSection = response.body.navigation.find((section) => section.id === 'automation');
-    expect(automationSection.data.items[0].title).toBe('Auto-match performance');
->>>>>>> 06c8e84e
   });
 
   it('streams governed CSV exports for persona dashboards', async () => {

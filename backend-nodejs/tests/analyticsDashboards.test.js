--- conflicted
+++ resolved
@@ -639,7 +639,6 @@
 
     const { navigation, exports: exportLinks } = response.body;
     expect(response.body.persona).toBe('admin');
-<<<<<<< HEAD
     expect(Array.isArray(navigation)).toBe(true);
 
     const overviewSection = navigation.find((section) => section.id === 'overview');
@@ -649,7 +648,6 @@
     expect(complianceSection?.data?.rows?.length ?? 0).toBeGreaterThan(0);
 
     expect(exportLinks.csv.href).toContain('/api/analytics/dashboards/admin/export');
-=======
     expect(response.body.navigation).toBeInstanceOf(Array);
     expect(response.body.navigation[0].analytics.metrics[0].label).toBe('Jobs Received');
     expect(response.body.navigation[2].data.rows.length).toBeGreaterThan(0);
@@ -660,7 +658,6 @@
     const websiteSection = response.body.navigation.find((section) => section.id === 'website-management');
     expect(websiteSection).toBeTruthy();
     expect(websiteSection.data.panels.length).toBeGreaterThan(0);
->>>>>>> 27e7f51a
   });
 
   it('supports provider persona with acceptance and rental metrics', async () => {
@@ -701,7 +698,6 @@
       .expect(200);
 
     expect(response.body.persona).toBe('user');
-<<<<<<< HEAD
 
     const userNav = response.body.navigation;
     const overview = userNav.find((section) => section.id === 'overview');
@@ -723,7 +719,6 @@
     const settingsSection = userNav.find((section) => section.id === 'settings');
     expect(settingsSection).toBeTruthy();
     expect((settingsSection.data.panels ?? []).length).toBeGreaterThan(0);
-=======
     const navigation = response.body.navigation;
     expect(navigation[0].analytics.metrics).toHaveLength(4);
     const ordersSection = navigation.find((section) => section.id === 'orders');
@@ -741,7 +736,6 @@
     const settingsSection = navigation.find((section) => section.id === 'settings');
     expect(settingsSection).toBeTruthy();
     expect(settingsSection.data.panels.length).toBeGreaterThan(0);
->>>>>>> 27e7f51a
   });
 
   it('streams governed CSV exports for persona dashboards', async () => {

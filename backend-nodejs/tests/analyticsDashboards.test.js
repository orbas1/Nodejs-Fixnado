import request from 'supertest';
import jwt from 'jsonwebtoken';
import { afterAll, beforeAll, beforeEach, describe, expect, it } from 'vitest';
import { DateTime } from 'luxon';

const { default: app } = await import('../src/app.js');
const {
  sequelize,
  AdCampaign,
  Booking,
  BookingAssignment,
  BookingBid,
  BookingHistoryEntry,
  CampaignDailyMetric,
  CampaignFraudSignal,
  Company,
  ComplianceDocument,
  ConversationParticipant,
  Dispute,
  Escrow,
  InventoryAlert,
  InventoryItem,
  Order,
  Service,
  RentalAgreement,
  ServiceZone,
  User,
  Conversation
} = await import('../src/models/index.js');

function dateMinus(days, timezone = 'Europe/London') {
  return DateTime.now().setZone(timezone).minus({ days }).toJSDate();
}

const IDS = {
  companyUser: '11111111-1111-4111-8111-111111111111',
  customerOne: '22222222-2222-4222-8222-222222222222',
  customerTwo: '33333333-3333-4333-8333-333333333333',
  customerThree: '44444444-4444-4444-8444-444444444444',
  renter: '55555555-5555-4555-8555-555555555555',
  provider: '66666666-6666-4666-8666-666666666666',
  zoneCentral: '77777777-7777-4777-8777-777777777777',
  zoneNorth: '88888888-8888-4888-8888-888888888888',
  zoneSouth: '99999999-9999-4999-8999-999999999999',
  conversation: 'aaaaaaaa-aaaa-4aaa-8aaa-aaaaaaaaaaaa'
};

function createToken(userId) {
  return jwt.sign({ sub: userId }, process.env.JWT_SECRET, { expiresIn: '1h' });
}

async function createUser(id, overrides = {}) {
  const payload = {
    id,
    firstName: 'Test',
    lastName: 'User',
    email: `${id.replace(/-/g, '')}@example.com`,
    passwordHash: 'hashed',
    type: overrides.type ?? 'user',
    ...overrides
  };

  return User.create(payload, { validate: false });
}

async function seedCompany() {
  const user = await createUser(IDS.companyUser, {
    type: 'company'
  });

  return Company.create({
    userId: user.id,
    legalStructure: 'limited',
    contactName: 'Alex Fix',
    contactEmail: 'ops@example.com',
    serviceRegions: 'london',
    marketplaceIntent: 'provider',
    verified: true,
    insuredSellerStatus: 'approved',
    complianceScore: 92.5
  });
}

async function seedAdminFixtures(company) {
  const now = DateTime.now().setZone('Europe/London');
  await Promise.all([
    createUser(IDS.customerOne, { email: 'customer1@example.com' }),
    createUser(IDS.customerTwo, { email: 'customer2@example.com' }),
    createUser(IDS.customerThree, { email: 'customer3@example.com' }),
    createUser(IDS.renter, { email: 'renter@example.com' }),
    createUser(IDS.provider, { email: 'provider@example.com', type: 'provider' })
  ]);

  await Promise.all([
    ServiceZone.create({
      id: IDS.zoneCentral,
      companyId: company.id,
      name: 'Central',
      boundary: { type: 'Polygon', coordinates: [] },
      centroid: { type: 'Point', coordinates: [0, 0] },
      boundingBox: { west: -0.1, south: 51.5, east: 0.1, north: 51.6 },
      metadata: {}
    }),
    ServiceZone.create({
      id: IDS.zoneNorth,
      companyId: company.id,
      name: 'North',
      boundary: { type: 'Polygon', coordinates: [] },
      centroid: { type: 'Point', coordinates: [0, 0] },
      boundingBox: { west: -0.1, south: 51.6, east: 0.1, north: 51.7 },
      metadata: {}
    }),
    ServiceZone.create({
      id: IDS.zoneSouth,
      companyId: company.id,
      name: 'South',
      boundary: { type: 'Polygon', coordinates: [] },
      centroid: { type: 'Point', coordinates: [0, 0] },
      boundingBox: { west: -0.1, south: 51.4, east: 0.1, north: 51.5 },
      metadata: {}
    })
  ]);
  const providerId = IDS.provider;

  const [generatorService, plumbingService, liftService] = await Promise.all([
    Service.create({
      providerId,
      companyId: company.id,
      title: 'Generator Maintenance',
      description: 'Quarterly generator servicing',
      category: 'Electrical',
      price: 540,
      currency: 'GBP'
    }),
    Service.create({
      providerId,
      companyId: company.id,
      title: 'Emergency Plumbing',
      description: 'Rapid leak repair',
      category: 'Plumbing',
      price: 360,
      currency: 'GBP'
    }),
    Service.create({
      providerId,
      companyId: company.id,
      title: 'Lift Inspection',
      description: 'Safety inspection and certification',
      category: 'Mechanical',
      price: 220,
      currency: 'GBP'
    })
  ]);

  const bookingOne = await Booking.create({
    customerId: IDS.customerOne,
    companyId: company.id,
    zoneId: IDS.zoneCentral,
    status: 'completed',
    type: 'scheduled',
    scheduledStart: now.minus({ days: 5 }).toJSDate(),
    scheduledEnd: now.minus({ days: 5 }).plus({ hours: 2 }).toJSDate(),
    slaExpiresAt: now.minus({ days: 5 }).plus({ hours: 4 }).toJSDate(),
    baseAmount: 420,
    currency: 'GBP',
    totalAmount: 540,
    commissionAmount: 60,
    taxAmount: 60,
    meta: {
      title: 'Generator maintenance',
      requester: 'Facilities Ops',
      primaryCrew: 'Team Volt',
      zoneName: 'Central',
      travelMinutes: 25,
      serviceId: generatorService.id,
      source: 'fixnado_ads',
      autoMatched: true
    },
    lastStatusTransitionAt: now.minus({ days: 5 }).toJSDate()
  });

  const bookingTwo = await Booking.create({
    customerId: IDS.customerTwo,
    companyId: company.id,
    zoneId: IDS.zoneNorth,
    status: 'scheduled',
    type: 'on_demand',
    scheduledStart: now.plus({ days: 2 }).toJSDate(),
    scheduledEnd: now.plus({ days: 2, hours: 2 }).toJSDate(),
    slaExpiresAt: now.plus({ days: 2, hours: 4 }).toJSDate(),
    baseAmount: 220,
    currency: 'GBP',
    totalAmount: 360,
    commissionAmount: 48,
    taxAmount: 72,
    meta: {
      title: 'Emergency plumbing',
      requester: 'HR',
      owner: 'Ops Escalation',
      travelMinutes: 35,
      serviceId: plumbingService.id,
      source: 'marketplace',
      autoMatched: false
    },
    lastStatusTransitionAt: now.toJSDate()
  });

  const bookingThree = await Booking.create({
    customerId: IDS.customerThree,
    companyId: company.id,
    zoneId: IDS.zoneSouth,
    status: 'disputed',
    type: 'scheduled',
    scheduledStart: now.minus({ days: 1 }).toJSDate(),
    scheduledEnd: now.minus({ days: 1 }).plus({ hours: 1 }).toJSDate(),
    slaExpiresAt: now.minus({ hours: 6 }).toJSDate(),
    baseAmount: 120,
    currency: 'GBP',
    totalAmount: 220,
    commissionAmount: 22,
    taxAmount: 44,
    meta: {
      title: 'Lift repair',
      owner: 'Support Escalations',
      primaryCrew: 'Lift Masters',
      travelMinutes: 18,
      serviceId: liftService.id,
      source: 'partner_referral',
      autoMatched: true
    },
    lastStatusTransitionAt: now.minus({ hours: 1 }).toJSDate()
  });

  await BookingAssignment.create({
    bookingId: bookingOne.id,
    providerId,
    role: 'lead',
    status: 'accepted',
    assignedAt: dateMinus(5)
  });
  await BookingAssignment.create({
    bookingId: bookingTwo.id,
    providerId,
    role: 'support',
    status: 'pending',
    assignedAt: dateMinus(1)
  });
  await BookingAssignment.create({
    bookingId: bookingThree.id,
    providerId,
    role: 'support',
    status: 'accepted',
    assignedAt: dateMinus(2)
  });

  await BookingBid.create({
    bookingId: bookingOne.id,
    providerId,
    amount: 540,
    currency: 'GBP',
    status: 'accepted',
    revisionHistory: [],
    auditLog: [],
    submittedAt: dateMinus(6),
    updatedAt: dateMinus(5)
  });

  await BookingBid.create({
    bookingId: bookingTwo.id,
    providerId,
    amount: 360,
    currency: 'GBP',
    status: 'pending',
    revisionHistory: [{ amount: 360, at: dateMinus(2) }],
    auditLog: [{ action: 'counter_offer', at: dateMinus(1) }],
    submittedAt: dateMinus(3),
    updatedAt: dateMinus(1)
  });

  await BookingBid.create({
    bookingId: bookingThree.id,
    providerId,
    amount: 220,
    currency: 'GBP',
    status: 'declined',
    revisionHistory: [],
    auditLog: [{ action: 'declined', at: dateMinus(1) }],
    submittedAt: dateMinus(4),
    updatedAt: dateMinus(1)
  });

  await BookingHistoryEntry.bulkCreate([
    {
      bookingId: bookingOne.id,
      title: 'Completed walk-through',
      entryType: 'status_update',
      status: 'completed',
      summary: 'Final checks signed off with facilities manager and documentation uploaded.',
      actorRole: 'operations',
      actorId: 'ops-lead',
      occurredAt: now.minus({ days: 5, hours: 1 }).toJSDate(),
      attachments: [
        {
          id: 'att-history-1',
          label: 'Sign-off sheet',
          url: 'https://cdn.fixnado.test/history/booking-one/signoff.pdf',
          type: 'document'
        }
      ],
      meta: { shift: 'AM', checklist: 'OPS-108' }
    },
    {
      bookingId: bookingTwo.id,
      title: 'Crew dispatched',
      entryType: 'milestone',
      status: 'in_progress',
      summary: 'Crew routed to site with ETA 35 minutes. Customer notified via SMS.',
      actorRole: 'provider',
      actorId: providerId,
      occurredAt: now.minus({ hours: 2 }).toJSDate(),
      attachments: [],
      meta: { severity: 'standard', transportMode: 'van' }
    },
    {
      bookingId: bookingThree.id,
      title: 'Escalation opened',
      entryType: 'handoff',
      status: 'blocked',
      summary: 'Ops escalation engaged due to lift failure safety interlock. Awaiting specialist.',
      actorRole: 'support',
      actorId: 'support-escalations',
      occurredAt: now.minus({ hours: 6 }).toJSDate(),
      attachments: [
        {
          id: 'att-history-3',
          label: 'Diagnostic log',
          url: 'https://cdn.fixnado.test/history/booking-three/diagnostics.log',
          type: 'document'
        }
      ],
      meta: { escalationLevel: 'L2', requiresSpecialist: true }
    }
  ]);

  const inventoryItem = await InventoryItem.create({
    companyId: company.id,
    name: 'Industrial fan',
    sku: 'FAN-100',
    category: 'HVAC',
    quantityOnHand: 4,
    quantityReserved: 2,
    safetyStock: 1,
    metadata: { manufacturer: 'Flux Air' }
  });

  await InventoryAlert.create({
    itemId: inventoryItem.id,
    type: 'low_stock',
    severity: 'critical',
    status: 'active',
    metadata: { note: 'Only two units available.' },
    triggeredAt: dateMinus(2)
  });

  await RentalAgreement.create({
    rentalNumber: 'RA-001',
    itemId: inventoryItem.id,
    companyId: company.id,
    renterId: IDS.renter,
    status: 'inspection_pending',
    depositStatus: 'held',
    quantity: 1,
    pickupAt: dateMinus(3),
    returnDueAt: dateMinus(1),
    meta: {}
  });

  await ComplianceDocument.create({
    companyId: company.id,
    type: 'Insurance Certificate',
    status: 'approved',
    storageKey: 's3://bucket/doc.pdf',
    fileName: 'insurance.pdf',
    fileSizeBytes: 1024,
    mimeType: 'application/pdf',
    submittedAt: dateMinus(30),
    reviewedAt: dateMinus(25),
    expiryAt: DateTime.now().plus({ days: 15 }).toJSDate(),
    metadata: {}
  });

  await ComplianceDocument.create({
    companyId: company.id,
    type: 'Safety Policy',
    status: 'expired',
    storageKey: 's3://bucket/safety.pdf',
    fileName: 'safety.pdf',
    fileSizeBytes: 2048,
    mimeType: 'application/pdf',
    submittedAt: dateMinus(180),
    reviewedAt: dateMinus(170),
    expiryAt: dateMinus(5),
    metadata: {}
  });

  const campaign = await AdCampaign.create({
    companyId: company.id,
    name: 'Winter Safety',
    objective: 'lead_generation',
    campaignType: 'ppc_conversion',
    status: 'active',
    pacingStrategy: 'even',
    bidStrategy: 'cpc',
    currency: 'GBP',
    totalBudget: 10000,
    dailySpendCap: 800,
    startAt: dateMinus(10),
    endAt: DateTime.now().plus({ days: 20 }).toJSDate(),
    timezone: 'Europe/London',
    metadata: { channel: 'Search' }
  });

  await CampaignDailyMetric.create({
    campaignId: campaign.id,
    metricDate: dateMinus(2),
    impressions: 1500,
    clicks: 120,
    conversions: 16,
    spend: 420,
    revenue: 920,
    spendTarget: 400,
    ctr: 0.08,
    cvr: 0.13,
    metadata: {}
  });

  await CampaignFraudSignal.create({
    campaignId: campaign.id,
    signalType: 'overspend',
    severity: 'warning',
    detectedAt: dateMinus(1),
    metadata: { threshold: 0.2 }
  });

  return { bookingTwo, providerId };
}

async function seedUserFixtures(company) {
  const now = DateTime.now().setZone('Europe/London');

  const [serviceOne, serviceTwo] = await Promise.all([
    Service.create({
      companyId: company.id,
      providerId: company.userId,
      title: 'Critical facilities response',
      description: 'Emergency diagnostics with rapid mobilisation.',
      category: 'Electrical',
      price: 540,
      currency: 'GBP'
    }),
    Service.create({
      companyId: company.id,
      providerId: company.userId,
      title: 'Preventative HVAC care',
      description: 'Seasonal maintenance programme across zones.',
      category: 'HVAC',
      price: 380,
      currency: 'GBP'
    })
  ]);

  const draftOrder = await Order.create({
    buyerId: IDS.customerOne,
    serviceId: serviceTwo.id,
    status: 'draft',
    totalAmount: 320,
    currency: 'GBP',
    scheduledFor: now.plus({ days: 10 }).toJSDate(),
    createdAt: now.minus({ days: 6 }).toJSDate(),
    updatedAt: now.minus({ days: 6 }).toJSDate()
  });

  const fundedOrder = await Order.create({
    buyerId: IDS.customerOne,
    serviceId: serviceOne.id,
    status: 'funded',
    totalAmount: 540,
    currency: 'GBP',
    scheduledFor: now.plus({ days: 2 }).toJSDate(),
    createdAt: now.minus({ days: 3 }).toJSDate(),
    updatedAt: now.minus({ days: 3 }).toJSDate()
  });
  await Escrow.create({
    orderId: fundedOrder.id,
    status: 'funded',
    fundedAt: now.minus({ days: 2 }).toJSDate(),
    createdAt: now.minus({ days: 3 }).toJSDate(),
    updatedAt: now.minus({ days: 2 }).toJSDate()
  });

  const inProgressOrder = await Order.create({
    buyerId: IDS.customerOne,
    serviceId: serviceOne.id,
    status: 'in_progress',
    totalAmount: 620,
    currency: 'GBP',
    scheduledFor: now.plus({ hours: 6 }).toJSDate(),
    createdAt: now.minus({ days: 1 }).toJSDate(),
    updatedAt: now.minus({ hours: 1 }).toJSDate()
  });
  await Escrow.create({
    orderId: inProgressOrder.id,
    status: 'funded',
    fundedAt: now.minus({ days: 1 }).toJSDate()
  });

  const disputedOrder = await Order.create({
    buyerId: IDS.customerOne,
    serviceId: serviceTwo.id,
    status: 'disputed',
    totalAmount: 410,
    currency: 'GBP',
    scheduledFor: now.minus({ days: 1 }).toJSDate(),
    createdAt: now.minus({ days: 8 }).toJSDate(),
    updatedAt: now.minus({ hours: 5 }).toJSDate()
  });
  const disputedEscrow = await Escrow.create({
    orderId: disputedOrder.id,
    status: 'disputed',
    fundedAt: now.minus({ days: 7 }).toJSDate(),
    createdAt: now.minus({ days: 8 }).toJSDate(),
    updatedAt: now.minus({ hours: 5 }).toJSDate()
  });
  await Dispute.create({
    escrowId: disputedEscrow.id,
    openedBy: IDS.customerOne,
    reason: 'Crew departed without closing open checklist items.',
    status: 'open',
    createdAt: now.minus({ hours: 4 }).toJSDate(),
    updatedAt: now.minus({ hours: 4 }).toJSDate()
  });

  const inventory = await InventoryItem.create({
    companyId: company.id,
    name: 'Thermal imaging kit',
    sku: 'THERM-200',
    category: 'Diagnostics',
    quantityOnHand: 5,
    quantityReserved: 1,
    safetyStock: 1,
    metadata: {}
  });

  await RentalAgreement.create({
    rentalNumber: 'RA-USER-001',
    itemId: inventory.id,
    companyId: company.id,
    renterId: IDS.customerOne,
    status: 'in_use',
    depositStatus: 'held',
    quantity: 1,
    pickupAt: now.minus({ days: 2 }).toJSDate(),
    returnDueAt: now.plus({ days: 2 }).toJSDate(),
    meta: {},
    createdAt: now.minus({ days: 2 }).toJSDate(),
    updatedAt: now.minus({ days: 1 }).toJSDate()
  });

  const conversation = await Conversation.create({
    subject: 'Support escalation',
    createdById: IDS.customerOne,
    createdByType: 'user',
    defaultTimezone: 'Europe/London',
    metadata: {},
    createdAt: now.minus({ days: 1 }).toJSDate(),
    updatedAt: now.minus({ days: 1 }).toJSDate()
  });

  await ConversationParticipant.create({
    conversationId: conversation.id,
    participantType: 'user',
    participantReferenceId: IDS.customerOne,
    displayName: 'Jordan Miles',
    role: 'customer',
    timezone: 'Europe/London',
    createdAt: now.minus({ hours: 12 }).toJSDate()
  });

  return {
    userId: IDS.customerOne,
    orders: [draftOrder, fundedOrder, inProgressOrder, disputedOrder]
  };
}

async function seedEnterpriseFixtures(company) {
  await Conversation.create({
    id: IDS.conversation,
    subject: 'Enterprise Ops',
    createdById: company.userId,
    createdByType: 'company',
    defaultTimezone: 'Europe/London',
    metadata: {}
  });

  await ConversationParticipant.create({
    conversationId: IDS.conversation,
    participantType: 'enterprise',
    participantReferenceId: company.id,
    displayName: 'Enterprise Ops',
    role: 'operations',
    timezone: 'Europe/London',
    createdAt: dateMinus(3)
  });
}

beforeAll(async () => {
  await sequelize.sync({ force: true });
});

afterAll(async () => {
  await sequelize.close();
});

beforeEach(async () => {
  await sequelize.truncate({ cascade: true, restartIdentity: true });
});

describe('Persona analytics dashboards', () => {
  it('returns an admin dashboard with metrics, navigation, and export reference', async () => {
    const company = await seedCompany();
    await seedAdminFixtures(company);

    const response = await request(app)
      .get(`/api/analytics/dashboards/admin`)
      .set('X-Fixnado-Persona', 'admin')
      .set('Authorization', `Bearer ${createToken(IDS.companyUser)}`)
      .query({ companyId: company.id, timezone: 'Europe/London' })
      .expect(200);

    const { navigation, exports: exportLinks } = response.body;
    expect(response.body.persona).toBe('admin');
    expect(Array.isArray(navigation)).toBe(true);

    const overviewSection = navigation.find((section) => section.id === 'overview');
    expect(overviewSection?.analytics?.metrics?.[0]?.label).toBe('Jobs Received');

    const complianceSection = navigation.find((section) => section.id === 'compliance');
    expect(complianceSection?.data?.rows?.length ?? 0).toBeGreaterThan(0);

    expect(exportLinks.csv.href).toContain('/api/analytics/dashboards/admin/export');
    expect(response.body.navigation).toBeInstanceOf(Array);
    expect(response.body.navigation[0].analytics.metrics[0].label).toBe('Jobs Received');
    expect(response.body.navigation[2].data.rows.length).toBeGreaterThan(0);
    expect(response.body.exports.csv.href).toContain('/api/analytics/dashboards/admin/export');
    const builderLink = response.body.navigation.find((section) => section.id === 'home-builder');
    expect(builderLink).toBeTruthy();
    expect(builderLink.href).toBe('/admin/home-builder');
    const websiteSection = response.body.navigation.find((section) => section.id === 'website-management');
    expect(websiteSection).toBeTruthy();
    expect(websiteSection.data.panels.length).toBeGreaterThan(0);
  });

  it('supports provider persona with acceptance and rental metrics', async () => {
    const company = await seedCompany();
    const { providerId } = await seedAdminFixtures(company);

    const response = await request(app)
      .get('/api/analytics/dashboards/provider')
      .set('X-Fixnado-Persona', 'provider')
      .set('Authorization', `Bearer ${createToken(IDS.companyUser)}`)
      .query({ companyId: company.id, providerId, timezone: 'Europe/London' })
      .expect(200);

    expect(response.body.persona).toBe('provider');
    const providerNavigation = response.body.navigation;
    const providerOverview = providerNavigation.find((section) => section.id === 'overview');
    expect(providerOverview?.analytics?.metrics?.[0]?.label).toBe('Assignments Received');

    const rentalsTable = providerNavigation.find((section) => section.id === 'rentals');
    expect(rentalsTable?.data?.rows?.[0]?.[0]).toBe('RA-001');

    const inventorySection = providerNavigation.find((section) => section.id === 'inventory');
    expect(inventorySection).toBeTruthy();
    expect(inventorySection.data.summary[0].label).toBe('Available units');
    expect(inventorySection.data.groups[0].items.length).toBeGreaterThan(0);
  });

  it('delivers a user command center with orders, rentals, and support signals', async () => {
    const company = await seedCompany();
    await seedAdminFixtures(company);
    const { userId } = await seedUserFixtures(company);

    const response = await request(app)
      .get('/api/analytics/dashboards/user')
      .set('X-Fixnado-Persona', 'user')
      .set('Authorization', `Bearer ${createToken(userId)}`)
      .query({ userId, timezone: 'Europe/London' })
      .expect(200);

    expect(response.body.persona).toBe('user');
<<<<<<< HEAD
    expect(response.body.navigation[0].analytics.metrics).toHaveLength(4);
    const calendarSection = response.body.navigation.find((section) => section.id === 'calendar');
    expect(calendarSection).toBeTruthy();
    expect(calendarSection.data.weeks.length).toBeGreaterThan(0);
    expect(calendarSection.data.summary[0].value).toBeGreaterThanOrEqual(0);
    const ordersSection = response.body.navigation.find((section) => section.id === 'orders');
    expect(ordersSection.data.columns).toHaveLength(4);
    const rentalsSection = response.body.navigation.find((section) => section.id === 'rentals');
    expect(rentalsSection.data.rows.length).toBeGreaterThan(0);
    const accountSection = response.body.navigation.find((section) => section.id === 'account');
    expect(accountSection.data.items.length).toBeGreaterThan(0);
    expect(response.body.navigation[0].sidebar.badge).toContain('jobs');
    const settingsSection = response.body.navigation.find((section) => section.id === 'settings');
=======

    const userNav = response.body.navigation;
    const overview = userNav.find((section) => section.id === 'overview');
    expect(overview?.analytics?.metrics ?? []).toHaveLength(4);
    expect(overview?.sidebar?.badge ?? '').toContain('jobs');

    const ordersBoard = userNav.find((section) => section.id === 'orders');
    expect(ordersBoard?.data?.columns ?? []).toHaveLength(4);

    const servicesManagement = userNav.find((section) => section.id === 'services-management');
    expect((servicesManagement?.data?.orders ?? []).length).toBeGreaterThan(0);

    const rentalsTable = userNav.find((section) => section.id === 'rentals');
    expect((rentalsTable?.data?.rows ?? []).length).toBeGreaterThan(0);

    const accountList = userNav.find((section) => section.id === 'account');
    expect((accountList?.data?.items ?? []).length).toBeGreaterThan(0);

    const settingsSection = userNav.find((section) => section.id === 'settings');
    expect(settingsSection).toBeTruthy();
    expect((settingsSection.data.panels ?? []).length).toBeGreaterThan(0);
    const navigation = response.body.navigation;
    expect(navigation[0].analytics.metrics).toHaveLength(4);
    const ordersSection = navigation.find((section) => section.id === 'orders');
    expect(ordersSection.data.columns).toHaveLength(4);
    const historySection = navigation.find((section) => section.id === 'history');
    expect(historySection.data.orders.length).toBeGreaterThan(0);
    expect(historySection.data.statusOptions.length).toBeGreaterThan(0);
    expect(historySection.data.entries.length).toBeGreaterThan(0);
    expect(historySection.access.features).toContain('order-history:write');
    const rentalsSection = navigation.find((section) => section.id === 'rentals');
    expect(rentalsSection.data.rows.length).toBeGreaterThan(0);
    const accountSection = navigation.find((section) => section.id === 'account');
    expect(accountSection.data.items.length).toBeGreaterThan(0);
    expect(navigation[0].sidebar.badge).toContain('jobs');
    const settingsSection = navigation.find((section) => section.id === 'settings');
    expect(settingsSection).toBeTruthy();
>>>>>>> ceeb2ad5
    expect(settingsSection.data.panels.length).toBeGreaterThan(0);
  });

  it('streams governed CSV exports for persona dashboards', async () => {
    const company = await seedCompany();
    await seedAdminFixtures(company);

    const exportResponse = await request(app)
      .get(`/api/analytics/dashboards/admin/export`)
      .set('X-Fixnado-Persona', 'admin')
      .set('Authorization', `Bearer ${createToken(IDS.companyUser)}`)
      .query({ companyId: company.id, timezone: 'Europe/London' })
      .expect(200);

    expect(exportResponse.headers['content-type']).toContain('text/csv');
    expect(exportResponse.text).toContain('Persona,admin');
    expect(exportResponse.text).toContain('Executive Overview');
  });

  it('returns enterprise analytics with compliance snapshot', async () => {
    const company = await seedCompany();
    await seedAdminFixtures(company);
    await seedEnterpriseFixtures(company);

    const response = await request(app)
      .get('/api/analytics/dashboards/enterprise')
      .set('X-Fixnado-Persona', 'enterprise')
      .set('Authorization', `Bearer ${createToken(IDS.companyUser)}`)
      .query({ companyId: company.id, timezone: 'Europe/London' })
      .expect(200);

    expect(response.body.persona).toBe('enterprise');
    const adminNav = response.body.navigation;
    const complianceSection = adminNav.find((section) => section.id === 'compliance');
    expect(complianceSection?.data?.headers?.[0]).toBe('Document');
  });

  it('rejects persona access when actor lacks role alignment', async () => {
    const company = await seedCompany();
    await seedAdminFixtures(company);
    const { userId } = await seedUserFixtures(company);
    const serviceman = await createUser('bbbbbbbb-bbbb-4bbb-8bbb-bbbbbbbbbbbb', {
      email: 'crew@example.com',
      type: 'servicemen'
    });

    const response = await request(app)
      .get('/api/analytics/dashboards/user')
      .set('Authorization', `Bearer ${createToken(serviceman.id)}`)
      .query({ userId, timezone: 'Europe/London' })
      .expect(403);

    expect(response.body).toMatchObject({ message: 'persona_forbidden' });
  });

  it('rejects unsupported personas', async () => {
    await createUser(IDS.companyUser, { type: 'company' });
    const token = createToken(IDS.companyUser);
    const response = await request(app)
      .get('/api/analytics/dashboards/unknown')
      .set('Authorization', `Bearer ${token}`)
      .expect(404);
    expect(response.body.message).toBe('persona_not_supported');
  });
});<|MERGE_RESOLUTION|>--- conflicted
+++ resolved
@@ -698,7 +698,6 @@
       .expect(200);
 
     expect(response.body.persona).toBe('user');
-<<<<<<< HEAD
     expect(response.body.navigation[0].analytics.metrics).toHaveLength(4);
     const calendarSection = response.body.navigation.find((section) => section.id === 'calendar');
     expect(calendarSection).toBeTruthy();
@@ -712,7 +711,6 @@
     expect(accountSection.data.items.length).toBeGreaterThan(0);
     expect(response.body.navigation[0].sidebar.badge).toContain('jobs');
     const settingsSection = response.body.navigation.find((section) => section.id === 'settings');
-=======
 
     const userNav = response.body.navigation;
     const overview = userNav.find((section) => section.id === 'overview');
@@ -750,7 +748,6 @@
     expect(navigation[0].sidebar.badge).toContain('jobs');
     const settingsSection = navigation.find((section) => section.id === 'settings');
     expect(settingsSection).toBeTruthy();
->>>>>>> ceeb2ad5
     expect(settingsSection.data.panels.length).toBeGreaterThan(0);
   });
 

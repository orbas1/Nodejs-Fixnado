--- conflicted
+++ resolved
@@ -642,15 +642,12 @@
     expect(response.body.navigation[0].analytics.metrics[0].label).toBe('Jobs Received');
     expect(response.body.navigation[2].data.rows.length).toBeGreaterThan(0);
     expect(response.body.exports.csv.href).toContain('/api/analytics/dashboards/admin/export');
-<<<<<<< HEAD
     const builderLink = response.body.navigation.find((section) => section.id === 'home-builder');
     expect(builderLink).toBeTruthy();
     expect(builderLink.href).toBe('/admin/home-builder');
-=======
     const websiteSection = response.body.navigation.find((section) => section.id === 'website-management');
     expect(websiteSection).toBeTruthy();
     expect(websiteSection.data.panels.length).toBeGreaterThan(0);
->>>>>>> fd1c9556
   });
 
   it('supports provider persona with acceptance and rental metrics', async () => {

--- conflicted
+++ resolved
@@ -391,14 +391,11 @@
   },
   finance: {
     defaultCurrency: (process.env.FINANCE_DEFAULT_CURRENCY || 'GBP').toUpperCase(),
-<<<<<<< HEAD
     commissionRates: jsonFromEnv('FINANCE_COMMISSION_RATES', {
       default: 0.025,
       'scheduled:high': 0.12
     }),
-=======
     commissionRates: jsonFromEnv('FINANCE_COMMISSION_RATES', { default: 0.025, 'scheduled:high': 0.12 }),
->>>>>>> f1a8379d
     taxRates: jsonFromEnv('FINANCE_TAX_RATES', { GBP: 0.2 }),
     exchangeRates: jsonFromEnv('FINANCE_EXCHANGE_RATES', { GBP: 1, EUR: 1.17, USD: 1.27 }),
     slaTargetsMinutes: jsonFromEnv('FINANCE_SLA_TARGET_MINUTES', {

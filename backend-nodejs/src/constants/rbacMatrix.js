--- conflicted
+++ resolved
@@ -193,9 +193,7 @@
       Permissions.PAYMENTS_CAPTURE,
       Permissions.PAYMENTS_REFUND,
       Permissions.PAYMENTS_RELEASE,
-<<<<<<< HEAD
       Permissions.ADMIN_ESCROW_READ,
-=======
       Permissions.FINANCE_WALLET_VIEW,
       Permissions.FINANCE_WALLET_MANAGE,
       Permissions.ADMIN_PROVIDER_ARCHIVE,
@@ -204,7 +202,6 @@
       Permissions.ADMIN_RENTAL_READ,
       Permissions.ADMIN_RENTAL_WRITE,
       Permissions.ADMIN_SERVICES_READ,
->>>>>>> e1274a79
       Permissions.INTEGRATION_CONSOLE,
       Permissions.SUPPORT_TICKETS,
       Permissions.ADMIN_RBAC_READ
@@ -260,10 +257,8 @@
       Permissions.ADMIN_LIVE_FEED_AUDIT_WRITE,
       Permissions.ADMIN_AFFILIATE_READ,
       Permissions.ADMIN_AFFILIATE_WRITE,
-<<<<<<< HEAD
       Permissions.ADMIN_ESCROW_READ,
       Permissions.ADMIN_ESCROW_WRITE,
-=======
       Permissions.ADMIN_BOOKINGS_READ,
       Permissions.ADMIN_BOOKINGS_WRITE,
       Permissions.ADMIN_PROVIDER_READ,
@@ -297,7 +292,6 @@
       Permissions.ADMIN_TAXONOMY_WRITE,
       Permissions.ADMIN_SECURITY_POSTURE_READ,
       Permissions.ADMIN_SECURITY_POSTURE_WRITE,
->>>>>>> e1274a79
       Permissions.FINANCE_OVERVIEW,
       Permissions.FINANCE_WALLET_MANAGE,
       Permissions.REPORTING_DOWNLOAD,

import { CanonicalRoles, Permissions } from './permissions.js';

export const RBAC_MATRIX = {
  [CanonicalRoles.GUEST]: {
    label: 'Visitor',
    description:
      'Unauthenticated visitor exploring marketing surfaces. Can browse public marketing pages and request service quotes but cannot access live data or dashboards.',
    inherits: [],
    permissions: [],
    navigation: {
      landing: '/',
      allowedMenus: ['marketing.home', 'marketing.explore', 'marketing.pricing', 'marketing.contact'],
      deniedMenus: ['dashboard', 'storefront', 'messaging']
    },
    dataVisibility: {
      finance: 'none',
      messaging: 'none',
      inventory: 'none',
      analytics: 'none'
    }
  },
  [CanonicalRoles.USER]: {
    label: 'Customer',
    description:
      'Registered customer booking services, managing requests, and tracking crew updates.',
    inherits: [CanonicalRoles.GUEST],
    permissions: [
      Permissions.FEED_VIEW,
      Permissions.FEED_MESSAGE,
      Permissions.FEED_POST,
      Permissions.SERVICES_BOOK,
      Permissions.SERVICE_ORDERS_VIEW,
      Permissions.SERVICE_ORDERS_MANAGE,
      Permissions.MESSAGING_READ,
      Permissions.MESSAGING_RESPOND,
      Permissions.SCHEDULE_MANAGE,
      Permissions.WALLET_VIEW,
      Permissions.WALLET_MANAGE,
      Permissions.WALLET_TRANSACT,
      Permissions.WALLET_METHOD_MANAGE
      Permissions.CUSTOMER_CONTROL_MANAGE
      Permissions.ACCOUNT_SETTINGS_MANAGE
    ],
    navigation: {
      landing: '/app/dashboard',
      allowedMenus: ['dashboard.overview', 'dashboard.feed', 'dashboard.bookings', 'support'],
      deniedMenus: ['dashboard.inventory', 'dashboard.finance']
    },
    dataVisibility: {
      finance: 'self',
      messaging: 'self',
      inventory: 'none',
      analytics: 'self_summary'
    }
  },
  [CanonicalRoles.SERVICEMAN]: {
    label: 'Crew Member',
    description:
      'Internal or partner serviceman fulfilling jobs, updating schedules, and collaborating on live assignments.',
    inherits: [CanonicalRoles.USER],
    permissions: [
      Permissions.FEED_BID,
      Permissions.MATERIALS_VIEW,
      Permissions.INVENTORY_READ,
      Permissions.SERVICES_MANAGE,
      Permissions.MESSAGING_ESCALATE
    ],
    navigation: {
      landing: '/app/workqueue',
      allowedMenus: ['dashboard.overview', 'dashboard.feed', 'dashboard.schedule', 'dashboard.inventory'],
      deniedMenus: ['dashboard.finance.reports']
    },
    dataVisibility: {
      finance: 'assignment_only',
      messaging: 'team',
      inventory: 'read',
      analytics: 'crew_metrics'
    }
  },
  [CanonicalRoles.PROVIDER]: {
    label: 'Provider Manager',
    description:
      'Organisation owner or manager overseeing storefronts, crews, and live bookings.',
    inherits: [CanonicalRoles.SERVICEMAN],
    permissions: [
      Permissions.INVENTORY_WRITE,
      Permissions.PANEL_PROVIDER,
      Permissions.PANEL_ENTERPRISE,
      Permissions.PANEL_STOREFRONT,
      Permissions.AFFILIATE_DASHBOARD,
      Permissions.AFFILIATE_REFERRALS,
      Permissions.FINANCE_PAYOUT_VIEW,
      Permissions.REPORTING_DOWNLOAD
    ],
    navigation: {
      landing: '/app/provider/dashboard',
      allowedMenus: [
        'dashboard.overview',
        'dashboard.feed',
        'dashboard.inventory',
        'dashboard.storefront',
        'dashboard.reports'
      ],
      deniedMenus: ['admin.platform', 'admin.integrations']
    },
    dataVisibility: {
      finance: 'organisation_summary',
      messaging: 'organisation',
      inventory: 'write',
      analytics: 'organisation'
    }
  },
  [CanonicalRoles.ENTERPRISE]: {
    label: 'Enterprise Client',
    description:
      'Enterprise operations lead managing multi-region projects, compliance, and supplier coordination.',
    inherits: [CanonicalRoles.PROVIDER],
    permissions: [
      Permissions.PANEL_ENTERPRISE,
      Permissions.ANALYTICS_OVERVIEW,
      Permissions.ANALYTICS_EXPORT,
      Permissions.COMPLIANCE_PORTAL,
      Permissions.COMPLIANCE_WAREHOUSE_VIEW,
      Permissions.DISPUTE_VIEW,
      Permissions.FINANCE_OVERVIEW,
      Permissions.USER_DIRECTORY
    ],
    navigation: {
      landing: '/app/enterprise/overview',
      allowedMenus: [
        'dashboard.overview',
        'dashboard.analytics',
        'dashboard.compliance',
        'dashboard.finance',
        'dashboard.storefront'
      ],
      deniedMenus: ['admin.platform']
    },
    dataVisibility: {
      finance: 'multi_region_summary',
      messaging: 'organisation',
      inventory: 'write',
      analytics: 'enterprise'
    }
  },
  [CanonicalRoles.PROVIDER_ADMIN]: {
    label: 'Provider Administrator',
    description:
      'Specialist administrator managing provider workforce, finance, and integrations.',
    inherits: [CanonicalRoles.PROVIDER],
    permissions: [
      Permissions.FINANCE_PAYOUT_MANAGE,
      Permissions.DISPUTE_MANAGE,
      Permissions.CAMPAIGN_MANAGE,
      Permissions.CAMPAIGN_REVIEW,
      Permissions.PROVIDER_ONBOARD,
      Permissions.MESSAGING_ESCALATE
    ],
    navigation: {
      landing: '/app/provider/admin',
      allowedMenus: [
        'dashboard.overview',
        'dashboard.finance',
        'dashboard.campaigns',
        'dashboard.integrations',
        'dashboard.team'
      ],
      deniedMenus: ['admin.platform']
    },
    dataVisibility: {
      finance: 'organisation_full',
      messaging: 'organisation',
      inventory: 'write',
      analytics: 'organisation'
    }
  },
  [CanonicalRoles.OPERATIONS]: {
    label: 'Operations Control',
    description:
      'Central operations staff handling escalations, provider approvals, and compliance audits.',
    inherits: [CanonicalRoles.PROVIDER_ADMIN],
    permissions: [
      Permissions.ZONES_READ,
      Permissions.ZONES_MANAGE,
      Permissions.ZONES_COVERAGE,
      Permissions.ZONES_MATCH,
      Permissions.ZONES_PREVIEW,
      Permissions.COMPLIANCE_EXPORT,
      Permissions.COMPLIANCE_WAREHOUSE_VIEW,
      Permissions.COMPLIANCE_WAREHOUSE_EXPORT,
      Permissions.PAYMENTS_CAPTURE,
      Permissions.PAYMENTS_REFUND,
      Permissions.PAYMENTS_RELEASE,
<<<<<<< HEAD
      Permissions.ADMIN_PROVIDER_ARCHIVE,
=======
      Permissions.ADMIN_OPERATIONS_QUEUE_READ,
      Permissions.ADMIN_OPERATIONS_QUEUE_WRITE,
      Permissions.ADMIN_RENTAL_READ,
      Permissions.ADMIN_RENTAL_WRITE,
      Permissions.ADMIN_SERVICES_READ,
>>>>>>> c4fd9670
      Permissions.INTEGRATION_CONSOLE,
      Permissions.SUPPORT_TICKETS,
      Permissions.ADMIN_RBAC_READ
      Permissions.ADMIN_COMMAND_METRICS_READ
      Permissions.ADMIN_AUTOMATION_READ
      Permissions.ADMIN_PURCHASE_READ,
      Permissions.ADMIN_PURCHASE_WRITE
      Permissions.ADMIN_WEBSITE_READ
      Permissions.ADMIN_AUDIT_READ
      Permissions.ADMIN_SECURITY_POSTURE_READ
    ],
    navigation: {
      landing: '/app/operations/overview',
      allowedMenus: [
        'dashboard.overview',
        'dashboard.compliance',
        'dashboard.operations',
        'dashboard.finance',
        'dashboard.integrations'
      ],
      deniedMenus: []
    },
    dataVisibility: {
      finance: 'all_regions',
      messaging: 'enterprise',
      inventory: 'write',
      analytics: 'global'
    }
  },
  [CanonicalRoles.ADMIN]: {
    label: 'Platform Administrator',
    description:
      'Platform owner with full control over security, feature toggles, integrations, and audit trails.',
    inherits: [CanonicalRoles.OPERATIONS],
    permissions: [
      Permissions.ADMIN_DASHBOARD,
      Permissions.ADMIN_DASHBOARD_WRITE,
      Permissions.ADMIN_FEATURE_READ,
      Permissions.ADMIN_FEATURE_WRITE,
      Permissions.ADMIN_PLATFORM_READ,
      Permissions.ADMIN_PLATFORM_WRITE,
      Permissions.ADMIN_CUSTOM_JOBS_READ,
      Permissions.ADMIN_CUSTOM_JOBS_WRITE,
      Permissions.ADMIN_PROFILE_READ,
      Permissions.ADMIN_PROFILE_WRITE,
      Permissions.ADMIN_SETTINGS_READ,
      Permissions.ADMIN_SETTINGS_WRITE,
      Permissions.ADMIN_AUTOMATION_READ,
      Permissions.ADMIN_AUTOMATION_WRITE,
      Permissions.ADMIN_APPEARANCE_READ,
      Permissions.ADMIN_APPEARANCE_WRITE,
      Permissions.ADMIN_LIVE_FEED_AUDIT_READ,
      Permissions.ADMIN_LIVE_FEED_AUDIT_WRITE,
      Permissions.ADMIN_AFFILIATE_READ,
      Permissions.ADMIN_AFFILIATE_WRITE,
<<<<<<< HEAD
      Permissions.ADMIN_PROVIDER_READ,
      Permissions.ADMIN_PROVIDER_WRITE,
      Permissions.ADMIN_PROVIDER_ARCHIVE,
=======
      Permissions.ADMIN_RBAC_READ,
      Permissions.ADMIN_RBAC_WRITE,
      Permissions.ADMIN_COMMAND_METRICS_READ,
      Permissions.ADMIN_COMMAND_METRICS_WRITE,
      Permissions.ADMIN_USER_READ,
      Permissions.ADMIN_USER_WRITE,
      Permissions.ADMIN_USER_INVITE,
      Permissions.ADMIN_ENTERPRISE_READ,
      Permissions.ADMIN_ENTERPRISE_WRITE,
      Permissions.ADMIN_INBOX_READ,
      Permissions.ADMIN_INBOX_WRITE,
      Permissions.ADMIN_RENTAL_READ,
      Permissions.ADMIN_RENTAL_WRITE,
      Permissions.ADMIN_SERVICES_READ,
      Permissions.ADMIN_SERVICES_WRITE,
      Permissions.ADMIN_HOME_BUILDER,
      Permissions.ADMIN_LEGAL_READ,
      Permissions.ADMIN_LEGAL_WRITE,
      Permissions.ADMIN_WEBSITE_READ,
      Permissions.ADMIN_WEBSITE_WRITE,
      Permissions.ADMIN_AUDIT_READ,
      Permissions.ADMIN_AUDIT_WRITE,
      Permissions.ADMIN_COMPLIANCE_READ,
      Permissions.ADMIN_COMPLIANCE_WRITE,
      Permissions.ADMIN_TAXONOMY_READ,
      Permissions.ADMIN_TAXONOMY_WRITE,
      Permissions.ADMIN_SECURITY_POSTURE_READ,
      Permissions.ADMIN_SECURITY_POSTURE_WRITE,
>>>>>>> c4fd9670
      Permissions.FINANCE_OVERVIEW,
      Permissions.REPORTING_DOWNLOAD,
      Permissions.SUPPORT_TICKETS,
      Permissions.ADMIN_PURCHASE_READ,
      Permissions.ADMIN_PURCHASE_WRITE,
      Permissions.ADMIN_PURCHASE_BUDGET
    ],
    navigation: {
      landing: '/app/admin/dashboard',
      allowedMenus: [
        'admin.dashboard',
        'admin.platform',
        'admin.security',
        'admin.integrations',
        'dashboard.analytics'
      ],
      deniedMenus: []
    },
    dataVisibility: {
      finance: 'full',
      messaging: 'global',
      inventory: 'write',
      analytics: 'global'
    }
  }
};

export const PUBLIC_PERMISSIONS = new Set([Permissions.SERVICES_BOOK]);

export function getRoleDefinition(role) {
  return RBAC_MATRIX[role] ?? null;
}

export function enumerateRoles() {
  return Object.keys(RBAC_MATRIX);
}

export default {
  RBAC_MATRIX,
  PUBLIC_PERMISSIONS,
  getRoleDefinition,
  enumerateRoles
};<|MERGE_RESOLUTION|>--- conflicted
+++ resolved
@@ -191,15 +191,12 @@
       Permissions.PAYMENTS_CAPTURE,
       Permissions.PAYMENTS_REFUND,
       Permissions.PAYMENTS_RELEASE,
-<<<<<<< HEAD
       Permissions.ADMIN_PROVIDER_ARCHIVE,
-=======
       Permissions.ADMIN_OPERATIONS_QUEUE_READ,
       Permissions.ADMIN_OPERATIONS_QUEUE_WRITE,
       Permissions.ADMIN_RENTAL_READ,
       Permissions.ADMIN_RENTAL_WRITE,
       Permissions.ADMIN_SERVICES_READ,
->>>>>>> c4fd9670
       Permissions.INTEGRATION_CONSOLE,
       Permissions.SUPPORT_TICKETS,
       Permissions.ADMIN_RBAC_READ
@@ -255,11 +252,9 @@
       Permissions.ADMIN_LIVE_FEED_AUDIT_WRITE,
       Permissions.ADMIN_AFFILIATE_READ,
       Permissions.ADMIN_AFFILIATE_WRITE,
-<<<<<<< HEAD
       Permissions.ADMIN_PROVIDER_READ,
       Permissions.ADMIN_PROVIDER_WRITE,
       Permissions.ADMIN_PROVIDER_ARCHIVE,
-=======
       Permissions.ADMIN_RBAC_READ,
       Permissions.ADMIN_RBAC_WRITE,
       Permissions.ADMIN_COMMAND_METRICS_READ,
@@ -288,7 +283,6 @@
       Permissions.ADMIN_TAXONOMY_WRITE,
       Permissions.ADMIN_SECURITY_POSTURE_READ,
       Permissions.ADMIN_SECURITY_POSTURE_WRITE,
->>>>>>> c4fd9670
       Permissions.FINANCE_OVERVIEW,
       Permissions.REPORTING_DOWNLOAD,
       Permissions.SUPPORT_TICKETS,

import { CanonicalRoles, Permissions } from './permissions.js';

export const RBAC_MATRIX = {
  [CanonicalRoles.GUEST]: {
    label: 'Visitor',
    description:
      'Unauthenticated visitor exploring marketing surfaces. Can browse public marketing pages and request service quotes but cannot access live data or dashboards.',
    inherits: [],
    permissions: [],
    navigation: {
      landing: '/',
      allowedMenus: ['marketing.home', 'marketing.explore', 'marketing.pricing', 'marketing.contact'],
      deniedMenus: ['dashboard', 'storefront', 'messaging']
    },
    dataVisibility: {
      finance: 'none',
      messaging: 'none',
      inventory: 'none',
      analytics: 'none'
    }
  },
  [CanonicalRoles.USER]: {
    label: 'Customer',
    description:
      'Registered customer booking services, managing requests, and tracking crew updates.',
    inherits: [CanonicalRoles.GUEST],
    permissions: [
      Permissions.FEED_VIEW,
      Permissions.FEED_MESSAGE,
      Permissions.FEED_POST,
      Permissions.SERVICES_BOOK,
      Permissions.SERVICE_ORDERS_VIEW,
      Permissions.SERVICE_ORDERS_MANAGE,
      Permissions.MESSAGING_READ,
      Permissions.MESSAGING_RESPOND,
      Permissions.SCHEDULE_MANAGE,
      Permissions.WALLET_VIEW,
      Permissions.WALLET_MANAGE,
      Permissions.WALLET_TRANSACT,
      Permissions.WALLET_METHOD_MANAGE
      Permissions.CUSTOMER_CONTROL_MANAGE
      Permissions.ACCOUNT_SETTINGS_MANAGE
    ],
    navigation: {
      landing: '/app/dashboard',
      allowedMenus: ['dashboard.overview', 'dashboard.feed', 'dashboard.bookings', 'support'],
      deniedMenus: ['dashboard.inventory', 'dashboard.finance']
    },
    dataVisibility: {
      finance: 'self',
      messaging: 'self',
      inventory: 'none',
      analytics: 'self_summary'
    }
  },
  [CanonicalRoles.SERVICEMAN]: {
    label: 'Crew Member',
    description:
      'Internal or partner serviceman fulfilling jobs, updating schedules, and collaborating on live assignments.',
    inherits: [CanonicalRoles.USER],
    permissions: [
      Permissions.FEED_BID,
      Permissions.MATERIALS_VIEW,
      Permissions.INVENTORY_READ,
      Permissions.SERVICES_MANAGE,
      Permissions.MESSAGING_ESCALATE
    ],
    navigation: {
      landing: '/app/workqueue',
      allowedMenus: ['dashboard.overview', 'dashboard.feed', 'dashboard.schedule', 'dashboard.inventory'],
      deniedMenus: ['dashboard.finance.reports']
    },
    dataVisibility: {
      finance: 'assignment_only',
      messaging: 'team',
      inventory: 'read',
      analytics: 'crew_metrics'
    }
  },
  [CanonicalRoles.PROVIDER]: {
    label: 'Provider Manager',
    description:
      'Organisation owner or manager overseeing storefronts, crews, and live bookings.',
    inherits: [CanonicalRoles.SERVICEMAN],
    permissions: [
      Permissions.INVENTORY_WRITE,
      Permissions.PANEL_PROVIDER,
      Permissions.PANEL_ENTERPRISE,
      Permissions.PANEL_STOREFRONT,
      Permissions.AFFILIATE_DASHBOARD,
      Permissions.AFFILIATE_REFERRALS,
      Permissions.FINANCE_PAYOUT_VIEW,
      Permissions.REPORTING_DOWNLOAD
    ],
    navigation: {
      landing: '/app/provider/dashboard',
      allowedMenus: [
        'dashboard.overview',
        'dashboard.feed',
        'dashboard.inventory',
        'dashboard.storefront',
        'dashboard.reports'
      ],
      deniedMenus: ['admin.platform', 'admin.integrations']
    },
    dataVisibility: {
      finance: 'organisation_summary',
      messaging: 'organisation',
      inventory: 'write',
      analytics: 'organisation'
    }
  },
  [CanonicalRoles.ENTERPRISE]: {
    label: 'Enterprise Client',
    description:
      'Enterprise operations lead managing multi-region projects, compliance, and supplier coordination.',
    inherits: [CanonicalRoles.PROVIDER],
    permissions: [
      Permissions.PANEL_ENTERPRISE,
      Permissions.ANALYTICS_OVERVIEW,
      Permissions.ANALYTICS_EXPORT,
      Permissions.COMPLIANCE_PORTAL,
      Permissions.COMPLIANCE_WAREHOUSE_VIEW,
      Permissions.DISPUTE_VIEW,
      Permissions.FINANCE_OVERVIEW,
      Permissions.USER_DIRECTORY
    ],
    navigation: {
      landing: '/app/enterprise/overview',
      allowedMenus: [
        'dashboard.overview',
        'dashboard.analytics',
        'dashboard.compliance',
        'dashboard.finance',
        'dashboard.storefront'
      ],
      deniedMenus: ['admin.platform']
    },
    dataVisibility: {
      finance: 'multi_region_summary',
      messaging: 'organisation',
      inventory: 'write',
      analytics: 'enterprise'
    }
  },
  [CanonicalRoles.PROVIDER_ADMIN]: {
    label: 'Provider Administrator',
    description:
      'Specialist administrator managing provider workforce, finance, and integrations.',
    inherits: [CanonicalRoles.PROVIDER],
    permissions: [
      Permissions.FINANCE_PAYOUT_MANAGE,
      Permissions.DISPUTE_MANAGE,
      Permissions.CAMPAIGN_MANAGE,
      Permissions.CAMPAIGN_REVIEW,
      Permissions.PROVIDER_ONBOARD,
      Permissions.MESSAGING_ESCALATE
    ],
    navigation: {
      landing: '/app/provider/admin',
      allowedMenus: [
        'dashboard.overview',
        'dashboard.finance',
        'dashboard.campaigns',
        'dashboard.integrations',
        'dashboard.team'
      ],
      deniedMenus: ['admin.platform']
    },
    dataVisibility: {
      finance: 'organisation_full',
      messaging: 'organisation',
      inventory: 'write',
      analytics: 'organisation'
    }
  },
  [CanonicalRoles.OPERATIONS]: {
    label: 'Operations Control',
    description:
      'Central operations staff handling escalations, provider approvals, and compliance audits.',
    inherits: [CanonicalRoles.PROVIDER_ADMIN],
    permissions: [
      Permissions.ZONES_READ,
      Permissions.ZONES_MANAGE,
      Permissions.ZONES_COVERAGE,
      Permissions.ZONES_MATCH,
      Permissions.ZONES_PREVIEW,
      Permissions.COMPLIANCE_EXPORT,
      Permissions.COMPLIANCE_WAREHOUSE_VIEW,
      Permissions.COMPLIANCE_WAREHOUSE_EXPORT,
      Permissions.PAYMENTS_CAPTURE,
      Permissions.PAYMENTS_REFUND,
      Permissions.PAYMENTS_RELEASE,
      Permissions.ADMIN_RENTAL_READ,
      Permissions.ADMIN_RENTAL_WRITE,
      Permissions.ADMIN_SERVICES_READ,
      Permissions.INTEGRATION_CONSOLE,
      Permissions.SUPPORT_TICKETS,
      Permissions.ADMIN_PURCHASE_READ,
      Permissions.ADMIN_PURCHASE_WRITE
      Permissions.ADMIN_WEBSITE_READ
      Permissions.ADMIN_AUDIT_READ
      Permissions.ADMIN_SECURITY_POSTURE_READ
    ],
    navigation: {
      landing: '/app/operations/overview',
      allowedMenus: [
        'dashboard.overview',
        'dashboard.compliance',
        'dashboard.operations',
        'dashboard.finance',
        'dashboard.integrations'
      ],
      deniedMenus: []
    },
    dataVisibility: {
      finance: 'all_regions',
      messaging: 'enterprise',
      inventory: 'write',
      analytics: 'global'
    }
  },
  [CanonicalRoles.ADMIN]: {
    label: 'Platform Administrator',
    description:
      'Platform owner with full control over security, feature toggles, integrations, and audit trails.',
    inherits: [CanonicalRoles.OPERATIONS],
    permissions: [
      Permissions.ADMIN_DASHBOARD,
      Permissions.ADMIN_DASHBOARD_WRITE,
      Permissions.ADMIN_FEATURE_READ,
      Permissions.ADMIN_FEATURE_WRITE,
      Permissions.ADMIN_PLATFORM_READ,
      Permissions.ADMIN_PLATFORM_WRITE,
      Permissions.ADMIN_APPEARANCE_READ,
      Permissions.ADMIN_APPEARANCE_WRITE,
      Permissions.ADMIN_LIVE_FEED_AUDIT_READ,
      Permissions.ADMIN_LIVE_FEED_AUDIT_WRITE,
      Permissions.ADMIN_AFFILIATE_READ,
      Permissions.ADMIN_AFFILIATE_WRITE,
<<<<<<< HEAD
      Permissions.ADMIN_USER_READ,
      Permissions.ADMIN_USER_WRITE,
      Permissions.ADMIN_USER_INVITE,
=======
      Permissions.ADMIN_ENTERPRISE_READ,
      Permissions.ADMIN_ENTERPRISE_WRITE,
      Permissions.ADMIN_INBOX_READ,
      Permissions.ADMIN_INBOX_WRITE,
      Permissions.ADMIN_RENTAL_READ,
      Permissions.ADMIN_RENTAL_WRITE,
      Permissions.ADMIN_SERVICES_READ,
      Permissions.ADMIN_SERVICES_WRITE,
      Permissions.ADMIN_HOME_BUILDER,
      Permissions.ADMIN_LEGAL_READ,
      Permissions.ADMIN_LEGAL_WRITE,
      Permissions.ADMIN_WEBSITE_READ,
      Permissions.ADMIN_WEBSITE_WRITE,
      Permissions.ADMIN_AUDIT_READ,
      Permissions.ADMIN_AUDIT_WRITE,
      Permissions.ADMIN_COMPLIANCE_READ,
      Permissions.ADMIN_COMPLIANCE_WRITE,
      Permissions.ADMIN_TAXONOMY_READ,
      Permissions.ADMIN_TAXONOMY_WRITE,
      Permissions.ADMIN_SECURITY_POSTURE_READ,
      Permissions.ADMIN_SECURITY_POSTURE_WRITE,
>>>>>>> 11795c30
      Permissions.FINANCE_OVERVIEW,
      Permissions.REPORTING_DOWNLOAD,
      Permissions.SUPPORT_TICKETS,
      Permissions.ADMIN_PURCHASE_READ,
      Permissions.ADMIN_PURCHASE_WRITE,
      Permissions.ADMIN_PURCHASE_BUDGET
    ],
    navigation: {
      landing: '/app/admin/dashboard',
      allowedMenus: [
        'admin.dashboard',
        'admin.platform',
        'admin.security',
        'admin.integrations',
        'dashboard.analytics'
      ],
      deniedMenus: []
    },
    dataVisibility: {
      finance: 'full',
      messaging: 'global',
      inventory: 'write',
      analytics: 'global'
    }
  }
};

export const PUBLIC_PERMISSIONS = new Set([Permissions.SERVICES_BOOK]);

export function getRoleDefinition(role) {
  return RBAC_MATRIX[role] ?? null;
}

export function enumerateRoles() {
  return Object.keys(RBAC_MATRIX);
}

export default {
  RBAC_MATRIX,
  PUBLIC_PERMISSIONS,
  getRoleDefinition,
  enumerateRoles
};<|MERGE_RESOLUTION|>--- conflicted
+++ resolved
@@ -238,11 +238,9 @@
       Permissions.ADMIN_LIVE_FEED_AUDIT_WRITE,
       Permissions.ADMIN_AFFILIATE_READ,
       Permissions.ADMIN_AFFILIATE_WRITE,
-<<<<<<< HEAD
       Permissions.ADMIN_USER_READ,
       Permissions.ADMIN_USER_WRITE,
       Permissions.ADMIN_USER_INVITE,
-=======
       Permissions.ADMIN_ENTERPRISE_READ,
       Permissions.ADMIN_ENTERPRISE_WRITE,
       Permissions.ADMIN_INBOX_READ,
@@ -264,7 +262,6 @@
       Permissions.ADMIN_TAXONOMY_WRITE,
       Permissions.ADMIN_SECURITY_POSTURE_READ,
       Permissions.ADMIN_SECURITY_POSTURE_WRITE,
->>>>>>> 11795c30
       Permissions.FINANCE_OVERVIEW,
       Permissions.REPORTING_DOWNLOAD,
       Permissions.SUPPORT_TICKETS,

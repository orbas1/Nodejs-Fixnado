import { CanonicalRoles, Permissions } from './permissions.js';

export const RBAC_MATRIX = {
  [CanonicalRoles.GUEST]: {
    label: 'Visitor',
    description:
      'Unauthenticated visitor exploring marketing surfaces. Can browse public marketing pages and request service quotes but cannot access live data or dashboards.',
    inherits: [],
    permissions: [],
    navigation: {
      landing: '/',
      allowedMenus: ['marketing.home', 'marketing.explore', 'marketing.pricing', 'marketing.contact'],
      deniedMenus: ['dashboard', 'storefront', 'messaging']
    },
    dataVisibility: {
      finance: 'none',
      messaging: 'none',
      inventory: 'none',
      analytics: 'none'
    }
  },
  [CanonicalRoles.USER]: {
    label: 'Customer',
    description:
      'Registered customer booking services, managing requests, and tracking crew updates.',
    inherits: [CanonicalRoles.GUEST],
    permissions: [
      Permissions.FEED_VIEW,
      Permissions.FEED_MESSAGE,
      Permissions.FEED_POST,
      Permissions.SERVICES_BOOK,
      Permissions.SERVICE_ORDERS_VIEW,
      Permissions.SERVICE_ORDERS_MANAGE,
      Permissions.MESSAGING_READ,
      Permissions.MESSAGING_RESPOND,
      Permissions.SCHEDULE_MANAGE,
      Permissions.WALLET_VIEW,
      Permissions.WALLET_MANAGE,
      Permissions.WALLET_TRANSACT,
      Permissions.WALLET_METHOD_MANAGE
      Permissions.CUSTOMER_CONTROL_MANAGE
      Permissions.ACCOUNT_SETTINGS_MANAGE
    ],
    navigation: {
      landing: '/app/dashboard',
      allowedMenus: ['dashboard.overview', 'dashboard.feed', 'dashboard.bookings', 'support'],
      deniedMenus: ['dashboard.inventory', 'dashboard.finance']
    },
    dataVisibility: {
      finance: 'self',
      messaging: 'self',
      inventory: 'none',
      analytics: 'self_summary'
    }
  },
  [CanonicalRoles.SERVICEMAN]: {
    label: 'Crew Member',
    description:
      'Internal or partner serviceman fulfilling jobs, updating schedules, and collaborating on live assignments.',
    inherits: [CanonicalRoles.USER],
    permissions: [
      Permissions.FEED_BID,
      Permissions.MATERIALS_VIEW,
      Permissions.INVENTORY_READ,
      Permissions.SERVICES_MANAGE,
      Permissions.MESSAGING_ESCALATE
    ],
    navigation: {
      landing: '/app/workqueue',
      allowedMenus: ['dashboard.overview', 'dashboard.feed', 'dashboard.schedule', 'dashboard.inventory'],
      deniedMenus: ['dashboard.finance.reports']
    },
    dataVisibility: {
      finance: 'assignment_only',
      messaging: 'team',
      inventory: 'read',
      analytics: 'crew_metrics'
    }
  },
  [CanonicalRoles.PROVIDER]: {
    label: 'Provider Manager',
    description:
      'Organisation owner or manager overseeing storefronts, crews, and live bookings.',
    inherits: [CanonicalRoles.SERVICEMAN],
    permissions: [
      Permissions.INVENTORY_WRITE,
      Permissions.PANEL_PROVIDER,
      Permissions.PANEL_ENTERPRISE,
      Permissions.PANEL_STOREFRONT,
      Permissions.AFFILIATE_DASHBOARD,
      Permissions.AFFILIATE_REFERRALS,
      Permissions.FINANCE_PAYOUT_VIEW,
      Permissions.REPORTING_DOWNLOAD
    ],
    navigation: {
      landing: '/app/provider/dashboard',
      allowedMenus: [
        'dashboard.overview',
        'dashboard.feed',
        'dashboard.inventory',
        'dashboard.storefront',
        'dashboard.reports'
      ],
      deniedMenus: ['admin.platform', 'admin.integrations']
    },
    dataVisibility: {
      finance: 'organisation_summary',
      messaging: 'organisation',
      inventory: 'write',
      analytics: 'organisation'
    }
  },
  [CanonicalRoles.ENTERPRISE]: {
    label: 'Enterprise Client',
    description:
      'Enterprise operations lead managing multi-region projects, compliance, and supplier coordination.',
    inherits: [CanonicalRoles.PROVIDER],
    permissions: [
      Permissions.PANEL_ENTERPRISE,
      Permissions.ANALYTICS_OVERVIEW,
      Permissions.ANALYTICS_EXPORT,
      Permissions.COMPLIANCE_PORTAL,
      Permissions.COMPLIANCE_WAREHOUSE_VIEW,
      Permissions.DISPUTE_VIEW,
      Permissions.FINANCE_OVERVIEW,
      Permissions.USER_DIRECTORY
    ],
    navigation: {
      landing: '/app/enterprise/overview',
      allowedMenus: [
        'dashboard.overview',
        'dashboard.analytics',
        'dashboard.compliance',
        'dashboard.finance',
        'dashboard.storefront'
      ],
      deniedMenus: ['admin.platform']
    },
    dataVisibility: {
      finance: 'multi_region_summary',
      messaging: 'organisation',
      inventory: 'write',
      analytics: 'enterprise'
    }
  },
  [CanonicalRoles.PROVIDER_ADMIN]: {
    label: 'Provider Administrator',
    description:
      'Specialist administrator managing provider workforce, finance, and integrations.',
    inherits: [CanonicalRoles.PROVIDER],
    permissions: [
      Permissions.FINANCE_PAYOUT_MANAGE,
      Permissions.DISPUTE_MANAGE,
      Permissions.CAMPAIGN_MANAGE,
      Permissions.CAMPAIGN_REVIEW,
      Permissions.PROVIDER_ONBOARD,
      Permissions.MESSAGING_ESCALATE
    ],
    navigation: {
      landing: '/app/provider/admin',
      allowedMenus: [
        'dashboard.overview',
        'dashboard.finance',
        'dashboard.campaigns',
        'dashboard.integrations',
        'dashboard.team'
      ],
      deniedMenus: ['admin.platform']
    },
    dataVisibility: {
      finance: 'organisation_full',
      messaging: 'organisation',
      inventory: 'write',
      analytics: 'organisation'
    }
  },
  [CanonicalRoles.OPERATIONS]: {
    label: 'Operations Control',
    description:
      'Central operations staff handling escalations, provider approvals, and compliance audits.',
    inherits: [CanonicalRoles.PROVIDER_ADMIN],
    permissions: [
      Permissions.ZONES_MATCH,
      Permissions.ZONES_PREVIEW,
      Permissions.COMPLIANCE_EXPORT,
      Permissions.COMPLIANCE_WAREHOUSE_VIEW,
      Permissions.COMPLIANCE_WAREHOUSE_EXPORT,
      Permissions.PAYMENTS_CAPTURE,
      Permissions.PAYMENTS_REFUND,
      Permissions.PAYMENTS_RELEASE,
      Permissions.INTEGRATION_CONSOLE,
      Permissions.SUPPORT_TICKETS,
      Permissions.ADMIN_SECURITY_POSTURE_READ
    ],
    navigation: {
      landing: '/app/operations/overview',
      allowedMenus: [
        'dashboard.overview',
        'dashboard.compliance',
        'dashboard.operations',
        'dashboard.finance',
        'dashboard.integrations'
      ],
      deniedMenus: []
    },
    dataVisibility: {
      finance: 'all_regions',
      messaging: 'enterprise',
      inventory: 'write',
      analytics: 'global'
    }
  },
  [CanonicalRoles.ADMIN]: {
    label: 'Platform Administrator',
    description:
      'Platform owner with full control over security, feature toggles, integrations, and audit trails.',
    inherits: [CanonicalRoles.OPERATIONS],
    permissions: [
      Permissions.ADMIN_DASHBOARD,
      Permissions.ADMIN_DASHBOARD_WRITE,
      Permissions.ADMIN_FEATURE_READ,
      Permissions.ADMIN_FEATURE_WRITE,
      Permissions.ADMIN_PLATFORM_READ,
      Permissions.ADMIN_PLATFORM_WRITE,
      Permissions.ADMIN_AFFILIATE_READ,
      Permissions.ADMIN_AFFILIATE_WRITE,
<<<<<<< HEAD
      Permissions.ADMIN_COMPLIANCE_READ,
      Permissions.ADMIN_COMPLIANCE_WRITE,
=======
      Permissions.ADMIN_TAXONOMY_READ,
      Permissions.ADMIN_TAXONOMY_WRITE,
      Permissions.ADMIN_SECURITY_POSTURE_READ,
      Permissions.ADMIN_SECURITY_POSTURE_WRITE,
>>>>>>> 62adc9f2
      Permissions.FINANCE_OVERVIEW,
      Permissions.REPORTING_DOWNLOAD,
      Permissions.SUPPORT_TICKETS
    ],
    navigation: {
      landing: '/app/admin/dashboard',
      allowedMenus: [
        'admin.dashboard',
        'admin.platform',
        'admin.security',
        'admin.integrations',
        'dashboard.analytics'
      ],
      deniedMenus: []
    },
    dataVisibility: {
      finance: 'full',
      messaging: 'global',
      inventory: 'write',
      analytics: 'global'
    }
  }
};

export const PUBLIC_PERMISSIONS = new Set([Permissions.SERVICES_BOOK]);

export function getRoleDefinition(role) {
  return RBAC_MATRIX[role] ?? null;
}

export function enumerateRoles() {
  return Object.keys(RBAC_MATRIX);
}

export default {
  RBAC_MATRIX,
  PUBLIC_PERMISSIONS,
  getRoleDefinition,
  enumerateRoles
};<|MERGE_RESOLUTION|>--- conflicted
+++ resolved
@@ -224,15 +224,12 @@
       Permissions.ADMIN_PLATFORM_WRITE,
       Permissions.ADMIN_AFFILIATE_READ,
       Permissions.ADMIN_AFFILIATE_WRITE,
-<<<<<<< HEAD
       Permissions.ADMIN_COMPLIANCE_READ,
       Permissions.ADMIN_COMPLIANCE_WRITE,
-=======
       Permissions.ADMIN_TAXONOMY_READ,
       Permissions.ADMIN_TAXONOMY_WRITE,
       Permissions.ADMIN_SECURITY_POSTURE_READ,
       Permissions.ADMIN_SECURITY_POSTURE_WRITE,
->>>>>>> 62adc9f2
       Permissions.FINANCE_OVERVIEW,
       Permissions.REPORTING_DOWNLOAD,
       Permissions.SUPPORT_TICKETS

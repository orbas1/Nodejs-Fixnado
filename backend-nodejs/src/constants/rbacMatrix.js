--- conflicted
+++ resolved
@@ -198,9 +198,7 @@
       Permissions.ADMIN_SERVICES_READ,
       Permissions.INTEGRATION_CONSOLE,
       Permissions.SUPPORT_TICKETS,
-<<<<<<< HEAD
       Permissions.ADMIN_RBAC_READ
-=======
       Permissions.ADMIN_COMMAND_METRICS_READ
       Permissions.ADMIN_AUTOMATION_READ
       Permissions.ADMIN_PURCHASE_READ,
@@ -208,7 +206,6 @@
       Permissions.ADMIN_WEBSITE_READ
       Permissions.ADMIN_AUDIT_READ
       Permissions.ADMIN_SECURITY_POSTURE_READ
->>>>>>> fcdbb0e0
     ],
     navigation: {
       landing: '/app/operations/overview',
@@ -252,10 +249,8 @@
       Permissions.ADMIN_LIVE_FEED_AUDIT_WRITE,
       Permissions.ADMIN_AFFILIATE_READ,
       Permissions.ADMIN_AFFILIATE_WRITE,
-<<<<<<< HEAD
       Permissions.ADMIN_RBAC_READ,
       Permissions.ADMIN_RBAC_WRITE,
-=======
       Permissions.ADMIN_COMMAND_METRICS_READ,
       Permissions.ADMIN_COMMAND_METRICS_WRITE,
       Permissions.ADMIN_USER_READ,
@@ -282,7 +277,6 @@
       Permissions.ADMIN_TAXONOMY_WRITE,
       Permissions.ADMIN_SECURITY_POSTURE_READ,
       Permissions.ADMIN_SECURITY_POSTURE_WRITE,
->>>>>>> fcdbb0e0
       Permissions.FINANCE_OVERVIEW,
       Permissions.REPORTING_DOWNLOAD,
       Permissions.SUPPORT_TICKETS,

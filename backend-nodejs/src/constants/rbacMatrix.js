--- conflicted
+++ resolved
@@ -232,13 +232,10 @@
       Permissions.ADMIN_FEATURE_WRITE,
       Permissions.ADMIN_PLATFORM_READ,
       Permissions.ADMIN_PLATFORM_WRITE,
-<<<<<<< HEAD
       Permissions.ADMIN_APPEARANCE_READ,
       Permissions.ADMIN_APPEARANCE_WRITE,
-=======
       Permissions.ADMIN_LIVE_FEED_AUDIT_READ,
       Permissions.ADMIN_LIVE_FEED_AUDIT_WRITE,
->>>>>>> fa6f083b
       Permissions.ADMIN_AFFILIATE_READ,
       Permissions.ADMIN_AFFILIATE_WRITE,
       Permissions.ADMIN_INBOX_READ,

import { CanonicalRoles, Permissions } from './permissions.js';

export const RBAC_MATRIX = {
  [CanonicalRoles.GUEST]: {
    label: 'Visitor',
    description:
      'Unauthenticated visitor exploring marketing surfaces. Can browse public marketing pages and request service quotes but cannot access live data or dashboards.',
    inherits: [],
    permissions: [],
    navigation: {
      landing: '/',
      allowedMenus: ['marketing.home', 'marketing.explore', 'marketing.pricing', 'marketing.contact'],
      deniedMenus: ['dashboard', 'storefront', 'messaging']
    },
    dataVisibility: {
      finance: 'none',
      messaging: 'none',
      inventory: 'none',
      analytics: 'none'
    }
  },
  [CanonicalRoles.USER]: {
    label: 'Customer',
    description:
      'Registered customer booking services, managing requests, and tracking crew updates.',
    inherits: [CanonicalRoles.GUEST],
    permissions: [
      Permissions.FEED_VIEW,
      Permissions.FEED_MESSAGE,
      Permissions.FEED_POST,
      Permissions.SERVICES_BOOK,
      Permissions.SERVICE_ORDERS_VIEW,
      Permissions.SERVICE_ORDERS_MANAGE,
      Permissions.MESSAGING_READ,
      Permissions.MESSAGING_RESPOND,
      Permissions.SCHEDULE_MANAGE,
      Permissions.WALLET_VIEW,
      Permissions.WALLET_MANAGE,
      Permissions.WALLET_TRANSACT,
      Permissions.WALLET_METHOD_MANAGE
      Permissions.CUSTOMER_CONTROL_MANAGE
      Permissions.ACCOUNT_SETTINGS_MANAGE
    ],
    navigation: {
      landing: '/app/dashboard',
      allowedMenus: ['dashboard.overview', 'dashboard.feed', 'dashboard.bookings', 'support'],
      deniedMenus: ['dashboard.inventory', 'dashboard.finance']
    },
    dataVisibility: {
      finance: 'self',
      messaging: 'self',
      inventory: 'none',
      analytics: 'self_summary'
    }
  },
  [CanonicalRoles.SERVICEMAN]: {
    label: 'Crew Member',
    description:
      'Internal or partner serviceman fulfilling jobs, updating schedules, and collaborating on live assignments.',
    inherits: [CanonicalRoles.USER],
    permissions: [
      Permissions.FEED_BID,
      Permissions.MATERIALS_VIEW,
      Permissions.INVENTORY_READ,
      Permissions.SERVICES_MANAGE,
      Permissions.MESSAGING_ESCALATE
    ],
    navigation: {
      landing: '/app/workqueue',
      allowedMenus: ['dashboard.overview', 'dashboard.feed', 'dashboard.schedule', 'dashboard.inventory'],
      deniedMenus: ['dashboard.finance.reports']
    },
    dataVisibility: {
      finance: 'assignment_only',
      messaging: 'team',
      inventory: 'read',
      analytics: 'crew_metrics'
    }
  },
  [CanonicalRoles.PROVIDER]: {
    label: 'Provider Manager',
    description:
      'Organisation owner or manager overseeing storefronts, crews, and live bookings.',
    inherits: [CanonicalRoles.SERVICEMAN],
    permissions: [
      Permissions.INVENTORY_WRITE,
      Permissions.PANEL_PROVIDER,
      Permissions.PANEL_ENTERPRISE,
      Permissions.PANEL_STOREFRONT,
      Permissions.AFFILIATE_DASHBOARD,
      Permissions.AFFILIATE_REFERRALS,
      Permissions.FINANCE_PAYOUT_VIEW,
      Permissions.REPORTING_DOWNLOAD
    ],
    navigation: {
      landing: '/app/provider/dashboard',
      allowedMenus: [
        'dashboard.overview',
        'dashboard.feed',
        'dashboard.inventory',
        'dashboard.storefront',
        'dashboard.reports'
      ],
      deniedMenus: ['admin.platform', 'admin.integrations']
    },
    dataVisibility: {
      finance: 'organisation_summary',
      messaging: 'organisation',
      inventory: 'write',
      analytics: 'organisation'
    }
  },
  [CanonicalRoles.ENTERPRISE]: {
    label: 'Enterprise Client',
    description:
      'Enterprise operations lead managing multi-region projects, compliance, and supplier coordination.',
    inherits: [CanonicalRoles.PROVIDER],
    permissions: [
      Permissions.PANEL_ENTERPRISE,
      Permissions.ANALYTICS_OVERVIEW,
      Permissions.ANALYTICS_EXPORT,
      Permissions.COMPLIANCE_PORTAL,
      Permissions.COMPLIANCE_WAREHOUSE_VIEW,
      Permissions.DISPUTE_VIEW,
      Permissions.FINANCE_OVERVIEW,
      Permissions.USER_DIRECTORY
    ],
    navigation: {
      landing: '/app/enterprise/overview',
      allowedMenus: [
        'dashboard.overview',
        'dashboard.analytics',
        'dashboard.compliance',
        'dashboard.finance',
        'dashboard.storefront'
      ],
      deniedMenus: ['admin.platform']
    },
    dataVisibility: {
      finance: 'multi_region_summary',
      messaging: 'organisation',
      inventory: 'write',
      analytics: 'enterprise'
    }
  },
  [CanonicalRoles.PROVIDER_ADMIN]: {
    label: 'Provider Administrator',
    description:
      'Specialist administrator managing provider workforce, finance, and integrations.',
    inherits: [CanonicalRoles.PROVIDER],
    permissions: [
      Permissions.FINANCE_PAYOUT_MANAGE,
      Permissions.DISPUTE_MANAGE,
      Permissions.CAMPAIGN_MANAGE,
      Permissions.CAMPAIGN_REVIEW,
      Permissions.PROVIDER_ONBOARD,
      Permissions.MESSAGING_ESCALATE
    ],
    navigation: {
      landing: '/app/provider/admin',
      allowedMenus: [
        'dashboard.overview',
        'dashboard.finance',
        'dashboard.campaigns',
        'dashboard.integrations',
        'dashboard.team'
      ],
      deniedMenus: ['admin.platform']
    },
    dataVisibility: {
      finance: 'organisation_full',
      messaging: 'organisation',
      inventory: 'write',
      analytics: 'organisation'
    }
  },
  [CanonicalRoles.OPERATIONS]: {
    label: 'Operations Control',
    description:
      'Central operations staff handling escalations, provider approvals, and compliance audits.',
    inherits: [CanonicalRoles.PROVIDER_ADMIN],
    permissions: [
      Permissions.ZONES_READ,
      Permissions.ZONES_MANAGE,
      Permissions.ZONES_COVERAGE,
      Permissions.ZONES_MATCH,
      Permissions.ZONES_PREVIEW,
      Permissions.COMPLIANCE_EXPORT,
      Permissions.COMPLIANCE_WAREHOUSE_VIEW,
      Permissions.COMPLIANCE_WAREHOUSE_EXPORT,
      Permissions.PAYMENTS_CAPTURE,
      Permissions.PAYMENTS_REFUND,
      Permissions.PAYMENTS_RELEASE,
<<<<<<< HEAD
      Permissions.ADMIN_OPERATIONS_QUEUE_READ,
      Permissions.ADMIN_OPERATIONS_QUEUE_WRITE,
=======
      Permissions.ADMIN_RENTAL_READ,
      Permissions.ADMIN_RENTAL_WRITE,
      Permissions.ADMIN_SERVICES_READ,
>>>>>>> cfeaa9fc
      Permissions.INTEGRATION_CONSOLE,
      Permissions.SUPPORT_TICKETS,
      Permissions.ADMIN_AUTOMATION_READ
      Permissions.ADMIN_PURCHASE_READ,
      Permissions.ADMIN_PURCHASE_WRITE
      Permissions.ADMIN_WEBSITE_READ
      Permissions.ADMIN_AUDIT_READ
      Permissions.ADMIN_SECURITY_POSTURE_READ
    ],
    navigation: {
      landing: '/app/operations/overview',
      allowedMenus: [
        'dashboard.overview',
        'dashboard.compliance',
        'dashboard.operations',
        'dashboard.finance',
        'dashboard.integrations'
      ],
      deniedMenus: []
    },
    dataVisibility: {
      finance: 'all_regions',
      messaging: 'enterprise',
      inventory: 'write',
      analytics: 'global'
    }
  },
  [CanonicalRoles.ADMIN]: {
    label: 'Platform Administrator',
    description:
      'Platform owner with full control over security, feature toggles, integrations, and audit trails.',
    inherits: [CanonicalRoles.OPERATIONS],
    permissions: [
      Permissions.ADMIN_DASHBOARD,
      Permissions.ADMIN_DASHBOARD_WRITE,
      Permissions.ADMIN_FEATURE_READ,
      Permissions.ADMIN_FEATURE_WRITE,
      Permissions.ADMIN_PLATFORM_READ,
      Permissions.ADMIN_PLATFORM_WRITE,
      Permissions.ADMIN_AUTOMATION_READ,
      Permissions.ADMIN_AUTOMATION_WRITE,
      Permissions.ADMIN_APPEARANCE_READ,
      Permissions.ADMIN_APPEARANCE_WRITE,
      Permissions.ADMIN_LIVE_FEED_AUDIT_READ,
      Permissions.ADMIN_LIVE_FEED_AUDIT_WRITE,
      Permissions.ADMIN_AFFILIATE_READ,
      Permissions.ADMIN_AFFILIATE_WRITE,
      Permissions.ADMIN_USER_READ,
      Permissions.ADMIN_USER_WRITE,
      Permissions.ADMIN_USER_INVITE,
      Permissions.ADMIN_ENTERPRISE_READ,
      Permissions.ADMIN_ENTERPRISE_WRITE,
      Permissions.ADMIN_INBOX_READ,
      Permissions.ADMIN_INBOX_WRITE,
      Permissions.ADMIN_RENTAL_READ,
      Permissions.ADMIN_RENTAL_WRITE,
      Permissions.ADMIN_SERVICES_READ,
      Permissions.ADMIN_SERVICES_WRITE,
      Permissions.ADMIN_HOME_BUILDER,
      Permissions.ADMIN_LEGAL_READ,
      Permissions.ADMIN_LEGAL_WRITE,
      Permissions.ADMIN_WEBSITE_READ,
      Permissions.ADMIN_WEBSITE_WRITE,
      Permissions.ADMIN_AUDIT_READ,
      Permissions.ADMIN_AUDIT_WRITE,
      Permissions.ADMIN_COMPLIANCE_READ,
      Permissions.ADMIN_COMPLIANCE_WRITE,
      Permissions.ADMIN_TAXONOMY_READ,
      Permissions.ADMIN_TAXONOMY_WRITE,
      Permissions.ADMIN_SECURITY_POSTURE_READ,
      Permissions.ADMIN_SECURITY_POSTURE_WRITE,
      Permissions.FINANCE_OVERVIEW,
      Permissions.REPORTING_DOWNLOAD,
      Permissions.SUPPORT_TICKETS,
      Permissions.ADMIN_PURCHASE_READ,
      Permissions.ADMIN_PURCHASE_WRITE,
      Permissions.ADMIN_PURCHASE_BUDGET
    ],
    navigation: {
      landing: '/app/admin/dashboard',
      allowedMenus: [
        'admin.dashboard',
        'admin.platform',
        'admin.security',
        'admin.integrations',
        'dashboard.analytics'
      ],
      deniedMenus: []
    },
    dataVisibility: {
      finance: 'full',
      messaging: 'global',
      inventory: 'write',
      analytics: 'global'
    }
  }
};

export const PUBLIC_PERMISSIONS = new Set([Permissions.SERVICES_BOOK]);

export function getRoleDefinition(role) {
  return RBAC_MATRIX[role] ?? null;
}

export function enumerateRoles() {
  return Object.keys(RBAC_MATRIX);
}

export default {
  RBAC_MATRIX,
  PUBLIC_PERMISSIONS,
  getRoleDefinition,
  enumerateRoles
};<|MERGE_RESOLUTION|>--- conflicted
+++ resolved
@@ -191,14 +191,11 @@
       Permissions.PAYMENTS_CAPTURE,
       Permissions.PAYMENTS_REFUND,
       Permissions.PAYMENTS_RELEASE,
-<<<<<<< HEAD
       Permissions.ADMIN_OPERATIONS_QUEUE_READ,
       Permissions.ADMIN_OPERATIONS_QUEUE_WRITE,
-=======
       Permissions.ADMIN_RENTAL_READ,
       Permissions.ADMIN_RENTAL_WRITE,
       Permissions.ADMIN_SERVICES_READ,
->>>>>>> cfeaa9fc
       Permissions.INTEGRATION_CONSOLE,
       Permissions.SUPPORT_TICKETS,
       Permissions.ADMIN_AUTOMATION_READ

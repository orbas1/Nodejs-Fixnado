import { CanonicalRoles, Permissions } from './permissions.js';

export const RBAC_MATRIX = {
  [CanonicalRoles.GUEST]: {
    label: 'Visitor',
    description:
      'Unauthenticated visitor exploring marketing surfaces. Can browse public marketing pages and request service quotes but cannot access live data or dashboards.',
    inherits: [],
    permissions: [],
    navigation: {
      landing: '/',
      allowedMenus: ['marketing.home', 'marketing.explore', 'marketing.pricing', 'marketing.contact'],
      deniedMenus: ['dashboard', 'storefront', 'messaging']
    },
    dataVisibility: {
      finance: 'none',
      messaging: 'none',
      inventory: 'none',
      analytics: 'none'
    }
  },
  [CanonicalRoles.USER]: {
    label: 'Customer',
    description:
      'Registered customer booking services, managing requests, and tracking crew updates.',
    inherits: [CanonicalRoles.GUEST],
    permissions: [
      Permissions.FEED_VIEW,
      Permissions.FEED_MESSAGE,
      Permissions.FEED_POST,
      Permissions.SERVICES_BOOK,
      Permissions.SERVICE_ORDERS_VIEW,
      Permissions.SERVICE_ORDERS_MANAGE,
      Permissions.MESSAGING_READ,
      Permissions.MESSAGING_RESPOND,
      Permissions.SCHEDULE_MANAGE,
      Permissions.WALLET_VIEW,
      Permissions.WALLET_MANAGE,
      Permissions.WALLET_TRANSACT,
      Permissions.WALLET_METHOD_MANAGE
      Permissions.CUSTOMER_CONTROL_MANAGE
      Permissions.ACCOUNT_SETTINGS_MANAGE
    ],
    navigation: {
      landing: '/app/dashboard',
      allowedMenus: ['dashboard.overview', 'dashboard.feed', 'dashboard.bookings', 'support'],
      deniedMenus: ['dashboard.inventory', 'dashboard.finance']
    },
    dataVisibility: {
      finance: 'self',
      messaging: 'self',
      inventory: 'none',
      analytics: 'self_summary'
    }
  },
  [CanonicalRoles.SERVICEMAN]: {
    label: 'Crew Member',
    description:
      'Internal or partner serviceman fulfilling jobs, updating schedules, and collaborating on live assignments.',
    inherits: [CanonicalRoles.USER],
    permissions: [
      Permissions.FEED_BID,
      Permissions.MATERIALS_VIEW,
      Permissions.INVENTORY_READ,
      Permissions.SERVICES_MANAGE,
      Permissions.MESSAGING_ESCALATE
    ],
    navigation: {
      landing: '/app/workqueue',
      allowedMenus: ['dashboard.overview', 'dashboard.feed', 'dashboard.schedule', 'dashboard.inventory'],
      deniedMenus: ['dashboard.finance.reports']
    },
    dataVisibility: {
      finance: 'assignment_only',
      messaging: 'team',
      inventory: 'read',
      analytics: 'crew_metrics'
    }
  },
  [CanonicalRoles.PROVIDER]: {
    label: 'Provider Manager',
    description:
      'Organisation owner or manager overseeing storefronts, crews, and live bookings.',
    inherits: [CanonicalRoles.SERVICEMAN],
    permissions: [
      Permissions.INVENTORY_WRITE,
      Permissions.PANEL_PROVIDER,
      Permissions.PANEL_ENTERPRISE,
      Permissions.PANEL_STOREFRONT,
      Permissions.AFFILIATE_DASHBOARD,
      Permissions.AFFILIATE_REFERRALS,
      Permissions.FINANCE_PAYOUT_VIEW,
      Permissions.REPORTING_DOWNLOAD
    ],
    navigation: {
      landing: '/app/provider/dashboard',
      allowedMenus: [
        'dashboard.overview',
        'dashboard.feed',
        'dashboard.inventory',
        'dashboard.storefront',
        'dashboard.reports'
      ],
      deniedMenus: ['admin.platform', 'admin.integrations']
    },
    dataVisibility: {
      finance: 'organisation_summary',
      messaging: 'organisation',
      inventory: 'write',
      analytics: 'organisation'
    }
  },
  [CanonicalRoles.ENTERPRISE]: {
    label: 'Enterprise Client',
    description:
      'Enterprise operations lead managing multi-region projects, compliance, and supplier coordination.',
    inherits: [CanonicalRoles.PROVIDER],
    permissions: [
      Permissions.PANEL_ENTERPRISE,
      Permissions.ANALYTICS_OVERVIEW,
      Permissions.ANALYTICS_EXPORT,
      Permissions.COMPLIANCE_PORTAL,
      Permissions.COMPLIANCE_WAREHOUSE_VIEW,
      Permissions.DISPUTE_VIEW,
      Permissions.FINANCE_OVERVIEW,
      Permissions.USER_DIRECTORY
    ],
    navigation: {
      landing: '/app/enterprise/overview',
      allowedMenus: [
        'dashboard.overview',
        'dashboard.analytics',
        'dashboard.compliance',
        'dashboard.finance',
        'dashboard.storefront'
      ],
      deniedMenus: ['admin.platform']
    },
    dataVisibility: {
      finance: 'multi_region_summary',
      messaging: 'organisation',
      inventory: 'write',
      analytics: 'enterprise'
    }
  },
  [CanonicalRoles.PROVIDER_ADMIN]: {
    label: 'Provider Administrator',
    description:
      'Specialist administrator managing provider workforce, finance, and integrations.',
    inherits: [CanonicalRoles.PROVIDER],
    permissions: [
      Permissions.FINANCE_PAYOUT_MANAGE,
      Permissions.DISPUTE_MANAGE,
      Permissions.CAMPAIGN_MANAGE,
      Permissions.CAMPAIGN_REVIEW,
      Permissions.PROVIDER_ONBOARD,
      Permissions.MESSAGING_ESCALATE
    ],
    navigation: {
      landing: '/app/provider/admin',
      allowedMenus: [
        'dashboard.overview',
        'dashboard.finance',
        'dashboard.campaigns',
        'dashboard.integrations',
        'dashboard.team'
      ],
      deniedMenus: ['admin.platform']
    },
    dataVisibility: {
      finance: 'organisation_full',
      messaging: 'organisation',
      inventory: 'write',
      analytics: 'organisation'
    }
  },
  [CanonicalRoles.OPERATIONS]: {
    label: 'Operations Control',
    description:
      'Central operations staff handling escalations, provider approvals, and compliance audits.',
    inherits: [CanonicalRoles.PROVIDER_ADMIN],
    permissions: [
      Permissions.ZONES_READ,
      Permissions.ZONES_MANAGE,
      Permissions.ZONES_COVERAGE,
      Permissions.ZONES_MATCH,
      Permissions.ZONES_PREVIEW,
      Permissions.COMPLIANCE_EXPORT,
      Permissions.COMPLIANCE_WAREHOUSE_VIEW,
      Permissions.COMPLIANCE_WAREHOUSE_EXPORT,
      Permissions.PAYMENTS_CAPTURE,
      Permissions.PAYMENTS_REFUND,
      Permissions.PAYMENTS_RELEASE,
      Permissions.ADMIN_RENTAL_READ,
      Permissions.ADMIN_RENTAL_WRITE,
      Permissions.ADMIN_SERVICES_READ,
      Permissions.INTEGRATION_CONSOLE,
      Permissions.SUPPORT_TICKETS,
      Permissions.ADMIN_PURCHASE_READ,
      Permissions.ADMIN_PURCHASE_WRITE
      Permissions.ADMIN_WEBSITE_READ
      Permissions.ADMIN_AUDIT_READ
      Permissions.ADMIN_SECURITY_POSTURE_READ
    ],
    navigation: {
      landing: '/app/operations/overview',
      allowedMenus: [
        'dashboard.overview',
        'dashboard.compliance',
        'dashboard.operations',
        'dashboard.finance',
        'dashboard.integrations'
      ],
      deniedMenus: []
    },
    dataVisibility: {
      finance: 'all_regions',
      messaging: 'enterprise',
      inventory: 'write',
      analytics: 'global'
    }
  },
  [CanonicalRoles.ADMIN]: {
    label: 'Platform Administrator',
    description:
      'Platform owner with full control over security, feature toggles, integrations, and audit trails.',
    inherits: [CanonicalRoles.OPERATIONS],
    permissions: [
      Permissions.ADMIN_DASHBOARD,
      Permissions.ADMIN_DASHBOARD_WRITE,
      Permissions.ADMIN_FEATURE_READ,
      Permissions.ADMIN_FEATURE_WRITE,
      Permissions.ADMIN_PLATFORM_READ,
      Permissions.ADMIN_PLATFORM_WRITE,
      Permissions.ADMIN_LIVE_FEED_AUDIT_READ,
      Permissions.ADMIN_LIVE_FEED_AUDIT_WRITE,
      Permissions.ADMIN_AFFILIATE_READ,
      Permissions.ADMIN_AFFILIATE_WRITE,
<<<<<<< HEAD
      Permissions.ADMIN_INBOX_READ,
      Permissions.ADMIN_INBOX_WRITE,
=======
      Permissions.ADMIN_RENTAL_READ,
      Permissions.ADMIN_RENTAL_WRITE,
      Permissions.ADMIN_SERVICES_READ,
      Permissions.ADMIN_SERVICES_WRITE,
      Permissions.ADMIN_HOME_BUILDER,
      Permissions.ADMIN_LEGAL_READ,
      Permissions.ADMIN_LEGAL_WRITE,
      Permissions.ADMIN_WEBSITE_READ,
      Permissions.ADMIN_WEBSITE_WRITE,
      Permissions.ADMIN_AUDIT_READ,
      Permissions.ADMIN_AUDIT_WRITE,
      Permissions.ADMIN_COMPLIANCE_READ,
      Permissions.ADMIN_COMPLIANCE_WRITE,
      Permissions.ADMIN_TAXONOMY_READ,
      Permissions.ADMIN_TAXONOMY_WRITE,
      Permissions.ADMIN_SECURITY_POSTURE_READ,
      Permissions.ADMIN_SECURITY_POSTURE_WRITE,
>>>>>>> 50d70afc
      Permissions.FINANCE_OVERVIEW,
      Permissions.REPORTING_DOWNLOAD,
      Permissions.SUPPORT_TICKETS,
      Permissions.ADMIN_PURCHASE_READ,
      Permissions.ADMIN_PURCHASE_WRITE,
      Permissions.ADMIN_PURCHASE_BUDGET
    ],
    navigation: {
      landing: '/app/admin/dashboard',
      allowedMenus: [
        'admin.dashboard',
        'admin.platform',
        'admin.security',
        'admin.integrations',
        'dashboard.analytics'
      ],
      deniedMenus: []
    },
    dataVisibility: {
      finance: 'full',
      messaging: 'global',
      inventory: 'write',
      analytics: 'global'
    }
  }
};

export const PUBLIC_PERMISSIONS = new Set([Permissions.SERVICES_BOOK]);

export function getRoleDefinition(role) {
  return RBAC_MATRIX[role] ?? null;
}

export function enumerateRoles() {
  return Object.keys(RBAC_MATRIX);
}

export default {
  RBAC_MATRIX,
  PUBLIC_PERMISSIONS,
  getRoleDefinition,
  enumerateRoles
};<|MERGE_RESOLUTION|>--- conflicted
+++ resolved
@@ -236,10 +236,8 @@
       Permissions.ADMIN_LIVE_FEED_AUDIT_WRITE,
       Permissions.ADMIN_AFFILIATE_READ,
       Permissions.ADMIN_AFFILIATE_WRITE,
-<<<<<<< HEAD
       Permissions.ADMIN_INBOX_READ,
       Permissions.ADMIN_INBOX_WRITE,
-=======
       Permissions.ADMIN_RENTAL_READ,
       Permissions.ADMIN_RENTAL_WRITE,
       Permissions.ADMIN_SERVICES_READ,
@@ -257,7 +255,6 @@
       Permissions.ADMIN_TAXONOMY_WRITE,
       Permissions.ADMIN_SECURITY_POSTURE_READ,
       Permissions.ADMIN_SECURITY_POSTURE_WRITE,
->>>>>>> 50d70afc
       Permissions.FINANCE_OVERVIEW,
       Permissions.REPORTING_DOWNLOAD,
       Permissions.SUPPORT_TICKETS,

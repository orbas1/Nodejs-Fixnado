import { CanonicalRoles, Permissions } from './permissions.js';

export const RBAC_MATRIX = {
  [CanonicalRoles.GUEST]: {
    label: 'Visitor',
    description:
      'Unauthenticated visitor exploring marketing surfaces. Can browse public marketing pages and request service quotes but cannot access live data or dashboards.',
    inherits: [],
    permissions: [],
    navigation: {
      landing: '/',
      allowedMenus: ['marketing.home', 'marketing.explore', 'marketing.pricing', 'marketing.contact'],
      deniedMenus: ['dashboard', 'storefront', 'messaging']
    },
    dataVisibility: {
      finance: 'none',
      messaging: 'none',
      inventory: 'none',
      analytics: 'none'
    }
  },
  [CanonicalRoles.USER]: {
    label: 'Customer',
    description:
      'Registered customer booking services, managing requests, and tracking crew updates.',
    inherits: [CanonicalRoles.GUEST],
    permissions: [
      Permissions.FEED_VIEW,
      Permissions.FEED_MESSAGE,
      Permissions.FEED_POST,
      Permissions.SERVICES_BOOK,
      Permissions.SERVICE_ORDERS_VIEW,
      Permissions.SERVICE_ORDERS_MANAGE,
      Permissions.MESSAGING_READ,
      Permissions.MESSAGING_RESPOND,
      Permissions.SCHEDULE_MANAGE,
      Permissions.WALLET_VIEW,
      Permissions.WALLET_MANAGE,
      Permissions.WALLET_TRANSACT,
      Permissions.WALLET_METHOD_MANAGE
      Permissions.CUSTOMER_CONTROL_MANAGE
      Permissions.ACCOUNT_SETTINGS_MANAGE
    ],
    navigation: {
      landing: '/app/dashboard',
      allowedMenus: ['dashboard.overview', 'dashboard.feed', 'dashboard.bookings', 'support'],
      deniedMenus: ['dashboard.inventory', 'dashboard.finance']
    },
    dataVisibility: {
      finance: 'self',
      messaging: 'self',
      inventory: 'none',
      analytics: 'self_summary'
    }
  },
  [CanonicalRoles.SERVICEMAN]: {
    label: 'Crew Member',
    description:
      'Internal or partner serviceman fulfilling jobs, updating schedules, and collaborating on live assignments.',
    inherits: [CanonicalRoles.USER],
    permissions: [
      Permissions.FEED_BID,
      Permissions.MATERIALS_VIEW,
      Permissions.INVENTORY_READ,
      Permissions.SERVICES_MANAGE,
      Permissions.MESSAGING_ESCALATE
    ],
    navigation: {
      landing: '/app/workqueue',
      allowedMenus: ['dashboard.overview', 'dashboard.feed', 'dashboard.schedule', 'dashboard.inventory'],
      deniedMenus: ['dashboard.finance.reports']
    },
    dataVisibility: {
      finance: 'assignment_only',
      messaging: 'team',
      inventory: 'read',
      analytics: 'crew_metrics'
    }
  },
  [CanonicalRoles.PROVIDER]: {
    label: 'Provider Manager',
    description:
      'Organisation owner or manager overseeing storefronts, crews, and live bookings.',
    inherits: [CanonicalRoles.SERVICEMAN],
    permissions: [
      Permissions.INVENTORY_WRITE,
      Permissions.PANEL_PROVIDER,
      Permissions.PANEL_ENTERPRISE,
      Permissions.PANEL_STOREFRONT,
      Permissions.AFFILIATE_DASHBOARD,
      Permissions.AFFILIATE_REFERRALS,
      Permissions.FINANCE_PAYOUT_VIEW,
      Permissions.REPORTING_DOWNLOAD
    ],
    navigation: {
      landing: '/app/provider/dashboard',
      allowedMenus: [
        'dashboard.overview',
        'dashboard.feed',
        'dashboard.inventory',
        'dashboard.storefront',
        'dashboard.reports'
      ],
      deniedMenus: ['admin.platform', 'admin.integrations']
    },
    dataVisibility: {
      finance: 'organisation_summary',
      messaging: 'organisation',
      inventory: 'write',
      analytics: 'organisation'
    }
  },
  [CanonicalRoles.ENTERPRISE]: {
    label: 'Enterprise Client',
    description:
      'Enterprise operations lead managing multi-region projects, compliance, and supplier coordination.',
    inherits: [CanonicalRoles.PROVIDER],
    permissions: [
      Permissions.PANEL_ENTERPRISE,
      Permissions.ANALYTICS_OVERVIEW,
      Permissions.ANALYTICS_EXPORT,
      Permissions.COMPLIANCE_PORTAL,
      Permissions.COMPLIANCE_WAREHOUSE_VIEW,
      Permissions.DISPUTE_VIEW,
      Permissions.FINANCE_OVERVIEW,
      Permissions.USER_DIRECTORY
    ],
    navigation: {
      landing: '/app/enterprise/overview',
      allowedMenus: [
        'dashboard.overview',
        'dashboard.analytics',
        'dashboard.compliance',
        'dashboard.finance',
        'dashboard.storefront'
      ],
      deniedMenus: ['admin.platform']
    },
    dataVisibility: {
      finance: 'multi_region_summary',
      messaging: 'organisation',
      inventory: 'write',
      analytics: 'enterprise'
    }
  },
  [CanonicalRoles.PROVIDER_ADMIN]: {
    label: 'Provider Administrator',
    description:
      'Specialist administrator managing provider workforce, finance, and integrations.',
    inherits: [CanonicalRoles.PROVIDER],
    permissions: [
      Permissions.FINANCE_PAYOUT_MANAGE,
      Permissions.DISPUTE_MANAGE,
      Permissions.CAMPAIGN_MANAGE,
      Permissions.CAMPAIGN_REVIEW,
      Permissions.PROVIDER_ONBOARD,
      Permissions.MESSAGING_ESCALATE
    ],
    navigation: {
      landing: '/app/provider/admin',
      allowedMenus: [
        'dashboard.overview',
        'dashboard.finance',
        'dashboard.campaigns',
        'dashboard.integrations',
        'dashboard.team'
      ],
      deniedMenus: ['admin.platform']
    },
    dataVisibility: {
      finance: 'organisation_full',
      messaging: 'organisation',
      inventory: 'write',
      analytics: 'organisation'
    }
  },
  [CanonicalRoles.OPERATIONS]: {
    label: 'Operations Control',
    description:
      'Central operations staff handling escalations, provider approvals, and compliance audits.',
    inherits: [CanonicalRoles.PROVIDER_ADMIN],
    permissions: [
      Permissions.ZONES_READ,
      Permissions.ZONES_MANAGE,
      Permissions.ZONES_COVERAGE,
      Permissions.ZONES_MATCH,
      Permissions.ZONES_PREVIEW,
      Permissions.COMPLIANCE_EXPORT,
      Permissions.COMPLIANCE_WAREHOUSE_VIEW,
      Permissions.COMPLIANCE_WAREHOUSE_EXPORT,
      Permissions.PAYMENTS_CAPTURE,
      Permissions.PAYMENTS_REFUND,
      Permissions.PAYMENTS_RELEASE,
      Permissions.ADMIN_RENTAL_READ,
      Permissions.ADMIN_RENTAL_WRITE,
      Permissions.ADMIN_SERVICES_READ,
      Permissions.INTEGRATION_CONSOLE,
      Permissions.SUPPORT_TICKETS,
      Permissions.ADMIN_PURCHASE_READ,
      Permissions.ADMIN_PURCHASE_WRITE
      Permissions.ADMIN_WEBSITE_READ
      Permissions.ADMIN_AUDIT_READ
      Permissions.ADMIN_SECURITY_POSTURE_READ
    ],
    navigation: {
      landing: '/app/operations/overview',
      allowedMenus: [
        'dashboard.overview',
        'dashboard.compliance',
        'dashboard.operations',
        'dashboard.finance',
        'dashboard.integrations'
      ],
      deniedMenus: []
    },
    dataVisibility: {
      finance: 'all_regions',
      messaging: 'enterprise',
      inventory: 'write',
      analytics: 'global'
    }
  },
  [CanonicalRoles.ADMIN]: {
    label: 'Platform Administrator',
    description:
      'Platform owner with full control over security, feature toggles, integrations, and audit trails.',
    inherits: [CanonicalRoles.OPERATIONS],
    permissions: [
      Permissions.ADMIN_DASHBOARD,
      Permissions.ADMIN_DASHBOARD_WRITE,
      Permissions.ADMIN_FEATURE_READ,
      Permissions.ADMIN_FEATURE_WRITE,
      Permissions.ADMIN_PLATFORM_READ,
      Permissions.ADMIN_PLATFORM_WRITE,
      Permissions.ADMIN_APPEARANCE_READ,
      Permissions.ADMIN_APPEARANCE_WRITE,
      Permissions.ADMIN_LIVE_FEED_AUDIT_READ,
      Permissions.ADMIN_LIVE_FEED_AUDIT_WRITE,
      Permissions.ADMIN_AFFILIATE_READ,
      Permissions.ADMIN_AFFILIATE_WRITE,
<<<<<<< HEAD
      Permissions.ADMIN_ENTERPRISE_READ,
      Permissions.ADMIN_ENTERPRISE_WRITE,
=======
      Permissions.ADMIN_INBOX_READ,
      Permissions.ADMIN_INBOX_WRITE,
      Permissions.ADMIN_RENTAL_READ,
      Permissions.ADMIN_RENTAL_WRITE,
      Permissions.ADMIN_SERVICES_READ,
      Permissions.ADMIN_SERVICES_WRITE,
      Permissions.ADMIN_HOME_BUILDER,
      Permissions.ADMIN_LEGAL_READ,
      Permissions.ADMIN_LEGAL_WRITE,
      Permissions.ADMIN_WEBSITE_READ,
      Permissions.ADMIN_WEBSITE_WRITE,
      Permissions.ADMIN_AUDIT_READ,
      Permissions.ADMIN_AUDIT_WRITE,
      Permissions.ADMIN_COMPLIANCE_READ,
      Permissions.ADMIN_COMPLIANCE_WRITE,
      Permissions.ADMIN_TAXONOMY_READ,
      Permissions.ADMIN_TAXONOMY_WRITE,
      Permissions.ADMIN_SECURITY_POSTURE_READ,
      Permissions.ADMIN_SECURITY_POSTURE_WRITE,
>>>>>>> e6bf7c2c
      Permissions.FINANCE_OVERVIEW,
      Permissions.REPORTING_DOWNLOAD,
      Permissions.SUPPORT_TICKETS,
      Permissions.ADMIN_PURCHASE_READ,
      Permissions.ADMIN_PURCHASE_WRITE,
      Permissions.ADMIN_PURCHASE_BUDGET
    ],
    navigation: {
      landing: '/app/admin/dashboard',
      allowedMenus: [
        'admin.dashboard',
        'admin.platform',
        'admin.security',
        'admin.integrations',
        'dashboard.analytics'
      ],
      deniedMenus: []
    },
    dataVisibility: {
      finance: 'full',
      messaging: 'global',
      inventory: 'write',
      analytics: 'global'
    }
  }
};

export const PUBLIC_PERMISSIONS = new Set([Permissions.SERVICES_BOOK]);

export function getRoleDefinition(role) {
  return RBAC_MATRIX[role] ?? null;
}

export function enumerateRoles() {
  return Object.keys(RBAC_MATRIX);
}

export default {
  RBAC_MATRIX,
  PUBLIC_PERMISSIONS,
  getRoleDefinition,
  enumerateRoles
};<|MERGE_RESOLUTION|>--- conflicted
+++ resolved
@@ -238,10 +238,8 @@
       Permissions.ADMIN_LIVE_FEED_AUDIT_WRITE,
       Permissions.ADMIN_AFFILIATE_READ,
       Permissions.ADMIN_AFFILIATE_WRITE,
-<<<<<<< HEAD
       Permissions.ADMIN_ENTERPRISE_READ,
       Permissions.ADMIN_ENTERPRISE_WRITE,
-=======
       Permissions.ADMIN_INBOX_READ,
       Permissions.ADMIN_INBOX_WRITE,
       Permissions.ADMIN_RENTAL_READ,
@@ -261,7 +259,6 @@
       Permissions.ADMIN_TAXONOMY_WRITE,
       Permissions.ADMIN_SECURITY_POSTURE_READ,
       Permissions.ADMIN_SECURITY_POSTURE_WRITE,
->>>>>>> e6bf7c2c
       Permissions.FINANCE_OVERVIEW,
       Permissions.REPORTING_DOWNLOAD,
       Permissions.SUPPORT_TICKETS,

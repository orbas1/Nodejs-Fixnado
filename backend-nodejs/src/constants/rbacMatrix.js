--- conflicted
+++ resolved
@@ -198,16 +198,13 @@
       Permissions.ADMIN_SERVICES_READ,
       Permissions.INTEGRATION_CONSOLE,
       Permissions.SUPPORT_TICKETS,
-<<<<<<< HEAD
       Permissions.ADMIN_COMMAND_METRICS_READ
-=======
       Permissions.ADMIN_AUTOMATION_READ
       Permissions.ADMIN_PURCHASE_READ,
       Permissions.ADMIN_PURCHASE_WRITE
       Permissions.ADMIN_WEBSITE_READ
       Permissions.ADMIN_AUDIT_READ
       Permissions.ADMIN_SECURITY_POSTURE_READ
->>>>>>> e35a35dd
     ],
     navigation: {
       landing: '/app/operations/overview',
@@ -247,10 +244,8 @@
       Permissions.ADMIN_LIVE_FEED_AUDIT_WRITE,
       Permissions.ADMIN_AFFILIATE_READ,
       Permissions.ADMIN_AFFILIATE_WRITE,
-<<<<<<< HEAD
       Permissions.ADMIN_COMMAND_METRICS_READ,
       Permissions.ADMIN_COMMAND_METRICS_WRITE,
-=======
       Permissions.ADMIN_USER_READ,
       Permissions.ADMIN_USER_WRITE,
       Permissions.ADMIN_USER_INVITE,
@@ -275,7 +270,6 @@
       Permissions.ADMIN_TAXONOMY_WRITE,
       Permissions.ADMIN_SECURITY_POSTURE_READ,
       Permissions.ADMIN_SECURITY_POSTURE_WRITE,
->>>>>>> e35a35dd
       Permissions.FINANCE_OVERVIEW,
       Permissions.REPORTING_DOWNLOAD,
       Permissions.SUPPORT_TICKETS,

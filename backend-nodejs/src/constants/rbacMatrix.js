--- conflicted
+++ resolved
@@ -64,11 +64,9 @@
       Permissions.INVENTORY_READ,
       Permissions.SERVICES_MANAGE,
       Permissions.MESSAGING_ESCALATE,
-<<<<<<< HEAD
       Permissions.SERVICEMAN_CUSTOM_JOBS_READ,
       Permissions.SERVICEMAN_CUSTOM_JOBS_WRITE,
       Permissions.SERVICEMAN_CUSTOM_JOBS_REPORTS
-=======
       Permissions.SERVICEMAN_IDENTITY_MANAGE
       Permissions.SERVICEMAN_METRICS_READ,
       Permissions.SERVICEMAN_METRICS_WRITE
@@ -82,7 +80,6 @@
       Permissions.SERVICEMAN_ESCROW_VIEW,
       Permissions.SERVICEMAN_ESCROW_MANAGE
       Permissions.SERVICEMAN_CONTROL_MANAGE
->>>>>>> 0b85f7f1
     ],
     navigation: {
       landing: '/app/workqueue',

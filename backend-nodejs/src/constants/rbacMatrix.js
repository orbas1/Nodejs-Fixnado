import { CanonicalRoles, Permissions } from './permissions.js';

export const RBAC_MATRIX = {
  [CanonicalRoles.GUEST]: {
    label: 'Visitor',
    description:
      'Unauthenticated visitor exploring marketing surfaces. Can browse public marketing pages and request service quotes but cannot access live data or dashboards.',
    inherits: [],
    permissions: [],
    navigation: {
      landing: '/',
      allowedMenus: ['marketing.home', 'marketing.explore', 'marketing.pricing', 'marketing.contact'],
      deniedMenus: ['dashboard', 'storefront', 'messaging']
    },
    dataVisibility: {
      finance: 'none',
      messaging: 'none',
      inventory: 'none',
      analytics: 'none'
    }
  },
  [CanonicalRoles.USER]: {
    label: 'Customer',
    description:
      'Registered customer booking services, managing requests, and tracking crew updates.',
    inherits: [CanonicalRoles.GUEST],
    permissions: [
      Permissions.FEED_VIEW,
      Permissions.FEED_MESSAGE,
      Permissions.FEED_POST,
      Permissions.SERVICES_BOOK,
      Permissions.SERVICE_ORDERS_VIEW,
      Permissions.SERVICE_ORDERS_MANAGE,
      Permissions.MESSAGING_READ,
      Permissions.MESSAGING_RESPOND,
      Permissions.SCHEDULE_MANAGE,
      Permissions.WALLET_VIEW,
      Permissions.WALLET_MANAGE,
      Permissions.WALLET_TRANSACT,
      Permissions.WALLET_METHOD_MANAGE
      Permissions.CUSTOMER_CONTROL_MANAGE
      Permissions.ACCOUNT_SETTINGS_MANAGE
    ],
    navigation: {
      landing: '/app/dashboard',
      allowedMenus: ['dashboard.overview', 'dashboard.feed', 'dashboard.bookings', 'support'],
      deniedMenus: ['dashboard.inventory', 'dashboard.finance']
    },
    dataVisibility: {
      finance: 'self',
      messaging: 'self',
      inventory: 'none',
      analytics: 'self_summary'
    }
  },
  [CanonicalRoles.SERVICEMAN]: {
    label: 'Crew Member',
    description:
      'Internal or partner serviceman fulfilling jobs, updating schedules, and collaborating on live assignments.',
    inherits: [CanonicalRoles.USER],
    permissions: [
      Permissions.FEED_BID,
      Permissions.MATERIALS_VIEW,
      Permissions.INVENTORY_READ,
      Permissions.SERVICES_MANAGE,
      Permissions.MESSAGING_ESCALATE
    ],
    navigation: {
      landing: '/app/workqueue',
      allowedMenus: ['dashboard.overview', 'dashboard.feed', 'dashboard.schedule', 'dashboard.inventory'],
      deniedMenus: ['dashboard.finance.reports']
    },
    dataVisibility: {
      finance: 'assignment_only',
      messaging: 'team',
      inventory: 'read',
      analytics: 'crew_metrics'
    }
  },
  [CanonicalRoles.PROVIDER]: {
    label: 'Provider Manager',
    description:
      'Organisation owner or manager overseeing storefronts, crews, and live bookings.',
    inherits: [CanonicalRoles.SERVICEMAN],
    permissions: [
      Permissions.INVENTORY_WRITE,
      Permissions.PANEL_PROVIDER,
      Permissions.PANEL_ENTERPRISE,
      Permissions.PANEL_STOREFRONT,
      Permissions.AFFILIATE_DASHBOARD,
      Permissions.AFFILIATE_REFERRALS,
      Permissions.FINANCE_PAYOUT_VIEW,
      Permissions.REPORTING_DOWNLOAD
    ],
    navigation: {
      landing: '/app/provider/dashboard',
      allowedMenus: [
        'dashboard.overview',
        'dashboard.feed',
        'dashboard.inventory',
        'dashboard.storefront',
        'dashboard.reports'
      ],
      deniedMenus: ['admin.platform', 'admin.integrations']
    },
    dataVisibility: {
      finance: 'organisation_summary',
      messaging: 'organisation',
      inventory: 'write',
      analytics: 'organisation'
    }
  },
  [CanonicalRoles.ENTERPRISE]: {
    label: 'Enterprise Client',
    description:
      'Enterprise operations lead managing multi-region projects, compliance, and supplier coordination.',
    inherits: [CanonicalRoles.PROVIDER],
    permissions: [
      Permissions.PANEL_ENTERPRISE,
      Permissions.ANALYTICS_OVERVIEW,
      Permissions.ANALYTICS_EXPORT,
      Permissions.COMPLIANCE_PORTAL,
      Permissions.COMPLIANCE_WAREHOUSE_VIEW,
      Permissions.DISPUTE_VIEW,
      Permissions.FINANCE_OVERVIEW,
      Permissions.USER_DIRECTORY
    ],
    navigation: {
      landing: '/app/enterprise/overview',
      allowedMenus: [
        'dashboard.overview',
        'dashboard.analytics',
        'dashboard.compliance',
        'dashboard.finance',
        'dashboard.storefront'
      ],
      deniedMenus: ['admin.platform']
    },
    dataVisibility: {
      finance: 'multi_region_summary',
      messaging: 'organisation',
      inventory: 'write',
      analytics: 'enterprise'
    }
  },
  [CanonicalRoles.PROVIDER_ADMIN]: {
    label: 'Provider Administrator',
    description:
      'Specialist administrator managing provider workforce, finance, and integrations.',
    inherits: [CanonicalRoles.PROVIDER],
    permissions: [
      Permissions.FINANCE_PAYOUT_MANAGE,
      Permissions.DISPUTE_MANAGE,
      Permissions.CAMPAIGN_MANAGE,
      Permissions.CAMPAIGN_REVIEW,
      Permissions.PROVIDER_ONBOARD,
      Permissions.MESSAGING_ESCALATE
    ],
    navigation: {
      landing: '/app/provider/admin',
      allowedMenus: [
        'dashboard.overview',
        'dashboard.finance',
        'dashboard.campaigns',
        'dashboard.integrations',
        'dashboard.team'
      ],
      deniedMenus: ['admin.platform']
    },
    dataVisibility: {
      finance: 'organisation_full',
      messaging: 'organisation',
      inventory: 'write',
      analytics: 'organisation'
    }
  },
  [CanonicalRoles.OPERATIONS]: {
    label: 'Operations Control',
    description:
      'Central operations staff handling escalations, provider approvals, and compliance audits.',
    inherits: [CanonicalRoles.PROVIDER_ADMIN],
    permissions: [
      Permissions.ZONES_READ,
      Permissions.ZONES_MANAGE,
      Permissions.ZONES_COVERAGE,
      Permissions.ZONES_MATCH,
      Permissions.ZONES_PREVIEW,
      Permissions.COMPLIANCE_EXPORT,
      Permissions.COMPLIANCE_WAREHOUSE_VIEW,
      Permissions.COMPLIANCE_WAREHOUSE_EXPORT,
      Permissions.PAYMENTS_CAPTURE,
      Permissions.PAYMENTS_REFUND,
      Permissions.PAYMENTS_RELEASE,
      Permissions.ADMIN_OPERATIONS_QUEUE_READ,
      Permissions.ADMIN_OPERATIONS_QUEUE_WRITE,
      Permissions.ADMIN_RENTAL_READ,
      Permissions.ADMIN_RENTAL_WRITE,
      Permissions.ADMIN_SERVICES_READ,
      Permissions.INTEGRATION_CONSOLE,
      Permissions.SUPPORT_TICKETS,
      Permissions.ADMIN_COMMAND_METRICS_READ
      Permissions.ADMIN_AUTOMATION_READ
      Permissions.ADMIN_PURCHASE_READ,
      Permissions.ADMIN_PURCHASE_WRITE
      Permissions.ADMIN_WEBSITE_READ
      Permissions.ADMIN_AUDIT_READ
      Permissions.ADMIN_SECURITY_POSTURE_READ
    ],
    navigation: {
      landing: '/app/operations/overview',
      allowedMenus: [
        'dashboard.overview',
        'dashboard.compliance',
        'dashboard.operations',
        'dashboard.finance',
        'dashboard.integrations'
      ],
      deniedMenus: []
    },
    dataVisibility: {
      finance: 'all_regions',
      messaging: 'enterprise',
      inventory: 'write',
      analytics: 'global'
    }
  },
  [CanonicalRoles.ADMIN]: {
    label: 'Platform Administrator',
    description:
      'Platform owner with full control over security, feature toggles, integrations, and audit trails.',
    inherits: [CanonicalRoles.OPERATIONS],
    permissions: [
      Permissions.ADMIN_DASHBOARD,
      Permissions.ADMIN_DASHBOARD_WRITE,
      Permissions.ADMIN_FEATURE_READ,
      Permissions.ADMIN_FEATURE_WRITE,
      Permissions.ADMIN_PLATFORM_READ,
      Permissions.ADMIN_PLATFORM_WRITE,
<<<<<<< HEAD
      Permissions.ADMIN_PROFILE_READ,
      Permissions.ADMIN_PROFILE_WRITE,
=======
      Permissions.ADMIN_SETTINGS_READ,
      Permissions.ADMIN_SETTINGS_WRITE,
      Permissions.ADMIN_AUTOMATION_READ,
      Permissions.ADMIN_AUTOMATION_WRITE,
      Permissions.ADMIN_APPEARANCE_READ,
      Permissions.ADMIN_APPEARANCE_WRITE,
      Permissions.ADMIN_LIVE_FEED_AUDIT_READ,
      Permissions.ADMIN_LIVE_FEED_AUDIT_WRITE,
>>>>>>> 7913fc60
      Permissions.ADMIN_AFFILIATE_READ,
      Permissions.ADMIN_AFFILIATE_WRITE,
      Permissions.ADMIN_COMMAND_METRICS_READ,
      Permissions.ADMIN_COMMAND_METRICS_WRITE,
      Permissions.ADMIN_USER_READ,
      Permissions.ADMIN_USER_WRITE,
      Permissions.ADMIN_USER_INVITE,
      Permissions.ADMIN_ENTERPRISE_READ,
      Permissions.ADMIN_ENTERPRISE_WRITE,
      Permissions.ADMIN_INBOX_READ,
      Permissions.ADMIN_INBOX_WRITE,
      Permissions.ADMIN_RENTAL_READ,
      Permissions.ADMIN_RENTAL_WRITE,
      Permissions.ADMIN_SERVICES_READ,
      Permissions.ADMIN_SERVICES_WRITE,
      Permissions.ADMIN_HOME_BUILDER,
      Permissions.ADMIN_LEGAL_READ,
      Permissions.ADMIN_LEGAL_WRITE,
      Permissions.ADMIN_WEBSITE_READ,
      Permissions.ADMIN_WEBSITE_WRITE,
      Permissions.ADMIN_AUDIT_READ,
      Permissions.ADMIN_AUDIT_WRITE,
      Permissions.ADMIN_COMPLIANCE_READ,
      Permissions.ADMIN_COMPLIANCE_WRITE,
      Permissions.ADMIN_TAXONOMY_READ,
      Permissions.ADMIN_TAXONOMY_WRITE,
      Permissions.ADMIN_SECURITY_POSTURE_READ,
      Permissions.ADMIN_SECURITY_POSTURE_WRITE,
      Permissions.FINANCE_OVERVIEW,
      Permissions.REPORTING_DOWNLOAD,
      Permissions.SUPPORT_TICKETS,
      Permissions.ADMIN_PURCHASE_READ,
      Permissions.ADMIN_PURCHASE_WRITE,
      Permissions.ADMIN_PURCHASE_BUDGET
    ],
    navigation: {
      landing: '/app/admin/dashboard',
      allowedMenus: [
        'admin.dashboard',
        'admin.platform',
        'admin.security',
        'admin.integrations',
        'dashboard.analytics'
      ],
      deniedMenus: []
    },
    dataVisibility: {
      finance: 'full',
      messaging: 'global',
      inventory: 'write',
      analytics: 'global'
    }
  }
};

export const PUBLIC_PERMISSIONS = new Set([Permissions.SERVICES_BOOK]);

export function getRoleDefinition(role) {
  return RBAC_MATRIX[role] ?? null;
}

export function enumerateRoles() {
  return Object.keys(RBAC_MATRIX);
}

export default {
  RBAC_MATRIX,
  PUBLIC_PERMISSIONS,
  getRoleDefinition,
  enumerateRoles
};<|MERGE_RESOLUTION|>--- conflicted
+++ resolved
@@ -236,10 +236,8 @@
       Permissions.ADMIN_FEATURE_WRITE,
       Permissions.ADMIN_PLATFORM_READ,
       Permissions.ADMIN_PLATFORM_WRITE,
-<<<<<<< HEAD
       Permissions.ADMIN_PROFILE_READ,
       Permissions.ADMIN_PROFILE_WRITE,
-=======
       Permissions.ADMIN_SETTINGS_READ,
       Permissions.ADMIN_SETTINGS_WRITE,
       Permissions.ADMIN_AUTOMATION_READ,
@@ -248,7 +246,6 @@
       Permissions.ADMIN_APPEARANCE_WRITE,
       Permissions.ADMIN_LIVE_FEED_AUDIT_READ,
       Permissions.ADMIN_LIVE_FEED_AUDIT_WRITE,
->>>>>>> 7913fc60
       Permissions.ADMIN_AFFILIATE_READ,
       Permissions.ADMIN_AFFILIATE_WRITE,
       Permissions.ADMIN_COMMAND_METRICS_READ,

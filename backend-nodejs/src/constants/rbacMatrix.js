--- conflicted
+++ resolved
@@ -64,10 +64,8 @@
       Permissions.INVENTORY_READ,
       Permissions.SERVICES_MANAGE,
       Permissions.MESSAGING_ESCALATE,
-<<<<<<< HEAD
       Permissions.SERVICEMAN_METRICS_READ,
       Permissions.SERVICEMAN_METRICS_WRITE
-=======
       Permissions.SERVICEMAN_WEBSITE_READ,
       Permissions.SERVICEMAN_WEBSITE_WRITE
       Permissions.SERVICEMAN_PROFILE_MANAGE
@@ -78,7 +76,6 @@
       Permissions.SERVICEMAN_ESCROW_VIEW,
       Permissions.SERVICEMAN_ESCROW_MANAGE
       Permissions.SERVICEMAN_CONTROL_MANAGE
->>>>>>> 4895d92b
     ],
     navigation: {
       landing: '/app/workqueue',

--- conflicted
+++ resolved
@@ -238,8 +238,6 @@
       Permissions.ADMIN_PLATFORM_WRITE,
       Permissions.ADMIN_PROFILE_READ,
       Permissions.ADMIN_PROFILE_WRITE,
-<<<<<<< HEAD
-=======
       Permissions.ADMIN_SETTINGS_READ,
       Permissions.ADMIN_SETTINGS_WRITE,
       Permissions.ADMIN_AUTOMATION_READ,
@@ -248,7 +246,6 @@
       Permissions.ADMIN_APPEARANCE_WRITE,
       Permissions.ADMIN_LIVE_FEED_AUDIT_READ,
       Permissions.ADMIN_LIVE_FEED_AUDIT_WRITE,
->>>>>>> fabd8479
       Permissions.ADMIN_AFFILIATE_READ,
       Permissions.ADMIN_AFFILIATE_WRITE,
       Permissions.ADMIN_COMMAND_METRICS_READ,

import { CanonicalRoles, Permissions } from './permissions.js';

export const RBAC_MATRIX = {
  [CanonicalRoles.GUEST]: {
    label: 'Visitor',
    description:
      'Unauthenticated visitor exploring marketing surfaces. Can browse public marketing pages and request service quotes but cannot access live data or dashboards.',
    inherits: [],
    permissions: [],
    navigation: {
      landing: '/',
      allowedMenus: ['marketing.home', 'marketing.explore', 'marketing.pricing', 'marketing.contact'],
      deniedMenus: ['dashboard', 'storefront', 'messaging']
    },
    dataVisibility: {
      finance: 'none',
      messaging: 'none',
      inventory: 'none',
      analytics: 'none'
    }
  },
  [CanonicalRoles.USER]: {
    label: 'Customer',
    description:
      'Registered customer booking services, managing requests, and tracking crew updates.',
    inherits: [CanonicalRoles.GUEST],
    permissions: [
      Permissions.FEED_VIEW,
      Permissions.FEED_MESSAGE,
      Permissions.FEED_POST,
      Permissions.SERVICES_BOOK,
      Permissions.SERVICE_ORDERS_VIEW,
      Permissions.SERVICE_ORDERS_MANAGE,
      Permissions.MESSAGING_READ,
      Permissions.MESSAGING_RESPOND,
      Permissions.SCHEDULE_MANAGE,
      Permissions.WALLET_VIEW,
      Permissions.WALLET_MANAGE,
      Permissions.WALLET_TRANSACT,
      Permissions.WALLET_METHOD_MANAGE
      Permissions.CUSTOMER_CONTROL_MANAGE
      Permissions.ACCOUNT_SETTINGS_MANAGE
    ],
    navigation: {
      landing: '/app/dashboard',
      allowedMenus: ['dashboard.overview', 'dashboard.feed', 'dashboard.bookings', 'support'],
      deniedMenus: ['dashboard.inventory', 'dashboard.finance']
    },
    dataVisibility: {
      finance: 'self',
      messaging: 'self',
      inventory: 'none',
      analytics: 'self_summary'
    }
  },
  [CanonicalRoles.SERVICEMAN]: {
    label: 'Crew Member',
    description:
      'Internal or partner serviceman fulfilling jobs, updating schedules, and collaborating on live assignments.',
    inherits: [CanonicalRoles.USER],
    permissions: [
      Permissions.FEED_BID,
      Permissions.MATERIALS_VIEW,
      Permissions.INVENTORY_READ,
      Permissions.SERVICES_MANAGE,
      Permissions.MESSAGING_ESCALATE
    ],
    navigation: {
      landing: '/app/workqueue',
      allowedMenus: ['dashboard.overview', 'dashboard.feed', 'dashboard.schedule', 'dashboard.inventory'],
      deniedMenus: ['dashboard.finance.reports']
    },
    dataVisibility: {
      finance: 'assignment_only',
      messaging: 'team',
      inventory: 'read',
      analytics: 'crew_metrics'
    }
  },
  [CanonicalRoles.PROVIDER]: {
    label: 'Provider Manager',
    description:
      'Organisation owner or manager overseeing storefronts, crews, and live bookings.',
    inherits: [CanonicalRoles.SERVICEMAN],
    permissions: [
      Permissions.INVENTORY_WRITE,
      Permissions.PANEL_PROVIDER,
      Permissions.PANEL_ENTERPRISE,
      Permissions.PANEL_STOREFRONT,
      Permissions.AFFILIATE_DASHBOARD,
      Permissions.AFFILIATE_REFERRALS,
      Permissions.FINANCE_PAYOUT_VIEW,
      Permissions.REPORTING_DOWNLOAD
    ],
    navigation: {
      landing: '/app/provider/dashboard',
      allowedMenus: [
        'dashboard.overview',
        'dashboard.feed',
        'dashboard.inventory',
        'dashboard.storefront',
        'dashboard.reports'
      ],
      deniedMenus: ['admin.platform', 'admin.integrations']
    },
    dataVisibility: {
      finance: 'organisation_summary',
      messaging: 'organisation',
      inventory: 'write',
      analytics: 'organisation'
    }
  },
  [CanonicalRoles.ENTERPRISE]: {
    label: 'Enterprise Client',
    description:
      'Enterprise operations lead managing multi-region projects, compliance, and supplier coordination.',
    inherits: [CanonicalRoles.PROVIDER],
    permissions: [
      Permissions.PANEL_ENTERPRISE,
      Permissions.ANALYTICS_OVERVIEW,
      Permissions.ANALYTICS_EXPORT,
      Permissions.COMPLIANCE_PORTAL,
      Permissions.COMPLIANCE_WAREHOUSE_VIEW,
      Permissions.DISPUTE_VIEW,
      Permissions.FINANCE_OVERVIEW,
      Permissions.USER_DIRECTORY
    ],
    navigation: {
      landing: '/app/enterprise/overview',
      allowedMenus: [
        'dashboard.overview',
        'dashboard.analytics',
        'dashboard.compliance',
        'dashboard.finance',
        'dashboard.storefront'
      ],
      deniedMenus: ['admin.platform']
    },
    dataVisibility: {
      finance: 'multi_region_summary',
      messaging: 'organisation',
      inventory: 'write',
      analytics: 'enterprise'
    }
  },
  [CanonicalRoles.PROVIDER_ADMIN]: {
    label: 'Provider Administrator',
    description:
      'Specialist administrator managing provider workforce, finance, and integrations.',
    inherits: [CanonicalRoles.PROVIDER],
    permissions: [
      Permissions.FINANCE_PAYOUT_MANAGE,
      Permissions.DISPUTE_MANAGE,
      Permissions.CAMPAIGN_MANAGE,
      Permissions.CAMPAIGN_REVIEW,
      Permissions.PROVIDER_ONBOARD,
      Permissions.MESSAGING_ESCALATE
    ],
    navigation: {
      landing: '/app/provider/admin',
      allowedMenus: [
        'dashboard.overview',
        'dashboard.finance',
        'dashboard.campaigns',
        'dashboard.integrations',
        'dashboard.team'
      ],
      deniedMenus: ['admin.platform']
    },
    dataVisibility: {
      finance: 'organisation_full',
      messaging: 'organisation',
      inventory: 'write',
      analytics: 'organisation'
    }
  },
  [CanonicalRoles.OPERATIONS]: {
    label: 'Operations Control',
    description:
      'Central operations staff handling escalations, provider approvals, and compliance audits.',
    inherits: [CanonicalRoles.PROVIDER_ADMIN],
    permissions: [
      Permissions.ZONES_READ,
      Permissions.ZONES_MANAGE,
      Permissions.ZONES_COVERAGE,
      Permissions.ZONES_MATCH,
      Permissions.ZONES_PREVIEW,
      Permissions.COMPLIANCE_EXPORT,
      Permissions.COMPLIANCE_WAREHOUSE_VIEW,
      Permissions.COMPLIANCE_WAREHOUSE_EXPORT,
      Permissions.PAYMENTS_CAPTURE,
      Permissions.PAYMENTS_REFUND,
      Permissions.PAYMENTS_RELEASE,
<<<<<<< HEAD
      Permissions.ADMIN_RENTAL_READ,
      Permissions.ADMIN_RENTAL_WRITE,
=======
      Permissions.ADMIN_SERVICES_READ,
>>>>>>> 9fdbde97
      Permissions.INTEGRATION_CONSOLE,
      Permissions.SUPPORT_TICKETS,
      Permissions.ADMIN_PURCHASE_READ,
      Permissions.ADMIN_PURCHASE_WRITE
      Permissions.ADMIN_WEBSITE_READ
      Permissions.ADMIN_AUDIT_READ
      Permissions.ADMIN_SECURITY_POSTURE_READ
    ],
    navigation: {
      landing: '/app/operations/overview',
      allowedMenus: [
        'dashboard.overview',
        'dashboard.compliance',
        'dashboard.operations',
        'dashboard.finance',
        'dashboard.integrations'
      ],
      deniedMenus: []
    },
    dataVisibility: {
      finance: 'all_regions',
      messaging: 'enterprise',
      inventory: 'write',
      analytics: 'global'
    }
  },
  [CanonicalRoles.ADMIN]: {
    label: 'Platform Administrator',
    description:
      'Platform owner with full control over security, feature toggles, integrations, and audit trails.',
    inherits: [CanonicalRoles.OPERATIONS],
    permissions: [
      Permissions.ADMIN_DASHBOARD,
      Permissions.ADMIN_DASHBOARD_WRITE,
      Permissions.ADMIN_FEATURE_READ,
      Permissions.ADMIN_FEATURE_WRITE,
      Permissions.ADMIN_PLATFORM_READ,
      Permissions.ADMIN_PLATFORM_WRITE,
      Permissions.ADMIN_LIVE_FEED_AUDIT_READ,
      Permissions.ADMIN_LIVE_FEED_AUDIT_WRITE,
      Permissions.ADMIN_AFFILIATE_READ,
      Permissions.ADMIN_AFFILIATE_WRITE,
<<<<<<< HEAD
      Permissions.ADMIN_RENTAL_READ,
      Permissions.ADMIN_RENTAL_WRITE,
=======
      Permissions.ADMIN_SERVICES_READ,
      Permissions.ADMIN_SERVICES_WRITE,
      Permissions.ADMIN_HOME_BUILDER,
      Permissions.ADMIN_LEGAL_READ,
      Permissions.ADMIN_LEGAL_WRITE,
      Permissions.ADMIN_WEBSITE_READ,
      Permissions.ADMIN_WEBSITE_WRITE,
      Permissions.ADMIN_AUDIT_READ,
      Permissions.ADMIN_AUDIT_WRITE,
      Permissions.ADMIN_COMPLIANCE_READ,
      Permissions.ADMIN_COMPLIANCE_WRITE,
      Permissions.ADMIN_TAXONOMY_READ,
      Permissions.ADMIN_TAXONOMY_WRITE,
      Permissions.ADMIN_SECURITY_POSTURE_READ,
      Permissions.ADMIN_SECURITY_POSTURE_WRITE,
>>>>>>> 9fdbde97
      Permissions.FINANCE_OVERVIEW,
      Permissions.REPORTING_DOWNLOAD,
      Permissions.SUPPORT_TICKETS,
      Permissions.ADMIN_PURCHASE_READ,
      Permissions.ADMIN_PURCHASE_WRITE,
      Permissions.ADMIN_PURCHASE_BUDGET
    ],
    navigation: {
      landing: '/app/admin/dashboard',
      allowedMenus: [
        'admin.dashboard',
        'admin.platform',
        'admin.security',
        'admin.integrations',
        'dashboard.analytics'
      ],
      deniedMenus: []
    },
    dataVisibility: {
      finance: 'full',
      messaging: 'global',
      inventory: 'write',
      analytics: 'global'
    }
  }
};

export const PUBLIC_PERMISSIONS = new Set([Permissions.SERVICES_BOOK]);

export function getRoleDefinition(role) {
  return RBAC_MATRIX[role] ?? null;
}

export function enumerateRoles() {
  return Object.keys(RBAC_MATRIX);
}

export default {
  RBAC_MATRIX,
  PUBLIC_PERMISSIONS,
  getRoleDefinition,
  enumerateRoles
};<|MERGE_RESOLUTION|>--- conflicted
+++ resolved
@@ -191,12 +191,9 @@
       Permissions.PAYMENTS_CAPTURE,
       Permissions.PAYMENTS_REFUND,
       Permissions.PAYMENTS_RELEASE,
-<<<<<<< HEAD
       Permissions.ADMIN_RENTAL_READ,
       Permissions.ADMIN_RENTAL_WRITE,
-=======
       Permissions.ADMIN_SERVICES_READ,
->>>>>>> 9fdbde97
       Permissions.INTEGRATION_CONSOLE,
       Permissions.SUPPORT_TICKETS,
       Permissions.ADMIN_PURCHASE_READ,
@@ -239,10 +236,8 @@
       Permissions.ADMIN_LIVE_FEED_AUDIT_WRITE,
       Permissions.ADMIN_AFFILIATE_READ,
       Permissions.ADMIN_AFFILIATE_WRITE,
-<<<<<<< HEAD
       Permissions.ADMIN_RENTAL_READ,
       Permissions.ADMIN_RENTAL_WRITE,
-=======
       Permissions.ADMIN_SERVICES_READ,
       Permissions.ADMIN_SERVICES_WRITE,
       Permissions.ADMIN_HOME_BUILDER,
@@ -258,7 +253,6 @@
       Permissions.ADMIN_TAXONOMY_WRITE,
       Permissions.ADMIN_SECURITY_POSTURE_READ,
       Permissions.ADMIN_SECURITY_POSTURE_WRITE,
->>>>>>> 9fdbde97
       Permissions.FINANCE_OVERVIEW,
       Permissions.REPORTING_DOWNLOAD,
       Permissions.SUPPORT_TICKETS,

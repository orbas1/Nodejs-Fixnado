import { CanonicalRoles, Permissions } from './permissions.js';

export const RBAC_MATRIX = {
  [CanonicalRoles.GUEST]: {
    label: 'Visitor',
    description:
      'Unauthenticated visitor exploring marketing surfaces. Can browse public marketing pages and request service quotes but cannot access live data or dashboards.',
    inherits: [],
    permissions: [],
    navigation: {
      landing: '/',
      allowedMenus: ['marketing.home', 'marketing.explore', 'marketing.pricing', 'marketing.contact'],
      deniedMenus: ['dashboard', 'storefront', 'messaging']
    },
    dataVisibility: {
      finance: 'none',
      messaging: 'none',
      inventory: 'none',
      analytics: 'none'
    }
  },
  [CanonicalRoles.USER]: {
    label: 'Customer',
    description:
      'Registered customer booking services, managing requests, and tracking crew updates.',
    inherits: [CanonicalRoles.GUEST],
    permissions: [
      Permissions.FEED_VIEW,
      Permissions.FEED_MESSAGE,
      Permissions.FEED_POST,
      Permissions.SERVICES_BOOK,
      Permissions.SERVICE_ORDERS_VIEW,
      Permissions.SERVICE_ORDERS_MANAGE,
      Permissions.MESSAGING_READ,
      Permissions.MESSAGING_RESPOND,
      Permissions.SCHEDULE_MANAGE,
      Permissions.WALLET_VIEW,
      Permissions.WALLET_MANAGE,
      Permissions.WALLET_TRANSACT,
      Permissions.WALLET_METHOD_MANAGE,
      Permissions.CUSTOMER_CONTROL_MANAGE,
      Permissions.ACCOUNT_SETTINGS_MANAGE
    ],
    navigation: {
      landing: '/app/dashboard',
      allowedMenus: ['dashboard.overview', 'dashboard.feed', 'dashboard.bookings', 'support'],
      deniedMenus: ['dashboard.inventory', 'dashboard.finance']
    },
    dataVisibility: {
      finance: 'self',
      messaging: 'self',
      inventory: 'none',
      analytics: 'self_summary'
    }
  },
  [CanonicalRoles.SERVICEMAN]: {
    label: 'Crew Member',
    description:
      'Internal or partner serviceman fulfilling jobs, updating schedules, and collaborating on live assignments.',
    inherits: [CanonicalRoles.USER],
    permissions: [
      Permissions.FEED_BID,
      Permissions.MATERIALS_VIEW,
      Permissions.INVENTORY_READ,
      Permissions.SERVICES_MANAGE,
      Permissions.MESSAGING_ESCALATE,
<<<<<<< HEAD
      Permissions.SERVICEMAN_IDENTITY_MANAGE
=======
      Permissions.SERVICEMAN_METRICS_READ,
      Permissions.SERVICEMAN_METRICS_WRITE
      Permissions.SERVICEMAN_WEBSITE_READ,
      Permissions.SERVICEMAN_WEBSITE_WRITE
      Permissions.SERVICEMAN_PROFILE_MANAGE
      Permissions.SERVICEMAN_BOOKINGS_VIEW,
      Permissions.SERVICEMAN_BOOKINGS_MANAGE,
      Permissions.MESSAGING_ESCALATE
      Permissions.MESSAGING_ESCALATE,
      Permissions.SERVICEMAN_ESCROW_VIEW,
      Permissions.SERVICEMAN_ESCROW_MANAGE
      Permissions.SERVICEMAN_CONTROL_MANAGE
>>>>>>> a612bb91
    ],
    navigation: {
      landing: '/app/workqueue',
      allowedMenus: ['dashboard.overview', 'dashboard.feed', 'dashboard.schedule', 'dashboard.inventory'],
      deniedMenus: ['dashboard.finance.reports']
    },
    dataVisibility: {
      finance: 'assignment_only',
      messaging: 'team',
      inventory: 'read',
      analytics: 'crew_metrics'
    }
  },
  [CanonicalRoles.PROVIDER]: {
    label: 'Provider Manager',
    description:
      'Organisation owner or manager overseeing storefronts, crews, and live bookings.',
    inherits: [CanonicalRoles.SERVICEMAN],
    permissions: [
      Permissions.INVENTORY_WRITE,
      Permissions.PANEL_PROVIDER,
      Permissions.PANEL_PROVIDER_TOOLS,
      Permissions.PANEL_ENTERPRISE,
      Permissions.PANEL_STOREFRONT,
      Permissions.AFFILIATE_DASHBOARD,
      Permissions.AFFILIATE_REFERRALS,
      Permissions.PROVIDER_ESCROW_READ,
      Permissions.FINANCE_PAYOUT_VIEW,
      Permissions.FINANCE_WALLET_VIEW,
      Permissions.PROVIDER_CALENDAR_VIEW,
      Permissions.PROVIDER_CALENDAR_MANAGE,
      Permissions.REPORTING_DOWNLOAD
    ],
    navigation: {
      landing: '/app/provider/dashboard',
      allowedMenus: [
        'dashboard.overview',
        'dashboard.feed',
        'dashboard.inventory',
        'dashboard.storefront',
        'dashboard.reports'
      ],
      deniedMenus: ['admin.platform', 'admin.integrations']
    },
    dataVisibility: {
      finance: 'organisation_summary',
      messaging: 'organisation',
      inventory: 'write',
      analytics: 'organisation'
    }
  },
  [CanonicalRoles.ENTERPRISE]: {
    label: 'Enterprise Client',
    description:
      'Enterprise operations lead managing multi-region projects, compliance, and supplier coordination.',
    inherits: [CanonicalRoles.PROVIDER],
    permissions: [
      Permissions.PANEL_ENTERPRISE,
      Permissions.ANALYTICS_OVERVIEW,
      Permissions.ANALYTICS_EXPORT,
      Permissions.COMPLIANCE_PORTAL,
      Permissions.COMPLIANCE_WAREHOUSE_VIEW,
      Permissions.DISPUTE_VIEW,
      Permissions.FINANCE_OVERVIEW,
      Permissions.USER_DIRECTORY
    ],
    navigation: {
      landing: '/app/enterprise/overview',
      allowedMenus: [
        'dashboard.overview',
        'dashboard.analytics',
        'dashboard.compliance',
        'dashboard.finance',
        'dashboard.storefront'
      ],
      deniedMenus: ['admin.platform']
    },
    dataVisibility: {
      finance: 'multi_region_summary',
      messaging: 'organisation',
      inventory: 'write',
      analytics: 'enterprise'
    }
  },
  [CanonicalRoles.PROVIDER_ADMIN]: {
    label: 'Provider Administrator',
    description:
      'Specialist administrator managing provider workforce, finance, and integrations.',
    inherits: [CanonicalRoles.PROVIDER],
    permissions: [
      Permissions.FINANCE_PAYOUT_MANAGE,
      Permissions.FINANCE_WALLET_VIEW,
      Permissions.DISPUTE_MANAGE,
      Permissions.PROVIDER_ESCROW_READ,
      Permissions.PROVIDER_ESCROW_WRITE,
      Permissions.CAMPAIGN_MANAGE,
      Permissions.CAMPAIGN_REVIEW,
      Permissions.PROVIDER_ONBOARD,
      Permissions.MESSAGING_ESCALATE
    ],
    navigation: {
      landing: '/app/provider/admin',
      allowedMenus: [
        'dashboard.overview',
        'dashboard.finance',
        'dashboard.campaigns',
        'dashboard.integrations',
        'dashboard.team'
      ],
      deniedMenus: ['admin.platform']
    },
    dataVisibility: {
      finance: 'organisation_full',
      messaging: 'organisation',
      inventory: 'write',
      analytics: 'organisation'
    }
  },
  [CanonicalRoles.OPERATIONS]: {
    label: 'Operations Control',
    description:
      'Central operations staff handling escalations, provider approvals, and compliance audits.',
    inherits: [CanonicalRoles.PROVIDER_ADMIN],
    permissions: [
      Permissions.ZONES_READ,
      Permissions.ZONES_MANAGE,
      Permissions.ZONES_COVERAGE,
      Permissions.ZONES_MATCH,
      Permissions.ZONES_PREVIEW,
      Permissions.COMPLIANCE_EXPORT,
      Permissions.COMPLIANCE_WAREHOUSE_VIEW,
      Permissions.COMPLIANCE_WAREHOUSE_EXPORT,
      Permissions.PAYMENTS_CAPTURE,
      Permissions.PAYMENTS_REFUND,
      Permissions.PAYMENTS_RELEASE,
      Permissions.ADMIN_ESCROW_READ,
      Permissions.FINANCE_WALLET_VIEW,
      Permissions.FINANCE_WALLET_MANAGE,
      Permissions.ADMIN_PROVIDER_ARCHIVE,
      Permissions.ADMIN_OPERATIONS_QUEUE_READ,
      Permissions.ADMIN_OPERATIONS_QUEUE_WRITE,
      Permissions.ADMIN_RENTAL_READ,
      Permissions.ADMIN_RENTAL_WRITE,
      Permissions.ADMIN_SERVICES_READ,
      Permissions.INTEGRATION_CONSOLE,
      Permissions.SUPPORT_TICKETS,
      Permissions.ADMIN_RBAC_READ
      Permissions.ADMIN_COMMAND_METRICS_READ
      Permissions.ADMIN_AUTOMATION_READ
      Permissions.ADMIN_PURCHASE_READ,
      Permissions.ADMIN_PURCHASE_WRITE
      Permissions.ADMIN_WEBSITE_READ
      Permissions.ADMIN_AUDIT_READ
      Permissions.ADMIN_SECURITY_POSTURE_READ
    ],
    navigation: {
      landing: '/app/operations/overview',
      allowedMenus: [
        'dashboard.overview',
        'dashboard.compliance',
        'dashboard.operations',
        'dashboard.finance',
        'dashboard.integrations'
      ],
      deniedMenus: []
    },
    dataVisibility: {
      finance: 'all_regions',
      messaging: 'enterprise',
      inventory: 'write',
      analytics: 'global'
    }
  },
  [CanonicalRoles.ADMIN]: {
    label: 'Platform Administrator',
    description:
      'Platform owner with full control over security, feature toggles, integrations, and audit trails.',
    inherits: [CanonicalRoles.OPERATIONS],
    permissions: [
      Permissions.ADMIN_DASHBOARD,
      Permissions.ADMIN_DASHBOARD_WRITE,
      Permissions.ADMIN_FEATURE_READ,
      Permissions.ADMIN_FEATURE_WRITE,
      Permissions.ADMIN_PLATFORM_READ,
      Permissions.ADMIN_PLATFORM_WRITE,
      Permissions.ADMIN_CUSTOM_JOBS_READ,
      Permissions.ADMIN_CUSTOM_JOBS_WRITE,
      Permissions.ADMIN_PROFILE_READ,
      Permissions.ADMIN_PROFILE_WRITE,
      Permissions.ADMIN_SETTINGS_READ,
      Permissions.ADMIN_SETTINGS_WRITE,
      Permissions.ADMIN_AUTOMATION_READ,
      Permissions.ADMIN_AUTOMATION_WRITE,
      Permissions.ADMIN_APPEARANCE_READ,
      Permissions.ADMIN_APPEARANCE_WRITE,
      Permissions.ADMIN_LIVE_FEED_AUDIT_READ,
      Permissions.ADMIN_LIVE_FEED_AUDIT_WRITE,
      Permissions.ADMIN_AFFILIATE_READ,
      Permissions.ADMIN_AFFILIATE_WRITE,
      Permissions.ADMIN_ESCROW_READ,
      Permissions.ADMIN_ESCROW_WRITE,
      Permissions.ADMIN_BOOKINGS_READ,
      Permissions.ADMIN_BOOKINGS_WRITE,
      Permissions.ADMIN_PROVIDER_READ,
      Permissions.ADMIN_PROVIDER_WRITE,
      Permissions.ADMIN_PROVIDER_ARCHIVE,
      Permissions.ADMIN_RBAC_READ,
      Permissions.ADMIN_RBAC_WRITE,
      Permissions.ADMIN_COMMAND_METRICS_READ,
      Permissions.ADMIN_COMMAND_METRICS_WRITE,
      Permissions.ADMIN_USER_READ,
      Permissions.ADMIN_USER_WRITE,
      Permissions.ADMIN_USER_INVITE,
      Permissions.ADMIN_ENTERPRISE_READ,
      Permissions.ADMIN_ENTERPRISE_WRITE,
      Permissions.ADMIN_INBOX_READ,
      Permissions.ADMIN_INBOX_WRITE,
      Permissions.ADMIN_RENTAL_READ,
      Permissions.ADMIN_RENTAL_WRITE,
      Permissions.ADMIN_SERVICES_READ,
      Permissions.ADMIN_SERVICES_WRITE,
      Permissions.ADMIN_HOME_BUILDER,
      Permissions.ADMIN_LEGAL_READ,
      Permissions.ADMIN_LEGAL_WRITE,
      Permissions.ADMIN_WEBSITE_READ,
      Permissions.ADMIN_WEBSITE_WRITE,
      Permissions.ADMIN_AUDIT_READ,
      Permissions.ADMIN_AUDIT_WRITE,
      Permissions.ADMIN_COMPLIANCE_READ,
      Permissions.ADMIN_COMPLIANCE_WRITE,
      Permissions.ADMIN_TAXONOMY_READ,
      Permissions.ADMIN_TAXONOMY_WRITE,
      Permissions.ADMIN_SECURITY_POSTURE_READ,
      Permissions.ADMIN_SECURITY_POSTURE_WRITE,
      Permissions.FINANCE_OVERVIEW,
      Permissions.FINANCE_WALLET_MANAGE,
      Permissions.REPORTING_DOWNLOAD,
      Permissions.SUPPORT_TICKETS,
      Permissions.ADMIN_PURCHASE_READ,
      Permissions.ADMIN_PURCHASE_WRITE,
      Permissions.ADMIN_PURCHASE_BUDGET
    ],
    navigation: {
      landing: '/app/admin/dashboard',
      allowedMenus: [
        'admin.dashboard',
        'admin.platform',
        'admin.security',
        'admin.integrations',
        'dashboard.analytics'
      ],
      deniedMenus: []
    },
    dataVisibility: {
      finance: 'full',
      messaging: 'global',
      inventory: 'write',
      analytics: 'global'
    }
  }
};

export const PUBLIC_PERMISSIONS = new Set([Permissions.SERVICES_BOOK]);

export function getRoleDefinition(role) {
  return RBAC_MATRIX[role] ?? null;
}

export function enumerateRoles() {
  return Object.keys(RBAC_MATRIX);
}

export default {
  RBAC_MATRIX,
  PUBLIC_PERMISSIONS,
  getRoleDefinition,
  enumerateRoles
};<|MERGE_RESOLUTION|>--- conflicted
+++ resolved
@@ -64,9 +64,7 @@
       Permissions.INVENTORY_READ,
       Permissions.SERVICES_MANAGE,
       Permissions.MESSAGING_ESCALATE,
-<<<<<<< HEAD
       Permissions.SERVICEMAN_IDENTITY_MANAGE
-=======
       Permissions.SERVICEMAN_METRICS_READ,
       Permissions.SERVICEMAN_METRICS_WRITE
       Permissions.SERVICEMAN_WEBSITE_READ,
@@ -79,7 +77,6 @@
       Permissions.SERVICEMAN_ESCROW_VIEW,
       Permissions.SERVICEMAN_ESCROW_MANAGE
       Permissions.SERVICEMAN_CONTROL_MANAGE
->>>>>>> a612bb91
     ],
     navigation: {
       landing: '/app/workqueue',

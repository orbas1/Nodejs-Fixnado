import { CanonicalRoles, Permissions } from './permissions.js';

export const RBAC_MATRIX = {
  [CanonicalRoles.GUEST]: {
    label: 'Visitor',
    description:
      'Unauthenticated visitor exploring marketing surfaces. Can browse public marketing pages and request service quotes but cannot access live data or dashboards.',
    inherits: [],
    permissions: [],
    navigation: {
      landing: '/',
      allowedMenus: ['marketing.home', 'marketing.explore', 'marketing.pricing', 'marketing.contact'],
      deniedMenus: ['dashboard', 'storefront', 'messaging']
    },
    dataVisibility: {
      finance: 'none',
      messaging: 'none',
      inventory: 'none',
      analytics: 'none'
    }
  },
  [CanonicalRoles.USER]: {
    label: 'Customer',
    description:
      'Registered customer booking services, managing requests, and tracking crew updates.',
    inherits: [CanonicalRoles.GUEST],
    permissions: [
      Permissions.FEED_VIEW,
      Permissions.FEED_MESSAGE,
      Permissions.FEED_POST,
      Permissions.SERVICES_BOOK,
      Permissions.SERVICE_ORDERS_VIEW,
      Permissions.SERVICE_ORDERS_MANAGE,
      Permissions.MESSAGING_READ,
      Permissions.MESSAGING_RESPOND,
      Permissions.SCHEDULE_MANAGE,
      Permissions.WALLET_VIEW,
      Permissions.WALLET_MANAGE,
      Permissions.WALLET_TRANSACT,
      Permissions.WALLET_METHOD_MANAGE
      Permissions.CUSTOMER_CONTROL_MANAGE
      Permissions.ACCOUNT_SETTINGS_MANAGE
    ],
    navigation: {
      landing: '/app/dashboard',
      allowedMenus: ['dashboard.overview', 'dashboard.feed', 'dashboard.bookings', 'support'],
      deniedMenus: ['dashboard.inventory', 'dashboard.finance']
    },
    dataVisibility: {
      finance: 'self',
      messaging: 'self',
      inventory: 'none',
      analytics: 'self_summary'
    }
  },
  [CanonicalRoles.SERVICEMAN]: {
    label: 'Crew Member',
    description:
      'Internal or partner serviceman fulfilling jobs, updating schedules, and collaborating on live assignments.',
    inherits: [CanonicalRoles.USER],
    permissions: [
      Permissions.FEED_BID,
      Permissions.MATERIALS_VIEW,
      Permissions.INVENTORY_READ,
      Permissions.SERVICES_MANAGE,
      Permissions.MESSAGING_ESCALATE
    ],
    navigation: {
      landing: '/app/workqueue',
      allowedMenus: ['dashboard.overview', 'dashboard.feed', 'dashboard.schedule', 'dashboard.inventory'],
      deniedMenus: ['dashboard.finance.reports']
    },
    dataVisibility: {
      finance: 'assignment_only',
      messaging: 'team',
      inventory: 'read',
      analytics: 'crew_metrics'
    }
  },
  [CanonicalRoles.PROVIDER]: {
    label: 'Provider Manager',
    description:
      'Organisation owner or manager overseeing storefronts, crews, and live bookings.',
    inherits: [CanonicalRoles.SERVICEMAN],
    permissions: [
      Permissions.INVENTORY_WRITE,
      Permissions.PANEL_PROVIDER,
      Permissions.PANEL_ENTERPRISE,
      Permissions.PANEL_STOREFRONT,
      Permissions.AFFILIATE_DASHBOARD,
      Permissions.AFFILIATE_REFERRALS,
      Permissions.FINANCE_PAYOUT_VIEW,
      Permissions.REPORTING_DOWNLOAD
    ],
    navigation: {
      landing: '/app/provider/dashboard',
      allowedMenus: [
        'dashboard.overview',
        'dashboard.feed',
        'dashboard.inventory',
        'dashboard.storefront',
        'dashboard.reports'
      ],
      deniedMenus: ['admin.platform', 'admin.integrations']
    },
    dataVisibility: {
      finance: 'organisation_summary',
      messaging: 'organisation',
      inventory: 'write',
      analytics: 'organisation'
    }
  },
  [CanonicalRoles.ENTERPRISE]: {
    label: 'Enterprise Client',
    description:
      'Enterprise operations lead managing multi-region projects, compliance, and supplier coordination.',
    inherits: [CanonicalRoles.PROVIDER],
    permissions: [
      Permissions.PANEL_ENTERPRISE,
      Permissions.ANALYTICS_OVERVIEW,
      Permissions.ANALYTICS_EXPORT,
      Permissions.COMPLIANCE_PORTAL,
      Permissions.COMPLIANCE_WAREHOUSE_VIEW,
      Permissions.DISPUTE_VIEW,
      Permissions.FINANCE_OVERVIEW,
      Permissions.USER_DIRECTORY
    ],
    navigation: {
      landing: '/app/enterprise/overview',
      allowedMenus: [
        'dashboard.overview',
        'dashboard.analytics',
        'dashboard.compliance',
        'dashboard.finance',
        'dashboard.storefront'
      ],
      deniedMenus: ['admin.platform']
    },
    dataVisibility: {
      finance: 'multi_region_summary',
      messaging: 'organisation',
      inventory: 'write',
      analytics: 'enterprise'
    }
  },
  [CanonicalRoles.PROVIDER_ADMIN]: {
    label: 'Provider Administrator',
    description:
      'Specialist administrator managing provider workforce, finance, and integrations.',
    inherits: [CanonicalRoles.PROVIDER],
    permissions: [
      Permissions.FINANCE_PAYOUT_MANAGE,
      Permissions.DISPUTE_MANAGE,
      Permissions.CAMPAIGN_MANAGE,
      Permissions.CAMPAIGN_REVIEW,
      Permissions.PROVIDER_ONBOARD,
      Permissions.MESSAGING_ESCALATE
    ],
    navigation: {
      landing: '/app/provider/admin',
      allowedMenus: [
        'dashboard.overview',
        'dashboard.finance',
        'dashboard.campaigns',
        'dashboard.integrations',
        'dashboard.team'
      ],
      deniedMenus: ['admin.platform']
    },
    dataVisibility: {
      finance: 'organisation_full',
      messaging: 'organisation',
      inventory: 'write',
      analytics: 'organisation'
    }
  },
  [CanonicalRoles.OPERATIONS]: {
    label: 'Operations Control',
    description:
      'Central operations staff handling escalations, provider approvals, and compliance audits.',
    inherits: [CanonicalRoles.PROVIDER_ADMIN],
    permissions: [
      Permissions.ZONES_READ,
      Permissions.ZONES_MANAGE,
      Permissions.ZONES_COVERAGE,
      Permissions.ZONES_MATCH,
      Permissions.ZONES_PREVIEW,
      Permissions.COMPLIANCE_EXPORT,
      Permissions.COMPLIANCE_WAREHOUSE_VIEW,
      Permissions.COMPLIANCE_WAREHOUSE_EXPORT,
      Permissions.PAYMENTS_CAPTURE,
      Permissions.PAYMENTS_REFUND,
      Permissions.PAYMENTS_RELEASE,
      Permissions.ADMIN_OPERATIONS_QUEUE_READ,
      Permissions.ADMIN_OPERATIONS_QUEUE_WRITE,
      Permissions.ADMIN_RENTAL_READ,
      Permissions.ADMIN_RENTAL_WRITE,
      Permissions.ADMIN_SERVICES_READ,
      Permissions.INTEGRATION_CONSOLE,
      Permissions.SUPPORT_TICKETS,
      Permissions.ADMIN_RBAC_READ
      Permissions.ADMIN_COMMAND_METRICS_READ
      Permissions.ADMIN_AUTOMATION_READ
      Permissions.ADMIN_PURCHASE_READ,
      Permissions.ADMIN_PURCHASE_WRITE
      Permissions.ADMIN_WEBSITE_READ
      Permissions.ADMIN_AUDIT_READ
      Permissions.ADMIN_SECURITY_POSTURE_READ
    ],
    navigation: {
      landing: '/app/operations/overview',
      allowedMenus: [
        'dashboard.overview',
        'dashboard.compliance',
        'dashboard.operations',
        'dashboard.finance',
        'dashboard.integrations'
      ],
      deniedMenus: []
    },
    dataVisibility: {
      finance: 'all_regions',
      messaging: 'enterprise',
      inventory: 'write',
      analytics: 'global'
    }
  },
  [CanonicalRoles.ADMIN]: {
    label: 'Platform Administrator',
    description:
      'Platform owner with full control over security, feature toggles, integrations, and audit trails.',
    inherits: [CanonicalRoles.OPERATIONS],
    permissions: [
      Permissions.ADMIN_DASHBOARD,
      Permissions.ADMIN_DASHBOARD_WRITE,
      Permissions.ADMIN_FEATURE_READ,
      Permissions.ADMIN_FEATURE_WRITE,
      Permissions.ADMIN_PLATFORM_READ,
      Permissions.ADMIN_PLATFORM_WRITE,
<<<<<<< HEAD
      Permissions.ADMIN_CUSTOM_JOBS_READ,
      Permissions.ADMIN_CUSTOM_JOBS_WRITE,
=======
      Permissions.ADMIN_PROFILE_READ,
      Permissions.ADMIN_PROFILE_WRITE,
      Permissions.ADMIN_SETTINGS_READ,
      Permissions.ADMIN_SETTINGS_WRITE,
      Permissions.ADMIN_AUTOMATION_READ,
      Permissions.ADMIN_AUTOMATION_WRITE,
      Permissions.ADMIN_APPEARANCE_READ,
      Permissions.ADMIN_APPEARANCE_WRITE,
      Permissions.ADMIN_LIVE_FEED_AUDIT_READ,
      Permissions.ADMIN_LIVE_FEED_AUDIT_WRITE,
>>>>>>> 8f5aa3bf
      Permissions.ADMIN_AFFILIATE_READ,
      Permissions.ADMIN_AFFILIATE_WRITE,
      Permissions.ADMIN_RBAC_READ,
      Permissions.ADMIN_RBAC_WRITE,
      Permissions.ADMIN_COMMAND_METRICS_READ,
      Permissions.ADMIN_COMMAND_METRICS_WRITE,
      Permissions.ADMIN_USER_READ,
      Permissions.ADMIN_USER_WRITE,
      Permissions.ADMIN_USER_INVITE,
      Permissions.ADMIN_ENTERPRISE_READ,
      Permissions.ADMIN_ENTERPRISE_WRITE,
      Permissions.ADMIN_INBOX_READ,
      Permissions.ADMIN_INBOX_WRITE,
      Permissions.ADMIN_RENTAL_READ,
      Permissions.ADMIN_RENTAL_WRITE,
      Permissions.ADMIN_SERVICES_READ,
      Permissions.ADMIN_SERVICES_WRITE,
      Permissions.ADMIN_HOME_BUILDER,
      Permissions.ADMIN_LEGAL_READ,
      Permissions.ADMIN_LEGAL_WRITE,
      Permissions.ADMIN_WEBSITE_READ,
      Permissions.ADMIN_WEBSITE_WRITE,
      Permissions.ADMIN_AUDIT_READ,
      Permissions.ADMIN_AUDIT_WRITE,
      Permissions.ADMIN_COMPLIANCE_READ,
      Permissions.ADMIN_COMPLIANCE_WRITE,
      Permissions.ADMIN_TAXONOMY_READ,
      Permissions.ADMIN_TAXONOMY_WRITE,
      Permissions.ADMIN_SECURITY_POSTURE_READ,
      Permissions.ADMIN_SECURITY_POSTURE_WRITE,
      Permissions.FINANCE_OVERVIEW,
      Permissions.REPORTING_DOWNLOAD,
      Permissions.SUPPORT_TICKETS,
      Permissions.ADMIN_PURCHASE_READ,
      Permissions.ADMIN_PURCHASE_WRITE,
      Permissions.ADMIN_PURCHASE_BUDGET
    ],
    navigation: {
      landing: '/app/admin/dashboard',
      allowedMenus: [
        'admin.dashboard',
        'admin.platform',
        'admin.security',
        'admin.integrations',
        'dashboard.analytics'
      ],
      deniedMenus: []
    },
    dataVisibility: {
      finance: 'full',
      messaging: 'global',
      inventory: 'write',
      analytics: 'global'
    }
  }
};

export const PUBLIC_PERMISSIONS = new Set([Permissions.SERVICES_BOOK]);

export function getRoleDefinition(role) {
  return RBAC_MATRIX[role] ?? null;
}

export function enumerateRoles() {
  return Object.keys(RBAC_MATRIX);
}

export default {
  RBAC_MATRIX,
  PUBLIC_PERMISSIONS,
  getRoleDefinition,
  enumerateRoles
};<|MERGE_RESOLUTION|>--- conflicted
+++ resolved
@@ -237,10 +237,8 @@
       Permissions.ADMIN_FEATURE_WRITE,
       Permissions.ADMIN_PLATFORM_READ,
       Permissions.ADMIN_PLATFORM_WRITE,
-<<<<<<< HEAD
       Permissions.ADMIN_CUSTOM_JOBS_READ,
       Permissions.ADMIN_CUSTOM_JOBS_WRITE,
-=======
       Permissions.ADMIN_PROFILE_READ,
       Permissions.ADMIN_PROFILE_WRITE,
       Permissions.ADMIN_SETTINGS_READ,
@@ -251,7 +249,6 @@
       Permissions.ADMIN_APPEARANCE_WRITE,
       Permissions.ADMIN_LIVE_FEED_AUDIT_READ,
       Permissions.ADMIN_LIVE_FEED_AUDIT_WRITE,
->>>>>>> 8f5aa3bf
       Permissions.ADMIN_AFFILIATE_READ,
       Permissions.ADMIN_AFFILIATE_WRITE,
       Permissions.ADMIN_RBAC_READ,

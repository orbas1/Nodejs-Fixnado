import { CanonicalRoles, Permissions } from './permissions.js';

export const RBAC_MATRIX = {
  [CanonicalRoles.GUEST]: {
    label: 'Visitor',
    description:
      'Unauthenticated visitor exploring marketing surfaces. Can browse public marketing pages and request service quotes but cannot access live data or dashboards.',
    inherits: [],
    permissions: [],
    navigation: {
      landing: '/',
      allowedMenus: ['marketing.home', 'marketing.explore', 'marketing.pricing', 'marketing.contact'],
      deniedMenus: ['dashboard', 'storefront', 'messaging']
    },
    dataVisibility: {
      finance: 'none',
      messaging: 'none',
      inventory: 'none',
      analytics: 'none'
    }
  },
  [CanonicalRoles.USER]: {
    label: 'Customer',
    description:
      'Registered customer booking services, managing requests, and tracking crew updates.',
    inherits: [CanonicalRoles.GUEST],
    permissions: [
      Permissions.FEED_VIEW,
      Permissions.FEED_MESSAGE,
      Permissions.FEED_POST,
      Permissions.SERVICES_BOOK,
      Permissions.SERVICE_ORDERS_VIEW,
      Permissions.SERVICE_ORDERS_MANAGE,
      Permissions.MESSAGING_READ,
      Permissions.MESSAGING_RESPOND,
      Permissions.SCHEDULE_MANAGE,
      Permissions.WALLET_VIEW,
      Permissions.WALLET_MANAGE,
      Permissions.WALLET_TRANSACT,
      Permissions.WALLET_METHOD_MANAGE
      Permissions.CUSTOMER_CONTROL_MANAGE
      Permissions.ACCOUNT_SETTINGS_MANAGE
    ],
    navigation: {
      landing: '/app/dashboard',
      allowedMenus: ['dashboard.overview', 'dashboard.feed', 'dashboard.bookings', 'support'],
      deniedMenus: ['dashboard.inventory', 'dashboard.finance']
    },
    dataVisibility: {
      finance: 'self',
      messaging: 'self',
      inventory: 'none',
      analytics: 'self_summary'
    }
  },
  [CanonicalRoles.SERVICEMAN]: {
    label: 'Crew Member',
    description:
      'Internal or partner serviceman fulfilling jobs, updating schedules, and collaborating on live assignments.',
    inherits: [CanonicalRoles.USER],
    permissions: [
      Permissions.FEED_BID,
      Permissions.MATERIALS_VIEW,
      Permissions.INVENTORY_READ,
      Permissions.SERVICES_MANAGE,
      Permissions.MESSAGING_ESCALATE
    ],
    navigation: {
      landing: '/app/workqueue',
      allowedMenus: ['dashboard.overview', 'dashboard.feed', 'dashboard.schedule', 'dashboard.inventory'],
      deniedMenus: ['dashboard.finance.reports']
    },
    dataVisibility: {
      finance: 'assignment_only',
      messaging: 'team',
      inventory: 'read',
      analytics: 'crew_metrics'
    }
  },
  [CanonicalRoles.PROVIDER]: {
    label: 'Provider Manager',
    description:
      'Organisation owner or manager overseeing storefronts, crews, and live bookings.',
    inherits: [CanonicalRoles.SERVICEMAN],
    permissions: [
      Permissions.INVENTORY_WRITE,
      Permissions.PANEL_PROVIDER,
      Permissions.PANEL_ENTERPRISE,
      Permissions.PANEL_STOREFRONT,
      Permissions.AFFILIATE_DASHBOARD,
      Permissions.AFFILIATE_REFERRALS,
      Permissions.FINANCE_PAYOUT_VIEW,
      Permissions.REPORTING_DOWNLOAD
    ],
    navigation: {
      landing: '/app/provider/dashboard',
      allowedMenus: [
        'dashboard.overview',
        'dashboard.feed',
        'dashboard.inventory',
        'dashboard.storefront',
        'dashboard.reports'
      ],
      deniedMenus: ['admin.platform', 'admin.integrations']
    },
    dataVisibility: {
      finance: 'organisation_summary',
      messaging: 'organisation',
      inventory: 'write',
      analytics: 'organisation'
    }
  },
  [CanonicalRoles.ENTERPRISE]: {
    label: 'Enterprise Client',
    description:
      'Enterprise operations lead managing multi-region projects, compliance, and supplier coordination.',
    inherits: [CanonicalRoles.PROVIDER],
    permissions: [
      Permissions.PANEL_ENTERPRISE,
      Permissions.ANALYTICS_OVERVIEW,
      Permissions.ANALYTICS_EXPORT,
      Permissions.COMPLIANCE_PORTAL,
      Permissions.COMPLIANCE_WAREHOUSE_VIEW,
      Permissions.DISPUTE_VIEW,
      Permissions.FINANCE_OVERVIEW,
      Permissions.USER_DIRECTORY
    ],
    navigation: {
      landing: '/app/enterprise/overview',
      allowedMenus: [
        'dashboard.overview',
        'dashboard.analytics',
        'dashboard.compliance',
        'dashboard.finance',
        'dashboard.storefront'
      ],
      deniedMenus: ['admin.platform']
    },
    dataVisibility: {
      finance: 'multi_region_summary',
      messaging: 'organisation',
      inventory: 'write',
      analytics: 'enterprise'
    }
  },
  [CanonicalRoles.PROVIDER_ADMIN]: {
    label: 'Provider Administrator',
    description:
      'Specialist administrator managing provider workforce, finance, and integrations.',
    inherits: [CanonicalRoles.PROVIDER],
    permissions: [
      Permissions.FINANCE_PAYOUT_MANAGE,
      Permissions.DISPUTE_MANAGE,
      Permissions.CAMPAIGN_MANAGE,
      Permissions.CAMPAIGN_REVIEW,
      Permissions.PROVIDER_ONBOARD,
      Permissions.MESSAGING_ESCALATE
    ],
    navigation: {
      landing: '/app/provider/admin',
      allowedMenus: [
        'dashboard.overview',
        'dashboard.finance',
        'dashboard.campaigns',
        'dashboard.integrations',
        'dashboard.team'
      ],
      deniedMenus: ['admin.platform']
    },
    dataVisibility: {
      finance: 'organisation_full',
      messaging: 'organisation',
      inventory: 'write',
      analytics: 'organisation'
    }
  },
  [CanonicalRoles.OPERATIONS]: {
    label: 'Operations Control',
    description:
      'Central operations staff handling escalations, provider approvals, and compliance audits.',
    inherits: [CanonicalRoles.PROVIDER_ADMIN],
    permissions: [
      Permissions.ZONES_READ,
      Permissions.ZONES_MANAGE,
      Permissions.ZONES_COVERAGE,
      Permissions.ZONES_MATCH,
      Permissions.ZONES_PREVIEW,
      Permissions.COMPLIANCE_EXPORT,
      Permissions.COMPLIANCE_WAREHOUSE_VIEW,
      Permissions.COMPLIANCE_WAREHOUSE_EXPORT,
      Permissions.PAYMENTS_CAPTURE,
      Permissions.PAYMENTS_REFUND,
      Permissions.PAYMENTS_RELEASE,
      Permissions.INTEGRATION_CONSOLE,
      Permissions.SUPPORT_TICKETS,
<<<<<<< HEAD
      Permissions.ADMIN_WEBSITE_READ
=======
      Permissions.ADMIN_AUDIT_READ
      Permissions.ADMIN_SECURITY_POSTURE_READ
>>>>>>> 5a8933e6
    ],
    navigation: {
      landing: '/app/operations/overview',
      allowedMenus: [
        'dashboard.overview',
        'dashboard.compliance',
        'dashboard.operations',
        'dashboard.finance',
        'dashboard.integrations'
      ],
      deniedMenus: []
    },
    dataVisibility: {
      finance: 'all_regions',
      messaging: 'enterprise',
      inventory: 'write',
      analytics: 'global'
    }
  },
  [CanonicalRoles.ADMIN]: {
    label: 'Platform Administrator',
    description:
      'Platform owner with full control over security, feature toggles, integrations, and audit trails.',
    inherits: [CanonicalRoles.OPERATIONS],
    permissions: [
      Permissions.ADMIN_DASHBOARD,
      Permissions.ADMIN_DASHBOARD_WRITE,
      Permissions.ADMIN_FEATURE_READ,
      Permissions.ADMIN_FEATURE_WRITE,
      Permissions.ADMIN_PLATFORM_READ,
      Permissions.ADMIN_PLATFORM_WRITE,
      Permissions.ADMIN_LIVE_FEED_AUDIT_READ,
      Permissions.ADMIN_LIVE_FEED_AUDIT_WRITE,
      Permissions.ADMIN_AFFILIATE_READ,
      Permissions.ADMIN_AFFILIATE_WRITE,
<<<<<<< HEAD
      Permissions.ADMIN_WEBSITE_READ,
      Permissions.ADMIN_WEBSITE_WRITE,
=======
      Permissions.ADMIN_AUDIT_READ,
      Permissions.ADMIN_AUDIT_WRITE,
      Permissions.ADMIN_COMPLIANCE_READ,
      Permissions.ADMIN_COMPLIANCE_WRITE,
      Permissions.ADMIN_TAXONOMY_READ,
      Permissions.ADMIN_TAXONOMY_WRITE,
      Permissions.ADMIN_SECURITY_POSTURE_READ,
      Permissions.ADMIN_SECURITY_POSTURE_WRITE,
>>>>>>> 5a8933e6
      Permissions.FINANCE_OVERVIEW,
      Permissions.REPORTING_DOWNLOAD,
      Permissions.SUPPORT_TICKETS
    ],
    navigation: {
      landing: '/app/admin/dashboard',
      allowedMenus: [
        'admin.dashboard',
        'admin.platform',
        'admin.security',
        'admin.integrations',
        'dashboard.analytics'
      ],
      deniedMenus: []
    },
    dataVisibility: {
      finance: 'full',
      messaging: 'global',
      inventory: 'write',
      analytics: 'global'
    }
  }
};

export const PUBLIC_PERMISSIONS = new Set([Permissions.SERVICES_BOOK]);

export function getRoleDefinition(role) {
  return RBAC_MATRIX[role] ?? null;
}

export function enumerateRoles() {
  return Object.keys(RBAC_MATRIX);
}

export default {
  RBAC_MATRIX,
  PUBLIC_PERMISSIONS,
  getRoleDefinition,
  enumerateRoles
};<|MERGE_RESOLUTION|>--- conflicted
+++ resolved
@@ -193,12 +193,9 @@
       Permissions.PAYMENTS_RELEASE,
       Permissions.INTEGRATION_CONSOLE,
       Permissions.SUPPORT_TICKETS,
-<<<<<<< HEAD
       Permissions.ADMIN_WEBSITE_READ
-=======
       Permissions.ADMIN_AUDIT_READ
       Permissions.ADMIN_SECURITY_POSTURE_READ
->>>>>>> 5a8933e6
     ],
     navigation: {
       landing: '/app/operations/overview',
@@ -234,10 +231,8 @@
       Permissions.ADMIN_LIVE_FEED_AUDIT_WRITE,
       Permissions.ADMIN_AFFILIATE_READ,
       Permissions.ADMIN_AFFILIATE_WRITE,
-<<<<<<< HEAD
       Permissions.ADMIN_WEBSITE_READ,
       Permissions.ADMIN_WEBSITE_WRITE,
-=======
       Permissions.ADMIN_AUDIT_READ,
       Permissions.ADMIN_AUDIT_WRITE,
       Permissions.ADMIN_COMPLIANCE_READ,
@@ -246,7 +241,6 @@
       Permissions.ADMIN_TAXONOMY_WRITE,
       Permissions.ADMIN_SECURITY_POSTURE_READ,
       Permissions.ADMIN_SECURITY_POSTURE_WRITE,
->>>>>>> 5a8933e6
       Permissions.FINANCE_OVERVIEW,
       Permissions.REPORTING_DOWNLOAD,
       Permissions.SUPPORT_TICKETS

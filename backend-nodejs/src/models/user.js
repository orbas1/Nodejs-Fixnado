--- conflicted
+++ resolved
@@ -129,8 +129,6 @@
       allowNull: false,
       field: 'email_encrypted',
       unique: false,
-<<<<<<< HEAD
-=======
       validate: {
         isEmail(value) {
           if (typeof value !== 'string') {
@@ -153,7 +151,6 @@
           }
         }
       },
->>>>>>> 5dd0c962
       set(value) {
         if (typeof value !== 'string') {
           throw new TypeError('email must be a string');

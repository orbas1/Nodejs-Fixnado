import { DataTypes, Model, Op } from 'sequelize';
import isEmail from 'validator/lib/isEmail.js';
<<<<<<< HEAD
=======
import validator from 'validator';
>>>>>>> e5127c56
import sequelize from '../config/database.js';
import {
  decryptString,
  encryptString,
  normaliseEmail,
  protectEmail,
  stableHash
} from '../utils/security/fieldEncryption.js';

const EMAIL_PATTERN = /^[^\s@]+@[^\s@]+\.[^\s@]+$/;

function isValidEmail(value) {
  if (typeof value !== 'string') {
    return false;
  }

  const trimmed = value.trim();
  if (!trimmed) {
    return false;
  }

  return EMAIL_PATTERN.test(trimmed.toLowerCase());
}

function transformEmailConditions(whereClause) {
  if (!whereClause || typeof whereClause !== 'object') {
    return;
  }

  for (const key of Reflect.ownKeys(whereClause)) {
    if (key === 'email') {
      const condition = whereClause[key];
      const replacement = buildEmailHashCondition(condition);
      delete whereClause.email;
      Object.assign(whereClause, replacement);
      continue;
    }

    if (key === Op.and || key === Op.or) {
      const clauses = whereClause[key];
      if (Array.isArray(clauses)) {
        clauses.forEach((clause) => transformEmailConditions(clause));
      }
      continue;
    }

    const value = whereClause[key];
    if (typeof value === 'object') {
      transformEmailConditions(value);
    }
  }
}

function buildEmailHashCondition(condition) {
  if (typeof condition === 'string') {
    return { emailHash: stableHash(normaliseEmail(condition), 'user:email-query') };
  }

  if (condition && typeof condition === 'object') {
    if (Object.hasOwn(condition, Op.eq)) {
      return { emailHash: stableHash(normaliseEmail(condition[Op.eq]), 'user:email-query') };
    }

    if (Object.hasOwn(condition, Op.in)) {
      const values = condition[Op.in];
      if (!Array.isArray(values) || values.length === 0) {
        throw new Error('Email IN queries must include at least one value.');
      }

      return {
        emailHash: {
          [Op.in]: values.map((value) => stableHash(normaliseEmail(value), 'user:email-query'))
        }
      };
    }
  }

  throw new Error('Only direct equality email lookups are supported once PII hashing is enabled.');
}

class User extends Model {
  toJSON() {
    const payload = super.toJSON();
    delete payload.emailHash;
    return payload;
  }

  toSafeJSON() {
    const payload = this.toJSON();
    delete payload.passwordHash;
    return payload;
  }
}

User.init(
  {
    id: {
      type: DataTypes.UUID,
      defaultValue: DataTypes.UUIDV4,
      primaryKey: true
    },
    firstName: {
      type: DataTypes.TEXT,
      allowNull: false,
      field: 'first_name_encrypted',
      set(value) {
        if (typeof value !== 'string') {
          throw new TypeError('firstName must be a string');
        }
        const trimmed = value.trim();
        if (!trimmed) {
          throw new Error('firstName cannot be empty');
        }
        this.setDataValue('firstName', encryptString(trimmed, 'user:firstName'));
      },
      get() {
        const stored = this.getDataValue('firstName');
        return stored ? decryptString(stored, 'user:firstName') : null;
      }
    },
    lastName: {
      type: DataTypes.TEXT,
      allowNull: false,
      field: 'last_name_encrypted',
      set(value) {
        if (typeof value !== 'string') {
          throw new TypeError('lastName must be a string');
        }
        const trimmed = value.trim();
        if (!trimmed) {
          throw new Error('lastName cannot be empty');
        }
        this.setDataValue('lastName', encryptString(trimmed, 'user:lastName'));
      },
      get() {
        const stored = this.getDataValue('lastName');
        return stored ? decryptString(stored, 'user:lastName') : null;
      }
    },
    email: {
      type: DataTypes.TEXT,
      allowNull: false,
      field: 'email_encrypted',
      unique: false,
<<<<<<< HEAD
=======
      validate: {
        isEmail(value) {
          const decrypted = typeof value === 'string' && value ? decryptString(value, 'user:email') : null;
          const candidate = (decrypted ?? this.email ?? '').trim();
          if (!EMAIL_PATTERN.test(candidate)) {
        isEncryptedEmail(value) {
          if (value == null) {
            throw new Error('Validation isEmail on email failed');
          }
          const decrypted = this.get('email');
          if (!decrypted || !validator.isEmail(decrypted)) {
        isEmail(value) {
          if (value === null || value === undefined) {
          if (typeof value !== 'string') {
            throw new Error('Validation isEmail on email failed');
          }

          let candidate = value;
          if (typeof value === 'string') {
            try {
              const decrypted = decryptString(value, 'user:email');
              if (decrypted) {
                candidate = decrypted;
              }
            } catch (error) {
              candidate = value;
            }
          }

          if (!isValidEmail(candidate)) {
          try {
            const decrypted = decryptString(value, 'user:email');
            if (decrypted) {
              candidate = decrypted;
            }
          } catch (error) {
            // If decryption fails we fall back to the raw value which will fail validation below.
          }

          const normalised = normaliseEmail(candidate);
          if (!/^[^\s@]+@[^\s@]+\.[^\s@]+$/.test(normalised)) {
            throw new Error('Validation isEmail on email failed');
          }
        }
      },
>>>>>>> e5127c56
      set(value) {
        if (typeof value !== 'string') {
          throw new TypeError('email must be a string');
        }
        const trimmed = value.trim();
<<<<<<< HEAD
        if (!trimmed) {
          throw new Error('email cannot be empty');
        }
        if (!isEmail(trimmed)) {
=======
        if (!EMAIL_PATTERN.test(trimmed)) {
          throw new Error('Validation isEmail on email failed');
        }
        if (!trimmed) {
          throw new Error('email cannot be empty');
        }
        if (!isEmail(trimmed, { allow_utf8_local_part: false })) {
          throw new Error('email must be a valid address');
        }
        if (!EMAIL_PATTERN.test(trimmed)) {
          throw new Error('email must be a valid email address');
        }
        if (!trimmed) {
          throw new Error('email cannot be empty');
        }

        const normalised = normaliseEmail(trimmed);
        if (!validator.isEmail(normalised)) {
>>>>>>> e5127c56
          throw new Error('email must be a valid email address');
        }

        const { encrypted, hash } = protectEmail(trimmed);
        this.setDataValue('email', encrypted);
        this.setDataValue('emailHash', hash);
      },
      get() {
        const stored = this.getDataValue('email');
        return stored ? decryptString(stored, 'user:email') : null;
      }
    },
    emailHash: {
      type: DataTypes.STRING(128),
      allowNull: false,
      unique: true,
      field: 'email_hash'
    },
    passwordHash: {
      type: DataTypes.STRING,
      allowNull: false,
      field: 'password_hash'
    },
    address: {
      type: DataTypes.TEXT,
      field: 'address_encrypted',
      allowNull: true,
      set(value) {
        if (value === null || value === undefined || value === '') {
          this.setDataValue('address', null);
          return;
        }
        if (typeof value !== 'string') {
          throw new TypeError('address must be a string when provided');
        }
        const trimmed = value.trim();
        if (!trimmed) {
          this.setDataValue('address', null);
          return;
        }
        this.setDataValue('address', encryptString(trimmed, 'user:address'));
      },
      get() {
        const stored = this.getDataValue('address');
        return stored ? decryptString(stored, 'user:address') : null;
      }
    },
    phoneNumber: {
      type: DataTypes.TEXT,
      field: 'phone_number_encrypted',
      allowNull: true,
      set(value) {
        if (value === null || value === undefined || value === '') {
          this.setDataValue('phoneNumber', null);
          return;
        }
        if (typeof value !== 'string') {
          throw new TypeError('phoneNumber must be a string when provided');
        }
        const trimmed = value.trim();
        if (!trimmed) {
          this.setDataValue('phoneNumber', null);
          return;
        }
        this.setDataValue('phoneNumber', encryptString(trimmed, 'user:phoneNumber'));
      },
      get() {
        const stored = this.getDataValue('phoneNumber');
        return stored ? decryptString(stored, 'user:phoneNumber') : null;
      }
    },
    age: DataTypes.INTEGER,
    type: {
      type: DataTypes.ENUM(
        'user',
        'company',
        'servicemen',
        'admin',
        'provider_admin',
        'operations_admin'
      ),
      allowNull: false,
      defaultValue: 'user'
    },
    twoFactorEmail: {
      type: DataTypes.BOOLEAN,
      defaultValue: false,
      field: 'two_factor_email'
    },
    twoFactorApp: {
      type: DataTypes.BOOLEAN,
      defaultValue: false,
      field: 'two_factor_app'
    },
    profileImageUrl: {
      type: DataTypes.STRING(2048),
      allowNull: true,
      field: 'profile_image_url',
      validate: {
        isUrl: true
      }
    },
    regionId: {
      type: DataTypes.UUID,
      allowNull: true,
      field: 'region_id'
    }
  },
  {
    sequelize,
    modelName: 'User',
    defaultScope: {
      attributes: { exclude: ['emailHash'] }
    }
  }
);

User.addHook('beforeFind', (options) => {
  if (!options || !options.where) {
    return;
  }
  transformEmailConditions(options.where);
});

export default User;<|MERGE_RESOLUTION|>--- conflicted
+++ resolved
@@ -1,9 +1,6 @@
 import { DataTypes, Model, Op } from 'sequelize';
 import isEmail from 'validator/lib/isEmail.js';
-<<<<<<< HEAD
-=======
 import validator from 'validator';
->>>>>>> e5127c56
 import sequelize from '../config/database.js';
 import {
   decryptString,
@@ -148,8 +145,6 @@
       allowNull: false,
       field: 'email_encrypted',
       unique: false,
-<<<<<<< HEAD
-=======
       validate: {
         isEmail(value) {
           const decrypted = typeof value === 'string' && value ? decryptString(value, 'user:email') : null;
@@ -195,18 +190,15 @@
           }
         }
       },
->>>>>>> e5127c56
       set(value) {
         if (typeof value !== 'string') {
           throw new TypeError('email must be a string');
         }
         const trimmed = value.trim();
-<<<<<<< HEAD
         if (!trimmed) {
           throw new Error('email cannot be empty');
         }
         if (!isEmail(trimmed)) {
-=======
         if (!EMAIL_PATTERN.test(trimmed)) {
           throw new Error('Validation isEmail on email failed');
         }
@@ -225,7 +217,6 @@
 
         const normalised = normaliseEmail(trimmed);
         if (!validator.isEmail(normalised)) {
->>>>>>> e5127c56
           throw new Error('email must be a valid email address');
         }
 

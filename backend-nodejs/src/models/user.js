import { DataTypes, Model, Op } from 'sequelize';
import isEmail from 'validator/lib/isEmail.js';
import validator from 'validator';
import sequelize from '../config/database.js';
import {
  decryptString,
  encryptString,
  normaliseEmail,
  protectEmail,
  stableHash
} from '../utils/security/fieldEncryption.js';

const EMAIL_PATTERN = /^[^\s@]+@[^\s@]+\.[^\s@]+$/;

function isValidEmail(value) {
  if (typeof value !== 'string') {
    return false;
  }

  const trimmed = value.trim();
  if (!trimmed) {
    return false;
  }

  return EMAIL_PATTERN.test(trimmed.toLowerCase());
}

function transformEmailConditions(whereClause) {
  if (!whereClause || typeof whereClause !== 'object') {
    return;
  }

  for (const key of Reflect.ownKeys(whereClause)) {
    if (key === 'email') {
      const condition = whereClause[key];
      const replacement = buildEmailHashCondition(condition);
      delete whereClause.email;
      Object.assign(whereClause, replacement);
      continue;
    }

    if (key === Op.and || key === Op.or) {
      const clauses = whereClause[key];
      if (Array.isArray(clauses)) {
        clauses.forEach((clause) => transformEmailConditions(clause));
      }
      continue;
    }

    const value = whereClause[key];
    if (typeof value === 'object') {
      transformEmailConditions(value);
    }
  }
}

function buildEmailHashCondition(condition) {
  if (typeof condition === 'string') {
    return { emailHash: stableHash(normaliseEmail(condition), 'user:email-query') };
  }

  if (condition && typeof condition === 'object') {
    if (Object.hasOwn(condition, Op.eq)) {
      return { emailHash: stableHash(normaliseEmail(condition[Op.eq]), 'user:email-query') };
    }

    if (Object.hasOwn(condition, Op.in)) {
      const values = condition[Op.in];
      if (!Array.isArray(values) || values.length === 0) {
        throw new Error('Email IN queries must include at least one value.');
      }

      return {
        emailHash: {
          [Op.in]: values.map((value) => stableHash(normaliseEmail(value), 'user:email-query'))
        }
      };
    }
  }

  throw new Error('Only direct equality email lookups are supported once PII hashing is enabled.');
}

class User extends Model {
  toJSON() {
    const payload = super.toJSON();
    delete payload.emailHash;
    return payload;
  }

  toSafeJSON() {
    const payload = this.toJSON();
    delete payload.passwordHash;
    return payload;
  }
}

User.init(
  {
    id: {
      type: DataTypes.UUID,
      defaultValue: DataTypes.UUIDV4,
      primaryKey: true
    },
    firstName: {
      type: DataTypes.TEXT,
      allowNull: false,
      field: 'first_name_encrypted',
      set(value) {
        if (typeof value !== 'string') {
          throw new TypeError('firstName must be a string');
        }
        const trimmed = value.trim();
        if (!trimmed) {
          throw new Error('firstName cannot be empty');
        }
        this.setDataValue('firstName', encryptString(trimmed, 'user:firstName'));
      },
      get() {
        const stored = this.getDataValue('firstName');
        return stored ? decryptString(stored, 'user:firstName') : null;
      }
    },
    lastName: {
      type: DataTypes.TEXT,
      allowNull: false,
      field: 'last_name_encrypted',
      set(value) {
        if (typeof value !== 'string') {
          throw new TypeError('lastName must be a string');
        }
        const trimmed = value.trim();
        if (!trimmed) {
          throw new Error('lastName cannot be empty');
        }
        this.setDataValue('lastName', encryptString(trimmed, 'user:lastName'));
      },
      get() {
        const stored = this.getDataValue('lastName');
        return stored ? decryptString(stored, 'user:lastName') : null;
      }
    },
    email: {
      type: DataTypes.TEXT,
      allowNull: false,
      field: 'email_encrypted',
      unique: false,
<<<<<<< HEAD
=======
      validate: {
        isEmail(value) {
          const decrypted = typeof value === 'string' && value ? decryptString(value, 'user:email') : null;
          const candidate = (decrypted ?? this.email ?? '').trim();
          if (!EMAIL_PATTERN.test(candidate)) {
        isEncryptedEmail(value) {
          if (value == null) {
            throw new Error('Validation isEmail on email failed');
          }
          const decrypted = this.get('email');
          if (!decrypted || !validator.isEmail(decrypted)) {
        isEmail(value) {
          if (value === null || value === undefined) {
          if (typeof value !== 'string') {
            throw new Error('Validation isEmail on email failed');
          }

          let candidate = value;
          if (typeof value === 'string') {
            try {
              const decrypted = decryptString(value, 'user:email');
              if (decrypted) {
                candidate = decrypted;
              }
            } catch (error) {
              candidate = value;
            }
          }

          if (!isValidEmail(candidate)) {
          try {
            const decrypted = decryptString(value, 'user:email');
            if (decrypted) {
              candidate = decrypted;
            }
          } catch (error) {
            // If decryption fails we fall back to the raw value which will fail validation below.
          }

          const normalised = normaliseEmail(candidate);
          if (!/^[^\s@]+@[^\s@]+\.[^\s@]+$/.test(normalised)) {
            throw new Error('Validation isEmail on email failed');
          }
        }
      },
>>>>>>> 8f5aa3bf
      set(value) {
        if (typeof value !== 'string') {
          throw new TypeError('email must be a string');
        }
        const trimmed = value.trim();
        if (!trimmed) {
          throw new Error('email cannot be empty');
        }
        if (!isEmail(trimmed)) {
        if (!EMAIL_PATTERN.test(trimmed)) {
          throw new Error('Validation isEmail on email failed');
        }
        if (!trimmed) {
          throw new Error('email cannot be empty');
        }
        if (!isEmail(trimmed, { allow_utf8_local_part: false })) {
          throw new Error('email must be a valid address');
        }
        if (!EMAIL_PATTERN.test(trimmed)) {
          throw new Error('email must be a valid email address');
        }
        if (!trimmed) {
          throw new Error('email cannot be empty');
        }

        const normalised = normaliseEmail(trimmed);
        if (!validator.isEmail(normalised)) {
          throw new Error('email must be a valid email address');
        }

        const { encrypted, hash } = protectEmail(trimmed);
        this.setDataValue('email', encrypted);
        this.setDataValue('emailHash', hash);
      },
      get() {
        const stored = this.getDataValue('email');
        return stored ? decryptString(stored, 'user:email') : null;
      }
    },
    emailHash: {
      type: DataTypes.STRING(128),
      allowNull: false,
      unique: true,
      field: 'email_hash'
    },
    passwordHash: {
      type: DataTypes.STRING,
      allowNull: false,
      field: 'password_hash'
    },
    address: {
      type: DataTypes.TEXT,
      field: 'address_encrypted',
      allowNull: true,
      set(value) {
        if (value === null || value === undefined || value === '') {
          this.setDataValue('address', null);
          return;
        }
        if (typeof value !== 'string') {
          throw new TypeError('address must be a string when provided');
        }
        const trimmed = value.trim();
        if (!trimmed) {
          this.setDataValue('address', null);
          return;
        }
        this.setDataValue('address', encryptString(trimmed, 'user:address'));
      },
      get() {
        const stored = this.getDataValue('address');
        return stored ? decryptString(stored, 'user:address') : null;
      }
    },
    phoneNumber: {
      type: DataTypes.TEXT,
      field: 'phone_number_encrypted',
      allowNull: true,
      set(value) {
        if (value === null || value === undefined || value === '') {
          this.setDataValue('phoneNumber', null);
          return;
        }
        if (typeof value !== 'string') {
          throw new TypeError('phoneNumber must be a string when provided');
        }
        const trimmed = value.trim();
        if (!trimmed) {
          this.setDataValue('phoneNumber', null);
          return;
        }
        this.setDataValue('phoneNumber', encryptString(trimmed, 'user:phoneNumber'));
      },
      get() {
        const stored = this.getDataValue('phoneNumber');
        return stored ? decryptString(stored, 'user:phoneNumber') : null;
      }
    },
    age: DataTypes.INTEGER,
    type: {
      type: DataTypes.ENUM(
        'user',
        'company',
        'servicemen',
        'admin',
        'provider_admin',
        'operations_admin'
      ),
      allowNull: false,
      defaultValue: 'user'
    },
    twoFactorEmail: {
      type: DataTypes.BOOLEAN,
      defaultValue: false,
      field: 'two_factor_email'
    },
    twoFactorApp: {
      type: DataTypes.BOOLEAN,
      defaultValue: false,
      field: 'two_factor_app'
    },
    profileImageUrl: {
      type: DataTypes.STRING(2048),
      allowNull: true,
      field: 'profile_image_url',
      validate: {
        isUrl: true
      }
    },
    regionId: {
      type: DataTypes.UUID,
      allowNull: true,
      field: 'region_id'
    }
  },
  {
    sequelize,
    modelName: 'User',
    defaultScope: {
      attributes: { exclude: ['emailHash'] }
    }
  }
);

User.addHook('beforeFind', (options) => {
  if (!options || !options.where) {
    return;
  }
  transformEmailConditions(options.where);
});

export default User;<|MERGE_RESOLUTION|>--- conflicted
+++ resolved
@@ -145,8 +145,6 @@
       allowNull: false,
       field: 'email_encrypted',
       unique: false,
-<<<<<<< HEAD
-=======
       validate: {
         isEmail(value) {
           const decrypted = typeof value === 'string' && value ? decryptString(value, 'user:email') : null;
@@ -192,7 +190,6 @@
           }
         }
       },
->>>>>>> 8f5aa3bf
       set(value) {
         if (typeof value !== 'string') {
           throw new TypeError('email must be a string');

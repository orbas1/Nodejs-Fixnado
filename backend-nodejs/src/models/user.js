--- conflicted
+++ resolved
@@ -1,8 +1,5 @@
 import { DataTypes, Model, Op } from 'sequelize';
-<<<<<<< HEAD
-=======
 import isEmail from 'validator/lib/isEmail.js';
->>>>>>> f1a8379d
 import validator from 'validator';
 import sequelize from '../config/database.js';
 import {
@@ -149,14 +146,12 @@
       field: 'email_encrypted',
       unique: false,
       validate: {
-<<<<<<< HEAD
         isEncryptedEmail(value) {
           if (value == null) {
             throw new Error('Validation isEmail on email failed');
           }
           const decrypted = this.get('email');
           if (!decrypted || !validator.isEmail(decrypted)) {
-=======
         isEmail(value) {
           if (value === null || value === undefined) {
           if (typeof value !== 'string') {
@@ -187,7 +182,6 @@
 
           const normalised = normaliseEmail(candidate);
           if (!/^[^\s@]+@[^\s@]+\.[^\s@]+$/.test(normalised)) {
->>>>>>> f1a8379d
             throw new Error('Validation isEmail on email failed');
           }
         }

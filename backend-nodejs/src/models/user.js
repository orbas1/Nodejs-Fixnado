--- conflicted
+++ resolved
@@ -1,9 +1,6 @@
 import { DataTypes, Model, Op } from 'sequelize';
-<<<<<<< HEAD
 import isEmail from 'validator/lib/isEmail.js';
-=======
 import validator from 'validator';
->>>>>>> 2d4d6434
 import sequelize from '../config/database.js';
 import {
   decryptString,
@@ -135,8 +132,6 @@
       allowNull: false,
       field: 'email_encrypted',
       unique: false,
-<<<<<<< HEAD
-=======
       validate: {
         isEmail(value) {
           if (typeof value !== 'string') {
@@ -159,20 +154,17 @@
           }
         }
       },
->>>>>>> 2d4d6434
       set(value) {
         if (typeof value !== 'string') {
           throw new TypeError('email must be a string');
         }
         const trimmed = value.trim();
-<<<<<<< HEAD
         if (!trimmed) {
           throw new Error('email cannot be empty');
         }
         if (!isEmail(trimmed, { allow_utf8_local_part: false })) {
           throw new Error('email must be a valid address');
         }
-=======
         if (!EMAIL_PATTERN.test(trimmed)) {
           throw new Error('email must be a valid email address');
         }
@@ -185,7 +177,6 @@
           throw new Error('email must be a valid email address');
         }
 
->>>>>>> 2d4d6434
         const { encrypted, hash } = protectEmail(trimmed);
         this.setDataValue('email', encrypted);
         this.setDataValue('emailHash', hash);

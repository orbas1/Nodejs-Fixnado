--- conflicted
+++ resolved
@@ -12,7 +12,6 @@
 
 const EMAIL_PATTERN = /^[^\s@]+@[^\s@]+\.[^\s@]+$/;
 
-<<<<<<< HEAD
 function isValidEmail(value) {
   if (typeof value !== 'string') {
     return false;
@@ -26,8 +25,6 @@
   return EMAIL_PATTERN.test(trimmed.toLowerCase());
 }
 
-=======
->>>>>>> 62adc9f2
 function transformEmailConditions(whereClause) {
   if (!whereClause || typeof whereClause !== 'object') {
     return;
@@ -150,16 +147,12 @@
       unique: false,
       validate: {
         isEmail(value) {
-<<<<<<< HEAD
           if (value === null || value === undefined) {
-=======
           if (typeof value !== 'string') {
->>>>>>> 62adc9f2
             throw new Error('Validation isEmail on email failed');
           }
 
           let candidate = value;
-<<<<<<< HEAD
           if (typeof value === 'string') {
             try {
               const decrypted = decryptString(value, 'user:email');
@@ -172,7 +165,6 @@
           }
 
           if (!isValidEmail(candidate)) {
-=======
           try {
             const decrypted = decryptString(value, 'user:email');
             if (decrypted) {
@@ -184,7 +176,6 @@
 
           const normalised = normaliseEmail(candidate);
           if (!/^[^\s@]+@[^\s@]+\.[^\s@]+$/.test(normalised)) {
->>>>>>> 62adc9f2
             throw new Error('Validation isEmail on email failed');
           }
         }

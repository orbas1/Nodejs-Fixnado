import { DataTypes, Model, Op } from 'sequelize';
import isEmail from 'validator/lib/isEmail.js';
import validator from 'validator';
import sequelize from '../config/database.js';
import {
  decryptString,
  encryptString,
  normaliseEmail,
  protectEmail,
  stableHash
} from '../utils/security/fieldEncryption.js';

const EMAIL_PATTERN = /^[^\s@]+@[^\s@]+\.[^\s@]+$/;

<<<<<<< HEAD
=======
function isValidEmail(value) {
  if (typeof value !== 'string') {
    return false;
  }

  const trimmed = value.trim();
  if (!trimmed) {
    return false;
  }

  return EMAIL_PATTERN.test(trimmed.toLowerCase());
}

>>>>>>> 319fb204
function transformEmailConditions(whereClause) {
  if (!whereClause || typeof whereClause !== 'object') {
    return;
  }

  for (const key of Reflect.ownKeys(whereClause)) {
    if (key === 'email') {
      const condition = whereClause[key];
      const replacement = buildEmailHashCondition(condition);
      delete whereClause.email;
      Object.assign(whereClause, replacement);
      continue;
    }

    if (key === Op.and || key === Op.or) {
      const clauses = whereClause[key];
      if (Array.isArray(clauses)) {
        clauses.forEach((clause) => transformEmailConditions(clause));
      }
      continue;
    }

    const value = whereClause[key];
    if (typeof value === 'object') {
      transformEmailConditions(value);
    }
  }
}

function buildEmailHashCondition(condition) {
  if (typeof condition === 'string') {
    return { emailHash: stableHash(normaliseEmail(condition), 'user:email-query') };
  }

  if (condition && typeof condition === 'object') {
    if (Object.hasOwn(condition, Op.eq)) {
      return { emailHash: stableHash(normaliseEmail(condition[Op.eq]), 'user:email-query') };
    }

    if (Object.hasOwn(condition, Op.in)) {
      const values = condition[Op.in];
      if (!Array.isArray(values) || values.length === 0) {
        throw new Error('Email IN queries must include at least one value.');
      }

      return {
        emailHash: {
          [Op.in]: values.map((value) => stableHash(normaliseEmail(value), 'user:email-query'))
        }
      };
    }
  }

  throw new Error('Only direct equality email lookups are supported once PII hashing is enabled.');
}

class User extends Model {
  toJSON() {
    const payload = super.toJSON();
    delete payload.emailHash;
    return payload;
  }

  toSafeJSON() {
    const payload = this.toJSON();
    delete payload.passwordHash;
    return payload;
  }
}

User.init(
  {
    id: {
      type: DataTypes.UUID,
      defaultValue: DataTypes.UUIDV4,
      primaryKey: true
    },
    firstName: {
      type: DataTypes.TEXT,
      allowNull: false,
      field: 'first_name_encrypted',
      set(value) {
        if (typeof value !== 'string') {
          throw new TypeError('firstName must be a string');
        }
        const trimmed = value.trim();
        if (!trimmed) {
          throw new Error('firstName cannot be empty');
        }
        this.setDataValue('firstName', encryptString(trimmed, 'user:firstName'));
      },
      get() {
        const stored = this.getDataValue('firstName');
        return stored ? decryptString(stored, 'user:firstName') : null;
      }
    },
    lastName: {
      type: DataTypes.TEXT,
      allowNull: false,
      field: 'last_name_encrypted',
      set(value) {
        if (typeof value !== 'string') {
          throw new TypeError('lastName must be a string');
        }
        const trimmed = value.trim();
        if (!trimmed) {
          throw new Error('lastName cannot be empty');
        }
        this.setDataValue('lastName', encryptString(trimmed, 'user:lastName'));
      },
      get() {
        const stored = this.getDataValue('lastName');
        return stored ? decryptString(stored, 'user:lastName') : null;
      }
    },
    email: {
      type: DataTypes.TEXT,
      allowNull: false,
      field: 'email_encrypted',
      unique: false,
      validate: {
<<<<<<< HEAD
        isEmail(value) {
          const decrypted = typeof value === 'string' && value ? decryptString(value, 'user:email') : null;
          const candidate = (decrypted ?? this.email ?? '').trim();
          if (!EMAIL_PATTERN.test(candidate)) {
=======
        isEncryptedEmail(value) {
          if (value == null) {
            throw new Error('Validation isEmail on email failed');
          }
          const decrypted = this.get('email');
          if (!decrypted || !validator.isEmail(decrypted)) {
        isEmail(value) {
          if (value === null || value === undefined) {
          if (typeof value !== 'string') {
            throw new Error('Validation isEmail on email failed');
          }

          let candidate = value;
          if (typeof value === 'string') {
            try {
              const decrypted = decryptString(value, 'user:email');
              if (decrypted) {
                candidate = decrypted;
              }
            } catch (error) {
              candidate = value;
            }
          }

          if (!isValidEmail(candidate)) {
          try {
            const decrypted = decryptString(value, 'user:email');
            if (decrypted) {
              candidate = decrypted;
            }
          } catch (error) {
            // If decryption fails we fall back to the raw value which will fail validation below.
          }

          const normalised = normaliseEmail(candidate);
          if (!/^[^\s@]+@[^\s@]+\.[^\s@]+$/.test(normalised)) {
>>>>>>> 319fb204
            throw new Error('Validation isEmail on email failed');
          }
        }
      },
      set(value) {
        if (typeof value !== 'string') {
          throw new TypeError('email must be a string');
        }
        const trimmed = value.trim();
<<<<<<< HEAD
        if (!EMAIL_PATTERN.test(trimmed)) {
          throw new Error('Validation isEmail on email failed');
        }
=======
        if (!trimmed) {
          throw new Error('email cannot be empty');
        }
        if (!isEmail(trimmed, { allow_utf8_local_part: false })) {
          throw new Error('email must be a valid address');
        }
        if (!EMAIL_PATTERN.test(trimmed)) {
          throw new Error('email must be a valid email address');
        }
        if (!trimmed) {
          throw new Error('email cannot be empty');
        }

        const normalised = normaliseEmail(trimmed);
        if (!validator.isEmail(normalised)) {
          throw new Error('email must be a valid email address');
        }

>>>>>>> 319fb204
        const { encrypted, hash } = protectEmail(trimmed);
        this.setDataValue('email', encrypted);
        this.setDataValue('emailHash', hash);
      },
      get() {
        const stored = this.getDataValue('email');
        return stored ? decryptString(stored, 'user:email') : null;
      }
    },
    emailHash: {
      type: DataTypes.STRING(128),
      allowNull: false,
      unique: true,
      field: 'email_hash'
    },
    passwordHash: {
      type: DataTypes.STRING,
      allowNull: false,
      field: 'password_hash'
    },
    address: {
      type: DataTypes.TEXT,
      field: 'address_encrypted',
      allowNull: true,
      set(value) {
        if (value === null || value === undefined || value === '') {
          this.setDataValue('address', null);
          return;
        }
        if (typeof value !== 'string') {
          throw new TypeError('address must be a string when provided');
        }
        const trimmed = value.trim();
        if (!trimmed) {
          this.setDataValue('address', null);
          return;
        }
        this.setDataValue('address', encryptString(trimmed, 'user:address'));
      },
      get() {
        const stored = this.getDataValue('address');
        return stored ? decryptString(stored, 'user:address') : null;
      }
    },
    phoneNumber: {
      type: DataTypes.TEXT,
      field: 'phone_number_encrypted',
      allowNull: true,
      set(value) {
        if (value === null || value === undefined || value === '') {
          this.setDataValue('phoneNumber', null);
          return;
        }
        if (typeof value !== 'string') {
          throw new TypeError('phoneNumber must be a string when provided');
        }
        const trimmed = value.trim();
        if (!trimmed) {
          this.setDataValue('phoneNumber', null);
          return;
        }
        this.setDataValue('phoneNumber', encryptString(trimmed, 'user:phoneNumber'));
      },
      get() {
        const stored = this.getDataValue('phoneNumber');
        return stored ? decryptString(stored, 'user:phoneNumber') : null;
      }
    },
    age: DataTypes.INTEGER,
    type: {
      type: DataTypes.ENUM(
        'user',
        'company',
        'servicemen',
        'admin',
        'provider_admin',
        'operations_admin'
      ),
      allowNull: false,
      defaultValue: 'user'
    },
    twoFactorEmail: {
      type: DataTypes.BOOLEAN,
      defaultValue: false,
      field: 'two_factor_email'
    },
    twoFactorApp: {
      type: DataTypes.BOOLEAN,
      defaultValue: false,
      field: 'two_factor_app'
    },
    profileImageUrl: {
      type: DataTypes.STRING(2048),
      allowNull: true,
      field: 'profile_image_url',
      validate: {
        isUrl: true
      }
    },
    regionId: {
      type: DataTypes.UUID,
      allowNull: true,
      field: 'region_id'
    }
  },
  {
    sequelize,
    modelName: 'User',
    defaultScope: {
      attributes: { exclude: ['emailHash'] }
    }
  }
);

User.addHook('beforeFind', (options) => {
  if (!options || !options.where) {
    return;
  }
  transformEmailConditions(options.where);
});

export default User;<|MERGE_RESOLUTION|>--- conflicted
+++ resolved
@@ -12,8 +12,6 @@
 
 const EMAIL_PATTERN = /^[^\s@]+@[^\s@]+\.[^\s@]+$/;
 
-<<<<<<< HEAD
-=======
 function isValidEmail(value) {
   if (typeof value !== 'string') {
     return false;
@@ -27,7 +25,6 @@
   return EMAIL_PATTERN.test(trimmed.toLowerCase());
 }
 
->>>>>>> 319fb204
 function transformEmailConditions(whereClause) {
   if (!whereClause || typeof whereClause !== 'object') {
     return;
@@ -149,12 +146,10 @@
       field: 'email_encrypted',
       unique: false,
       validate: {
-<<<<<<< HEAD
         isEmail(value) {
           const decrypted = typeof value === 'string' && value ? decryptString(value, 'user:email') : null;
           const candidate = (decrypted ?? this.email ?? '').trim();
           if (!EMAIL_PATTERN.test(candidate)) {
-=======
         isEncryptedEmail(value) {
           if (value == null) {
             throw new Error('Validation isEmail on email failed');
@@ -191,7 +186,6 @@
 
           const normalised = normaliseEmail(candidate);
           if (!/^[^\s@]+@[^\s@]+\.[^\s@]+$/.test(normalised)) {
->>>>>>> 319fb204
             throw new Error('Validation isEmail on email failed');
           }
         }
@@ -201,11 +195,9 @@
           throw new TypeError('email must be a string');
         }
         const trimmed = value.trim();
-<<<<<<< HEAD
         if (!EMAIL_PATTERN.test(trimmed)) {
           throw new Error('Validation isEmail on email failed');
         }
-=======
         if (!trimmed) {
           throw new Error('email cannot be empty');
         }
@@ -224,7 +216,6 @@
           throw new Error('email must be a valid email address');
         }
 
->>>>>>> 319fb204
         const { encrypted, hash } = protectEmail(trimmed);
         this.setDataValue('email', encrypted);
         this.setDataValue('emailHash', hash);

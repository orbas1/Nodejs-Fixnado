--- conflicted
+++ resolved
@@ -27,10 +27,8 @@
 import ProviderProfile from './providerProfile.js';
 import ProviderContact from './providerContact.js';
 import ProviderCoverage from './providerCoverage.js';
-<<<<<<< HEAD
 import ProviderTaxProfile from './providerTaxProfile.js';
 import ProviderTaxFiling from './providerTaxFiling.js';
-=======
 import ProviderByokIntegration from './providerByokIntegration.js';
 import ProviderByokAuditLog from './providerByokAuditLog.js';
 import ProviderCrewMember from './providerCrewMember.js';
@@ -44,7 +42,6 @@
 import ProviderStorefrontInventory from './providerStorefrontInventory.js';
 import ProviderStorefrontCoupon from './providerStorefrontCoupon.js';
 import ProviderEscrowPolicy from './providerEscrowPolicy.js';
->>>>>>> a9bd64c2
 import Booking from './booking.js';
 import BookingAssignment from './bookingAssignment.js';
 import BookingBid from './bookingBid.js';
@@ -279,13 +276,11 @@
 Company.hasMany(ProviderCoverage, { foreignKey: 'companyId', as: 'coverage' });
 ProviderCoverage.belongsTo(Company, { foreignKey: 'companyId', as: 'company' });
 
-<<<<<<< HEAD
 Company.hasOne(ProviderTaxProfile, { foreignKey: 'companyId', as: 'taxProfile' });
 ProviderTaxProfile.belongsTo(Company, { foreignKey: 'companyId', as: 'company' });
 
 Company.hasMany(ProviderTaxFiling, { foreignKey: 'companyId', as: 'taxFilings' });
 ProviderTaxFiling.belongsTo(Company, { foreignKey: 'companyId', as: 'company' });
-=======
 Company.hasMany(ProviderByokIntegration, { foreignKey: 'companyId', as: 'byokIntegrations' });
 ProviderByokIntegration.belongsTo(Company, { foreignKey: 'companyId', as: 'company' });
 
@@ -360,7 +355,6 @@
 });
 ProviderStorefront.hasMany(ProviderStorefrontCoupon, { foreignKey: 'storefrontId', as: 'coupons' });
 ProviderStorefrontCoupon.belongsTo(ProviderStorefront, { foreignKey: 'storefrontId', as: 'storefront' });
->>>>>>> a9bd64c2
 
 ServiceZone.hasMany(ProviderCoverage, { foreignKey: 'zoneId', as: 'providerCoverage' });
 ProviderCoverage.belongsTo(ServiceZone, { foreignKey: 'zoneId', as: 'zone' });
@@ -1296,14 +1290,12 @@
   WalletConfiguration,
   WalletAccount,
   WalletTransaction,
-<<<<<<< HEAD
   WalletPaymentMethod,
   ProviderProfile,
   ProviderContact,
   ProviderCoverage,
   ProviderTaxProfile,
   ProviderTaxFiling,
-=======
   ProviderProfile,
   ProviderContact,
   ProviderCoverage,
@@ -1315,28 +1307,21 @@
   ProviderProfile,
   ProviderContact,
   ProviderCoverage,
->>>>>>> a9bd64c2
   RbacRole,
   RbacRolePermission,
   RbacRoleInheritance,
   RbacRoleAssignment,
-<<<<<<< HEAD
-=======
   AdminProfile,
->>>>>>> a9bd64c2
   AdminDelegate,
   DisputeHealthBucket,
   DisputeHealthEntry,
   CommandMetricSetting,
   CommandMetricCard,
-<<<<<<< HEAD
-=======
   OperationsQueueBoard,
   OperationsQueueUpdate,
   AutomationInitiative,
   ServicemanMetricSetting,
   ServicemanMetricCard,
->>>>>>> a9bd64c2
   OperationsQueueBoard,
   OperationsQueueUpdate,
   AutomationInitiative,
@@ -1345,14 +1330,11 @@
   EnterpriseSite,
   EnterpriseStakeholder,
   EnterprisePlaybook,
-<<<<<<< HEAD
-=======
   EnterpriseUpgradeRequest,
   EnterpriseUpgradeContact,
   EnterpriseUpgradeSite,
   EnterpriseUpgradeChecklistItem,
   EnterpriseUpgradeDocument,
->>>>>>> a9bd64c2
   AppearanceProfile,
   AppearanceAsset,
   AppearanceVariant,
@@ -1366,13 +1348,10 @@
   ServicemanIdentityEvent,
   PurchaseAttachment,
   PurchaseBudget,
-<<<<<<< HEAD
-=======
   ServicemanFinancialProfile,
   ServicemanFinancialEarning,
   ServicemanExpenseClaim,
   ServicemanAllowance,
->>>>>>> a9bd64c2
   HomePage,
   HomePageSection,
   HomePageComponent,
@@ -1383,12 +1362,9 @@
   SystemSettingAudit,
   ServiceTaxonomyType,
   ServiceTaxonomyCategory,
-<<<<<<< HEAD
-=======
   WalletAccount,
   WalletTransaction,
   WalletPaymentMethod,
->>>>>>> a9bd64c2
   CustomerProfile,
   CustomerContact,
   CustomerLocation,

import sequelize from '../config/database.js';
import User from './user.js';
import UserProfileSetting from './userProfileSetting.js';
import ServicemanProfileSetting from './servicemanProfileSetting.js';
import Company from './company.js';
import UserPreference from './userPreference.js';
import Service from './service.js';
import ServiceCategory from './serviceCategory.js';
import Post from './post.js';
import MarketplaceItem from './marketplaceItem.js';
import ServiceZone from './serviceZone.js';
import ServiceZoneCoverage from './serviceZoneCoverage.js';
import Order from './order.js';
import OrderNote from './orderNote.js';
import Escrow from './escrow.js';
import EscrowMilestone from './escrowMilestone.js';
import EscrowNote from './escrowNote.js';
import EscrowWorkLog from './escrowWorkLog.js';
import Dispute from './dispute.js';
import UiPreferenceTelemetry from './uiPreferenceTelemetry.js';
import UiPreferenceTelemetrySnapshot from './uiPreferenceTelemetrySnapshot.js';
import ZoneAnalyticsSnapshot from './zoneAnalyticsSnapshot.js';
import ProviderProfile from './providerProfile.js';
import ProviderContact from './providerContact.js';
import ProviderCoverage from './providerCoverage.js';
import ProviderStorefront from './providerStorefront.js';
import ProviderStorefrontInventory from './providerStorefrontInventory.js';
import ProviderStorefrontCoupon from './providerStorefrontCoupon.js';
import ProviderEscrowPolicy from './providerEscrowPolicy.js';
import Booking from './booking.js';
import BookingAssignment from './bookingAssignment.js';
import BookingBid from './bookingBid.js';
import BookingBidComment from './bookingBidComment.js';
import BookingNote from './bookingNote.js';
import BookingTemplate from './bookingTemplate.js';
import BookingHistoryEntry from './bookingHistoryEntry.js';
import ServicemanBookingSetting from './servicemanBookingSetting.js';
import InventoryItem from './inventoryItem.js';
import InventoryLedgerEntry from './inventoryLedgerEntry.js';
import InventoryAlert from './inventoryAlert.js';
import RentalAgreement from './rentalAgreement.js';
import RentalCheckpoint from './rentalCheckpoint.js';
import ComplianceDocument from './complianceDocument.js';
import ComplianceControl from './complianceControl.js';
import InsuredSellerApplication from './insuredSellerApplication.js';
import MarketplaceModerationAction from './marketplaceModerationAction.js';
import ProviderCalendarSetting from './providerCalendarSetting.js';
import ProviderCalendarEvent from './providerCalendarEvent.js';
import AdCampaign from './adCampaign.js';
import CampaignCreative from './campaignCreative.js';
import CampaignFlight from './campaignFlight.js';
import CampaignTargetingRule from './campaignTargetingRule.js';
import CampaignInvoice from './campaignInvoice.js';
import CampaignDailyMetric from './campaignDailyMetric.js';
import CampaignFraudSignal from './campaignFraudSignal.js';
import CampaignAnalyticsExport from './campaignAnalyticsExport.js';
import AnalyticsEvent from './analyticsEvent.js';
import AnalyticsPipelineRun from './analyticsPipelineRun.js';
import Conversation from './conversation.js';
import ConversationParticipant from './conversationParticipant.js';
import ConversationMessage from './conversationMessage.js';
import MessageDelivery from './messageDelivery.js';
import AccountSupportTask from './accountSupportTask.js';
import AccountSupportTaskUpdate from './accountSupportTaskUpdate.js';
import AdminUserProfile from './adminUserProfile.js';
import CustomJobBid from './customJobBid.js';
import CustomJobBidMessage from './customJobBidMessage.js';
import CustomJobInvitation from './customJobInvitation.js';
import CustomJobReport from './customJobReport.js';
import PlatformSetting from './platformSetting.js';
import CommunicationsInboxConfiguration from './communicationsInboxConfiguration.js';
import CommunicationsEntryPoint from './communicationsEntryPoint.js';
import CommunicationsQuickReply from './communicationsQuickReply.js';
import CommunicationsEscalationRule from './communicationsEscalationRule.js';
import BlogPost from './blogPost.js';
import BlogCategory from './blogCategory.js';
import BlogTag from './blogTag.js';
import BlogMedia from './blogMedia.js';
import BlogPostCategory from './blogPostCategory.js';
import BlogPostTag from './blogPostTag.js';
import BlogPostRevision from './blogPostRevision.js';
import WebsitePage from './websitePage.js';
import WebsiteContentBlock from './websiteContentBlock.js';
import WebsiteNavigationMenu from './websiteNavigationMenu.js';
import WebsiteNavigationItem from './websiteNavigationItem.js';
import AffiliateProfile from './affiliateProfile.js';
import AdminProfile from './adminProfile.js';
import AffiliateCommissionRule from './affiliateCommissionRule.js';
import AffiliateReferral from './affiliateReferral.js';
import AffiliateLedgerEntry from './affiliateLedgerEntry.js';
import SecurityAuditEvent from './securityAuditEvent.js';
import AdminAuditEvent from './adminAuditEvent.js';
import SecuritySignalConfig from './securitySignalConfig.js';
import SecurityAutomationTask from './securityAutomationTask.js';
import TelemetryConnector from './telemetryConnector.js';
import UserSession from './userSession.js';
import ConsentEvent from './consentEvent.js';
import Region from './region.js';
import DataSubjectRequest from './dataSubjectRequest.js';
import FinanceTransactionHistory from './financeTransactionHistory.js';
import Payment from './payment.js';
import PayoutRequest from './payoutRequest.js';
import FinanceInvoice from './financeInvoice.js';
import FinanceWebhookEvent from './financeWebhookEvent.js';
import MessageHistory from './messageHistory.js';
import StorefrontRevisionLog from './storefrontRevisionLog.js';
import WarehouseExportRun from './warehouseExportRun.js';
import WalletConfiguration from './walletConfiguration.js';
import WalletAccount from './walletAccount.js';
import WalletTransaction from './walletTransaction.js';
import RbacRole from './rbacRole.js';
import RbacRolePermission from './rbacRolePermission.js';
import RbacRoleInheritance from './rbacRoleInheritance.js';
import RbacRoleAssignment from './rbacRoleAssignment.js';
import AdminProfile from './adminProfile.js';
import AdminDelegate from './adminDelegate.js';
import DisputeHealthBucket from './disputeHealthBucket.js';
import DisputeHealthEntry from './disputeHealthEntry.js';
import CommandMetricSetting from './commandMetricSetting.js';
import CommandMetricCard from './commandMetricCard.js';
import OperationsQueueBoard from './operationsQueueBoard.js';
import OperationsQueueUpdate from './operationsQueueUpdate.js';
import AutomationInitiative from './automationInitiative.js';
import EnterpriseAccount from './enterpriseAccount.js';
import EnterpriseSite from './enterpriseSite.js';
import EnterpriseStakeholder from './enterpriseStakeholder.js';
import EnterprisePlaybook from './enterprisePlaybook.js';
import AppearanceProfile from './appearanceProfile.js';
import AppearanceAsset from './appearanceAsset.js';
import AppearanceVariant from './appearanceVariant.js';
import Supplier from './supplier.js';
import PurchaseOrder from './purchaseOrder.js';
import PurchaseOrderItem from './purchaseOrderItem.js';
import PurchaseAttachment from './purchaseAttachment.js';
import PurchaseBudget from './purchaseBudget.js';
import ServicemanFinancialProfile from './servicemanFinancialProfile.js';
import ServicemanFinancialEarning from './servicemanFinancialEarning.js';
import ServicemanExpenseClaim from './servicemanExpenseClaim.js';
import ServicemanAllowance from './servicemanAllowance.js';
import HomePage from './homePage.js';
import HomePageSection from './homePageSection.js';
import HomePageComponent from './homePageComponent.js';
import LegalDocument from './legalDocument.js';
import LegalDocumentVersion from './legalDocumentVersion.js';
import LiveFeedAuditEvent from './liveFeedAuditEvent.js';
import LiveFeedAuditNote from './liveFeedAuditNote.js';
import SystemSettingAudit from './systemSettingAudit.js';
import ServiceTaxonomyType from './serviceTaxonomyType.js';
import ServiceTaxonomyCategory from './serviceTaxonomyCategory.js';
import WalletAccount from './walletAccount.js';
import WalletTransaction from './walletTransaction.js';
import WalletPaymentMethod from './walletPaymentMethod.js';
import CustomerProfile from './customerProfile.js';
import CustomerContact from './customerContact.js';
import CustomerLocation from './customerLocation.js';
import CustomerCoupon from './customerCoupon.js';
import CustomerAccountSetting from './customerAccountSetting.js';
import CustomerNotificationRecipient from './customerNotificationRecipient.js';
import CustomerDisputeCase from './customerDisputeCase.js';
import CustomerDisputeTask from './customerDisputeTask.js';
import CustomerDisputeNote from './customerDisputeNote.js';
import CustomerDisputeEvidence from './customerDisputeEvidence.js';
import ServicemanDisputeCase from './servicemanDisputeCase.js';
import ServicemanDisputeTask from './servicemanDisputeTask.js';
import ServicemanDisputeNote from './servicemanDisputeNote.js';
import ServicemanDisputeEvidence from './servicemanDisputeEvidence.js';
import InboxQueue from './inboxQueue.js';
import InboxConfiguration from './inboxConfiguration.js';
import InboxTemplate from './inboxTemplate.js';
import ServicemanByokProfile from './servicemanByokProfile.js';
import ServicemanByokConnector from './servicemanByokConnector.js';
import ServicemanByokAuditEvent from './servicemanByokAuditEvent.js';
import ToolSaleProfile from './toolSaleProfile.js';
import ToolSaleCoupon from './toolSaleCoupon.js';

User.hasOne(Company, { foreignKey: 'userId' });
Company.belongsTo(User, { foreignKey: 'userId' });

User.hasOne(UserPreference, { foreignKey: 'userId', as: 'preferences' });
UserPreference.belongsTo(User, { foreignKey: 'userId', as: 'user' });
User.hasOne(UserProfileSetting, { foreignKey: 'userId', as: 'profileSettings' });
UserProfileSetting.belongsTo(User, { foreignKey: 'userId', as: 'user' });
User.hasOne(ServicemanProfileSetting, { foreignKey: 'userId', as: 'servicemanProfile' });
ServicemanProfileSetting.belongsTo(User, { foreignKey: 'userId', as: 'user' });
User.hasOne(CustomerAccountSetting, { foreignKey: 'userId', as: 'accountSetting' });
CustomerAccountSetting.belongsTo(User, { foreignKey: 'userId', as: 'user' });

User.hasOne(ServicemanBookingSetting, { foreignKey: 'servicemanId', as: 'servicemanBookingSetting' });
ServicemanBookingSetting.belongsTo(User, { foreignKey: 'servicemanId', as: 'serviceman' });

CustomerAccountSetting.hasMany(CustomerNotificationRecipient, {
  foreignKey: 'accountSettingId',
  as: 'recipients'
});
CustomerNotificationRecipient.belongsTo(CustomerAccountSetting, {
  foreignKey: 'accountSettingId',
  as: 'accountSetting'
});

Region.hasMany(User, { foreignKey: 'regionId', as: 'users' });
User.belongsTo(Region, { foreignKey: 'regionId', as: 'region' });

User.hasOne(AdminUserProfile, { foreignKey: 'userId', as: 'adminProfile' });
AdminUserProfile.belongsTo(User, { foreignKey: 'userId', as: 'user' });

Region.hasMany(Company, { foreignKey: 'regionId', as: 'companies' });
Company.belongsTo(Region, { foreignKey: 'regionId', as: 'region' });

Company.hasOne(ProviderProfile, { foreignKey: 'companyId', as: 'profile' });
ProviderProfile.belongsTo(Company, { foreignKey: 'companyId', as: 'company' });

Company.hasMany(ProviderContact, { foreignKey: 'companyId', as: 'contacts' });
ProviderContact.belongsTo(Company, { foreignKey: 'companyId', as: 'company' });

Company.hasMany(ProviderCoverage, { foreignKey: 'companyId', as: 'coverage' });
ProviderCoverage.belongsTo(Company, { foreignKey: 'companyId', as: 'company' });

Company.hasOne(ProviderCalendarSetting, { foreignKey: 'companyId', as: 'calendarSetting' });
ProviderCalendarSetting.belongsTo(Company, { foreignKey: 'companyId', as: 'company' });

Company.hasMany(ProviderCalendarEvent, { foreignKey: 'companyId', as: 'calendarEvents' });
ProviderCalendarEvent.belongsTo(Company, { foreignKey: 'companyId', as: 'company' });
Company.hasOne(ProviderStorefront, { foreignKey: 'companyId', as: 'storefront' });
ProviderStorefront.belongsTo(Company, { foreignKey: 'companyId', as: 'company' });
ProviderStorefront.hasMany(ProviderStorefrontInventory, {
  foreignKey: 'storefrontId',
  as: 'inventory'
});
ProviderStorefrontInventory.belongsTo(ProviderStorefront, {
  foreignKey: 'storefrontId',
  as: 'storefront'
});
ProviderStorefront.hasMany(ProviderStorefrontCoupon, { foreignKey: 'storefrontId', as: 'coupons' });
ProviderStorefrontCoupon.belongsTo(ProviderStorefront, { foreignKey: 'storefrontId', as: 'storefront' });

ServiceZone.hasMany(ProviderCoverage, { foreignKey: 'zoneId', as: 'providerCoverage' });
ProviderCoverage.belongsTo(ServiceZone, { foreignKey: 'zoneId', as: 'zone' });

User.hasMany(Post, { foreignKey: 'userId' });
Post.belongsTo(User, { foreignKey: 'userId' });

User.hasOne(CustomerProfile, { foreignKey: 'userId', as: 'customerProfile' });
CustomerProfile.belongsTo(User, { foreignKey: 'userId', as: 'user' });

User.hasMany(CustomerContact, { foreignKey: 'userId', as: 'customerContacts' });
CustomerContact.belongsTo(User, { foreignKey: 'userId', as: 'user' });

User.hasMany(CustomerLocation, { foreignKey: 'userId', as: 'customerLocations' });
CustomerLocation.belongsTo(User, { foreignKey: 'userId', as: 'user' });

User.hasMany(CustomerDisputeCase, { foreignKey: 'userId', as: 'customerDisputeCases' });
CustomerDisputeCase.belongsTo(User, { foreignKey: 'userId', as: 'customer' });

CustomerDisputeCase.belongsTo(Dispute, { foreignKey: 'disputeId', as: 'platformDispute' });
Dispute.hasMany(CustomerDisputeCase, { foreignKey: 'disputeId', as: 'customerCases' });

CustomerDisputeCase.hasMany(CustomerDisputeTask, { foreignKey: 'disputeCaseId', as: 'tasks' });
CustomerDisputeTask.belongsTo(CustomerDisputeCase, { foreignKey: 'disputeCaseId', as: 'disputeCase' });

CustomerDisputeCase.hasMany(CustomerDisputeNote, { foreignKey: 'disputeCaseId', as: 'notes' });
CustomerDisputeNote.belongsTo(CustomerDisputeCase, { foreignKey: 'disputeCaseId', as: 'disputeCase' });
CustomerDisputeNote.belongsTo(User, { foreignKey: 'authorId', as: 'author' });
User.hasMany(CustomerDisputeNote, { foreignKey: 'authorId', as: 'authoredDisputeNotes' });

CustomerDisputeCase.hasMany(CustomerDisputeEvidence, { foreignKey: 'disputeCaseId', as: 'evidence' });
CustomerDisputeEvidence.belongsTo(CustomerDisputeCase, { foreignKey: 'disputeCaseId', as: 'disputeCase' });
CustomerDisputeEvidence.belongsTo(User, { foreignKey: 'uploadedBy', as: 'uploader' });
User.hasMany(CustomerDisputeEvidence, { foreignKey: 'uploadedBy', as: 'uploadedDisputeEvidence' });
User.hasMany(ServicemanDisputeCase, { foreignKey: 'servicemanId', as: 'servicemanDisputeCases' });
ServicemanDisputeCase.belongsTo(User, { foreignKey: 'servicemanId', as: 'serviceman' });
ServicemanDisputeCase.belongsTo(Dispute, { foreignKey: 'disputeId', as: 'platformDispute' });
Dispute.hasMany(ServicemanDisputeCase, { foreignKey: 'disputeId', as: 'servicemanCases' });
ServicemanDisputeCase.hasMany(ServicemanDisputeTask, { foreignKey: 'disputeCaseId', as: 'tasks' });
ServicemanDisputeTask.belongsTo(ServicemanDisputeCase, { foreignKey: 'disputeCaseId', as: 'disputeCase' });
ServicemanDisputeCase.hasMany(ServicemanDisputeNote, { foreignKey: 'disputeCaseId', as: 'notes' });
ServicemanDisputeNote.belongsTo(ServicemanDisputeCase, { foreignKey: 'disputeCaseId', as: 'disputeCase' });
ServicemanDisputeNote.belongsTo(User, { foreignKey: 'authorId', as: 'author' });
User.hasMany(ServicemanDisputeNote, { foreignKey: 'authorId', as: 'authoredServicemanDisputeNotes' });
ServicemanDisputeCase.hasMany(ServicemanDisputeEvidence, { foreignKey: 'disputeCaseId', as: 'evidence' });
ServicemanDisputeEvidence.belongsTo(ServicemanDisputeCase, { foreignKey: 'disputeCaseId', as: 'disputeCase' });
ServicemanDisputeEvidence.belongsTo(User, { foreignKey: 'uploadedBy', as: 'uploader' });
User.hasMany(ServicemanDisputeEvidence, { foreignKey: 'uploadedBy', as: 'uploadedServicemanDisputeEvidence' });
User.hasMany(CustomerCoupon, { foreignKey: 'userId', as: 'customerCoupons' });
CustomerCoupon.belongsTo(User, { foreignKey: 'userId', as: 'user' });

Post.belongsTo(ServiceZone, { foreignKey: 'zoneId', as: 'zone' });
ServiceZone.hasMany(Post, { foreignKey: 'zoneId', as: 'customJobs' });

Post.hasMany(CustomJobBid, { foreignKey: 'postId', as: 'bids' });
CustomJobBid.belongsTo(Post, { foreignKey: 'postId', as: 'job' });
Post.belongsTo(CustomJobBid, { foreignKey: 'awardedBidId', as: 'awardedBid' });
CustomJobBid.hasMany(Post, { foreignKey: 'awardedBidId', as: 'awardedJobs' });
Post.belongsTo(User, { foreignKey: 'awardedBy', as: 'awardedByUser' });
User.hasMany(Post, { foreignKey: 'awardedBy', as: 'awardedCustomJobs' });

CustomJobBid.belongsTo(User, { foreignKey: 'providerId', as: 'provider' });
User.hasMany(CustomJobBid, { foreignKey: 'providerId', as: 'customJobBids' });

CustomJobBid.belongsTo(Company, { foreignKey: 'companyId', as: 'providerCompany' });
Company.hasMany(CustomJobBid, { foreignKey: 'companyId', as: 'customJobBids' });

CustomJobBid.hasMany(CustomJobBidMessage, { foreignKey: 'bidId', as: 'messages' });
CustomJobBidMessage.belongsTo(CustomJobBid, { foreignKey: 'bidId', as: 'bid' });
CustomJobBidMessage.belongsTo(User, { foreignKey: 'authorId', as: 'author' });

Post.hasMany(CustomJobInvitation, { foreignKey: 'postId', as: 'invitations' });
CustomJobInvitation.belongsTo(Post, { foreignKey: 'postId', as: 'job' });
Company.hasMany(CustomJobInvitation, { foreignKey: 'companyId', as: 'customJobInvitations' });
CustomJobInvitation.belongsTo(Company, { foreignKey: 'companyId', as: 'company' });
User.hasMany(CustomJobInvitation, { foreignKey: 'createdBy', as: 'customJobInvitationsCreated' });
CustomJobInvitation.belongsTo(User, { foreignKey: 'createdBy', as: 'creator' });
User.hasMany(CustomJobInvitation, { foreignKey: 'targetId', as: 'customJobInvites' });
CustomJobInvitation.belongsTo(User, { foreignKey: 'targetId', as: 'target' });

Company.hasMany(CustomJobReport, { foreignKey: 'companyId', as: 'customJobReports' });
CustomJobReport.belongsTo(Company, { foreignKey: 'companyId', as: 'company' });
CustomJobReport.belongsTo(User, { foreignKey: 'createdBy', as: 'creator' });
CustomJobReport.belongsTo(User, { foreignKey: 'updatedBy', as: 'updater' });

Company.hasMany(Service, { foreignKey: 'companyId' });
Service.belongsTo(Company, { foreignKey: 'companyId' });

ServiceCategory.hasMany(Service, { foreignKey: 'categoryId', as: 'listings' });
Service.belongsTo(ServiceCategory, { foreignKey: 'categoryId', as: 'categoryRef' });

ServiceCategory.hasMany(ServiceCategory, { foreignKey: 'parentId', as: 'children' });
ServiceCategory.belongsTo(ServiceCategory, { foreignKey: 'parentId', as: 'parent' });

User.hasMany(Service, { foreignKey: 'providerId' });
Service.belongsTo(User, { as: 'provider', foreignKey: 'providerId' });

User.hasMany(ProviderEscrowPolicy, { foreignKey: 'providerId', as: 'providerEscrowPolicies' });
ProviderEscrowPolicy.belongsTo(User, { foreignKey: 'providerId', as: 'provider' });

Company.hasMany(ProviderEscrowPolicy, { foreignKey: 'companyId', as: 'escrowPolicies' });
ProviderEscrowPolicy.belongsTo(Company, { foreignKey: 'companyId', as: 'company' });

User.hasOne(AdminProfile, { foreignKey: 'userId', as: 'adminProfile' });
AdminProfile.belongsTo(User, { foreignKey: 'userId', as: 'user' });

AdminProfile.hasMany(AdminDelegate, { foreignKey: 'adminProfileId', as: 'delegates' });
AdminDelegate.belongsTo(AdminProfile, { foreignKey: 'adminProfileId', as: 'adminProfile' });

Service.hasMany(Order, { foreignKey: 'serviceId' });
Order.belongsTo(Service, { foreignKey: 'serviceId' });

User.hasMany(Order, { foreignKey: 'buyerId' });
Order.belongsTo(User, { as: 'buyer', foreignKey: 'buyerId' });

Order.hasMany(OrderNote, { foreignKey: 'orderId', as: 'notes' });
OrderNote.belongsTo(Order, { foreignKey: 'orderId', as: 'order' });

OrderNote.belongsTo(User, { foreignKey: 'authorId', as: 'author' });
User.hasMany(OrderNote, { foreignKey: 'authorId', as: 'orderNotes' });

Region.hasMany(Order, { foreignKey: 'regionId', as: 'orders' });
Order.belongsTo(Region, { foreignKey: 'regionId', as: 'region' });

Order.hasOne(Escrow, { foreignKey: 'orderId' });
Escrow.belongsTo(Order, { foreignKey: 'orderId' });

Region.hasMany(Escrow, { foreignKey: 'regionId', as: 'escrows' });
Escrow.belongsTo(Region, { foreignKey: 'regionId', as: 'region' });

Escrow.hasMany(Dispute, { foreignKey: 'escrowId' });
Dispute.belongsTo(Escrow, { foreignKey: 'escrowId' });

Region.hasMany(Dispute, { foreignKey: 'regionId', as: 'disputes' });
Dispute.belongsTo(Region, { foreignKey: 'regionId', as: 'region' });

Escrow.hasMany(EscrowMilestone, { foreignKey: 'escrowId', as: 'milestones' });
EscrowMilestone.belongsTo(Escrow, { foreignKey: 'escrowId', as: 'escrow' });

Escrow.hasMany(EscrowNote, { foreignKey: 'escrowId', as: 'notes' });
EscrowNote.belongsTo(Escrow, { foreignKey: 'escrowId', as: 'escrow' });

Escrow.hasMany(EscrowWorkLog, { foreignKey: 'escrowId', as: 'workLogs' });
EscrowWorkLog.belongsTo(Escrow, { foreignKey: 'escrowId', as: 'escrow' });

EscrowMilestone.hasMany(EscrowWorkLog, { foreignKey: 'milestoneId', as: 'workLogs' });
EscrowWorkLog.belongsTo(EscrowMilestone, { foreignKey: 'milestoneId', as: 'milestone' });

User.hasMany(EscrowWorkLog, { foreignKey: 'authorId', as: 'escrowWorkLogs' });
EscrowWorkLog.belongsTo(User, { foreignKey: 'authorId', as: 'author' });

Order.hasMany(Payment, { foreignKey: 'orderId', as: 'payments' });
Payment.belongsTo(Order, { foreignKey: 'orderId', as: 'order' });

Service.hasMany(Payment, { foreignKey: 'serviceId', as: 'payments' });
Payment.belongsTo(Service, { foreignKey: 'serviceId', as: 'service' });

User.hasMany(Payment, { foreignKey: 'buyerId', as: 'payments' });
Payment.belongsTo(User, { foreignKey: 'buyerId', as: 'buyerAccount' });

User.hasMany(Payment, { foreignKey: 'providerId', as: 'providerPayments' });
Payment.belongsTo(User, { foreignKey: 'providerId', as: 'providerAccount' });

Region.hasMany(Payment, { foreignKey: 'regionId', as: 'payments' });
Payment.belongsTo(Region, { foreignKey: 'regionId', as: 'region' });

Payment.hasMany(PayoutRequest, { foreignKey: 'paymentId', as: 'payouts' });
PayoutRequest.belongsTo(Payment, { foreignKey: 'paymentId', as: 'payment' });

User.hasMany(PayoutRequest, { foreignKey: 'providerId', as: 'payoutRequests' });
PayoutRequest.belongsTo(User, { foreignKey: 'providerId', as: 'provider' });

Region.hasMany(PayoutRequest, { foreignKey: 'regionId', as: 'payoutRequests' });
PayoutRequest.belongsTo(Region, { foreignKey: 'regionId', as: 'region' });

Order.hasOne(FinanceInvoice, { foreignKey: 'orderId', as: 'invoice' });
FinanceInvoice.belongsTo(Order, { foreignKey: 'orderId', as: 'order' });

Region.hasMany(FinanceInvoice, { foreignKey: 'regionId', as: 'invoices' });
FinanceInvoice.belongsTo(Region, { foreignKey: 'regionId', as: 'region' });

Supplier.hasMany(PurchaseOrder, { foreignKey: 'supplierId', as: 'purchaseOrders' });
PurchaseOrder.belongsTo(Supplier, { foreignKey: 'supplierId', as: 'supplier' });

PurchaseBudget.hasMany(PurchaseOrder, { foreignKey: 'budgetId', as: 'orders' });
PurchaseOrder.belongsTo(PurchaseBudget, { foreignKey: 'budgetId', as: 'budget' });

PurchaseOrder.hasMany(PurchaseOrderItem, { foreignKey: 'purchaseOrderId', as: 'items' });
PurchaseOrderItem.belongsTo(PurchaseOrder, { foreignKey: 'purchaseOrderId', as: 'order' });

PurchaseOrder.hasMany(PurchaseAttachment, { foreignKey: 'purchaseOrderId', as: 'attachments' });
PurchaseAttachment.belongsTo(PurchaseOrder, { foreignKey: 'purchaseOrderId', as: 'order' });

User.hasMany(PurchaseOrder, { foreignKey: 'createdBy', as: 'createdPurchaseOrders' });
PurchaseOrder.belongsTo(User, { foreignKey: 'createdBy', as: 'creator' });

User.hasMany(PurchaseOrder, { foreignKey: 'updatedBy', as: 'updatedPurchaseOrders' });
PurchaseOrder.belongsTo(User, { foreignKey: 'updatedBy', as: 'updater' });

  User.hasMany(PurchaseAttachment, { foreignKey: 'uploadedBy', as: 'uploadedPurchaseAttachments' });
  PurchaseAttachment.belongsTo(User, { foreignKey: 'uploadedBy', as: 'uploader' });

  User.hasOne(ServicemanFinancialProfile, {
    foreignKey: 'servicemanId',
    as: 'servicemanFinancialProfile'
  });
  ServicemanFinancialProfile.belongsTo(User, { foreignKey: 'servicemanId', as: 'serviceman' });

  User.hasMany(ServicemanFinancialEarning, {
    foreignKey: 'servicemanId',
    as: 'servicemanFinancialEarnings'
  });
  ServicemanFinancialEarning.belongsTo(User, { foreignKey: 'servicemanId', as: 'serviceman' });
  ServicemanFinancialEarning.belongsTo(User, { foreignKey: 'recordedBy', as: 'recordedByUser' });
  ServicemanFinancialEarning.belongsTo(Booking, { foreignKey: 'bookingId', as: 'booking' });

  User.hasMany(ServicemanExpenseClaim, {
    foreignKey: 'servicemanId',
    as: 'servicemanExpenseClaims'
  });
  ServicemanExpenseClaim.belongsTo(User, { foreignKey: 'servicemanId', as: 'serviceman' });
  ServicemanExpenseClaim.belongsTo(User, { foreignKey: 'approvedBy', as: 'approvedByUser' });

  User.hasMany(ServicemanAllowance, {
    foreignKey: 'servicemanId',
    as: 'servicemanAllowances'
  });
  ServicemanAllowance.belongsTo(User, { foreignKey: 'servicemanId', as: 'serviceman' });
  ServicemanAllowance.belongsTo(User, { foreignKey: 'createdBy', as: 'createdByUser' });
  ServicemanAllowance.belongsTo(User, { foreignKey: 'updatedBy', as: 'updatedByUser' });

  FinanceTransactionHistory.belongsTo(Payment, { foreignKey: 'paymentId', as: 'payment' });
  Payment.hasMany(FinanceTransactionHistory, { foreignKey: 'paymentId', as: 'history' });

FinanceTransactionHistory.belongsTo(PayoutRequest, { foreignKey: 'payoutRequestId', as: 'payoutRequest' });
PayoutRequest.hasMany(FinanceTransactionHistory, { foreignKey: 'payoutRequestId', as: 'history' });

FinanceTransactionHistory.belongsTo(FinanceInvoice, { foreignKey: 'invoiceId', as: 'invoice' });
FinanceInvoice.hasMany(FinanceTransactionHistory, { foreignKey: 'invoiceId', as: 'history' });

FinanceWebhookEvent.belongsTo(Order, { foreignKey: 'orderId', as: 'order' });
FinanceWebhookEvent.belongsTo(Payment, { foreignKey: 'paymentId', as: 'payment' });
FinanceWebhookEvent.belongsTo(Escrow, { foreignKey: 'escrowId', as: 'escrow' });
Order.hasMany(FinanceWebhookEvent, { foreignKey: 'orderId', as: 'financeEvents' });
Payment.hasMany(FinanceWebhookEvent, { foreignKey: 'paymentId', as: 'webhookEvents' });
Escrow.hasMany(FinanceWebhookEvent, { foreignKey: 'escrowId', as: 'webhookEvents' });

WalletAccount.hasMany(WalletTransaction, {
  foreignKey: 'walletAccountId',
  sourceKey: 'id',
  as: 'transactions'
});
WalletTransaction.belongsTo(WalletAccount, {
  foreignKey: 'walletAccountId',
  targetKey: 'id',
  as: 'walletAccount'
});
DisputeHealthBucket.hasMany(DisputeHealthEntry, { foreignKey: 'bucketId', as: 'entries' });
DisputeHealthEntry.belongsTo(DisputeHealthBucket, { foreignKey: 'bucketId', as: 'bucket' });
InboxQueue.hasMany(Conversation, { foreignKey: 'queueId', as: 'conversations' });
Conversation.belongsTo(InboxQueue, { foreignKey: 'queueId', as: 'queue' });

InboxQueue.hasMany(InboxTemplate, { foreignKey: 'queueId', as: 'templates' });
InboxTemplate.belongsTo(InboxQueue, { foreignKey: 'queueId', as: 'queue' });

InboxConfiguration.belongsTo(InboxQueue, { foreignKey: 'defaultQueueId', as: 'defaultQueue' });

Company.hasMany(MarketplaceItem, { foreignKey: 'companyId' });
MarketplaceItem.belongsTo(Company, { foreignKey: 'companyId' });

Region.hasMany(MarketplaceItem, { foreignKey: 'regionId', as: 'marketplaceItems' });
MarketplaceItem.belongsTo(Region, { foreignKey: 'regionId', as: 'region' });

Company.hasMany(ComplianceDocument, { foreignKey: 'companyId' });
ComplianceDocument.belongsTo(Company, { foreignKey: 'companyId' });
ComplianceDocument.belongsTo(User, { foreignKey: 'uploadedBy', as: 'uploader' });
ComplianceDocument.belongsTo(User, { foreignKey: 'reviewerId', as: 'reviewer' });

Company.hasMany(ComplianceControl, { foreignKey: 'companyId', as: 'complianceControls' });
ComplianceControl.belongsTo(Company, { foreignKey: 'companyId', as: 'company' });
User.hasMany(ComplianceControl, { foreignKey: 'ownerId', as: 'ownedComplianceControls' });
ComplianceControl.belongsTo(User, { foreignKey: 'ownerId', as: 'owner' });

Company.hasOne(InsuredSellerApplication, { foreignKey: 'companyId' });
InsuredSellerApplication.belongsTo(Company, { foreignKey: 'companyId' });
InsuredSellerApplication.belongsTo(User, { foreignKey: 'reviewerId', as: 'reviewer' });

MarketplaceItem.hasMany(MarketplaceModerationAction, {
  foreignKey: 'entity_id',
  constraints: false,
  scope: { entity_type: 'marketplace_item' },
  as: 'moderationActions'
});
MarketplaceModerationAction.belongsTo(MarketplaceItem, {
  foreignKey: 'entity_id',
  constraints: false
});
MarketplaceModerationAction.belongsTo(User, { foreignKey: 'actorId', as: 'actor', constraints: false });

MarketplaceItem.hasMany(StorefrontRevisionLog, { foreignKey: 'marketplaceItemId', as: 'revisionLogs' });
StorefrontRevisionLog.belongsTo(MarketplaceItem, { foreignKey: 'marketplaceItemId', as: 'item' });
StorefrontRevisionLog.belongsTo(User, { foreignKey: 'actorId', as: 'actor' });
StorefrontRevisionLog.belongsTo(Region, { foreignKey: 'regionId', as: 'region' });
Region.hasMany(StorefrontRevisionLog, { foreignKey: 'regionId', as: 'storefrontRevisions' });

LiveFeedAuditEvent.belongsTo(User, { foreignKey: 'actor_id', as: 'actor' });
User.hasMany(LiveFeedAuditEvent, { foreignKey: 'actor_id', as: 'liveFeedAuditEvents' });
LiveFeedAuditEvent.belongsTo(User, { foreignKey: 'assignee_id', as: 'assignee' });
User.hasMany(LiveFeedAuditEvent, { foreignKey: 'assignee_id', as: 'assignedLiveFeedAudits' });
LiveFeedAuditEvent.belongsTo(Post, { foreignKey: 'post_id', as: 'post' });
Post.hasMany(LiveFeedAuditEvent, { foreignKey: 'post_id', as: 'auditEvents' });
LiveFeedAuditEvent.belongsTo(ServiceZone, { foreignKey: 'zone_id', as: 'zone' });
ServiceZone.hasMany(LiveFeedAuditEvent, { foreignKey: 'zone_id', as: 'auditEvents' });
LiveFeedAuditEvent.belongsTo(Company, { foreignKey: 'company_id', as: 'company' });
Company.hasMany(LiveFeedAuditEvent, { foreignKey: 'company_id', as: 'liveFeedAuditEvents' });
LiveFeedAuditEvent.hasMany(LiveFeedAuditNote, { foreignKey: 'audit_id', as: 'notes' });
LiveFeedAuditNote.belongsTo(LiveFeedAuditEvent, { foreignKey: 'audit_id', as: 'audit' });
LiveFeedAuditNote.belongsTo(User, { foreignKey: 'author_id', as: 'author' });
User.hasMany(LiveFeedAuditNote, { foreignKey: 'author_id', as: 'liveFeedAuditNotes' });
ServiceTaxonomyType.hasMany(ServiceTaxonomyCategory, { foreignKey: 'typeId', as: 'categories' });
ServiceTaxonomyCategory.belongsTo(ServiceTaxonomyType, { foreignKey: 'typeId', as: 'type' });
SecuritySignalConfig.hasMany(SecurityAutomationTask, {
  sourceKey: 'metricKey',
  foreignKey: 'signalKey',
  as: 'automationTasks'
});
SecurityAutomationTask.belongsTo(SecuritySignalConfig, {
  foreignKey: 'signalKey',
  targetKey: 'metricKey',
  as: 'signal'
});

AdCampaign.belongsTo(Company, { foreignKey: 'companyId' });
Company.hasMany(AdCampaign, { foreignKey: 'companyId' });

AdCampaign.hasMany(CampaignFlight, { foreignKey: 'campaignId', as: 'flights' });
CampaignFlight.belongsTo(AdCampaign, { foreignKey: 'campaignId' });

AdCampaign.hasMany(CampaignTargetingRule, { foreignKey: 'campaignId', as: 'targetingRules' });
CampaignTargetingRule.belongsTo(AdCampaign, { foreignKey: 'campaignId' });

AdCampaign.hasMany(CampaignInvoice, { foreignKey: 'campaignId', as: 'invoices' });
CampaignInvoice.belongsTo(AdCampaign, { foreignKey: 'campaignId' });
CampaignInvoice.belongsTo(CampaignFlight, { foreignKey: 'flightId' });
CampaignInvoice.belongsTo(Company, { foreignKey: 'companyId', as: 'company' });
CampaignInvoice.belongsTo(Region, { foreignKey: 'regionId', as: 'region' });
Region.hasMany(CampaignInvoice, { foreignKey: 'regionId', as: 'campaignInvoices' });

AdCampaign.hasMany(CampaignDailyMetric, { foreignKey: 'campaignId', as: 'dailyMetrics' });
CampaignDailyMetric.belongsTo(AdCampaign, { foreignKey: 'campaignId' });
CampaignDailyMetric.belongsTo(CampaignFlight, { foreignKey: 'flightId' });

AdCampaign.hasMany(CampaignCreative, { foreignKey: 'campaignId', as: 'creatives' });
CampaignCreative.belongsTo(AdCampaign, { foreignKey: 'campaignId', as: 'campaign' });

CampaignDailyMetric.hasOne(CampaignAnalyticsExport, {
  foreignKey: 'campaignDailyMetricId',
  as: 'analyticsExport'
});
CampaignAnalyticsExport.belongsTo(CampaignDailyMetric, {
  foreignKey: 'campaignDailyMetricId',
  as: 'dailyMetric'
});

FinanceTransactionHistory.belongsTo(Order, { foreignKey: 'orderId', as: 'order' });
FinanceTransactionHistory.belongsTo(Escrow, { foreignKey: 'escrowId', as: 'escrow' });
FinanceTransactionHistory.belongsTo(Dispute, { foreignKey: 'disputeId', as: 'dispute' });
FinanceTransactionHistory.belongsTo(User, { foreignKey: 'actorId', as: 'actor' });
FinanceTransactionHistory.belongsTo(Region, { foreignKey: 'regionId', as: 'region' });
Region.hasMany(FinanceTransactionHistory, { foreignKey: 'regionId', as: 'financeHistory' });
Order.hasMany(FinanceTransactionHistory, { foreignKey: 'orderId', as: 'financeHistory' });
Escrow.hasMany(FinanceTransactionHistory, { foreignKey: 'escrowId', as: 'financeEvents' });
Dispute.hasMany(FinanceTransactionHistory, { foreignKey: 'disputeId', as: 'financeEvents' });

AdCampaign.hasMany(CampaignFraudSignal, { foreignKey: 'campaignId', as: 'fraudSignals' });
CampaignFraudSignal.belongsTo(AdCampaign, { foreignKey: 'campaignId' });
CampaignFraudSignal.belongsTo(CampaignFlight, { foreignKey: 'flightId' });

Conversation.hasMany(ConversationParticipant, { foreignKey: 'conversationId', as: 'participants' });
ConversationParticipant.belongsTo(Conversation, { foreignKey: 'conversationId', as: 'conversation' });

Conversation.hasMany(ConversationMessage, { foreignKey: 'conversationId', as: 'messages' });
ConversationMessage.belongsTo(Conversation, { foreignKey: 'conversationId', as: 'conversation' });

Region.hasMany(Conversation, { foreignKey: 'regionId', as: 'conversations' });
Conversation.belongsTo(Region, { foreignKey: 'regionId', as: 'region' });
Region.hasMany(ConversationMessage, { foreignKey: 'regionId', as: 'messages' });
ConversationMessage.belongsTo(Region, { foreignKey: 'regionId', as: 'region' });

ConversationParticipant.hasMany(ConversationMessage, {
  foreignKey: 'senderParticipantId',
  as: 'outboundMessages'
});
ConversationMessage.belongsTo(ConversationParticipant, {
  foreignKey: 'senderParticipantId',
  as: 'sender'
});

ConversationMessage.hasMany(MessageDelivery, { foreignKey: 'conversationMessageId', as: 'deliveries' });
MessageDelivery.belongsTo(ConversationMessage, { foreignKey: 'conversationMessageId', as: 'message' });

Region.hasMany(MessageDelivery, { foreignKey: 'regionId', as: 'deliveries' });
MessageDelivery.belongsTo(Region, { foreignKey: 'regionId', as: 'region' });

ConversationMessage.hasMany(MessageHistory, { foreignKey: 'messageId', as: 'history' });
MessageHistory.belongsTo(ConversationMessage, { foreignKey: 'messageId', as: 'message' });
MessageHistory.belongsTo(Region, { foreignKey: 'regionId', as: 'region' });

ConversationParticipant.hasMany(MessageDelivery, { foreignKey: 'participantId', as: 'deliveries' });
MessageDelivery.belongsTo(ConversationParticipant, { foreignKey: 'participantId', as: 'participant' });

AccountSupportTask.belongsTo(Company, { foreignKey: 'companyId', as: 'company' });
Company.hasMany(AccountSupportTask, { foreignKey: 'companyId', as: 'accountSupportTasks' });

AccountSupportTask.belongsTo(User, { foreignKey: 'userId', as: 'user' });
User.hasMany(AccountSupportTask, { foreignKey: 'userId', as: 'accountSupportTasks' });

AccountSupportTask.belongsTo(Conversation, { foreignKey: 'conversationId', as: 'conversation' });

AccountSupportTask.hasMany(AccountSupportTaskUpdate, { foreignKey: 'taskId', as: 'updates' });
AccountSupportTaskUpdate.belongsTo(AccountSupportTask, { foreignKey: 'taskId', as: 'task' });
OperationsQueueBoard.hasMany(OperationsQueueUpdate, { foreignKey: 'boardId', as: 'updates' });
OperationsQueueUpdate.belongsTo(OperationsQueueBoard, { foreignKey: 'boardId', as: 'board' });
CommunicationsInboxConfiguration.hasMany(CommunicationsEntryPoint, {
  foreignKey: 'configurationId',
  as: 'entryPoints'
});
CommunicationsEntryPoint.belongsTo(CommunicationsInboxConfiguration, {
  foreignKey: 'configurationId',
  as: 'configuration'
});

CommunicationsInboxConfiguration.hasMany(CommunicationsQuickReply, {
  foreignKey: 'configurationId',
  as: 'quickReplies'
});
CommunicationsQuickReply.belongsTo(CommunicationsInboxConfiguration, {
  foreignKey: 'configurationId',
  as: 'configuration'
});

CommunicationsInboxConfiguration.hasMany(CommunicationsEscalationRule, {
  foreignKey: 'configurationId',
  as: 'escalationRules'
});
CommunicationsEscalationRule.belongsTo(CommunicationsInboxConfiguration, {
  foreignKey: 'configurationId',
  as: 'configuration'
});

User.hasMany(UserSession, { foreignKey: 'userId', as: 'sessions' });
UserSession.belongsTo(User, { foreignKey: 'userId', as: 'user' });

User.hasMany(SecurityAuditEvent, { foreignKey: 'userId', as: 'securityAuditEvents' });
SecurityAuditEvent.belongsTo(User, { foreignKey: 'userId', as: 'user' });

AdminAuditEvent.belongsTo(User, { foreignKey: 'created_by', as: 'createdByUser', constraints: false });
AdminAuditEvent.belongsTo(User, { foreignKey: 'updated_by', as: 'updatedByUser', constraints: false });

User.hasMany(ConsentEvent, { foreignKey: 'userId', as: 'consentEvents' });
ConsentEvent.belongsTo(User, { foreignKey: 'userId', as: 'user' });

Company.hasMany(InventoryItem, { foreignKey: 'companyId' });
InventoryItem.belongsTo(Company, { foreignKey: 'companyId' });

InventoryItem.hasMany(InventoryLedgerEntry, { foreignKey: 'itemId' });
InventoryLedgerEntry.belongsTo(InventoryItem, { foreignKey: 'itemId' });

InventoryItem.hasMany(InventoryAlert, { foreignKey: 'itemId' });
InventoryAlert.belongsTo(InventoryItem, { foreignKey: 'itemId' });

InventoryItem.hasMany(RentalAgreement, { foreignKey: 'itemId' });
RentalAgreement.belongsTo(InventoryItem, { foreignKey: 'itemId' });

InventoryItem.hasOne(ToolSaleProfile, { foreignKey: 'inventoryItemId', as: 'toolSaleProfile' });
ToolSaleProfile.belongsTo(InventoryItem, { foreignKey: 'inventoryItemId', as: 'inventoryItem' });

MarketplaceItem.hasOne(ToolSaleProfile, { foreignKey: 'marketplaceItemId', as: 'toolSaleProfile' });
ToolSaleProfile.belongsTo(MarketplaceItem, { foreignKey: 'marketplaceItemId', as: 'marketplaceItem' });

Company.hasMany(ToolSaleProfile, { foreignKey: 'companyId', as: 'toolSaleProfiles' });
ToolSaleProfile.belongsTo(Company, { foreignKey: 'companyId', as: 'company' });

ToolSaleProfile.hasMany(ToolSaleCoupon, { foreignKey: 'toolSaleProfileId', as: 'coupons' });
ToolSaleCoupon.belongsTo(ToolSaleProfile, { foreignKey: 'toolSaleProfileId', as: 'profile' });

Company.hasMany(ToolSaleCoupon, { foreignKey: 'companyId', as: 'toolSaleCoupons' });
ToolSaleCoupon.belongsTo(Company, { foreignKey: 'companyId', as: 'company' });

MarketplaceItem.hasMany(RentalAgreement, { foreignKey: 'marketplaceItemId' });
RentalAgreement.belongsTo(MarketplaceItem, { foreignKey: 'marketplaceItemId' });

Company.hasMany(RentalAgreement, { foreignKey: 'companyId' });
RentalAgreement.belongsTo(Company, { foreignKey: 'companyId' });

Region.hasMany(RentalAgreement, { foreignKey: 'regionId', as: 'rentalAgreements' });
RentalAgreement.belongsTo(Region, { foreignKey: 'regionId', as: 'region' });

User.hasMany(RentalAgreement, { foreignKey: 'renterId', as: 'Rentals' });
RentalAgreement.belongsTo(User, { as: 'renter', foreignKey: 'renterId' });

Booking.hasMany(RentalAgreement, { foreignKey: 'bookingId' });
RentalAgreement.belongsTo(Booking, { foreignKey: 'bookingId' });

RentalAgreement.hasMany(RentalCheckpoint, { foreignKey: 'rentalAgreementId' });
RentalCheckpoint.belongsTo(RentalAgreement, { foreignKey: 'rentalAgreementId' });

Company.hasMany(ServiceZone, { foreignKey: 'companyId' });
ServiceZone.belongsTo(Company, { foreignKey: 'companyId' });

ServiceZone.hasMany(ZoneAnalyticsSnapshot, { foreignKey: 'zoneId' });
ZoneAnalyticsSnapshot.belongsTo(ServiceZone, { foreignKey: 'zoneId' });

ServiceZone.hasMany(Booking, { foreignKey: 'zoneId' });
Booking.belongsTo(ServiceZone, { foreignKey: 'zoneId' });

ServiceZone.hasMany(ServiceZoneCoverage, { foreignKey: 'zoneId', as: 'coverages' });
ServiceZoneCoverage.belongsTo(ServiceZone, { foreignKey: 'zoneId', as: 'zone' });

Service.hasMany(ServiceZoneCoverage, { foreignKey: 'serviceId', as: 'zoneCoverage' });
ServiceZoneCoverage.belongsTo(Service, { foreignKey: 'serviceId', as: 'service' });

User.hasOne(AffiliateProfile, { foreignKey: 'userId', as: 'affiliateProfile' });
AffiliateProfile.belongsTo(User, { foreignKey: 'userId', as: 'user' });

User.hasOne(AdminProfile, { foreignKey: 'userId', as: 'adminProfile' });
AdminProfile.belongsTo(User, { foreignKey: 'userId', as: 'user' });

AffiliateProfile.hasMany(AffiliateReferral, { foreignKey: 'affiliateProfileId', as: 'referrals' });
AffiliateReferral.belongsTo(AffiliateProfile, { foreignKey: 'affiliateProfileId', as: 'affiliate' });
AffiliateReferral.belongsTo(User, { foreignKey: 'referredUserId', as: 'referredUser' });

AffiliateProfile.hasMany(AffiliateLedgerEntry, { foreignKey: 'affiliateProfileId', as: 'ledgerEntries' });
AffiliateLedgerEntry.belongsTo(AffiliateProfile, { foreignKey: 'affiliateProfileId', as: 'affiliate' });
AffiliateLedgerEntry.belongsTo(AffiliateReferral, { foreignKey: 'referralId', as: 'referral' });
AffiliateLedgerEntry.belongsTo(AffiliateCommissionRule, { foreignKey: 'commissionRuleId', as: 'commissionRule' });

AffiliateCommissionRule.hasMany(AffiliateLedgerEntry, { foreignKey: 'commissionRuleId', as: 'ledgerEntries' });

User.hasMany(DataSubjectRequest, { foreignKey: 'userId', as: 'dataSubjectRequests' });
DataSubjectRequest.belongsTo(User, { foreignKey: 'userId', as: 'requester' });
Region.hasMany(DataSubjectRequest, { foreignKey: 'regionId', as: 'dataSubjectRequests' });
DataSubjectRequest.belongsTo(Region, { foreignKey: 'regionId', as: 'region' });

Region.hasMany(WarehouseExportRun, { foreignKey: 'regionId', as: 'warehouseExports' });
WarehouseExportRun.belongsTo(Region, { foreignKey: 'regionId', as: 'region' });
User.hasMany(WarehouseExportRun, { foreignKey: 'triggeredBy', as: 'warehouseExportRuns' });
WarehouseExportRun.belongsTo(User, { foreignKey: 'triggeredBy', as: 'triggeredByUser' });

AppearanceProfile.hasMany(AppearanceAsset, { foreignKey: 'profileId', as: 'assets' });
AppearanceAsset.belongsTo(AppearanceProfile, { foreignKey: 'profileId', as: 'profile' });

AppearanceProfile.hasMany(AppearanceVariant, { foreignKey: 'profileId', as: 'variants' });
AppearanceVariant.belongsTo(AppearanceProfile, { foreignKey: 'profileId', as: 'profile' });
LegalDocument.hasMany(LegalDocumentVersion, { foreignKey: 'documentId', as: 'versions' });
LegalDocument.belongsTo(LegalDocumentVersion, {
  foreignKey: 'currentVersionId',
  as: 'currentVersion'
});
LegalDocumentVersion.belongsTo(LegalDocument, { foreignKey: 'documentId', as: 'document' });
User.hasMany(WalletAccount, { foreignKey: 'userId', as: 'walletAccounts' });
WalletAccount.belongsTo(User, { foreignKey: 'userId', as: 'user' });

Company.hasMany(WalletAccount, { foreignKey: 'companyId', as: 'walletAccounts' });
WalletAccount.belongsTo(Company, { foreignKey: 'companyId', as: 'company' });

WalletAccount.hasMany(WalletTransaction, { foreignKey: 'walletAccountId', as: 'transactions' });
WalletTransaction.belongsTo(WalletAccount, { foreignKey: 'walletAccountId', as: 'walletAccount' });

WalletAccount.hasMany(WalletPaymentMethod, { foreignKey: 'walletAccountId', as: 'paymentMethods' });
WalletPaymentMethod.belongsTo(WalletAccount, { foreignKey: 'walletAccountId', as: 'walletAccount' });

WalletAccount.belongsTo(WalletPaymentMethod, { foreignKey: 'autopayoutMethodId', as: 'autopayoutMethod' });

Company.hasMany(Booking, { foreignKey: 'companyId' });
Booking.belongsTo(Company, { foreignKey: 'companyId' });

User.hasMany(Booking, { foreignKey: 'customerId' });
Booking.belongsTo(User, { as: 'customer', foreignKey: 'customerId' });

Booking.hasMany(BookingAssignment, { foreignKey: 'bookingId' });
BookingAssignment.belongsTo(Booking, { foreignKey: 'bookingId' });
User.hasMany(BookingAssignment, { foreignKey: 'providerId', as: 'providerAssignments' });
BookingAssignment.belongsTo(User, { foreignKey: 'providerId', as: 'provider' });

Booking.hasMany(ProviderCalendarEvent, { foreignKey: 'bookingId', as: 'calendarEvents' });
ProviderCalendarEvent.belongsTo(Booking, { foreignKey: 'bookingId', as: 'booking' });
User.hasMany(BookingAssignment, { foreignKey: 'providerId', as: 'bookingAssignments' });
BookingAssignment.belongsTo(User, { foreignKey: 'providerId', as: 'provider' });

User.hasMany(BookingAssignment, { foreignKey: 'providerId', as: 'bookingAssignments' });
BookingAssignment.belongsTo(User, { foreignKey: 'providerId', as: 'provider' });

Booking.hasMany(BookingBid, { foreignKey: 'bookingId' });
BookingBid.belongsTo(Booking, { foreignKey: 'bookingId' });

BookingBid.hasMany(BookingBidComment, { foreignKey: 'bidId' });
BookingBidComment.belongsTo(BookingBid, { foreignKey: 'bidId' });

Booking.hasMany(BookingNote, { foreignKey: 'bookingId', as: 'notes' });
BookingNote.belongsTo(Booking, { foreignKey: 'bookingId', as: 'booking' });
Booking.hasMany(BookingHistoryEntry, { foreignKey: 'bookingId', as: 'history' });
BookingHistoryEntry.belongsTo(Booking, { foreignKey: 'bookingId', as: 'booking' });

BlogPost.belongsTo(User, { foreignKey: 'authorId', as: 'author' });
User.hasMany(BlogPost, { foreignKey: 'authorId', as: 'blogPosts' });

EnterpriseAccount.hasMany(EnterpriseSite, {
  foreignKey: 'enterpriseAccountId',
  as: 'sites',
  onDelete: 'CASCADE',
  hooks: true
});
EnterpriseSite.belongsTo(EnterpriseAccount, { foreignKey: 'enterpriseAccountId', as: 'account' });

EnterpriseAccount.hasMany(EnterpriseStakeholder, {
  foreignKey: 'enterpriseAccountId',
  as: 'stakeholders',
  onDelete: 'CASCADE',
  hooks: true
});
EnterpriseStakeholder.belongsTo(EnterpriseAccount, { foreignKey: 'enterpriseAccountId', as: 'account' });

EnterpriseAccount.hasMany(EnterprisePlaybook, {
  foreignKey: 'enterpriseAccountId',
  as: 'playbooks',
  onDelete: 'CASCADE',
  hooks: true
});
EnterprisePlaybook.belongsTo(EnterpriseAccount, { foreignKey: 'enterpriseAccountId', as: 'account' });

BlogPost.belongsToMany(BlogCategory, {
  through: BlogPostCategory,
  foreignKey: 'postId',
  otherKey: 'categoryId',
  as: 'categories'
});
BlogCategory.belongsToMany(BlogPost, {
  through: BlogPostCategory,
  foreignKey: 'categoryId',
  otherKey: 'postId',
  as: 'posts'
});

BlogPost.belongsToMany(BlogTag, {
  through: BlogPostTag,
  foreignKey: 'postId',
  otherKey: 'tagId',
  as: 'tags'
});
BlogTag.belongsToMany(BlogPost, {
  through: BlogPostTag,
  foreignKey: 'tagId',
  otherKey: 'postId',
  as: 'posts'
});

BlogPost.hasMany(BlogMedia, { foreignKey: 'postId', as: 'media' });
BlogMedia.belongsTo(BlogPost, { foreignKey: 'postId', as: 'post' });

BlogPost.hasMany(BlogPostRevision, { foreignKey: 'postId', as: 'revisions' });
BlogPostRevision.belongsTo(BlogPost, { foreignKey: 'postId', as: 'post' });
BlogPostRevision.belongsTo(User, { foreignKey: 'recordedById', as: 'recordedBy' });
User.hasMany(BlogPostRevision, { foreignKey: 'recordedById', as: 'recordedBlogRevisions' });
RbacRole.hasMany(RbacRolePermission, { foreignKey: 'roleId', as: 'permissionEntries' });
RbacRolePermission.belongsTo(RbacRole, { foreignKey: 'roleId', as: 'role' });

RbacRole.hasMany(RbacRoleInheritance, { foreignKey: 'roleId', as: 'inheritanceEntries' });
RbacRoleInheritance.belongsTo(RbacRole, { foreignKey: 'roleId', as: 'role' });
RbacRoleInheritance.belongsTo(RbacRole, { foreignKey: 'parentRoleId', as: 'parentRole' });

RbacRole.hasMany(RbacRoleAssignment, { foreignKey: 'roleId', as: 'assignments' });
RbacRoleAssignment.belongsTo(RbacRole, { foreignKey: 'roleId', as: 'role' });

User.hasMany(RbacRoleAssignment, { foreignKey: 'userId', as: 'roleAssignments' });
RbacRoleAssignment.belongsTo(User, { foreignKey: 'userId', as: 'user' });
RbacRoleAssignment.belongsTo(User, { foreignKey: 'assignedBy', as: 'assignedByUser' });
HomePage.hasMany(HomePageSection, {
  foreignKey: 'homePageId',
  as: 'sections',
  onDelete: 'CASCADE',
  hooks: true
});
HomePageSection.belongsTo(HomePage, { foreignKey: 'homePageId', as: 'page' });

HomePageSection.hasMany(HomePageComponent, {
  foreignKey: 'sectionId',
  as: 'components',
  onDelete: 'CASCADE',
  hooks: true
});
HomePageComponent.belongsTo(HomePageSection, { foreignKey: 'sectionId', as: 'section' });

HomePage.hasMany(HomePageComponent, {
  foreignKey: 'homePageId',
  as: 'components',
  onDelete: 'CASCADE',
  hooks: true
});
HomePageComponent.belongsTo(HomePage, { foreignKey: 'homePageId', as: 'page' });
ServicemanByokProfile.belongsTo(User, { foreignKey: 'userId', as: 'serviceman' });
User.hasOne(ServicemanByokProfile, { foreignKey: 'userId', as: 'servicemanByokProfile' });
ServicemanByokProfile.hasMany(ServicemanByokConnector, { foreignKey: 'profileId', as: 'connectors' });
ServicemanByokConnector.belongsTo(ServicemanByokProfile, { foreignKey: 'profileId', as: 'profile' });
ServicemanByokProfile.hasMany(ServicemanByokAuditEvent, { foreignKey: 'profileId', as: 'auditEvents' });
ServicemanByokAuditEvent.belongsTo(ServicemanByokProfile, { foreignKey: 'profileId', as: 'profile' });
ServicemanByokConnector.hasMany(ServicemanByokAuditEvent, { foreignKey: 'connectorId', as: 'auditTrail' });
ServicemanByokAuditEvent.belongsTo(ServicemanByokConnector, { foreignKey: 'connectorId', as: 'connector' });
export default sequelize;
WebsitePage.hasMany(WebsiteContentBlock, { foreignKey: 'pageId', as: 'blocks' });
WebsiteContentBlock.belongsTo(WebsitePage, { foreignKey: 'pageId', as: 'page' });

WebsiteNavigationMenu.hasMany(WebsiteNavigationItem, { foreignKey: 'menuId', as: 'items' });
WebsiteNavigationItem.belongsTo(WebsiteNavigationMenu, { foreignKey: 'menuId', as: 'menu' });
WebsiteNavigationItem.belongsTo(WebsiteNavigationItem, { foreignKey: 'parentId', as: 'parent' });
WebsiteNavigationItem.hasMany(WebsiteNavigationItem, { foreignKey: 'parentId', as: 'children' });

export {
  sequelize,
  User,
  UserProfileSetting,
  ServicemanProfileSetting,
  Company,
  UserPreference,
  Service,
  ServiceCategory,
  Post,
  MarketplaceItem,
  ServiceZone,
  ServiceZoneCoverage,
  Order,
  OrderNote,
  Escrow,
  EscrowMilestone,
    EscrowNote,
    EscrowWorkLog,
  Dispute,
  UiPreferenceTelemetry,
  UiPreferenceTelemetrySnapshot,
  ZoneAnalyticsSnapshot,
  Booking,
  BookingAssignment,
  BookingBid,
  BookingBidComment,
  BookingNote,
  BookingTemplate,
  BookingHistoryEntry,
  ProviderCalendarSetting,
  ProviderCalendarEvent,
  ServicemanBookingSetting,
  CustomJobBid,
  CustomJobBidMessage,
  CustomJobInvitation,
  CustomJobReport,
  InventoryItem,
  InventoryLedgerEntry,
  InventoryAlert,
  ToolSaleProfile,
  ToolSaleCoupon,
  RentalAgreement,
  RentalCheckpoint,
  ComplianceDocument,
  ComplianceControl,
  InsuredSellerApplication,
  MarketplaceModerationAction,
  AdCampaign,
  CampaignCreative,
  CampaignFlight,
  CampaignTargetingRule,
  CampaignInvoice,
  CampaignDailyMetric,
  CampaignFraudSignal,
  CampaignAnalyticsExport,
  AnalyticsEvent,
  AnalyticsPipelineRun,
  Conversation,
  ConversationParticipant,
  ConversationMessage,
  MessageDelivery,
  AccountSupportTask,
  AccountSupportTaskUpdate,
  CommunicationsInboxConfiguration,
  CommunicationsEntryPoint,
  CommunicationsQuickReply,
  CommunicationsEscalationRule,
  PlatformSetting,
  BlogPost,
  BlogCategory,
  BlogTag,
  BlogMedia,
  BlogPostCategory,
  BlogPostTag,
  BlogPostRevision,
  WebsitePage,
  WebsiteContentBlock,
  WebsiteNavigationMenu,
  WebsiteNavigationItem,
  AffiliateProfile,
  AdminProfile,
  AffiliateCommissionRule,
  AffiliateReferral,
  AffiliateLedgerEntry,
  SecurityAuditEvent,
  AdminAuditEvent,
  SecuritySignalConfig,
  SecurityAutomationTask,
  TelemetryConnector,
  UserSession,
  ConsentEvent,
  Region,
  DataSubjectRequest,
  FinanceTransactionHistory,
  Payment,
  PayoutRequest,
  FinanceInvoice,
  FinanceWebhookEvent,
  MessageHistory,
  StorefrontRevisionLog,
  WarehouseExportRun,
  WalletConfiguration,
  WalletAccount,
  WalletTransaction,
<<<<<<< HEAD
=======
  ProviderEscrowPolicy,
>>>>>>> 261f5d49
  ProviderProfile,
  ProviderContact,
  ProviderCoverage,
  RbacRole,
  RbacRolePermission,
  RbacRoleInheritance,
  RbacRoleAssignment,
<<<<<<< HEAD
=======
  AdminProfile,
>>>>>>> 261f5d49
  AdminDelegate,
  DisputeHealthBucket,
  DisputeHealthEntry,
  CommandMetricSetting,
  CommandMetricCard,
  OperationsQueueBoard,
  OperationsQueueUpdate,
  AutomationInitiative,
  AdminUserProfile,
  EnterpriseAccount,
  EnterpriseSite,
  EnterpriseStakeholder,
  EnterprisePlaybook,
  AppearanceProfile,
  AppearanceAsset,
  AppearanceVariant,
  Supplier,
  PurchaseOrder,
  PurchaseOrderItem,
  PurchaseAttachment,
  PurchaseBudget,
<<<<<<< HEAD
  ServicemanFinancialProfile,
  ServicemanFinancialEarning,
  ServicemanExpenseClaim,
  ServicemanAllowance,
=======
>>>>>>> 261f5d49
  HomePage,
  HomePageSection,
  HomePageComponent,
  LegalDocument,
  LegalDocumentVersion,
  LiveFeedAuditEvent,
  LiveFeedAuditNote,
  SystemSettingAudit,
  ServiceTaxonomyType,
  ServiceTaxonomyCategory,
<<<<<<< HEAD
=======
  WalletAccount,
  WalletTransaction,
>>>>>>> 261f5d49
  WalletPaymentMethod,
  CustomerProfile,
  CustomerContact,
  CustomerLocation,
  CustomerAccountSetting,
  CustomerNotificationRecipient,
  CustomerDisputeCase,
  CustomerDisputeTask,
  CustomerDisputeNote,
  CustomerDisputeEvidence,
  CustomerCoupon,
  InboxQueue,
  InboxConfiguration,
  InboxTemplate,
  ServicemanByokProfile,
  ServicemanByokConnector,
  ServicemanByokAuditEvent
};

export { ProviderStorefront, ProviderStorefrontInventory, ProviderStorefrontCoupon };<|MERGE_RESOLUTION|>--- conflicted
+++ resolved
@@ -1054,10 +1054,7 @@
   WalletConfiguration,
   WalletAccount,
   WalletTransaction,
-<<<<<<< HEAD
-=======
   ProviderEscrowPolicy,
->>>>>>> 261f5d49
   ProviderProfile,
   ProviderContact,
   ProviderCoverage,
@@ -1065,10 +1062,7 @@
   RbacRolePermission,
   RbacRoleInheritance,
   RbacRoleAssignment,
-<<<<<<< HEAD
-=======
   AdminProfile,
->>>>>>> 261f5d49
   AdminDelegate,
   DisputeHealthBucket,
   DisputeHealthEntry,
@@ -1090,13 +1084,10 @@
   PurchaseOrderItem,
   PurchaseAttachment,
   PurchaseBudget,
-<<<<<<< HEAD
   ServicemanFinancialProfile,
   ServicemanFinancialEarning,
   ServicemanExpenseClaim,
   ServicemanAllowance,
-=======
->>>>>>> 261f5d49
   HomePage,
   HomePageSection,
   HomePageComponent,
@@ -1107,11 +1098,8 @@
   SystemSettingAudit,
   ServiceTaxonomyType,
   ServiceTaxonomyCategory,
-<<<<<<< HEAD
-=======
   WalletAccount,
   WalletTransaction,
->>>>>>> 261f5d49
   WalletPaymentMethod,
   CustomerProfile,
   CustomerContact,

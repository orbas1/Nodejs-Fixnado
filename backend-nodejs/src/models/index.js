--- conflicted
+++ resolved
@@ -40,19 +40,16 @@
 import CustomJobBid from './customJobBid.js';
 import CustomJobBidMessage from './customJobBidMessage.js';
 import PlatformSetting from './platformSetting.js';
-<<<<<<< HEAD
 import BlogPost from './blogPost.js';
 import BlogCategory from './blogCategory.js';
 import BlogTag from './blogTag.js';
 import BlogMedia from './blogMedia.js';
 import BlogPostCategory from './blogPostCategory.js';
 import BlogPostTag from './blogPostTag.js';
-=======
 import AffiliateProfile from './affiliateProfile.js';
 import AffiliateCommissionRule from './affiliateCommissionRule.js';
 import AffiliateReferral from './affiliateReferral.js';
 import AffiliateLedgerEntry from './affiliateLedgerEntry.js';
->>>>>>> 1772c58f
 
 User.hasOne(Company, { foreignKey: 'userId' });
 Company.belongsTo(User, { foreignKey: 'userId' });
@@ -315,17 +312,14 @@
   ConversationMessage,
   MessageDelivery,
   PlatformSetting,
-<<<<<<< HEAD
   BlogPost,
   BlogCategory,
   BlogTag,
   BlogMedia,
   BlogPostCategory,
   BlogPostTag
-=======
   AffiliateProfile,
   AffiliateCommissionRule,
   AffiliateReferral,
   AffiliateLedgerEntry
->>>>>>> 1772c58f
 };
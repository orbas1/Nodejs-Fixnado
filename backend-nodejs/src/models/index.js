import sequelize from '../config/database.js';
import User from './user.js';
import UserProfileSetting from './userProfileSetting.js';
import Company from './company.js';
import UserPreference from './userPreference.js';
import Service from './service.js';
import ServiceCategory from './serviceCategory.js';
import Post from './post.js';
import MarketplaceItem from './marketplaceItem.js';
import ServiceZone from './serviceZone.js';
import ServiceZoneCoverage from './serviceZoneCoverage.js';
import Order from './order.js';
import OrderNote from './orderNote.js';
import Escrow from './escrow.js';
import Dispute from './dispute.js';
import UiPreferenceTelemetry from './uiPreferenceTelemetry.js';
import UiPreferenceTelemetrySnapshot from './uiPreferenceTelemetrySnapshot.js';
import ZoneAnalyticsSnapshot from './zoneAnalyticsSnapshot.js';
import Booking from './booking.js';
import BookingAssignment from './bookingAssignment.js';
import BookingBid from './bookingBid.js';
import BookingBidComment from './bookingBidComment.js';
import BookingHistoryEntry from './bookingHistoryEntry.js';
import InventoryItem from './inventoryItem.js';
import InventoryLedgerEntry from './inventoryLedgerEntry.js';
import InventoryAlert from './inventoryAlert.js';
import RentalAgreement from './rentalAgreement.js';
import RentalCheckpoint from './rentalCheckpoint.js';
import ComplianceDocument from './complianceDocument.js';
import ComplianceControl from './complianceControl.js';
import InsuredSellerApplication from './insuredSellerApplication.js';
import MarketplaceModerationAction from './marketplaceModerationAction.js';
import AdCampaign from './adCampaign.js';
import CampaignFlight from './campaignFlight.js';
import CampaignTargetingRule from './campaignTargetingRule.js';
import CampaignInvoice from './campaignInvoice.js';
import CampaignDailyMetric from './campaignDailyMetric.js';
import CampaignFraudSignal from './campaignFraudSignal.js';
import CampaignAnalyticsExport from './campaignAnalyticsExport.js';
import AnalyticsEvent from './analyticsEvent.js';
import AnalyticsPipelineRun from './analyticsPipelineRun.js';
import Conversation from './conversation.js';
import ConversationParticipant from './conversationParticipant.js';
import ConversationMessage from './conversationMessage.js';
import MessageDelivery from './messageDelivery.js';
import CustomJobBid from './customJobBid.js';
import CustomJobBidMessage from './customJobBidMessage.js';
import PlatformSetting from './platformSetting.js';
import CommunicationsInboxConfiguration from './communicationsInboxConfiguration.js';
import CommunicationsEntryPoint from './communicationsEntryPoint.js';
import CommunicationsQuickReply from './communicationsQuickReply.js';
import CommunicationsEscalationRule from './communicationsEscalationRule.js';
import BlogPost from './blogPost.js';
import BlogCategory from './blogCategory.js';
import BlogTag from './blogTag.js';
import BlogMedia from './blogMedia.js';
import BlogPostCategory from './blogPostCategory.js';
import BlogPostTag from './blogPostTag.js';
import WebsitePage from './websitePage.js';
import WebsiteContentBlock from './websiteContentBlock.js';
import WebsiteNavigationMenu from './websiteNavigationMenu.js';
import WebsiteNavigationItem from './websiteNavigationItem.js';
import AffiliateProfile from './affiliateProfile.js';
import AffiliateCommissionRule from './affiliateCommissionRule.js';
import AffiliateReferral from './affiliateReferral.js';
import AffiliateLedgerEntry from './affiliateLedgerEntry.js';
import SecurityAuditEvent from './securityAuditEvent.js';
import AdminAuditEvent from './adminAuditEvent.js';
import SecuritySignalConfig from './securitySignalConfig.js';
import SecurityAutomationTask from './securityAutomationTask.js';
import TelemetryConnector from './telemetryConnector.js';
import UserSession from './userSession.js';
import ConsentEvent from './consentEvent.js';
import Region from './region.js';
import DataSubjectRequest from './dataSubjectRequest.js';
import FinanceTransactionHistory from './financeTransactionHistory.js';
import Payment from './payment.js';
import PayoutRequest from './payoutRequest.js';
import FinanceInvoice from './financeInvoice.js';
import FinanceWebhookEvent from './financeWebhookEvent.js';
import MessageHistory from './messageHistory.js';
import StorefrontRevisionLog from './storefrontRevisionLog.js';
import WarehouseExportRun from './warehouseExportRun.js';
import Supplier from './supplier.js';
import PurchaseOrder from './purchaseOrder.js';
import PurchaseOrderItem from './purchaseOrderItem.js';
import PurchaseAttachment from './purchaseAttachment.js';
import PurchaseBudget from './purchaseBudget.js';
import HomePage from './homePage.js';
import HomePageSection from './homePageSection.js';
import HomePageComponent from './homePageComponent.js';
import LegalDocument from './legalDocument.js';
import LegalDocumentVersion from './legalDocumentVersion.js';
import LiveFeedAuditEvent from './liveFeedAuditEvent.js';
import LiveFeedAuditNote from './liveFeedAuditNote.js';
import SystemSettingAudit from './systemSettingAudit.js';
import ServiceTaxonomyType from './serviceTaxonomyType.js';
import ServiceTaxonomyCategory from './serviceTaxonomyCategory.js';
import WalletAccount from './walletAccount.js';
import WalletTransaction from './walletTransaction.js';
import WalletPaymentMethod from './walletPaymentMethod.js';
import CustomerProfile from './customerProfile.js';
import CustomerContact from './customerContact.js';
import CustomerLocation from './customerLocation.js';
import CustomerCoupon from './customerCoupon.js';
import CustomerAccountSetting from './customerAccountSetting.js';
import CustomerNotificationRecipient from './customerNotificationRecipient.js';
import InboxQueue from './inboxQueue.js';
import InboxConfiguration from './inboxConfiguration.js';
import InboxTemplate from './inboxTemplate.js';

User.hasOne(Company, { foreignKey: 'userId' });
Company.belongsTo(User, { foreignKey: 'userId' });

User.hasOne(UserPreference, { foreignKey: 'userId', as: 'preferences' });
UserPreference.belongsTo(User, { foreignKey: 'userId', as: 'user' });
User.hasOne(UserProfileSetting, { foreignKey: 'userId', as: 'profileSettings' });
UserProfileSetting.belongsTo(User, { foreignKey: 'userId', as: 'user' });
User.hasOne(CustomerAccountSetting, { foreignKey: 'userId', as: 'accountSetting' });
CustomerAccountSetting.belongsTo(User, { foreignKey: 'userId', as: 'user' });

CustomerAccountSetting.hasMany(CustomerNotificationRecipient, {
  foreignKey: 'accountSettingId',
  as: 'recipients'
});
CustomerNotificationRecipient.belongsTo(CustomerAccountSetting, {
  foreignKey: 'accountSettingId',
  as: 'accountSetting'
});

Region.hasMany(User, { foreignKey: 'regionId', as: 'users' });
User.belongsTo(Region, { foreignKey: 'regionId', as: 'region' });

Region.hasMany(Company, { foreignKey: 'regionId', as: 'companies' });
Company.belongsTo(Region, { foreignKey: 'regionId', as: 'region' });

User.hasMany(Post, { foreignKey: 'userId' });
Post.belongsTo(User, { foreignKey: 'userId' });

User.hasOne(CustomerProfile, { foreignKey: 'userId', as: 'customerProfile' });
CustomerProfile.belongsTo(User, { foreignKey: 'userId', as: 'user' });

User.hasMany(CustomerContact, { foreignKey: 'userId', as: 'customerContacts' });
CustomerContact.belongsTo(User, { foreignKey: 'userId', as: 'user' });

User.hasMany(CustomerLocation, { foreignKey: 'userId', as: 'customerLocations' });
CustomerLocation.belongsTo(User, { foreignKey: 'userId', as: 'user' });

User.hasMany(CustomerCoupon, { foreignKey: 'userId', as: 'customerCoupons' });
CustomerCoupon.belongsTo(User, { foreignKey: 'userId', as: 'user' });

Post.belongsTo(ServiceZone, { foreignKey: 'zoneId', as: 'zone' });
ServiceZone.hasMany(Post, { foreignKey: 'zoneId', as: 'customJobs' });

Post.hasMany(CustomJobBid, { foreignKey: 'postId', as: 'bids' });
CustomJobBid.belongsTo(Post, { foreignKey: 'postId', as: 'job' });

CustomJobBid.belongsTo(User, { foreignKey: 'providerId', as: 'provider' });
User.hasMany(CustomJobBid, { foreignKey: 'providerId', as: 'customJobBids' });

CustomJobBid.belongsTo(Company, { foreignKey: 'companyId', as: 'providerCompany' });
Company.hasMany(CustomJobBid, { foreignKey: 'companyId', as: 'customJobBids' });

CustomJobBid.hasMany(CustomJobBidMessage, { foreignKey: 'bidId', as: 'messages' });
CustomJobBidMessage.belongsTo(CustomJobBid, { foreignKey: 'bidId', as: 'bid' });
CustomJobBidMessage.belongsTo(User, { foreignKey: 'authorId', as: 'author' });

Company.hasMany(Service, { foreignKey: 'companyId' });
Service.belongsTo(Company, { foreignKey: 'companyId' });

ServiceCategory.hasMany(Service, { foreignKey: 'categoryId', as: 'listings' });
Service.belongsTo(ServiceCategory, { foreignKey: 'categoryId', as: 'categoryRef' });

ServiceCategory.hasMany(ServiceCategory, { foreignKey: 'parentId', as: 'children' });
ServiceCategory.belongsTo(ServiceCategory, { foreignKey: 'parentId', as: 'parent' });

User.hasMany(Service, { foreignKey: 'providerId' });
Service.belongsTo(User, { as: 'provider', foreignKey: 'providerId' });

Service.hasMany(Order, { foreignKey: 'serviceId' });
Order.belongsTo(Service, { foreignKey: 'serviceId' });

User.hasMany(Order, { foreignKey: 'buyerId' });
Order.belongsTo(User, { as: 'buyer', foreignKey: 'buyerId' });

Order.hasMany(OrderNote, { foreignKey: 'orderId', as: 'notes' });
OrderNote.belongsTo(Order, { foreignKey: 'orderId', as: 'order' });

OrderNote.belongsTo(User, { foreignKey: 'authorId', as: 'author' });
User.hasMany(OrderNote, { foreignKey: 'authorId', as: 'orderNotes' });

Region.hasMany(Order, { foreignKey: 'regionId', as: 'orders' });
Order.belongsTo(Region, { foreignKey: 'regionId', as: 'region' });

Order.hasOne(Escrow, { foreignKey: 'orderId' });
Escrow.belongsTo(Order, { foreignKey: 'orderId' });

Region.hasMany(Escrow, { foreignKey: 'regionId', as: 'escrows' });
Escrow.belongsTo(Region, { foreignKey: 'regionId', as: 'region' });

Escrow.hasMany(Dispute, { foreignKey: 'escrowId' });
Dispute.belongsTo(Escrow, { foreignKey: 'escrowId' });

Region.hasMany(Dispute, { foreignKey: 'regionId', as: 'disputes' });
Dispute.belongsTo(Region, { foreignKey: 'regionId', as: 'region' });

Order.hasMany(Payment, { foreignKey: 'orderId', as: 'payments' });
Payment.belongsTo(Order, { foreignKey: 'orderId', as: 'order' });

Service.hasMany(Payment, { foreignKey: 'serviceId', as: 'payments' });
Payment.belongsTo(Service, { foreignKey: 'serviceId', as: 'service' });

User.hasMany(Payment, { foreignKey: 'buyerId', as: 'payments' });
Payment.belongsTo(User, { foreignKey: 'buyerId', as: 'buyerAccount' });

User.hasMany(Payment, { foreignKey: 'providerId', as: 'providerPayments' });
Payment.belongsTo(User, { foreignKey: 'providerId', as: 'providerAccount' });

Region.hasMany(Payment, { foreignKey: 'regionId', as: 'payments' });
Payment.belongsTo(Region, { foreignKey: 'regionId', as: 'region' });

Payment.hasMany(PayoutRequest, { foreignKey: 'paymentId', as: 'payouts' });
PayoutRequest.belongsTo(Payment, { foreignKey: 'paymentId', as: 'payment' });

User.hasMany(PayoutRequest, { foreignKey: 'providerId', as: 'payoutRequests' });
PayoutRequest.belongsTo(User, { foreignKey: 'providerId', as: 'provider' });

Region.hasMany(PayoutRequest, { foreignKey: 'regionId', as: 'payoutRequests' });
PayoutRequest.belongsTo(Region, { foreignKey: 'regionId', as: 'region' });

Order.hasOne(FinanceInvoice, { foreignKey: 'orderId', as: 'invoice' });
FinanceInvoice.belongsTo(Order, { foreignKey: 'orderId', as: 'order' });

Region.hasMany(FinanceInvoice, { foreignKey: 'regionId', as: 'invoices' });
FinanceInvoice.belongsTo(Region, { foreignKey: 'regionId', as: 'region' });

Supplier.hasMany(PurchaseOrder, { foreignKey: 'supplierId', as: 'purchaseOrders' });
PurchaseOrder.belongsTo(Supplier, { foreignKey: 'supplierId', as: 'supplier' });

PurchaseBudget.hasMany(PurchaseOrder, { foreignKey: 'budgetId', as: 'orders' });
PurchaseOrder.belongsTo(PurchaseBudget, { foreignKey: 'budgetId', as: 'budget' });

PurchaseOrder.hasMany(PurchaseOrderItem, { foreignKey: 'purchaseOrderId', as: 'items' });
PurchaseOrderItem.belongsTo(PurchaseOrder, { foreignKey: 'purchaseOrderId', as: 'order' });

PurchaseOrder.hasMany(PurchaseAttachment, { foreignKey: 'purchaseOrderId', as: 'attachments' });
PurchaseAttachment.belongsTo(PurchaseOrder, { foreignKey: 'purchaseOrderId', as: 'order' });

User.hasMany(PurchaseOrder, { foreignKey: 'createdBy', as: 'createdPurchaseOrders' });
PurchaseOrder.belongsTo(User, { foreignKey: 'createdBy', as: 'creator' });

User.hasMany(PurchaseOrder, { foreignKey: 'updatedBy', as: 'updatedPurchaseOrders' });
PurchaseOrder.belongsTo(User, { foreignKey: 'updatedBy', as: 'updater' });

User.hasMany(PurchaseAttachment, { foreignKey: 'uploadedBy', as: 'uploadedPurchaseAttachments' });
PurchaseAttachment.belongsTo(User, { foreignKey: 'uploadedBy', as: 'uploader' });

FinanceTransactionHistory.belongsTo(Payment, { foreignKey: 'paymentId', as: 'payment' });
Payment.hasMany(FinanceTransactionHistory, { foreignKey: 'paymentId', as: 'history' });

FinanceTransactionHistory.belongsTo(PayoutRequest, { foreignKey: 'payoutRequestId', as: 'payoutRequest' });
PayoutRequest.hasMany(FinanceTransactionHistory, { foreignKey: 'payoutRequestId', as: 'history' });

FinanceTransactionHistory.belongsTo(FinanceInvoice, { foreignKey: 'invoiceId', as: 'invoice' });
FinanceInvoice.hasMany(FinanceTransactionHistory, { foreignKey: 'invoiceId', as: 'history' });

FinanceWebhookEvent.belongsTo(Order, { foreignKey: 'orderId', as: 'order' });
FinanceWebhookEvent.belongsTo(Payment, { foreignKey: 'paymentId', as: 'payment' });
FinanceWebhookEvent.belongsTo(Escrow, { foreignKey: 'escrowId', as: 'escrow' });
Order.hasMany(FinanceWebhookEvent, { foreignKey: 'orderId', as: 'financeEvents' });
Payment.hasMany(FinanceWebhookEvent, { foreignKey: 'paymentId', as: 'webhookEvents' });
Escrow.hasMany(FinanceWebhookEvent, { foreignKey: 'escrowId', as: 'webhookEvents' });

InboxQueue.hasMany(Conversation, { foreignKey: 'queueId', as: 'conversations' });
Conversation.belongsTo(InboxQueue, { foreignKey: 'queueId', as: 'queue' });

InboxQueue.hasMany(InboxTemplate, { foreignKey: 'queueId', as: 'templates' });
InboxTemplate.belongsTo(InboxQueue, { foreignKey: 'queueId', as: 'queue' });

InboxConfiguration.belongsTo(InboxQueue, { foreignKey: 'defaultQueueId', as: 'defaultQueue' });

Company.hasMany(MarketplaceItem, { foreignKey: 'companyId' });
MarketplaceItem.belongsTo(Company, { foreignKey: 'companyId' });

Region.hasMany(MarketplaceItem, { foreignKey: 'regionId', as: 'marketplaceItems' });
MarketplaceItem.belongsTo(Region, { foreignKey: 'regionId', as: 'region' });

Company.hasMany(ComplianceDocument, { foreignKey: 'companyId' });
ComplianceDocument.belongsTo(Company, { foreignKey: 'companyId' });
ComplianceDocument.belongsTo(User, { foreignKey: 'uploadedBy', as: 'uploader' });
ComplianceDocument.belongsTo(User, { foreignKey: 'reviewerId', as: 'reviewer' });

Company.hasMany(ComplianceControl, { foreignKey: 'companyId', as: 'complianceControls' });
ComplianceControl.belongsTo(Company, { foreignKey: 'companyId', as: 'company' });
User.hasMany(ComplianceControl, { foreignKey: 'ownerId', as: 'ownedComplianceControls' });
ComplianceControl.belongsTo(User, { foreignKey: 'ownerId', as: 'owner' });

Company.hasOne(InsuredSellerApplication, { foreignKey: 'companyId' });
InsuredSellerApplication.belongsTo(Company, { foreignKey: 'companyId' });
InsuredSellerApplication.belongsTo(User, { foreignKey: 'reviewerId', as: 'reviewer' });

MarketplaceItem.hasMany(MarketplaceModerationAction, {
  foreignKey: 'entity_id',
  constraints: false,
  scope: { entity_type: 'marketplace_item' },
  as: 'moderationActions'
});
MarketplaceModerationAction.belongsTo(MarketplaceItem, {
  foreignKey: 'entity_id',
  constraints: false
});
MarketplaceModerationAction.belongsTo(User, { foreignKey: 'actorId', as: 'actor', constraints: false });

MarketplaceItem.hasMany(StorefrontRevisionLog, { foreignKey: 'marketplaceItemId', as: 'revisionLogs' });
StorefrontRevisionLog.belongsTo(MarketplaceItem, { foreignKey: 'marketplaceItemId', as: 'item' });
StorefrontRevisionLog.belongsTo(User, { foreignKey: 'actorId', as: 'actor' });
StorefrontRevisionLog.belongsTo(Region, { foreignKey: 'regionId', as: 'region' });
Region.hasMany(StorefrontRevisionLog, { foreignKey: 'regionId', as: 'storefrontRevisions' });

LiveFeedAuditEvent.belongsTo(User, { foreignKey: 'actor_id', as: 'actor' });
User.hasMany(LiveFeedAuditEvent, { foreignKey: 'actor_id', as: 'liveFeedAuditEvents' });
LiveFeedAuditEvent.belongsTo(User, { foreignKey: 'assignee_id', as: 'assignee' });
User.hasMany(LiveFeedAuditEvent, { foreignKey: 'assignee_id', as: 'assignedLiveFeedAudits' });
LiveFeedAuditEvent.belongsTo(Post, { foreignKey: 'post_id', as: 'post' });
Post.hasMany(LiveFeedAuditEvent, { foreignKey: 'post_id', as: 'auditEvents' });
LiveFeedAuditEvent.belongsTo(ServiceZone, { foreignKey: 'zone_id', as: 'zone' });
ServiceZone.hasMany(LiveFeedAuditEvent, { foreignKey: 'zone_id', as: 'auditEvents' });
LiveFeedAuditEvent.belongsTo(Company, { foreignKey: 'company_id', as: 'company' });
Company.hasMany(LiveFeedAuditEvent, { foreignKey: 'company_id', as: 'liveFeedAuditEvents' });
LiveFeedAuditEvent.hasMany(LiveFeedAuditNote, { foreignKey: 'audit_id', as: 'notes' });
LiveFeedAuditNote.belongsTo(LiveFeedAuditEvent, { foreignKey: 'audit_id', as: 'audit' });
LiveFeedAuditNote.belongsTo(User, { foreignKey: 'author_id', as: 'author' });
User.hasMany(LiveFeedAuditNote, { foreignKey: 'author_id', as: 'liveFeedAuditNotes' });
ServiceTaxonomyType.hasMany(ServiceTaxonomyCategory, { foreignKey: 'typeId', as: 'categories' });
ServiceTaxonomyCategory.belongsTo(ServiceTaxonomyType, { foreignKey: 'typeId', as: 'type' });
SecuritySignalConfig.hasMany(SecurityAutomationTask, {
  sourceKey: 'metricKey',
  foreignKey: 'signalKey',
  as: 'automationTasks'
});
SecurityAutomationTask.belongsTo(SecuritySignalConfig, {
  foreignKey: 'signalKey',
  targetKey: 'metricKey',
  as: 'signal'
});

AdCampaign.belongsTo(Company, { foreignKey: 'companyId' });
Company.hasMany(AdCampaign, { foreignKey: 'companyId' });

AdCampaign.hasMany(CampaignFlight, { foreignKey: 'campaignId', as: 'flights' });
CampaignFlight.belongsTo(AdCampaign, { foreignKey: 'campaignId' });

AdCampaign.hasMany(CampaignTargetingRule, { foreignKey: 'campaignId', as: 'targetingRules' });
CampaignTargetingRule.belongsTo(AdCampaign, { foreignKey: 'campaignId' });

AdCampaign.hasMany(CampaignInvoice, { foreignKey: 'campaignId', as: 'invoices' });
CampaignInvoice.belongsTo(AdCampaign, { foreignKey: 'campaignId' });
CampaignInvoice.belongsTo(CampaignFlight, { foreignKey: 'flightId' });
CampaignInvoice.belongsTo(Company, { foreignKey: 'companyId', as: 'company' });
CampaignInvoice.belongsTo(Region, { foreignKey: 'regionId', as: 'region' });
Region.hasMany(CampaignInvoice, { foreignKey: 'regionId', as: 'campaignInvoices' });

AdCampaign.hasMany(CampaignDailyMetric, { foreignKey: 'campaignId', as: 'dailyMetrics' });
CampaignDailyMetric.belongsTo(AdCampaign, { foreignKey: 'campaignId' });
CampaignDailyMetric.belongsTo(CampaignFlight, { foreignKey: 'flightId' });

CampaignDailyMetric.hasOne(CampaignAnalyticsExport, {
  foreignKey: 'campaignDailyMetricId',
  as: 'analyticsExport'
});
CampaignAnalyticsExport.belongsTo(CampaignDailyMetric, {
  foreignKey: 'campaignDailyMetricId',
  as: 'dailyMetric'
});

FinanceTransactionHistory.belongsTo(Order, { foreignKey: 'orderId', as: 'order' });
FinanceTransactionHistory.belongsTo(Escrow, { foreignKey: 'escrowId', as: 'escrow' });
FinanceTransactionHistory.belongsTo(Dispute, { foreignKey: 'disputeId', as: 'dispute' });
FinanceTransactionHistory.belongsTo(User, { foreignKey: 'actorId', as: 'actor' });
FinanceTransactionHistory.belongsTo(Region, { foreignKey: 'regionId', as: 'region' });
Region.hasMany(FinanceTransactionHistory, { foreignKey: 'regionId', as: 'financeHistory' });
Order.hasMany(FinanceTransactionHistory, { foreignKey: 'orderId', as: 'financeHistory' });
Escrow.hasMany(FinanceTransactionHistory, { foreignKey: 'escrowId', as: 'financeEvents' });
Dispute.hasMany(FinanceTransactionHistory, { foreignKey: 'disputeId', as: 'financeEvents' });

AdCampaign.hasMany(CampaignFraudSignal, { foreignKey: 'campaignId', as: 'fraudSignals' });
CampaignFraudSignal.belongsTo(AdCampaign, { foreignKey: 'campaignId' });
CampaignFraudSignal.belongsTo(CampaignFlight, { foreignKey: 'flightId' });

Conversation.hasMany(ConversationParticipant, { foreignKey: 'conversationId', as: 'participants' });
ConversationParticipant.belongsTo(Conversation, { foreignKey: 'conversationId', as: 'conversation' });

Conversation.hasMany(ConversationMessage, { foreignKey: 'conversationId', as: 'messages' });
ConversationMessage.belongsTo(Conversation, { foreignKey: 'conversationId', as: 'conversation' });

Region.hasMany(Conversation, { foreignKey: 'regionId', as: 'conversations' });
Conversation.belongsTo(Region, { foreignKey: 'regionId', as: 'region' });
Region.hasMany(ConversationMessage, { foreignKey: 'regionId', as: 'messages' });
ConversationMessage.belongsTo(Region, { foreignKey: 'regionId', as: 'region' });

ConversationParticipant.hasMany(ConversationMessage, {
  foreignKey: 'senderParticipantId',
  as: 'outboundMessages'
});
ConversationMessage.belongsTo(ConversationParticipant, {
  foreignKey: 'senderParticipantId',
  as: 'sender'
});

ConversationMessage.hasMany(MessageDelivery, { foreignKey: 'conversationMessageId', as: 'deliveries' });
MessageDelivery.belongsTo(ConversationMessage, { foreignKey: 'conversationMessageId', as: 'message' });

Region.hasMany(MessageDelivery, { foreignKey: 'regionId', as: 'deliveries' });
MessageDelivery.belongsTo(Region, { foreignKey: 'regionId', as: 'region' });

ConversationMessage.hasMany(MessageHistory, { foreignKey: 'messageId', as: 'history' });
MessageHistory.belongsTo(ConversationMessage, { foreignKey: 'messageId', as: 'message' });
MessageHistory.belongsTo(Region, { foreignKey: 'regionId', as: 'region' });

ConversationParticipant.hasMany(MessageDelivery, { foreignKey: 'participantId', as: 'deliveries' });
MessageDelivery.belongsTo(ConversationParticipant, { foreignKey: 'participantId', as: 'participant' });

CommunicationsInboxConfiguration.hasMany(CommunicationsEntryPoint, {
  foreignKey: 'configurationId',
  as: 'entryPoints'
});
CommunicationsEntryPoint.belongsTo(CommunicationsInboxConfiguration, {
  foreignKey: 'configurationId',
  as: 'configuration'
});

CommunicationsInboxConfiguration.hasMany(CommunicationsQuickReply, {
  foreignKey: 'configurationId',
  as: 'quickReplies'
});
CommunicationsQuickReply.belongsTo(CommunicationsInboxConfiguration, {
  foreignKey: 'configurationId',
  as: 'configuration'
});

CommunicationsInboxConfiguration.hasMany(CommunicationsEscalationRule, {
  foreignKey: 'configurationId',
  as: 'escalationRules'
});
CommunicationsEscalationRule.belongsTo(CommunicationsInboxConfiguration, {
  foreignKey: 'configurationId',
  as: 'configuration'
});

User.hasMany(UserSession, { foreignKey: 'userId', as: 'sessions' });
UserSession.belongsTo(User, { foreignKey: 'userId', as: 'user' });

User.hasMany(SecurityAuditEvent, { foreignKey: 'userId', as: 'securityAuditEvents' });
SecurityAuditEvent.belongsTo(User, { foreignKey: 'userId', as: 'user' });

AdminAuditEvent.belongsTo(User, { foreignKey: 'created_by', as: 'createdByUser', constraints: false });
AdminAuditEvent.belongsTo(User, { foreignKey: 'updated_by', as: 'updatedByUser', constraints: false });

User.hasMany(ConsentEvent, { foreignKey: 'userId', as: 'consentEvents' });
ConsentEvent.belongsTo(User, { foreignKey: 'userId', as: 'user' });

Company.hasMany(InventoryItem, { foreignKey: 'companyId' });
InventoryItem.belongsTo(Company, { foreignKey: 'companyId' });

InventoryItem.hasMany(InventoryLedgerEntry, { foreignKey: 'itemId' });
InventoryLedgerEntry.belongsTo(InventoryItem, { foreignKey: 'itemId' });

InventoryItem.hasMany(InventoryAlert, { foreignKey: 'itemId' });
InventoryAlert.belongsTo(InventoryItem, { foreignKey: 'itemId' });

InventoryItem.hasMany(RentalAgreement, { foreignKey: 'itemId' });
RentalAgreement.belongsTo(InventoryItem, { foreignKey: 'itemId' });

MarketplaceItem.hasMany(RentalAgreement, { foreignKey: 'marketplaceItemId' });
RentalAgreement.belongsTo(MarketplaceItem, { foreignKey: 'marketplaceItemId' });

Company.hasMany(RentalAgreement, { foreignKey: 'companyId' });
RentalAgreement.belongsTo(Company, { foreignKey: 'companyId' });

Region.hasMany(RentalAgreement, { foreignKey: 'regionId', as: 'rentalAgreements' });
RentalAgreement.belongsTo(Region, { foreignKey: 'regionId', as: 'region' });

User.hasMany(RentalAgreement, { foreignKey: 'renterId', as: 'Rentals' });
RentalAgreement.belongsTo(User, { as: 'renter', foreignKey: 'renterId' });

Booking.hasMany(RentalAgreement, { foreignKey: 'bookingId' });
RentalAgreement.belongsTo(Booking, { foreignKey: 'bookingId' });

RentalAgreement.hasMany(RentalCheckpoint, { foreignKey: 'rentalAgreementId' });
RentalCheckpoint.belongsTo(RentalAgreement, { foreignKey: 'rentalAgreementId' });

Company.hasMany(ServiceZone, { foreignKey: 'companyId' });
ServiceZone.belongsTo(Company, { foreignKey: 'companyId' });

ServiceZone.hasMany(ZoneAnalyticsSnapshot, { foreignKey: 'zoneId' });
ZoneAnalyticsSnapshot.belongsTo(ServiceZone, { foreignKey: 'zoneId' });

ServiceZone.hasMany(Booking, { foreignKey: 'zoneId' });
Booking.belongsTo(ServiceZone, { foreignKey: 'zoneId' });

ServiceZone.hasMany(ServiceZoneCoverage, { foreignKey: 'zoneId', as: 'coverages' });
ServiceZoneCoverage.belongsTo(ServiceZone, { foreignKey: 'zoneId', as: 'zone' });

Service.hasMany(ServiceZoneCoverage, { foreignKey: 'serviceId', as: 'zoneCoverage' });
ServiceZoneCoverage.belongsTo(Service, { foreignKey: 'serviceId', as: 'service' });

User.hasOne(AffiliateProfile, { foreignKey: 'userId', as: 'affiliateProfile' });
AffiliateProfile.belongsTo(User, { foreignKey: 'userId', as: 'user' });

AffiliateProfile.hasMany(AffiliateReferral, { foreignKey: 'affiliateProfileId', as: 'referrals' });
AffiliateReferral.belongsTo(AffiliateProfile, { foreignKey: 'affiliateProfileId', as: 'affiliate' });
AffiliateReferral.belongsTo(User, { foreignKey: 'referredUserId', as: 'referredUser' });

AffiliateProfile.hasMany(AffiliateLedgerEntry, { foreignKey: 'affiliateProfileId', as: 'ledgerEntries' });
AffiliateLedgerEntry.belongsTo(AffiliateProfile, { foreignKey: 'affiliateProfileId', as: 'affiliate' });
AffiliateLedgerEntry.belongsTo(AffiliateReferral, { foreignKey: 'referralId', as: 'referral' });
AffiliateLedgerEntry.belongsTo(AffiliateCommissionRule, { foreignKey: 'commissionRuleId', as: 'commissionRule' });

AffiliateCommissionRule.hasMany(AffiliateLedgerEntry, { foreignKey: 'commissionRuleId', as: 'ledgerEntries' });

User.hasMany(DataSubjectRequest, { foreignKey: 'userId', as: 'dataSubjectRequests' });
DataSubjectRequest.belongsTo(User, { foreignKey: 'userId', as: 'requester' });
Region.hasMany(DataSubjectRequest, { foreignKey: 'regionId', as: 'dataSubjectRequests' });
DataSubjectRequest.belongsTo(Region, { foreignKey: 'regionId', as: 'region' });

Region.hasMany(WarehouseExportRun, { foreignKey: 'regionId', as: 'warehouseExports' });
WarehouseExportRun.belongsTo(Region, { foreignKey: 'regionId', as: 'region' });
User.hasMany(WarehouseExportRun, { foreignKey: 'triggeredBy', as: 'warehouseExportRuns' });
WarehouseExportRun.belongsTo(User, { foreignKey: 'triggeredBy', as: 'triggeredByUser' });

LegalDocument.hasMany(LegalDocumentVersion, { foreignKey: 'documentId', as: 'versions' });
LegalDocument.belongsTo(LegalDocumentVersion, {
  foreignKey: 'currentVersionId',
  as: 'currentVersion'
});
LegalDocumentVersion.belongsTo(LegalDocument, { foreignKey: 'documentId', as: 'document' });
User.hasMany(WalletAccount, { foreignKey: 'userId', as: 'walletAccounts' });
WalletAccount.belongsTo(User, { foreignKey: 'userId', as: 'user' });

Company.hasMany(WalletAccount, { foreignKey: 'companyId', as: 'walletAccounts' });
WalletAccount.belongsTo(Company, { foreignKey: 'companyId', as: 'company' });

WalletAccount.hasMany(WalletTransaction, { foreignKey: 'walletAccountId', as: 'transactions' });
WalletTransaction.belongsTo(WalletAccount, { foreignKey: 'walletAccountId', as: 'walletAccount' });

WalletAccount.hasMany(WalletPaymentMethod, { foreignKey: 'walletAccountId', as: 'paymentMethods' });
WalletPaymentMethod.belongsTo(WalletAccount, { foreignKey: 'walletAccountId', as: 'walletAccount' });

WalletAccount.belongsTo(WalletPaymentMethod, { foreignKey: 'autopayoutMethodId', as: 'autopayoutMethod' });

Company.hasMany(Booking, { foreignKey: 'companyId' });
Booking.belongsTo(Company, { foreignKey: 'companyId' });

User.hasMany(Booking, { foreignKey: 'customerId' });
Booking.belongsTo(User, { as: 'customer', foreignKey: 'customerId' });

Booking.hasMany(BookingAssignment, { foreignKey: 'bookingId' });
BookingAssignment.belongsTo(Booking, { foreignKey: 'bookingId' });

Booking.hasMany(BookingBid, { foreignKey: 'bookingId' });
BookingBid.belongsTo(Booking, { foreignKey: 'bookingId' });

BookingBid.hasMany(BookingBidComment, { foreignKey: 'bidId' });
BookingBidComment.belongsTo(BookingBid, { foreignKey: 'bidId' });

Booking.hasMany(BookingHistoryEntry, { foreignKey: 'bookingId', as: 'history' });
BookingHistoryEntry.belongsTo(Booking, { foreignKey: 'bookingId', as: 'booking' });

BlogPost.belongsTo(User, { foreignKey: 'authorId', as: 'author' });
User.hasMany(BlogPost, { foreignKey: 'authorId', as: 'blogPosts' });

BlogPost.belongsToMany(BlogCategory, {
  through: BlogPostCategory,
  foreignKey: 'postId',
  otherKey: 'categoryId',
  as: 'categories'
});
BlogCategory.belongsToMany(BlogPost, {
  through: BlogPostCategory,
  foreignKey: 'categoryId',
  otherKey: 'postId',
  as: 'posts'
});

BlogPost.belongsToMany(BlogTag, {
  through: BlogPostTag,
  foreignKey: 'postId',
  otherKey: 'tagId',
  as: 'tags'
});
BlogTag.belongsToMany(BlogPost, {
  through: BlogPostTag,
  foreignKey: 'tagId',
  otherKey: 'postId',
  as: 'posts'
});

BlogPost.hasMany(BlogMedia, { foreignKey: 'postId', as: 'media' });
BlogMedia.belongsTo(BlogPost, { foreignKey: 'postId', as: 'post' });

HomePage.hasMany(HomePageSection, {
  foreignKey: 'homePageId',
  as: 'sections',
  onDelete: 'CASCADE',
  hooks: true
});
HomePageSection.belongsTo(HomePage, { foreignKey: 'homePageId', as: 'page' });

HomePageSection.hasMany(HomePageComponent, {
  foreignKey: 'sectionId',
  as: 'components',
  onDelete: 'CASCADE',
  hooks: true
});
HomePageComponent.belongsTo(HomePageSection, { foreignKey: 'sectionId', as: 'section' });

HomePage.hasMany(HomePageComponent, {
  foreignKey: 'homePageId',
  as: 'components',
  onDelete: 'CASCADE',
  hooks: true
});
HomePageComponent.belongsTo(HomePage, { foreignKey: 'homePageId', as: 'page' });
export default sequelize;
WebsitePage.hasMany(WebsiteContentBlock, { foreignKey: 'pageId', as: 'blocks' });
WebsiteContentBlock.belongsTo(WebsitePage, { foreignKey: 'pageId', as: 'page' });

WebsiteNavigationMenu.hasMany(WebsiteNavigationItem, { foreignKey: 'menuId', as: 'items' });
WebsiteNavigationItem.belongsTo(WebsiteNavigationMenu, { foreignKey: 'menuId', as: 'menu' });
WebsiteNavigationItem.belongsTo(WebsiteNavigationItem, { foreignKey: 'parentId', as: 'parent' });
WebsiteNavigationItem.hasMany(WebsiteNavigationItem, { foreignKey: 'parentId', as: 'children' });

export {
  sequelize,
  User,
  UserProfileSetting,
  Company,
  UserPreference,
  Service,
  ServiceCategory,
  Post,
  MarketplaceItem,
  ServiceZone,
  ServiceZoneCoverage,
  Order,
  OrderNote,
  Escrow,
  Dispute,
  UiPreferenceTelemetry,
  UiPreferenceTelemetrySnapshot,
  ZoneAnalyticsSnapshot,
  Booking,
  BookingAssignment,
  BookingBid,
  BookingBidComment,
  BookingHistoryEntry,
  CustomJobBid,
  CustomJobBidMessage,
  InventoryItem,
  InventoryLedgerEntry,
  InventoryAlert,
  RentalAgreement,
  RentalCheckpoint,
  ComplianceDocument,
  ComplianceControl,
  InsuredSellerApplication,
  MarketplaceModerationAction,
  AdCampaign,
  CampaignFlight,
  CampaignTargetingRule,
  CampaignInvoice,
  CampaignDailyMetric,
  CampaignFraudSignal,
  CampaignAnalyticsExport,
  AnalyticsEvent,
  AnalyticsPipelineRun,
  Conversation,
  ConversationParticipant,
  ConversationMessage,
  MessageDelivery,
  CommunicationsInboxConfiguration,
  CommunicationsEntryPoint,
  CommunicationsQuickReply,
  CommunicationsEscalationRule,
  PlatformSetting,
  BlogPost,
  BlogCategory,
  BlogTag,
  BlogMedia,
  BlogPostCategory,
  BlogPostTag,
  WebsitePage,
  WebsiteContentBlock,
  WebsiteNavigationMenu,
  WebsiteNavigationItem,
  AffiliateProfile,
  AffiliateCommissionRule,
  AffiliateReferral,
  AffiliateLedgerEntry,
  SecurityAuditEvent,
  AdminAuditEvent,
  SecuritySignalConfig,
  SecurityAutomationTask,
  TelemetryConnector,
  UserSession,
  ConsentEvent,
  Region,
  DataSubjectRequest,
  FinanceTransactionHistory,
  Payment,
  PayoutRequest,
  FinanceInvoice,
  FinanceWebhookEvent,
  MessageHistory,
  StorefrontRevisionLog,
  WarehouseExportRun,
  Supplier,
  PurchaseOrder,
  PurchaseOrderItem,
  PurchaseAttachment,
  PurchaseBudget
  HomePage,
  HomePageSection,
  HomePageComponent
  LegalDocument,
  LegalDocumentVersion
  LiveFeedAuditEvent,
  LiveFeedAuditNote
  SystemSettingAudit
  ServiceTaxonomyType,
  ServiceTaxonomyCategory
  WalletAccount,
  WalletTransaction,
  WalletPaymentMethod
  CustomerProfile,
  CustomerContact,
  CustomerLocation,
<<<<<<< HEAD
=======
  CustomerCoupon,
>>>>>>> 50d70afc
  CustomerAccountSetting,
  CustomerNotificationRecipient,
  InboxQueue,
  InboxConfiguration,
  InboxTemplate
};<|MERGE_RESOLUTION|>--- conflicted
+++ resolved
@@ -735,10 +735,7 @@
   CustomerProfile,
   CustomerContact,
   CustomerLocation,
-<<<<<<< HEAD
-=======
   CustomerCoupon,
->>>>>>> 50d70afc
   CustomerAccountSetting,
   CustomerNotificationRecipient,
   InboxQueue,

--- conflicted
+++ resolved
@@ -1110,10 +1110,7 @@
   WalletConfiguration,
   WalletAccount,
   WalletTransaction,
-<<<<<<< HEAD
-=======
   ProviderEscrowPolicy,
->>>>>>> 4895d92b
   ProviderProfile,
   ProviderContact,
   ProviderCoverage,
@@ -1121,20 +1118,14 @@
   RbacRolePermission,
   RbacRoleInheritance,
   RbacRoleAssignment,
-<<<<<<< HEAD
-=======
   AdminProfile,
->>>>>>> 4895d92b
   AdminDelegate,
   DisputeHealthBucket,
   DisputeHealthEntry,
   CommandMetricSetting,
   CommandMetricCard,
-<<<<<<< HEAD
   ServicemanMetricSetting,
   ServicemanMetricCard,
-=======
->>>>>>> 4895d92b
   OperationsQueueBoard,
   OperationsQueueUpdate,
   AutomationInitiative,
@@ -1151,13 +1142,10 @@
   PurchaseOrderItem,
   PurchaseAttachment,
   PurchaseBudget,
-<<<<<<< HEAD
-=======
   ServicemanFinancialProfile,
   ServicemanFinancialEarning,
   ServicemanExpenseClaim,
   ServicemanAllowance,
->>>>>>> 4895d92b
   HomePage,
   HomePageSection,
   HomePageComponent,
@@ -1168,11 +1156,8 @@
   SystemSettingAudit,
   ServiceTaxonomyType,
   ServiceTaxonomyCategory,
-<<<<<<< HEAD
-=======
   WalletAccount,
   WalletTransaction,
->>>>>>> 4895d92b
   WalletPaymentMethod,
   CustomerProfile,
   CustomerContact,

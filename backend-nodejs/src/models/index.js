--- conflicted
+++ resolved
@@ -952,10 +952,7 @@
   WalletConfiguration,
   WalletAccount,
   WalletTransaction,
-<<<<<<< HEAD
   ProviderEscrowPolicy,
-=======
->>>>>>> 075699e6
   ProviderProfile,
   ProviderContact,
   ProviderCoverage,

--- conflicted
+++ resolved
@@ -60,11 +60,8 @@
         userAgent: req.headers['user-agent'],
         metadata: { path: req.originalUrl }
       });
-<<<<<<< HEAD
       return res.status(401).json({ message: 'Missing authorization header' });
-=======
       return res.status(401).json({ message: missingMessage });
->>>>>>> f1a8379d
     }
 
     const payload = verifyAccessToken(token);
@@ -120,8 +117,6 @@
         clearSessionCookies(res);
         return res.status(401).json({ message: 'Session expired' });
       }
-<<<<<<< HEAD
-=======
     } else if (process.env.NODE_ENV !== 'test') {
       await recordSecurityEvent({
         userId: user.id,
@@ -136,7 +131,6 @@
       });
       clearSessionCookies(res);
       return res.status(401).json({ message: 'Session expired' });
->>>>>>> f1a8379d
     }
 
     req.user = {
@@ -170,15 +164,12 @@
       decision: 'allow',
       ipAddress: req.ip,
       userAgent: req.headers['user-agent'],
-<<<<<<< HEAD
       metadata: {
         sessionId: session?.id ?? null,
         tokenSource: bearerToken ? 'authorization' : 'cookie',
         sidPresent: Boolean(payload.sid)
       }
-=======
       metadata: { sessionId: session?.id ?? null }
->>>>>>> f1a8379d
     });
 
     next();

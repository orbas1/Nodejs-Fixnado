--- conflicted
+++ resolved
@@ -53,7 +53,6 @@
     .slice(0, 120);
 }
 
-<<<<<<< HEAD
 function sanitiseMetadata(existing = {}, incoming = {}) {
   const next = { ...existing };
   METADATA_KEYS.forEach((key) => {
@@ -137,7 +136,6 @@
     candidate = `${sanitizedBase}-${attempt}`;
   }
   return candidate;
-=======
 const ALLOWED_TAG_ROLES = new Set(['admin', 'provider', 'finance', 'serviceman', 'user', 'enterprise']);
 const TAG_SORT_FIELDS = new Set(['name', 'updatedAt', 'createdAt']);
 const TAG_SORT_DIRECTIONS = new Set(['asc', 'desc']);
@@ -314,7 +312,6 @@
   }
 
   return defaults;
->>>>>>> 2cd7ef88
 }
 
 export async function listPublishedPosts({ limit = 12, offset = 0, category, tag, search } = {}) {
@@ -504,13 +501,10 @@
         },
         transaction
       });
-<<<<<<< HEAD
       if (hasOwn(input, 'name') && record.name !== input.name) {
         record.name = input.name;
         await record.save({ transaction });
       }
-=======
->>>>>>> 2cd7ef88
       return record;
     })
   );

--- conflicted
+++ resolved
@@ -22,14 +22,11 @@
   User
 } from '../models/index.js';
 import { getCachedPlatformSettings } from './platformSettingsService.js';
-<<<<<<< HEAD
 import { getProviderCalendar } from './providerCalendarService.js';
-=======
 import {
   getWalletOverview as getCompanyWalletOverview,
   listWalletTransactions as listCompanyWalletTransactions
 } from './walletService.js';
->>>>>>> 26275cde
 
 const ACTIVE_BOOKING_STATUSES = ['scheduled', 'in_progress', 'awaiting_assignment'];
 const COMPLETED_BOOKING_STATUSES = ['completed'];
@@ -711,11 +708,8 @@
     },
     trust: trustScore,
     alerts,
-<<<<<<< HEAD
     calendar: null
-=======
     wallet: walletSection
->>>>>>> 26275cde
   };
 
   try {

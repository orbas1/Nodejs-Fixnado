import { Op } from 'sequelize';
import { DateTime } from 'luxon';
import {
  AdCampaign,
  Booking,
  BookingAssignment,
  CampaignDailyMetric,
  CampaignFraudSignal,
  CampaignInvoice,
  Company,
  ComplianceDocument,
  ConversationParticipant,
  InventoryAlert,
  InventoryItem,
  MarketplaceItem,
  MarketplaceModerationAction,
  RentalAgreement,
  Service,
  ServiceZone,
  ToolSaleProfile,
  ToolSaleCoupon,
  User
} from '../models/index.js';
import { getCachedPlatformSettings } from './platformSettingsService.js';
<<<<<<< HEAD
import { buildProviderCampaignWorkspace } from './providerCampaignService.js';
=======
import { getProviderCalendar } from './providerCalendarService.js';
import {
  getWalletOverview as getCompanyWalletOverview,
  listWalletTransactions as listCompanyWalletTransactions
} from './walletService.js';
>>>>>>> e2f51622

const ACTIVE_BOOKING_STATUSES = ['scheduled', 'in_progress', 'awaiting_assignment'];
const COMPLETED_BOOKING_STATUSES = ['completed'];
const PLATFORM_COMMISSION_FALLBACK = 0.025;

function buildHttpError(statusCode, message) {
  const error = new Error(message);
  error.statusCode = statusCode;
  return error;
}

function clamp(value, min = 0, max = 1) {
  if (!Number.isFinite(value)) {
    return min;
  }
  if (value < min) {
    return min;
  }
  if (value > max) {
    return max;
  }
  return value;
}

function coerceNumber(value, fallback = 0) {
  const parsed = Number.parseFloat(value);
  return Number.isFinite(parsed) ? parsed : fallback;
}

function average(values = [], fallback = 0) {
  const valid = values.filter((value) => Number.isFinite(value));
  if (valid.length === 0) {
    return fallback;
  }
  const total = valid.reduce((sum, value) => sum + value, 0);
  return total / valid.length;
}

function toSlug(input, fallback) {
  if (typeof input === 'string' && input.trim()) {
    return input
      .trim()
      .toLowerCase()
      .replace(/[^a-z0-9]+/g, '-')
      .replace(/^-+|-+$/g, '')
      .slice(0, 60);
  }
  return fallback;
}

function sanitiseString(value) {
  return typeof value === 'string' && value.trim() ? value.trim() : null;
}

function resolvePlatformCommissionRate() {
  const settings = getCachedPlatformSettings();
  const candidate = Number.parseFloat(settings?.commissions?.baseRate);
  if (Number.isFinite(candidate) && candidate >= 0 && candidate <= 1) {
    return Number(candidate.toFixed(4));
  }
  return PLATFORM_COMMISSION_FALLBACK;
}

export async function resolveCompanyForActor({ companyId, actor }) {
  if (!actor?.id) {
    throw buildHttpError(403, 'forbidden');
  }

  const actorRecord = await User.findByPk(actor.id, { attributes: ['id', 'type'] });
  if (!actorRecord) {
    throw buildHttpError(403, 'forbidden');
  }

  const include = [{ model: User, attributes: ['id', 'firstName', 'lastName', 'email', 'type'] }];
  const order = [['createdAt', 'ASC']];

  if (actorRecord.type === 'admin') {
    const companyInstance = companyId
      ? await Company.findByPk(companyId, { include })
      : await Company.findOne({ include, order });

    if (!companyInstance) {
      throw buildHttpError(404, 'company_not_found');
    }

    return { company: companyInstance.get({ plain: true }), actor: actorRecord };
  }

  if (actorRecord.type !== 'company') {
    throw buildHttpError(403, 'forbidden');
  }

  const where = companyId ? { id: companyId, userId: actorRecord.id } : { userId: actorRecord.id };
  const companyInstance = await Company.findOne({ where, include, order });

  if (companyInstance) {
    return { company: companyInstance.get({ plain: true }), actor: actorRecord };
  }

  if (companyId) {
    const exists = await Company.findByPk(companyId, { attributes: ['id'] });
    if (exists) {
      throw buildHttpError(403, 'forbidden');
    }
  }

  throw buildHttpError(404, 'company_not_found');
}

export async function resolveCompanyId(companyId) {
  if (companyId) {
    const exists = await Company.findByPk(companyId, { attributes: ['id'], raw: true });
    if (exists) {
      return exists.id;
    }
  }

  const firstCompany = await Company.findOne({ attributes: ['id'], order: [['createdAt', 'ASC']], raw: true });
  if (!firstCompany) {
    throw buildHttpError(404, 'company_not_found');
  }
  return firstCompany.id;
}

function formatBookingForPipeline(booking, timezone = 'UTC') {
  const scheduledStart = booking.scheduledStart
    ? DateTime.fromJSDate(booking.scheduledStart).setZone(timezone)
    : null;
  return {
    id: booking.id,
    status: booking.status,
    service: booking.meta?.title || booking.meta?.serviceName || 'Scheduled job',
    scheduledStart: scheduledStart ? scheduledStart.toISO() : null,
    zoneId: booking.zoneId,
    client: booking.meta?.requester || booking.meta?.customerName || 'Client partner'
  };
}

function buildInventorySummary(items = []) {
  const base = items.reduce(
    (acc, item) => {
      const onHand = coerceNumber(item.quantityOnHand, 0);
      const reserved = coerceNumber(item.quantityReserved, 0);
      const safety = coerceNumber(item.safetyStock, 0);

      return {
        skuCount: acc.skuCount + 1,
        onHand: acc.onHand + onHand,
        reserved: acc.reserved + reserved,
        safety: acc.safety + safety
      };
    },
    { skuCount: 0, onHand: 0, reserved: 0, safety: 0 }
  );

  const available = Math.max(base.onHand - base.reserved, 0);
  const utilisation = base.onHand > 0 ? clamp((base.reserved + available) / base.onHand, 0, 1) : 0;

  return {
    ...base,
    available,
    utilisation
  };
}

function buildProviderAlerts({ inventoryAlerts = [], complianceDocs = [], bookings = [] }) {
  const alerts = [];

  for (const alert of inventoryAlerts) {
    const itemName = alert.InventoryItem?.name || 'Inventory asset';
    alerts.push({
      id: `inventory-${alert.id}`,
      severity: alert.severity || 'medium',
      message: `${itemName} has a ${alert.type?.replace(/_/g, ' ') || 'pending alert'}.`,
      actionLabel: 'Review inventory',
      actionHref: `/inventory/items/${alert.InventoryItem?.id ?? ''}`
    });
  }

  const expiringDocs = complianceDocs.filter((doc) => {
    if (!doc.expiryAt) {
      return false;
    }
    const expiry = DateTime.fromJSDate(doc.expiryAt);
    const now = DateTime.now();
    return expiry > now && expiry <= now.plus({ days: 30 });
  });

  if (expiringDocs.length > 0) {
    alerts.push({
      id: 'compliance-expiry',
      severity: 'high',
      message: `${expiringDocs.length} compliance artefact${expiringDocs.length === 1 ? '' : 's'} expiring within 30 days.`
    });
  }

  const disputed = bookings.filter((booking) => booking.status === 'disputed');
  if (disputed.length > 0) {
    alerts.push({
      id: 'disputes-open',
      severity: 'medium',
      message: `${disputed.length} booking dispute${disputed.length === 1 ? '' : 's'} require attention.`
    });
  }

  return alerts.slice(0, 6);
}

function buildCrewRoster(bookings = [], assignments = [], now = DateTime.now()) {
  const roster = new Map();

  for (const booking of bookings) {
    const crewName = booking.meta?.primaryCrew || booking.meta?.owner || 'Operations crew';
    const crew = roster.get(crewName) || { name: crewName, bookings: [], csat: [], upcoming: 0 };
    crew.bookings.push(booking);

    if (booking.scheduledStart && DateTime.fromJSDate(booking.scheduledStart) > now) {
      crew.upcoming += 1;
    }

    if (Number.isFinite(booking.meta?.csat)) {
      crew.csat.push(Number(booking.meta.csat));
    }

    roster.set(crewName, crew);
  }

  for (const assignment of assignments) {
    const crewName = assignment.role || 'Operations crew';
    if (!roster.has(crewName)) {
      roster.set(crewName, { name: crewName, bookings: [], csat: [], upcoming: 0 });
    }
  }

  return Array.from(roster.values()).map((crew, index) => ({
    id: toSlug(crew.name, `crew-${index}`),
    name: crew.name,
    role: 'Field operations',
    availability: crew.bookings.length === 0 ? 1 : clamp(1 - crew.upcoming / crew.bookings.length, 0, 1),
    rating: crew.csat.length > 0 ? average(crew.csat, 0.9) : 0.9
  }));
}

function summariseReviews(reviews = []) {
  const totals = reviews.reduce(
    (acc, review) => {
      const bucket = Math.round(review.rating ?? 0);
      if (bucket >= 1 && bucket <= 5) {
        acc.buckets[bucket] = (acc.buckets[bucket] ?? 0) + 1;
      }
      if (Number.isFinite(review.rating)) {
        acc.sum += review.rating;
        acc.count += 1;
      }
      if (review.verified) {
        acc.verified += 1;
      }
      if (Number.isFinite(review.responseTimeMinutes)) {
        acc.responded += 1;
      }
      if (review.submittedAt) {
        const submitted = DateTime.fromISO(review.submittedAt);
        if (!acc.lastReviewAt || submitted > acc.lastReviewAt) {
          acc.lastReviewAt = submitted;
        }
      }
      return acc;
    },
    { sum: 0, count: 0, verified: 0, responded: 0, lastReviewAt: null, buckets: {} }
  );

  return {
    averageRating: totals.count ? Number((totals.sum / totals.count).toFixed(2)) : null,
    totalReviews: reviews.length,
    verifiedShare: reviews.length ? totals.verified / reviews.length : 0,
    ratingBuckets: [1, 2, 3, 4, 5].map((score) => ({ score, count: totals.buckets[score] ?? 0 })),
    lastReviewAt: totals.lastReviewAt ? totals.lastReviewAt.toISO() : null,
    responseRate: reviews.length ? totals.responded / reviews.length : 0
  };
}

function extractReviews(bookings = []) {
  return bookings
    .map((booking) => {
      const csat = Number.isFinite(booking.meta?.csat) ? clamp(Number(booking.meta.csat), 0, 1) : null;
      const reviewScore = Number.isFinite(booking.meta?.reviewScore)
        ? clamp(Number(booking.meta.reviewScore), 1, 5)
        : null;
      const rating = reviewScore ?? (csat != null ? Number((csat * 5).toFixed(2)) : null);
      const comment = sanitiseString(booking.meta?.feedback || booking.meta?.reviewComment);
      if (!rating && !comment) {
        return null;
      }

      const submittedAt = booking.lastStatusTransitionAt
        ? DateTime.fromJSDate(booking.lastStatusTransitionAt).toISO()
        : null;
      const responseTimeMinutes =
        booking.scheduledStart && booking.lastStatusTransitionAt
          ? Math.max(
              DateTime.fromJSDate(booking.lastStatusTransitionAt)
                .diff(DateTime.fromJSDate(booking.scheduledStart), 'minutes')
                .minutes,
              0
            )
          : null;

      return {
        id: booking.id,
        rating,
        comment,
        submittedAt,
        verified: booking.status === 'completed',
        responseTimeMinutes,
        reviewer: booking.meta?.requester || 'Client partner'
      };
    })
    .filter((review) => review !== null);
}

function determineConfidenceLabel(sampleSize) {
  if (sampleSize >= 50) {
    return 'high';
  }
  if (sampleSize >= 10) {
    return 'medium';
  }
  if (sampleSize > 0) {
    return 'low';
  }
  return 'insufficient';
}

function determineTrustBand(value) {
  if (value >= 85) {
    return 'elite';
  }
  if (value >= 70) {
    return 'strong';
  }
  if (value >= 55) {
    return 'emerging';
  }
  return 'attention';
}

function determineReviewBand(value) {
  if (value >= 4.7) {
    return 'excellent';
  }
  if (value >= 4.3) {
    return 'great';
  }
  if (value >= 3.8) {
    return 'fair';
  }
  return 'developing';
}

function calculateTrustScore({ bookings = [], completedBookings = [], complianceDocs = [], serviceZones = [], sentimentScore }) {
  const bookingCount = bookings.length;
  const completedCount = completedBookings.length;
  const reliabilityRatio = bookingCount === 0 ? 0.92 : clamp(completedCount / bookingCount, 0, 1);

  const slaEligible = bookings.filter((booking) => booking.slaExpiresAt && booking.lastStatusTransitionAt);
  const slaOnTime = slaEligible.filter((booking) => {
    const completedAt = DateTime.fromJSDate(booking.lastStatusTransitionAt);
    const sla = DateTime.fromJSDate(booking.slaExpiresAt);
    return completedAt <= sla;
  }).length;
  const punctualityRatio = slaEligible.length === 0 ? 0.9 : clamp(slaOnTime / Math.max(slaEligible.length, 1), 0, 1);

  const cancellationCount = bookings.filter((booking) => ['cancelled', 'disputed', 'failed'].includes(booking.status)).length;
  const cancellationScore = bookingCount === 0 ? 1 : clamp(1 - cancellationCount / bookingCount, 0, 1);

  const complianceCoverage = complianceDocs.length > 0 ? clamp(complianceDocs.length / 8, 0, 1) : 0;
  const complianceScore = complianceDocs.length > 0 ? 0.6 + 0.4 * complianceCoverage : 0.45;
  const coverageScore = serviceZones.length > 0 ? clamp(serviceZones.length / 12, 0, 1) : 0.5;
  const sentiment = Number.isFinite(sentimentScore) ? clamp(sentimentScore, 0, 1) : 0.86;

  const trustConfidence = determineConfidenceLabel(bookingCount);
  const confidenceMultiplier =
    trustConfidence === 'high' ? 1 : trustConfidence === 'medium' ? 0.97 : trustConfidence === 'low' ? 0.92 : 0.88;

  const composite =
    (0.3 * reliabilityRatio +
      0.22 * punctualityRatio +
      0.18 * complianceScore +
      0.15 * sentiment +
      0.1 * cancellationScore +
      0.05 * coverageScore) *
    100 *
    confidenceMultiplier;

  const value = Math.round(clamp(composite, 0, 100));

  return {
    value,
    band: determineTrustBand(value),
    confidence: trustConfidence,
    sampleSize: bookingCount,
    caption: `${completedCount} of ${Math.max(bookingCount, 1)} jobs completed with ${Math.round(punctualityRatio * 100)}% on-time sign-off`,
    breakdown: {
      reliability: Number((reliabilityRatio * 100).toFixed(1)),
      punctuality: Number((punctualityRatio * 100).toFixed(1)),
      compliance: Number((complianceScore * 100).toFixed(1)),
      sentiment: Number((sentiment * 100).toFixed(1)),
      cancellations: Number((cancellationScore * 100).toFixed(1)),
      coverage: Number((coverageScore * 100).toFixed(1))
    }
  };
}

function buildDeals(services = [], now = DateTime.now()) {
  const platformCommissionRate = resolvePlatformCommissionRate();
  return services
    .filter((service) => Number.isFinite(coerceNumber(service.price ?? service.pricePerDay, NaN)))
    .slice(0, 3)
    .map((service, index) => ({
      id: service.id || `deal-${index}`,
      title: service.title || service.name || 'Service bundle',
      description: `Escrow-backed ${
        (service.category || 'service').toLowerCase()
      } programme covering priority zones with concierge logistics.`,
      savings: Number((coerceNumber(service.price ?? service.pricePerDay) * platformCommissionRate).toFixed(2)),
      currency: service.currency || 'GBP',
      validUntil: now.plus({ days: (index + 1) * 7 }).toISODate(),
      tags: Array.from(new Set([service.category, service.type].filter(Boolean))).slice(0, 3)
    }));
}

function identifySupportChannels(company) {
  return {
    email: sanitiseString(company.contactEmail),
    phone: sanitiseString(company.contactPhone),
    concierge: company.contactName
      ? `Account managed by ${company.contactName}`
      : 'Fixnado concierge support'
  };
}

export async function buildProviderDashboard({ companyId: inputCompanyId, actor } = {}) {
  const { company, actor: resolvedActor } = await resolveCompanyForActor({
    companyId: inputCompanyId,
    actor
  });
  const companyId = company.id;
  const now = DateTime.now();

  const [
    bookings,
    inventoryItems,
    inventoryAlerts,
    complianceDocs,
    serviceZones,
    marketplaceItems,
    rentals,
<<<<<<< HEAD
    adsWorkspace
  ] = await Promise.all([
    Booking.findAll({ where: { companyId }, order: [['scheduledStart', 'ASC']] }),
    InventoryItem.findAll({ where: { companyId }, raw: true }),
    InventoryAlert.findAll({
      include: [
        {
          model: InventoryItem,
          attributes: ['id', 'name', 'companyId'],
          required: true,
          where: { companyId }
        }
      ],
      order: [['triggeredAt', 'DESC']],
      limit: 10
    }),
    ComplianceDocument.findAll({ where: { companyId } }),
    ServiceZone.findAll({ where: { companyId }, attributes: ['id', 'name', 'demandLevel'], raw: true }),
    MarketplaceItem.findAll({ where: { companyId }, limit: 10, order: [['updatedAt', 'DESC']] }),
    RentalAgreement.findAll({ where: { companyId } }),
    buildProviderCampaignWorkspace({ company, actor })
  ]);
=======
    toolSaleProfiles
  ] =
    await Promise.all([
      Booking.findAll({ where: { companyId }, order: [['scheduledStart', 'ASC']] }),
      InventoryItem.findAll({ where: { companyId }, raw: true }),
      InventoryAlert.findAll({
        include: [
          {
            model: InventoryItem,
            attributes: ['id', 'name', 'companyId'],
            required: true,
            where: { companyId }
          }
        ],
        order: [['triggeredAt', 'DESC']],
        limit: 10
      }),
      ComplianceDocument.findAll({ where: { companyId } }),
      ServiceZone.findAll({ where: { companyId }, attributes: ['id', 'name', 'demandLevel'], raw: true }),
      MarketplaceItem.findAll({ where: { companyId }, limit: 10, order: [['updatedAt', 'DESC']] }),
      RentalAgreement.findAll({ where: { companyId } }),
      ToolSaleProfile.findAll({
        where: { companyId },
        include: [
          { model: ToolSaleCoupon, as: 'coupons' },
          { model: InventoryItem, as: 'inventoryItem' },
          { model: MarketplaceItem, as: 'marketplaceItem' }
        ]
      })
    ]);
>>>>>>> e2f51622

  const bookingIds = bookings.map((booking) => booking.id);
  const assignments = bookingIds.length
    ? await BookingAssignment.findAll({ where: { bookingId: { [Op.in]: bookingIds } } })
    : [];

  const activeBookings = bookings.filter((booking) => ACTIVE_BOOKING_STATUSES.includes(booking.status));
  const completedBookings = bookings.filter((booking) => COMPLETED_BOOKING_STATUSES.includes(booking.status));
  const upcomingBookings = bookings
    .filter((booking) => booking.scheduledStart && DateTime.fromJSDate(booking.scheduledStart) > now)
    .sort((a, b) => new Date(a.scheduledStart) - new Date(b.scheduledStart))
    .slice(0, 8)
    .map((booking) => formatBookingForPipeline(booking, 'Europe/London'));

  const inventorySummary = buildInventorySummary(inventoryItems);
  const alerts = buildProviderAlerts({ inventoryAlerts, complianceDocs, bookings });
  const crews = buildCrewRoster(bookings, assignments, now);

  const monthStart = now.startOf('month');
  const monthBookings = bookings.filter((booking) =>
    booking.scheduledStart ? DateTime.fromJSDate(booking.scheduledStart) >= monthStart : false
  );

  const monthRevenue = monthBookings.reduce((sum, booking) => sum + coerceNumber(booking.totalAmount), 0);
  const outstandingCommission = bookings
    .filter((booking) => booking.status !== 'completed')
    .reduce((sum, booking) => sum + coerceNumber(booking.commissionAmount), 0);

  const reviews = extractReviews(completedBookings);
  const reviewSummary = summariseReviews(reviews);
  const reviewAverage = reviewSummary.averageRating ?? 4.6;
  const reviewValue = Number(reviewAverage.toFixed(2));
  const reviewBand = determineReviewBand(reviewValue);
  const reviewConfidence = determineConfidenceLabel(reviewSummary.totalReviews);

  const trustScore = calculateTrustScore({
    bookings,
    completedBookings,
    complianceDocs,
    serviceZones,
    sentimentScore: reviewAverage / 5
  });

  const walletPolicy = {
    canManage: resolvedActor?.type === 'company' || resolvedActor?.type === 'admin',
    canTransact: resolvedActor?.type === 'company' || resolvedActor?.type === 'admin',
    canEditMethods: resolvedActor?.type === 'company' || resolvedActor?.type === 'admin'
  };

  let walletSection = null;
  try {
    const walletOverview = await getCompanyWalletOverview({ companyId });
    if (walletOverview) {
      let transactions = null;
      if (walletOverview.account?.id) {
        try {
          transactions = await listCompanyWalletTransactions(walletOverview.account.id, { limit: 10 });
        } catch (transactionError) {
          transactions = {
            items: walletOverview.summary?.recentTransactions ?? [],
            total: walletOverview.summary?.recentTransactions?.length ?? 0,
            limit: 10,
            offset: 0,
            error: transactionError instanceof Error ? transactionError.message : 'Unable to load transactions'
          };
        }
      }

      walletSection = {
        id: 'provider-dashboard-wallet',
        data: {
          account: walletOverview.account ?? null,
          accountId: walletOverview.account?.id ?? null,
          summary: walletOverview.summary ?? null,
          methods: walletOverview.methods ?? [],
          autopayout: walletOverview.autopayout ?? null,
          currency: walletOverview.account?.currency || walletOverview.summary?.currency || 'GBP',
          policy: walletPolicy,
          company: walletOverview.company ?? { id: companyId, name: company.contactName },
          user: walletOverview.user ?? null,
          transactions
        }
      };
    } else {
      walletSection = {
        id: 'provider-dashboard-wallet',
        data: {
          account: null,
          accountId: null,
          summary: null,
          methods: [],
          autopayout: null,
          currency: 'GBP',
          policy: walletPolicy,
          company: { id: companyId, name: company.contactName },
          user: null,
          transactions: null
        }
      };
    }
  } catch (walletError) {
    walletSection = {
      id: 'provider-dashboard-wallet',
      data: {
        account: null,
        accountId: null,
        summary: null,
        methods: [],
        autopayout: null,
        currency: 'GBP',
        policy: walletPolicy,
        company: { id: companyId, name: company.contactName },
        user: null,
        transactions: {
          items: [],
          total: 0,
          limit: 10,
          offset: 0,
          error: walletError instanceof Error ? walletError.message : 'Unable to load wallet overview'
        }
      }
    };
  }

  const data = {
    provider: {
      id: companyId,
      tradingName: company.contactName || company.User?.firstName || 'Fixnado Provider',
      serviceRegions: company.serviceRegions ?? '',
      verified: Boolean(company.verified),
      complianceScore: company.complianceScore ?? null,
      support: identifySupportChannels(company)
    },
    metrics: {
      activeBookings: activeBookings.length,
      completedBookings: completedBookings.length,
      openAlerts: alerts.length,
      managedListings: marketplaceItems.length,
      inventorySkus: inventorySummary.skuCount,
      monthToDateRevenue: monthRevenue,
      outstandingCommission
    },
    pipeline: {
      upcomingBookings,
      activeZones: serviceZones.slice(0, 6).map((zone) => ({
        id: zone.id,
        name: zone.name,
        demand: zone.demandLevel ?? null
      }))
    },
    inventory: {
      summary: inventorySummary,
      alerts: inventoryAlerts.slice(0, 5).map((alert) => ({
        id: alert.id,
        itemId: alert.itemId,
        type: alert.type,
        status: alert.status,
        severity: alert.severity,
        triggeredAt: alert.triggeredAt ? DateTime.fromJSDate(alert.triggeredAt).toISO() : null
      }))
    },
    marketplace: {
      listings: marketplaceItems.map((listing) => ({
        id: listing.id,
        title: listing.title,
        status: listing.status,
        availability: listing.availability,
        pricePerDay: coerceNumber(listing.pricePerDay, null),
        insuredOnly: Boolean(listing.insuredOnly)
      })),
      deals: buildDeals(marketplaceItems, now)
    },
<<<<<<< HEAD
    ads: adsWorkspace,
=======
    toolSales: buildToolSalesOverview(toolSaleProfiles),
>>>>>>> e2f51622
    crews,
    rentals: {
      active: rentals.filter((rental) => ['in_use', 'pickup_scheduled'].includes(rental.status)).length,
      programmes: rentals.slice(0, 5).map((agreement) => ({
        id: agreement.id,
        rentalNumber: agreement.rentalNumber,
        status: agreement.status,
        depositStatus: agreement.depositStatus,
        returnDueAt: agreement.returnDueAt ? DateTime.fromJSDate(agreement.returnDueAt).toISODate() : null
      }))
    },
    reviews: {
      items: reviews.slice(0, 5),
      summary: {
        ...reviewSummary,
        band: reviewBand,
        confidence: reviewConfidence
      }
    },
    trust: trustScore,
    alerts,
    calendar: null
    wallet: walletSection
  };

  try {
    const calendarSnapshot = await getProviderCalendar({ companyId });
    data.calendar = {
      ...calendarSnapshot.data,
      meta: calendarSnapshot.meta
    };
  } catch (error) {
    console.warn('[panel] Failed to load provider calendar snapshot for dashboard', error);
  }

  const meta = {
    companyId,
    generatedAt: now.toISO(),
    hasLiveData: bookings.length > 0 || marketplaceItems.length > 0
  };

  return { data, meta };
}

async function resolveCompanyBySlugOrId(slug) {
  const include = [{ model: User, attributes: ['firstName', 'lastName', 'email'] }];

  if (!slug || slug === 'featured') {
    return Company.findOne({
      include,
      order: [
        ['verified', 'DESC'],
        ['complianceScore', 'DESC'],
        ['createdAt', 'ASC']
      ]
    });
  }

  if (/^[0-9a-fA-F-]{36}$/.test(slug)) {
    return Company.findByPk(slug, { include });
  }

  const candidate = slug.replace(/-/g, ' ').trim();
  const byName = await Company.findOne({
    where: { contactName: { [Op.iLike]: `%${candidate}%` } },
    include
  });
  if (byName) {
    return byName;
  }

  return Company.findOne({ include, order: [['createdAt', 'ASC']] });
}

function buildTestimonials(bookings = [], slug) {
  return bookings
    .filter((booking) => sanitiseString(booking.meta?.feedback))
    .slice(0, 3)
    .map((booking, index) => ({
      id: `testimonial-${booking.id}`,
      quote: sanitiseString(booking.meta.feedback),
      author: booking.meta?.requester || 'Enterprise partner',
      rating: Number((clamp(booking.meta?.csat ?? 0.92, 0, 1) * 5).toFixed(1)),
      submittedAt: booking.lastStatusTransitionAt
        ? DateTime.fromJSDate(booking.lastStatusTransitionAt).toISODate()
        : null,
      avatar: `/media/${slug}/testimonial-${index + 1}.jpg`
    }));
}

function buildPreviousJobs(bookings = [], slug) {
  return bookings.slice(0, 6).map((booking, index) => ({
    id: `job-${booking.id}`,
    title: booking.meta?.title || 'Completed programme',
    description: booking.meta?.description || booking.meta?.feedback || 'Escrow-backed delivery milestone.',
    completedAt: booking.lastStatusTransitionAt
      ? DateTime.fromJSDate(booking.lastStatusTransitionAt).toISODate()
      : null,
    image: `/media/${slug}/jobs/${index + 1}.jpg`
  }));
}

function buildCertifications(complianceDocs = []) {
  return complianceDocs
    .filter((doc) => doc.status === 'approved')
    .map((doc) => ({
      id: doc.id,
      name: doc.type,
      issuer: doc.metadata?.issuer || 'Accredited body',
      expiresOn: doc.expiryAt ? DateTime.fromJSDate(doc.expiryAt).toISODate() : null
    }));
}

function buildServiceCatalogue(services = [], serviceZones = []) {
  const zoneNames = serviceZones.reduce((acc, zone) => {
    acc.set(zone.id, zone.name);
    return acc;
  }, new Map());

  return services.slice(0, 12).map((service) => ({
    id: service.id,
    name: service.title || service.name,
    category: service.category || 'General service',
    type: service.type || 'programme',
    price: coerceNumber(service.price ?? service.pricePerDay, null),
    currency: service.currency || 'GBP',
    description: service.description || 'Escrow-backed delivery with telemetry and compliance reporting.',
    coverage: Array.isArray(service.coverage)
      ? service.coverage
      : serviceZones.length
        ? serviceZones.slice(0, 3).map((zone) => zone.name)
        : [],
    primaryZone: zoneNames.get(service.zoneId) || null,
    tags: Array.from(new Set([service.category, service.type].filter(Boolean)))
  }));
}

function buildMaterialsAndTools(inventoryItems = [], slug) {
  const materials = [];
  const tools = [];

  inventoryItems.forEach((item, index) => {
    const base = {
      id: item.id,
      name: item.name,
      category: item.category,
      sku: item.sku,
      quantityOnHand: coerceNumber(item.quantityOnHand, null),
      unitType: item.unitType,
      image: `/media/${slug}/inventory-${index + 1}.jpg`
    };

    if ((item.category || '').toLowerCase().includes('material') || item.metadata?.usage === 'consumable') {
      materials.push(base);
    } else {
      tools.push({
        ...base,
        rentalRate: coerceNumber(item.rentalRate, null),
        rentalRateCurrency: item.rentalRateCurrency || 'GBP',
        condition: item.conditionRating ?? null
      });
    }
  });

  return {
    materials: materials.slice(0, 6),
    tools: tools.slice(0, 6)
  };
}

function formatToolSaleCoupon(coupon) {
  if (!coupon) {
    return null;
  }
  const entry = typeof coupon.toJSON === 'function' ? coupon.toJSON() : coupon;
  return {
    id: entry.id,
    name: entry.name,
    code: entry.code,
    status: entry.status,
    discountType: entry.discountType,
    discountValue: entry.discountValue != null ? Number(entry.discountValue) : null,
    currency: entry.currency,
    autoApply: Boolean(entry.autoApply),
    startsAt: entry.startsAt ? DateTime.fromJSDate(entry.startsAt).toISODate() : null,
    expiresAt: entry.expiresAt ? DateTime.fromJSDate(entry.expiresAt).toISODate() : null
  };
}

function formatToolSaleProfileForDashboard(profile) {
  const json = typeof profile.toJSON === 'function' ? profile.toJSON() : profile;
  const inventory = json.inventoryItem || {};
  const listing = json.marketplaceItem || {};
  const coupons = Array.isArray(json.coupons) ? json.coupons.map(formatToolSaleCoupon).filter(Boolean) : [];
  const quantityOnHand = Number.parseInt(inventory.quantityOnHand ?? 0, 10) || 0;
  const quantityReserved = Number.parseInt(inventory.quantityReserved ?? 0, 10) || 0;
  const quantityAvailable = Math.max(quantityOnHand - quantityReserved, 0);

  return {
    id: json.id,
    name: listing.title || inventory.name || json.tagline || 'Tool listing',
    tagline: json.tagline || '',
    description: json.longDescription || json.shortDescription || listing.description || '',
    heroImageUrl: json.heroImageUrl || null,
    showcaseVideoUrl: json.showcaseVideoUrl || null,
    galleryImages: Array.isArray(json.galleryImages) ? json.galleryImages.slice(0, 6) : [],
    tags: Array.isArray(json.tags) ? json.tags : [],
    keywordTags: Array.isArray(json.keywordTags) ? json.keywordTags : [],
    listing: json.marketplaceItemId
      ? {
          id: json.marketplaceItemId,
          status: listing.status || 'draft',
          availability: listing.availability || 'buy',
          pricePerDay: listing.pricePerDay != null ? Number(listing.pricePerDay) : null,
          purchasePrice: listing.purchasePrice != null ? Number(listing.purchasePrice) : null,
          location: listing.location || 'UK-wide',
          insuredOnly: Boolean(listing.insuredOnly)
        }
      : null,
    inventory: json.inventoryItemId
      ? {
          id: json.inventoryItemId,
          quantityOnHand,
          quantityReserved,
          safetyStock: Number.parseInt(inventory.safetyStock ?? 0, 10) || 0,
          conditionRating: inventory.conditionRating || 'good'
        }
      : null,
    coupons,
    metrics: {
      quantityAvailable,
      activeCoupons: coupons.filter((coupon) => coupon?.status === 'active').length
    }
  };
}

function buildToolSalesOverview(toolSaleProfiles = []) {
  const listings = toolSaleProfiles.map(formatToolSaleProfileForDashboard);
  const summary = {
    totalListings: listings.length,
    draft: listings.filter((item) => item.listing?.status === 'draft').length,
    published: listings.filter((item) => item.listing?.status === 'approved').length,
    suspended: listings.filter((item) => item.listing?.status === 'suspended').length,
    totalQuantity: listings.reduce((sum, item) => sum + (item.inventory?.quantityOnHand ?? 0), 0),
    activeCoupons: listings.reduce(
      (sum, item) => sum + item.coupons.filter((coupon) => coupon?.status === 'active').length,
      0
    )
  };

  return { summary, listings };
}

function buildServiceZonesOverview(serviceZones = []) {
  return serviceZones.slice(0, 6).map((zone, index) => ({
    id: zone.id || `zone-${index}`,
    name: zone.name,
    demandLevel: zone.demandLevel || zone.metadata?.demandLevel || 'balanced',
    spotlight: zone.metadata?.purpose || 'Live telemetry feed from imported polygon zones.'
  }));
}

function buildTimeline(actions = []) {
  return actions.slice(0, 6).map((action) => ({
    id: action.id,
    listingId: action.entityId,
    listingTitle: action.metadata?.title || action.action,
    status: action.metadata?.status || action.action,
    occurredAt: action.createdAt ? DateTime.fromJSDate(action.createdAt).toISO() : null
  }));
}

function buildHero(company, slug) {
  return {
    name: company.contactName || company.User?.firstName || 'Featured provider',
    tagline: company.marketplaceIntent || 'Trusted resilience partner',
    regions: company.serviceRegions?.split(',').map((value) => value.trim()).filter(Boolean) ?? [],
    verified: Boolean(company.verified),
    media: {
      heroImage: `/media/${slug}/hero.jpg`,
      bannerImage: `/media/${slug}/banner.jpg`,
      brandImage: `/media/${slug}/brand.png`,
      profileImage: `/media/${slug}/profile.jpg`
    }
  };
}

export async function buildBusinessFront({ slug = 'featured', viewerType } = {}) {
  const companyInstance = await resolveCompanyBySlugOrId(slug);
  if (!companyInstance) {
    throw buildHttpError(404, 'company_not_found');
  }

  const company = companyInstance.get({ plain: true });
  const companyId = company.id;
  const slugified = toSlug(company.contactName, `company-${companyId.slice(0, 8)}`);
  const now = DateTime.now();

  const [
    bookings,
    services,
    complianceDocs,
    serviceZones,
    inventoryItems,
    moderationActions,
    rentals,
    conversationParticipants,
    campaignMetrics,
    campaignInvoices,
    fraudSignals
  ] = await Promise.all([
    Booking.findAll({ where: { companyId }, order: [['lastStatusTransitionAt', 'DESC']] }),
    Service.findAll({ where: { companyId } }),
    ComplianceDocument.findAll({ where: { companyId } }),
    ServiceZone.findAll({ where: { companyId }, attributes: ['id', 'name', 'demandLevel', 'metadata'], raw: true }),
    InventoryItem.findAll({ where: { companyId }, raw: true, order: [['updatedAt', 'DESC']], limit: 24 }),
    MarketplaceModerationAction.findAll({
      where: { entity_type: 'marketplace_item' },
      order: [['createdAt', 'DESC']],
      limit: 10
    }),
    RentalAgreement.findAll({ where: { companyId } }),
    ConversationParticipant.findAll({ where: { participantType: 'enterprise', participantReferenceId: companyId } }),
    CampaignDailyMetric.findAll({
      include: [
        {
          model: AdCampaign,
          attributes: ['name', 'currency', 'companyId'],
          required: true,
          where: { companyId }
        }
      ],
      order: [['metricDate', 'DESC']],
      limit: 30
    }),
    CampaignInvoice.findAll({
      include: [
        {
          model: AdCampaign,
          attributes: ['name', 'companyId'],
          required: true,
          where: { companyId }
        }
      ],
      where: { status: { [Op.in]: ['issued', 'overdue'] } },
      order: [['dueDate', 'ASC']]
    }),
    CampaignFraudSignal.findAll({
      include: [
        {
          model: AdCampaign,
          attributes: ['name', 'companyId'],
          required: true,
          where: { companyId }
        }
      ],
      order: [['detectedAt', 'DESC']],
      limit: 5
    })
  ]);

  const completedBookings = bookings.filter((booking) => COMPLETED_BOOKING_STATUSES.includes(booking.status));
  const reviews = extractReviews(completedBookings);
  const reviewSummary = summariseReviews(reviews);
  const reviewAverage = reviewSummary.averageRating ?? 4.6;
  const reviewBand = determineReviewBand(reviewAverage);
  const reviewConfidence = determineConfidenceLabel(reviewSummary.totalReviews);

  const trustScore = calculateTrustScore({
    bookings,
    completedBookings,
    complianceDocs,
    serviceZones,
    sentimentScore: reviewAverage / 5
  });

  const stats = [
    {
      id: 'completed-bookings',
      label: 'Completed jobs',
      value: completedBookings.length,
      format: 'number',
      caption: 'Delivered with escrow-backed assurance'
    },
    {
      id: 'sla-performance',
      label: 'SLA compliance',
      value: Number((trustScore.breakdown.punctuality / 100).toFixed(2)),
      format: 'ratio',
      caption: 'Measured across live contracts'
    },
    {
      id: 'compliance-score',
      label: 'Compliance score',
      value: Number(coerceNumber(company.complianceScore, 88).toFixed(1)),
      format: 'score',
      caption: 'Third-party verified credentials'
    }
  ];

  const testimonials = buildTestimonials(completedBookings, slugified);
  const previousJobs = buildPreviousJobs(completedBookings, slugified);
  const { materials, tools } = buildMaterialsAndTools(inventoryItems, slugified);
  const hero = buildHero(company, slugified);

  const spend = campaignMetrics.reduce((sum, metric) => sum + coerceNumber(metric.spend), 0);
  const revenue = campaignMetrics.reduce((sum, metric) => sum + coerceNumber(metric.revenue), 0);
  const target = campaignMetrics.reduce((sum, metric) => sum + coerceNumber(metric.spendTarget ?? metric.spend), 0);
  const savingsIdentified = Math.max(target - spend, 0);

  const data = {
    slug: slugified,
    hero,
    stats,
    testimonials,
    packages: buildDeals(services, now),
    certifications: buildCertifications(complianceDocs),
    gallery: previousJobs.map((job) => ({ id: job.id, title: job.title, image: job.image })),
    previousJobs,
    reviews: {
      summary: {
        ...reviewSummary,
        band: reviewBand,
        confidence: reviewConfidence
      },
      items: reviews.slice(0, 6)
    },
    deals: buildDeals(services, now),
    serviceCatalogue: buildServiceCatalogue(services, serviceZones),
    materials,
    tools,
    serviceZones: buildServiceZonesOverview(serviceZones),
    support: identifySupportChannels(company),
    trust: trustScore,
    programmes: rentals.slice(0, 6).map((agreement) => ({
      id: agreement.id,
      name: agreement.rentalNumber || 'Programme',
      status: agreement.status,
      phase: agreement.depositStatus === 'held' ? 'Execution' : 'Planning',
      health: agreement.status === 'inspection_pending' ? 'at-risk' : 'on-track',
      lastUpdated: agreement.updatedAt ? DateTime.fromJSDate(agreement.updatedAt).toISO() : null
    })),
    spend: {
      monthToDate: spend,
      budgetPacing: target > 0 ? spend / target : 0,
      savingsIdentified,
      invoicesAwaitingApproval: campaignInvoices.map((invoice) => ({
        id: invoice.id,
        vendor: invoice.AdCampaign?.name || 'Campaign vendor',
        amount: coerceNumber(invoice.amountDue - invoice.amountPaid, invoice.amountDue),
        dueDate: invoice.dueDate,
        status: invoice.status
      }))
    },
    escalations: fraudSignals.map((signal) => ({
      id: signal.id,
      title: `${signal.signalType?.replace(/_/g, ' ') || 'Campaign alert'} • ${signal.AdCampaign?.name ?? 'Campaign'}`,
      owner: signal.metadata?.owner || 'Marketing operations',
      openedAt: signal.detectedAt,
      severity: signal.severity || 'medium'
    })),
    enterpriseMeta: {
      campaignDays: campaignMetrics.length,
      communicationsParticipants: conversationParticipants.length,
      revenue
    },
    timeline: buildTimeline(moderationActions),
    viewerInsights: { viewerType: viewerType ?? null }
  };

  const meta = {
    companyId,
    generatedAt: now.toISO(),
    slug: slugified,
    viewerType: viewerType ?? null,
    hasLiveData:
      bookings.length > 0 || services.length > 0 || campaignMetrics.length > 0 || rentals.length > 0 || reviews.length > 0
  };

  return { data, meta };
}<|MERGE_RESOLUTION|>--- conflicted
+++ resolved
@@ -22,15 +22,12 @@
   User
 } from '../models/index.js';
 import { getCachedPlatformSettings } from './platformSettingsService.js';
-<<<<<<< HEAD
 import { buildProviderCampaignWorkspace } from './providerCampaignService.js';
-=======
 import { getProviderCalendar } from './providerCalendarService.js';
 import {
   getWalletOverview as getCompanyWalletOverview,
   listWalletTransactions as listCompanyWalletTransactions
 } from './walletService.js';
->>>>>>> e2f51622
 
 const ACTIVE_BOOKING_STATUSES = ['scheduled', 'in_progress', 'awaiting_assignment'];
 const COMPLETED_BOOKING_STATUSES = ['completed'];
@@ -488,7 +485,6 @@
     serviceZones,
     marketplaceItems,
     rentals,
-<<<<<<< HEAD
     adsWorkspace
   ] = await Promise.all([
     Booking.findAll({ where: { companyId }, order: [['scheduledStart', 'ASC']] }),
@@ -511,7 +507,6 @@
     RentalAgreement.findAll({ where: { companyId } }),
     buildProviderCampaignWorkspace({ company, actor })
   ]);
-=======
     toolSaleProfiles
   ] =
     await Promise.all([
@@ -542,7 +537,6 @@
         ]
       })
     ]);
->>>>>>> e2f51622
 
   const bookingIds = bookings.map((booking) => booking.id);
   const assignments = bookingIds.length
@@ -715,11 +709,8 @@
       })),
       deals: buildDeals(marketplaceItems, now)
     },
-<<<<<<< HEAD
     ads: adsWorkspace,
-=======
     toolSales: buildToolSalesOverview(toolSaleProfiles),
->>>>>>> e2f51622
     crews,
     rentals: {
       active: rentals.filter((rental) => ['in_use', 'pickup_scheduled'].includes(rental.status)).length,

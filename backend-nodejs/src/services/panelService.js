--- conflicted
+++ resolved
@@ -32,7 +32,6 @@
     throw buildHttpError(404, 'company_not_found');
   }
 
-<<<<<<< HEAD
   const totals = reviews.reduce(
     (acc, review) => {
       const bucket = Math.round(review.rating ?? 0);
@@ -68,9 +67,6 @@
     lastReviewAt: totals.lastReviewAt ? totals.lastReviewAt.toISO() : null,
     responseRate: reviews.length ? totals.responded / reviews.length : 0
   };
-=======
-  return company;
->>>>>>> 7183da2c
 }
 
 export async function resolveCompanyId(companyId) {
@@ -103,7 +99,6 @@
   if (actor.type === 'admin') {
     return;
   }
-<<<<<<< HEAD
   return 'attention';
 }
 
@@ -112,11 +107,6 @@
   const reserved = Number.parseInt(item.quantityReserved ?? 0, 10);
   if (!Number.isFinite(onHand) || !Number.isFinite(reserved)) {
     return 0;
-=======
-
-  if (actor.type === 'company' && actor.id === company.userId) {
-    return;
->>>>>>> 7183da2c
   }
 
   throw buildHttpError(403, 'forbidden');
@@ -164,7 +154,6 @@
   const now = DateTime.now().setZone('UTC');
   const windowStart = now.minus({ days: 30 });
 
-<<<<<<< HEAD
   if (companyId) {
     const exists = await Company.findByPk(companyId, { attributes: ['id'], raw: true });
     if (exists) {
@@ -211,15 +200,6 @@
   const [assignments, complianceDocs, inventoryAlerts, zones] = await Promise.all([
     BookingAssignment.findAll({ where: { bookingId: { [Op.in]: bookingIds } } }),
     ComplianceDocument.findAll({ where: { companyId } }),
-=======
-  const [bookings, alerts, inventory, zones, listings] = await Promise.all([
-    Booking.findAll({
-      where: {
-        companyId: company.id,
-        createdAt: { [Op.gte]: windowStart.toJSDate() }
-      }
-    }),
->>>>>>> 7183da2c
     InventoryAlert.findAll({
       where: {
         status: { [Op.not]: 'resolved' }
@@ -292,7 +272,6 @@
     }
   };
 
-<<<<<<< HEAD
   const [bookings, serviceZones, services, campaignMetrics, campaignInvoices, fraudSignals, participants, rentals] =
     await Promise.all([
       Booking.findAll({ where: { companyId } }),
@@ -344,14 +323,6 @@
   const slaHits = completedBookings.filter((booking) => {
     if (!booking.lastStatusTransitionAt || !booking.slaExpiresAt) {
       return false;
-=======
-  const meta = {
-    companyId: company.id,
-    generatedAt: now.toISO({ suppressMilliseconds: true }),
-    window: {
-      start: windowStart.toISO({ suppressMilliseconds: true }),
-      end: now.toISO({ suppressMilliseconds: true })
->>>>>>> 7183da2c
     }
   };
 
@@ -434,7 +405,6 @@
     });
   }
 
-<<<<<<< HEAD
   const orderedReviews = publishableReviews.sort((a, b) => {
     if (a.submittedAt && b.submittedAt) {
       return DateTime.fromISO(b.submittedAt).toMillis() - DateTime.fromISO(a.submittedAt).toMillis();
@@ -574,11 +544,6 @@
     }));
 
   const inventorySummary = buildInventorySummary(inventoryItems);
-=======
-  if (!company) {
-    throw buildHttpError(404, 'company_not_found');
-  }
->>>>>>> 7183da2c
 
   const windowEnd = DateTime.now().setZone('UTC');
   const windowStart = windowEnd.minus({ days: 90 });

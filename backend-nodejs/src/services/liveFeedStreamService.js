--- conflicted
+++ resolved
@@ -64,10 +64,7 @@
       try {
         this.res.write(serialiseEvent(eventName, payload));
       } catch {
-<<<<<<< HEAD
-=======
       } catch (_error) {
->>>>>>> 11795c30
         this.closed = true;
         clients.delete(this);
       }

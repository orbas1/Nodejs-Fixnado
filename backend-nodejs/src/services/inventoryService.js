import { Op } from 'sequelize';
import {
  InventoryAlert,
  InventoryCategory,
  InventoryItem,
  InventoryItemMedia,
  InventoryItemSupplier,
  InventoryItemTag,
  InventoryLedgerEntry,
  InventoryLocationZone,
  InventoryTag,
  Supplier,
  sequelize
} from '../models/index.js';

function inventoryError(message, statusCode = 400) {
  const error = new Error(message);
  error.statusCode = statusCode;
  error.status = statusCode;
  return error;
}

function normaliseQuantity(value, fieldName) {
  const parsed = Number.parseInt(value, 10);
  if (!Number.isFinite(parsed) || parsed <= 0) {
    throw inventoryError(`${fieldName} must be a positive integer`);
  }
  return parsed;
}

function normaliseNonNegativeInteger(value, fieldName) {
  if (value === undefined || value === null || value === '') {
    return null;
  }
  const parsed = Number.parseInt(value, 10);
  if (!Number.isFinite(parsed) || parsed < 0) {
    throw inventoryError(`${fieldName} must be a non-negative integer`);
  }
  return parsed;
}

function normaliseNonNegativeDecimal(value, fieldName) {
  if (value === undefined || value === null || value === '') {
    return null;
  }
  const parsed = Number.parseFloat(value);
  if (!Number.isFinite(parsed) || parsed < 0) {
    throw inventoryError(`${fieldName} must be a non-negative number`);
  }
  return parsed;
}

function normaliseEnumValue(value, allowed, fieldName, { defaultValue = null, required = false } = {}) {
  if (value === undefined || value === null || value === '') {
    if (required && defaultValue == null) {
      throw inventoryError(`${fieldName} is required`);
    }
    return defaultValue;
  }

  if (typeof value !== 'string') {
    throw inventoryError(`${fieldName} must be a string`);
  }

  const trimmed = value.trim();
  if (!trimmed) {
    if (required && defaultValue == null) {
      throw inventoryError(`${fieldName} is required`);
    }
    return defaultValue;
  }

  if (!allowed.includes(trimmed)) {
    throw inventoryError(`${fieldName} must be one of ${allowed.join(', ')}`);
  }

  return trimmed;
}

function uniqueStringArray(values = []) {
  if (!Array.isArray(values)) {
    return [];
  }
  const seen = new Set();
  const result = [];
  values.forEach((value) => {
    if (typeof value !== 'string') {
      return;
    }
    const trimmed = value.trim();
    if (!trimmed || seen.has(trimmed)) {
      return;
    }
    seen.add(trimmed);
    result.push(trimmed);
  });
  return result;
}

function generateSlug(input, maxLength = 160) {
  if (typeof input !== 'string') {
    return null;
  }
  const slug = input
    .toLowerCase()
    .trim()
    .replace(/[^a-z0-9]+/g, '-')
    .replace(/^-+|-+$/g, '')
    .slice(0, maxLength);
  return slug || null;
}

function trimToNull(value) {
  if (typeof value !== 'string') {
    return null;
  }
  const trimmed = value.trim();
  return trimmed || null;
}

function normaliseCurrency(value, fieldName = 'currency', fallback = 'GBP') {
  if (value === undefined || value === null || value === '') {
    return fallback;
  }
  if (typeof value !== 'string') {
    throw inventoryError(`${fieldName} must be a currency code`);
  }
  const formatted = value.trim().toUpperCase();
  if (!formatted || formatted.length > 3) {
    throw inventoryError(`${fieldName} must be a 3-letter currency code`);
  }
  return formatted;
}

function availability(item) {
  return item.quantityOnHand - item.quantityReserved;
}

async function resolveCategory(categoryId, companyId, transaction) {
  if (!categoryId) {
    return null;
  }
  const category = await InventoryCategory.findByPk(categoryId, { transaction });
  if (!category) {
    throw inventoryError('Inventory category not found', 404);
  }
  if (companyId && category.companyId !== companyId) {
    throw inventoryError('Category does not belong to the same company', 403);
  }
  return category;
}

async function resolveLocationZone(zoneId, companyId, transaction) {
  if (!zoneId) {
    return null;
  }
  const zone = await InventoryLocationZone.findByPk(zoneId, { transaction });
  if (!zone) {
    throw inventoryError('Inventory location zone not found', 404);
  }
  if (companyId && zone.companyId !== companyId) {
    throw inventoryError('Zone does not belong to the same company', 403);
  }
  return zone;
}

async function resolveSupplier(supplierId, transaction) {
  if (!supplierId) {
    return null;
  }
  const supplier = await Supplier.findByPk(supplierId, { transaction });
  if (!supplier) {
    throw inventoryError('Supplier not found', 404);
  }
  return supplier;
}

async function ensureTags(tagIds, companyId, transaction) {
  const uniqueIds = Array.from(new Set(tagIds ?? [])).filter(Boolean);
  if (uniqueIds.length === 0) {
    return [];
  }
  const tags = await InventoryTag.findAll({ where: { id: uniqueIds }, transaction });
  if (tags.length !== uniqueIds.length) {
    throw inventoryError('One or more tags were not found', 404);
  }
  if (companyId) {
    const invalid = tags.find((tag) => tag.companyId !== companyId);
    if (invalid) {
      throw inventoryError('Tag does not belong to the same company', 403);
    }
  }
  return tags;
}

async function setItemTagsInternal(item, tagIds, transaction) {
  const tags = await ensureTags(tagIds, item.companyId, transaction);
  await InventoryItemTag.destroy({ where: { itemId: item.id }, transaction });
  if (tags.length) {
    await InventoryItemTag.bulkCreate(
      tags.map((tag, index) => ({
        itemId: item.id,
        tagId: tag.id,
        sortOrder: index
      })),
      { transaction }
    );
  }
  return tags;
}

function buildInventoryItemInclude(options = {}) {
  const include = [];
  if (options.includeAlerts) {
    include.push({
      model: InventoryAlert,
      required: false,
      where: { status: { [Op.in]: ['active', 'acknowledged'] } }
    });
  }
  include.push(
    { model: InventoryCategory, as: 'categoryRef' },
    { model: InventoryLocationZone, as: 'locationZone' },
    {
      model: InventoryTag,
      as: 'tags',
      through: { attributes: [] }
    },
    {
      model: InventoryItemMedia,
      as: 'media',
      separate: true,
      order: [
        ['sortOrder', 'ASC'],
        ['createdAt', 'ASC']
      ]
    },
    {
      model: InventoryItemSupplier,
      as: 'supplierLinks',
      include: [{ model: Supplier, as: 'supplier' }]
    }
  );
  return include;
}

async function updateLowStockAlert(item, transaction) {
  const available = availability(item);
  const alert = await InventoryAlert.findOne({
    where: {
      itemId: item.id,
      type: 'low_stock',
      status: { [Op.in]: ['active', 'acknowledged'] }
    },
    order: [['triggeredAt', 'DESC']],
    transaction,
    lock: transaction ? transaction.LOCK.UPDATE : undefined
  });

  if (available < item.safetyStock) {
    if (!alert) {
      await InventoryAlert.create(
        {
          itemId: item.id,
          type: 'low_stock',
          severity: available <= 0 ? 'critical' : 'warning',
          status: 'active',
          metadata: {
            available,
            safetyStock: item.safetyStock
          }
        },
        { transaction }
      );
    } else if (alert.status === 'acknowledged') {
      await alert.update(
        {
          status: 'active',
          metadata: {
            ...alert.metadata,
            available,
            safetyStock: item.safetyStock
          }
        },
        { transaction }
      );
    }
  } else if (alert) {
    await alert.update(
      {
        status: 'resolved',
        resolvedAt: new Date(),
        resolutionNote: 'Stock restored above safety threshold',
        metadata: {
          ...alert.metadata,
          available,
          safetyStock: item.safetyStock
        }
      },
      { transaction }
    );
  }
}

async function applyInventoryAdjustment(item, type, quantity) {
  const currentAvailability = availability(item);

  switch (type) {
    case 'reservation': {
      if (currentAvailability < quantity) {
        throw inventoryError('Insufficient inventory available to reserve', 409);
      }
      item.quantityReserved += quantity;
      break;
    }
    case 'reservation_release': {
      if (item.quantityReserved < quantity) {
        throw inventoryError('Cannot release more reserved quantity than currently held');
      }
      item.quantityReserved -= quantity;
      break;
    }
    case 'checkout': {
      if (item.quantityReserved < quantity) {
        throw inventoryError('Checkout requires reserved inventory quantity');
      }
      if (item.quantityOnHand < quantity) {
        throw inventoryError('Insufficient on-hand quantity to checkout');
      }
      item.quantityReserved -= quantity;
      item.quantityOnHand -= quantity;
      break;
    }
    case 'return': {
      item.quantityOnHand += quantity;
      break;
    }
    case 'write_off': {
      if (item.quantityOnHand < quantity) {
        throw inventoryError('Cannot write off more units than available on hand');
      }
      item.quantityOnHand -= quantity;
      break;
    }
    case 'restock': {
      item.quantityOnHand += quantity;
      break;
    }
    case 'adjustment': {
      const newBalance = item.quantityOnHand + quantity;
      if (newBalance < 0) {
        throw inventoryError('Adjustment cannot reduce on-hand quantity below zero');
      }
      item.quantityOnHand = newBalance;
      break;
    }
    default:
      throw inventoryError(`Unsupported inventory adjustment type: ${type}`);
  }

  return item.save();
}

<<<<<<< HEAD
export async function createInventoryItem({
  companyId,
  marketplaceItemId = null,
  name,
  sku,
  category,
  categoryId = null,
  unitType = 'unit',
  quantityOnHand = 0,
  quantityReserved = 0,
  safetyStock = 0,
  locationZoneId = null,
  itemType = 'tool',
  fulfilmentType = 'purchase',
  status = 'active',
  tagline = null,
  description = null,
  rentalRate = null,
  rentalRateCurrency = null,
  depositAmount = null,
  depositCurrency = null,
  purchasePrice = null,
  purchasePriceCurrency = null,
  replacementCost = null,
  insuranceRequired = false,
  conditionRating = 'good',
  metadata = {},
  tagIds = [],
  primarySupplierId = null
}) {
=======
export async function createInventoryItem(params, options = {}) {
  const {
    companyId,
    marketplaceItemId = null,
    name,
    sku,
    category,
    unitType = 'unit',
    quantityOnHand = 0,
    quantityReserved = 0,
    safetyStock = 0,
    locationZoneId = null,
    rentalRate = null,
    rentalRateCurrency = null,
    depositAmount = null,
    depositCurrency = null,
    replacementCost = null,
    insuranceRequired = false,
    conditionRating = 'good',
    metadata = {}
  } = params;

>>>>>>> 106faee7
  if (!companyId) {
    throw inventoryError('companyId is required');
  }
  if (!name || !sku) {
    throw inventoryError('name and sku are required');
  }

  const resolvedQuantityOnHand = normaliseNonNegativeInteger(quantityOnHand ?? 0, 'quantityOnHand');
  const resolvedQuantityReserved = normaliseNonNegativeInteger(quantityReserved ?? 0, 'quantityReserved');
  const resolvedSafetyStock = normaliseNonNegativeInteger(safetyStock ?? 0, 'safetyStock');

  if (resolvedQuantityReserved > resolvedQuantityOnHand) {
    throw inventoryError('quantityReserved cannot exceed quantityOnHand');
  }

  const rentalRateValue = normaliseNonNegativeDecimal(rentalRate, 'rentalRate');
  const depositAmountValue = normaliseNonNegativeDecimal(depositAmount, 'depositAmount');
  const replacementCostValue = normaliseNonNegativeDecimal(replacementCost, 'replacementCost');
  const purchasePriceValue = normaliseNonNegativeDecimal(purchasePrice, 'purchasePrice');

  if (metadata && typeof metadata !== 'object') {
    throw inventoryError('metadata must be an object when provided');
  }

<<<<<<< HEAD
  const trimmedName = typeof name === 'string' ? name.trim() : name;
  const trimmedSku = typeof sku === 'string' ? sku.trim() : sku;
  const trimmedCategory = typeof category === 'string' ? category.trim() : category;
  const trimmedTagline = typeof tagline === 'string' ? tagline.trim().slice(0, 160) : null;
  const descriptionValue = typeof description === 'string' && description.trim() ? description.trim() : null;

  const resolvedItemType = normaliseEnumValue(itemType, ['tool', 'material'], 'itemType', {
    defaultValue: 'tool',
    required: true
  });
  const resolvedFulfilmentType = normaliseEnumValue(fulfilmentType, ['purchase', 'rental', 'hybrid'], 'fulfilmentType', {
    defaultValue: 'purchase',
    required: true
  });
  const resolvedStatus = normaliseEnumValue(status, ['draft', 'active', 'inactive', 'retired'], 'status', {
    defaultValue: 'active',
    required: true
  });

  return sequelize.transaction(async (transaction) => {
    const categoryRecord = await resolveCategory(categoryId, companyId, transaction);
    const zoneRecord = await resolveLocationZone(locationZoneId, companyId, transaction);
    const primarySupplier = await resolveSupplier(primarySupplierId, transaction);
    const categoryLabel = categoryRecord?.name || trimmedCategory;

    if (!categoryLabel) {
      throw inventoryError('category is required');
    }

=======
  const execute = async (transaction) => {
>>>>>>> 106faee7
    const item = await InventoryItem.create(
      {
        companyId,
        marketplaceItemId,
        name: trimmedName,
        sku: trimmedSku,
        category: categoryLabel,
        categoryId: categoryRecord?.id ?? null,
        unitType,
        quantityOnHand: resolvedQuantityOnHand,
        quantityReserved: resolvedQuantityReserved,
        safetyStock: resolvedSafetyStock,
        locationZoneId: zoneRecord?.id ?? null,
        itemType: resolvedItemType,
        fulfilmentType: resolvedFulfilmentType,
        status: resolvedStatus,
        tagline: trimmedTagline,
        description: descriptionValue,
        rentalRate: rentalRateValue,
        rentalRateCurrency,
        depositAmount: depositAmountValue,
        depositCurrency,
        purchasePrice: purchasePriceValue,
        purchasePriceCurrency,
        replacementCost: replacementCostValue,
        insuranceRequired,
        conditionRating,
        metadata,
        primarySupplierId: primarySupplier?.id ?? null
      },
      { transaction }
    );

    if (Array.isArray(tagIds) && tagIds.length) {
      await setItemTagsInternal(item, tagIds, transaction);
    }

    if (item.quantityOnHand <= item.safetyStock) {
      await updateLowStockAlert(item, transaction);
    }

    return item;
  };

  if (options.transaction) {
    return execute(options.transaction);
  }

  return sequelize.transaction(execute);
}

export async function updateInventoryItem(itemId, updates = {}, options = {}) {
  if (!itemId) {
    throw inventoryError('itemId is required');
  }

  const stringFields = ['name', 'sku', 'unitType', 'rentalRateCurrency', 'depositCurrency', 'purchasePriceCurrency'];
  const textFields = ['tagline', 'description'];
  const integerFields = ['quantityOnHand', 'quantityReserved', 'safetyStock'];
  const decimalFields = ['rentalRate', 'depositAmount', 'replacementCost', 'purchasePrice'];

  const execute = async (transaction) => {
    const lock = transaction?.LOCK?.UPDATE ?? undefined;
    const item = await InventoryItem.findByPk(itemId, {
      transaction,
      lock
    });

    if (!item) {
      throw inventoryError('Inventory item not found', 404);
    }

    const patch = {};
    let tagsToUpdate = null;

    stringFields.forEach((field) => {
      if (Object.hasOwn(updates, field)) {
        const value = updates[field];
        if (value === undefined || value === null || value === '') {
          patch[field] = null;
        } else if (typeof value === 'string') {
          patch[field] = value.trim();
        } else {
          throw inventoryError(`${field} must be a string`);
        }
      }
    });

    textFields.forEach((field) => {
      if (Object.hasOwn(updates, field)) {
        const value = updates[field];
        if (value === undefined || value === null || value === '') {
          patch[field] = null;
        } else if (typeof value === 'string') {
          patch[field] = field === 'tagline' ? value.trim().slice(0, 160) : value.trim();
        } else {
          throw inventoryError(`${field} must be a string`);
        }
      }
    });

    integerFields.forEach((field) => {
      if (Object.hasOwn(updates, field)) {
        const parsed = normaliseNonNegativeInteger(updates[field], field);
        if (parsed !== null) {
          patch[field] = parsed;
        }
      }
    });

    decimalFields.forEach((field) => {
      if (Object.hasOwn(updates, field)) {
        const parsed = normaliseNonNegativeDecimal(updates[field], field);
        patch[field] = parsed;
      }
    });

    if (Object.hasOwn(updates, 'insuranceRequired')) {
      patch.insuranceRequired = Boolean(updates.insuranceRequired);
    }

    if (Object.hasOwn(updates, 'conditionRating')) {
      const allowed = ['new', 'excellent', 'good', 'fair', 'needs_service'];
      const rating = updates.conditionRating;
      if (rating === undefined || rating === null || rating === '') {
        patch.conditionRating = 'good';
      } else if (typeof rating === 'string' && allowed.includes(rating)) {
        patch.conditionRating = rating;
      } else {
        throw inventoryError(`conditionRating must be one of ${allowed.join(', ')}`);
      }
    }

    if (Object.hasOwn(updates, 'itemType')) {
      patch.itemType = normaliseEnumValue(updates.itemType, ['tool', 'material'], 'itemType', {
        defaultValue: item.itemType || 'tool',
        required: true
      });
    }

    if (Object.hasOwn(updates, 'fulfilmentType')) {
      patch.fulfilmentType = normaliseEnumValue(updates.fulfilmentType, ['purchase', 'rental', 'hybrid'], 'fulfilmentType', {
        defaultValue: item.fulfilmentType || 'purchase',
        required: true
      });
    }

    if (Object.hasOwn(updates, 'status')) {
      patch.status = normaliseEnumValue(updates.status, ['draft', 'active', 'inactive', 'retired'], 'status', {
        defaultValue: item.status || 'active',
        required: true
      });
    }

    if (Object.hasOwn(updates, 'categoryId')) {
      const categoryRecord = await resolveCategory(updates.categoryId, item.companyId, transaction);
      patch.categoryId = categoryRecord?.id ?? null;
      if (categoryRecord) {
        patch.category = categoryRecord.name;
      }
    }

    if (Object.hasOwn(updates, 'category') && !Object.hasOwn(patch, 'category')) {
      const value = updates.category;
      if (value === undefined || value === null || value === '') {
        patch.category = item.category;
      } else if (typeof value === 'string') {
        patch.category = value.trim();
        if (!Object.hasOwn(patch, 'categoryId')) {
          patch.categoryId = null;
        }
      } else {
        throw inventoryError('category must be a string');
      }
    }

    if (Object.hasOwn(updates, 'locationZoneId')) {
      const zoneRecord = await resolveLocationZone(updates.locationZoneId, item.companyId, transaction);
      patch.locationZoneId = zoneRecord?.id ?? null;
    }

    if (Object.hasOwn(updates, 'primarySupplierId')) {
      if (!updates.primarySupplierId) {
        patch.primarySupplierId = null;
      } else {
        const supplier = await resolveSupplier(updates.primarySupplierId, transaction);
        patch.primarySupplierId = supplier.id;
      }
    }

    if (Object.hasOwn(updates, 'metadata')) {
      if (updates.metadata && typeof updates.metadata !== 'object') {
        throw inventoryError('metadata must be an object when provided');
      }
      patch.metadata = updates.metadata || {};
    } else if (Object.hasOwn(updates, 'metadataPatch')) {
      if (!updates.metadataPatch || typeof updates.metadataPatch !== 'object') {
        throw inventoryError('metadataPatch must be an object when provided');
      }
      patch.metadata = { ...item.metadata, ...updates.metadataPatch };
    }

    if (Object.hasOwn(updates, 'tagIds')) {
      if (!Array.isArray(updates.tagIds)) {
        throw inventoryError('tagIds must be an array');
      }
      tagsToUpdate = updates.tagIds;
    }

    if (Object.keys(patch).length > 0) {
      await item.update(patch, { transaction });
    }

    const requiresAlertUpdate = ['quantityOnHand', 'quantityReserved', 'safetyStock'].some((field) =>
      Object.hasOwn(patch, field)
    );

    if (requiresAlertUpdate) {
      await updateLowStockAlert(item, transaction);
    }

    if (tagsToUpdate !== null) {
      await setItemTagsInternal(item, tagsToUpdate, transaction);
    }

    return item;
  };

  if (options.transaction) {
    return execute(options.transaction);
  }

  return sequelize.transaction(execute);
}

export async function deleteInventoryItem(itemId) {
  if (!itemId) {
    throw inventoryError('itemId is required');
  }

  return sequelize.transaction(async (transaction) => {
    const item = await InventoryItem.findByPk(itemId, {
      transaction,
      lock: transaction ? transaction.LOCK.UPDATE : undefined
    });

    if (!item) {
      throw inventoryError('Inventory item not found', 404);
    }

    await InventoryAlert.destroy({ where: { itemId: item.id }, transaction });
    await InventoryItemTag.destroy({ where: { itemId: item.id }, transaction });
    await InventoryItemMedia.destroy({ where: { itemId: item.id }, transaction });
    await InventoryItemSupplier.destroy({ where: { itemId: item.id }, transaction });
    await item.destroy({ transaction });
    return true;
  });
}

export async function listInventoryItems({
  companyId,
  category,
  categoryId,
  search,
  includeAlerts = false,
  includeRelations = false
} = {}) {
  const where = {};
  const andConditions = [];

  if (companyId) {
    where.companyId = companyId;
  }

  if (categoryId) {
    andConditions.push({ categoryId });
  } else if (category === 'uncategorised') {
    andConditions.push({
      [Op.or]: [{ categoryId: null }, { category: null }, { category: '' }]
    });
  } else if (category && category !== 'all') {
    andConditions.push({ category });
  }

  if (search) {
    const likeOperator = sequelize.getDialect() === 'postgres' ? Op.iLike : Op.like;
    const keyword = `%${search}%`;
    andConditions.push({
      [Op.or]: [
        { name: { [likeOperator]: keyword } },
        { sku: { [likeOperator]: keyword } }
      ]
    });
  }

  if (andConditions.length) {
    where[Op.and] = andConditions;
  }

  let include = [];
  if (includeRelations) {
    include = buildInventoryItemInclude({ includeAlerts });
  } else if (includeAlerts) {
    include = [
      {
        model: InventoryAlert,
        required: false,
        where: { status: { [Op.in]: ['active', 'acknowledged'] } }
      }
    ];
  }

  return InventoryItem.findAll({
    where,
    include
  });
}

export function getInventoryItemById(id, options = {}) {
  const include = options.includeRelations
    ? buildInventoryItemInclude({ includeAlerts: options.includeAlerts })
    : options.includeAlerts
    ? [
        {
          model: InventoryAlert,
          required: false,
          where: { status: { [Op.in]: ['active', 'acknowledged'] } }
        }
      ]
    : options.include;

  return InventoryItem.findByPk(id, {
    ...options,
    include
  });
}

export async function recordInventoryAdjustment(
  {
    itemId,
    quantity,
    type,
    source = 'system',
    note = null,
    actorId = null,
    reference = null,
    metadata = {}
  },
  outerTransaction
) {
  if (!itemId) {
    throw inventoryError('itemId is required');
  }

  const parsedQuantity = normaliseQuantity(quantity, 'quantity');

  const applyWithTransaction = async (transaction) => {
    const item = await InventoryItem.findByPk(itemId, {
      transaction,
      lock: transaction ? transaction.LOCK.UPDATE : undefined
    });

    if (!item) {
      throw inventoryError('Inventory item not found', 404);
    }

    await applyInventoryAdjustment(item, type, parsedQuantity);

    const ledgerEntry = await InventoryLedgerEntry.create(
      {
        itemId: item.id,
        type,
        quantity: parsedQuantity,
        balanceAfter: availability(item),
        referenceId: reference?.id || null,
        referenceType: reference?.type || null,
        source,
        note,
        metadata: {
          ...metadata,
          actorId
        }
      },
      { transaction }
    );

    await updateLowStockAlert(item, transaction);

    return { item, ledgerEntry };
  };

  if (outerTransaction) {
    return applyWithTransaction(outerTransaction);
  }

  return sequelize.transaction(async (transaction) => applyWithTransaction(transaction));
}

export async function acknowledgeInventoryAlert(alertId, { actorId, note }) {
  const alert = await InventoryAlert.findByPk(alertId);
  if (!alert) {
    throw inventoryError('Alert not found', 404);
  }
  if (alert.status !== 'active') {
    return alert;
  }

  await alert.update({
    status: 'acknowledged',
    metadata: {
      ...alert.metadata,
      acknowledgedBy: actorId || null,
      acknowledgementNote: note || null,
      acknowledgementAt: new Date().toISOString()
    }
  });

  return alert;
}

export async function resolveInventoryAlert(alertId, { actorId, note }) {
  const alert = await InventoryAlert.findByPk(alertId);
  if (!alert) {
    throw inventoryError('Alert not found', 404);
  }
  if (alert.status === 'resolved') {
    return alert;
  }

  await alert.update({
    status: 'resolved',
    resolvedAt: new Date(),
    resolutionNote: note || 'Resolved via API',
    metadata: {
      ...alert.metadata,
      resolvedBy: actorId || null,
      resolutionAt: new Date().toISOString()
    }
  });

  return alert;
}

export function getInventoryHealthSummary(item) {
  const available = availability(item);
  return {
    itemId: item.id,
    companyId: item.companyId,
    onHand: item.quantityOnHand,
    reserved: item.quantityReserved,
    available,
    safetyStock: item.safetyStock,
    status: available <= 0 ? 'stockout' : available <= item.safetyStock ? 'warning' : 'healthy'
  };
}

export async function listInventoryCategories({ companyId, status } = {}) {
  const where = {};
  if (companyId) {
    where.companyId = companyId;
  }
  if (status && status !== 'all') {
    where.status = status;
  }
  return InventoryCategory.findAll({
    where,
    order: [
      ['sortOrder', 'ASC'],
      ['name', 'ASC']
    ]
  });
}

export async function createInventoryCategory({
  companyId,
  name,
  description = null,
  status = 'active',
  sortOrder = 0,
  metadata = {}
}) {
  if (!companyId) {
    throw inventoryError('companyId is required');
  }
  const trimmedName = trimToNull(name);
  if (!trimmedName) {
    throw inventoryError('Category name is required');
  }
  if (metadata && typeof metadata !== 'object') {
    throw inventoryError('metadata must be an object when provided');
  }

  const resolvedStatus = normaliseEnumValue(status, ['active', 'inactive', 'archived'], 'status', {
    defaultValue: 'active',
    required: true
  });
  const orderValue = normaliseNonNegativeInteger(sortOrder, 'sortOrder');

  return sequelize.transaction(async (transaction) => {
    const existing = await InventoryCategory.findOne({
      where: { companyId, name: trimmedName },
      transaction
    });
    if (existing) {
      throw inventoryError('An inventory category with this name already exists', 409);
    }

    return InventoryCategory.create(
      {
        companyId,
        name: trimmedName,
        slug: generateSlug(trimmedName),
        description: trimToNull(description),
        status: resolvedStatus,
        sortOrder: orderValue ?? 0,
        metadata: metadata || {}
      },
      { transaction }
    );
  });
}

export async function updateInventoryCategory(categoryId, updates = {}) {
  if (!categoryId) {
    throw inventoryError('categoryId is required');
  }

  return sequelize.transaction(async (transaction) => {
    const category = await InventoryCategory.findByPk(categoryId, {
      transaction,
      lock: transaction ? transaction.LOCK.UPDATE : undefined
    });
    if (!category) {
      throw inventoryError('Inventory category not found', 404);
    }

    const patch = {};

    if (Object.hasOwn(updates, 'name')) {
      const trimmedName = trimToNull(updates.name);
      if (!trimmedName) {
        throw inventoryError('Category name is required');
      }
      const duplicate = await InventoryCategory.findOne({
        where: {
          companyId: category.companyId,
          name: trimmedName,
          id: { [Op.ne]: category.id }
        },
        transaction
      });
      if (duplicate) {
        throw inventoryError('An inventory category with this name already exists', 409);
      }
      patch.name = trimmedName;
      patch.slug = generateSlug(trimmedName);
    }

    if (Object.hasOwn(updates, 'description')) {
      patch.description = trimToNull(updates.description);
    }

    if (Object.hasOwn(updates, 'status')) {
      patch.status = normaliseEnumValue(updates.status, ['active', 'inactive', 'archived'], 'status', {
        defaultValue: category.status,
        required: true
      });
    }

    if (Object.hasOwn(updates, 'sortOrder')) {
      const orderValue = normaliseNonNegativeInteger(updates.sortOrder, 'sortOrder');
      if (orderValue !== null) {
        patch.sortOrder = orderValue;
      }
    }

    if (Object.hasOwn(updates, 'metadata')) {
      if (updates.metadata && typeof updates.metadata !== 'object') {
        throw inventoryError('metadata must be an object when provided');
      }
      patch.metadata = updates.metadata || {};
    }

    if (Object.keys(patch).length === 0) {
      return category;
    }

    await category.update(patch, { transaction });
    return category;
  });
}

export async function deleteInventoryCategory(categoryId) {
  if (!categoryId) {
    throw inventoryError('categoryId is required');
  }

  return sequelize.transaction(async (transaction) => {
    const category = await InventoryCategory.findByPk(categoryId, {
      transaction,
      lock: transaction ? transaction.LOCK.UPDATE : undefined
    });
    if (!category) {
      throw inventoryError('Inventory category not found', 404);
    }

    await InventoryItem.update(
      { categoryId: null },
      { where: { categoryId: category.id }, transaction }
    );

    await category.destroy({ transaction });
    return true;
  });
}

export async function listInventoryTags({ companyId, status } = {}) {
  const where = {};
  if (companyId) {
    where.companyId = companyId;
  }
  if (status && status !== 'all') {
    where.status = status;
  }
  return InventoryTag.findAll({
    where,
    order: [['name', 'ASC']]
  });
}

export async function createInventoryTag({
  companyId,
  name,
  description = null,
  color = null,
  status = 'active',
  metadata = {}
}) {
  if (!companyId) {
    throw inventoryError('companyId is required');
  }
  const trimmedName = trimToNull(name);
  if (!trimmedName) {
    throw inventoryError('Tag name is required');
  }
  if (metadata && typeof metadata !== 'object') {
    throw inventoryError('metadata must be an object when provided');
  }

  const resolvedStatus = normaliseEnumValue(status, ['active', 'inactive'], 'status', {
    defaultValue: 'active',
    required: true
  });

  return sequelize.transaction(async (transaction) => {
    const existing = await InventoryTag.findOne({
      where: { companyId, name: trimmedName },
      transaction
    });
    if (existing) {
      throw inventoryError('An inventory tag with this name already exists', 409);
    }

    return InventoryTag.create(
      {
        companyId,
        name: trimmedName,
        slug: generateSlug(trimmedName, 120),
        description: trimToNull(description),
        color: trimToNull(color),
        status: resolvedStatus,
        metadata: metadata || {}
      },
      { transaction }
    );
  });
}

export async function updateInventoryTag(tagId, updates = {}) {
  if (!tagId) {
    throw inventoryError('tagId is required');
  }

  return sequelize.transaction(async (transaction) => {
    const tag = await InventoryTag.findByPk(tagId, {
      transaction,
      lock: transaction ? transaction.LOCK.UPDATE : undefined
    });
    if (!tag) {
      throw inventoryError('Inventory tag not found', 404);
    }

    const patch = {};

    if (Object.hasOwn(updates, 'name')) {
      const trimmedName = trimToNull(updates.name);
      if (!trimmedName) {
        throw inventoryError('Tag name is required');
      }
      const duplicate = await InventoryTag.findOne({
        where: {
          companyId: tag.companyId,
          name: trimmedName,
          id: { [Op.ne]: tag.id }
        },
        transaction
      });
      if (duplicate) {
        throw inventoryError('An inventory tag with this name already exists', 409);
      }
      patch.name = trimmedName;
      patch.slug = generateSlug(trimmedName, 120);
    }

    if (Object.hasOwn(updates, 'description')) {
      patch.description = trimToNull(updates.description);
    }

    if (Object.hasOwn(updates, 'color')) {
      patch.color = trimToNull(updates.color);
    }

    if (Object.hasOwn(updates, 'status')) {
      patch.status = normaliseEnumValue(updates.status, ['active', 'inactive'], 'status', {
        defaultValue: tag.status,
        required: true
      });
    }

    if (Object.hasOwn(updates, 'metadata')) {
      if (updates.metadata && typeof updates.metadata !== 'object') {
        throw inventoryError('metadata must be an object when provided');
      }
      patch.metadata = updates.metadata || {};
    }

    if (Object.keys(patch).length === 0) {
      return tag;
    }

    await tag.update(patch, { transaction });
    return tag;
  });
}

export async function deleteInventoryTag(tagId) {
  if (!tagId) {
    throw inventoryError('tagId is required');
  }

  return sequelize.transaction(async (transaction) => {
    const tag = await InventoryTag.findByPk(tagId, {
      transaction,
      lock: transaction ? transaction.LOCK.UPDATE : undefined
    });
    if (!tag) {
      throw inventoryError('Inventory tag not found', 404);
    }

    await InventoryItemTag.destroy({ where: { tagId: tag.id }, transaction });
    await tag.destroy({ transaction });
    return true;
  });
}

export async function setInventoryItemTags(itemId, tagIds = []) {
  if (!itemId) {
    throw inventoryError('itemId is required');
  }

  return sequelize.transaction(async (transaction) => {
    const item = await InventoryItem.findByPk(itemId, {
      transaction,
      lock: transaction ? transaction.LOCK.UPDATE : undefined
    });
    if (!item) {
      throw inventoryError('Inventory item not found', 404);
    }

    await setItemTagsInternal(item, tagIds, transaction);
    return getInventoryItemById(itemId, {
      transaction,
      includeRelations: true,
      includeAlerts: false
    });
  });
}

export async function listInventoryZones({ companyId, status } = {}) {
  const where = {};
  if (companyId) {
    where.companyId = companyId;
  }
  if (status && status !== 'all') {
    where.status = status;
  }
  return InventoryLocationZone.findAll({
    where,
    order: [['name', 'ASC']]
  });
}

export async function createInventoryZone({
  companyId,
  name,
  code = null,
  description = null,
  status = 'active',
  metadata = {}
}) {
  if (!companyId) {
    throw inventoryError('companyId is required');
  }
  const trimmedName = trimToNull(name);
  if (!trimmedName) {
    throw inventoryError('Zone name is required');
  }
  if (metadata && typeof metadata !== 'object') {
    throw inventoryError('metadata must be an object when provided');
  }

  const resolvedStatus = normaliseEnumValue(status, ['active', 'inactive'], 'status', {
    defaultValue: 'active',
    required: true
  });

  return sequelize.transaction(async (transaction) => {
    const existing = await InventoryLocationZone.findOne({
      where: { companyId, name: trimmedName },
      transaction
    });
    if (existing) {
      throw inventoryError('An inventory zone with this name already exists', 409);
    }

    return InventoryLocationZone.create(
      {
        companyId,
        name: trimmedName,
        code: trimToNull(code),
        description: trimToNull(description),
        status: resolvedStatus,
        metadata: metadata || {}
      },
      { transaction }
    );
  });
}

export async function updateInventoryZone(zoneId, updates = {}) {
  if (!zoneId) {
    throw inventoryError('zoneId is required');
  }

  return sequelize.transaction(async (transaction) => {
    const zone = await InventoryLocationZone.findByPk(zoneId, {
      transaction,
      lock: transaction ? transaction.LOCK.UPDATE : undefined
    });
    if (!zone) {
      throw inventoryError('Inventory zone not found', 404);
    }

    const patch = {};

    if (Object.hasOwn(updates, 'name')) {
      const trimmedName = trimToNull(updates.name);
      if (!trimmedName) {
        throw inventoryError('Zone name is required');
      }
      const duplicate = await InventoryLocationZone.findOne({
        where: {
          companyId: zone.companyId,
          name: trimmedName,
          id: { [Op.ne]: zone.id }
        },
        transaction
      });
      if (duplicate) {
        throw inventoryError('An inventory zone with this name already exists', 409);
      }
      patch.name = trimmedName;
    }

    if (Object.hasOwn(updates, 'code')) {
      patch.code = trimToNull(updates.code);
    }

    if (Object.hasOwn(updates, 'description')) {
      patch.description = trimToNull(updates.description);
    }

    if (Object.hasOwn(updates, 'status')) {
      patch.status = normaliseEnumValue(updates.status, ['active', 'inactive'], 'status', {
        defaultValue: zone.status,
        required: true
      });
    }

    if (Object.hasOwn(updates, 'metadata')) {
      if (updates.metadata && typeof updates.metadata !== 'object') {
        throw inventoryError('metadata must be an object when provided');
      }
      patch.metadata = updates.metadata || {};
    }

    if (Object.keys(patch).length === 0) {
      return zone;
    }

    await zone.update(patch, { transaction });
    return zone;
  });
}

export async function deleteInventoryZone(zoneId) {
  if (!zoneId) {
    throw inventoryError('zoneId is required');
  }

  return sequelize.transaction(async (transaction) => {
    const zone = await InventoryLocationZone.findByPk(zoneId, {
      transaction,
      lock: transaction ? transaction.LOCK.UPDATE : undefined
    });
    if (!zone) {
      throw inventoryError('Inventory zone not found', 404);
    }

    await InventoryItem.update(
      { locationZoneId: null },
      { where: { locationZoneId: zone.id }, transaction }
    );

    await zone.destroy({ transaction });
    return true;
  });
}

export async function listInventoryItemSuppliers(itemId) {
  if (!itemId) {
    throw inventoryError('itemId is required');
  }

  return InventoryItemSupplier.findAll({
    where: { itemId },
    include: [{ model: Supplier, as: 'supplier' }],
    order: [
      ['isPrimary', 'DESC'],
      ['createdAt', 'ASC']
    ]
  });
}

export async function upsertInventoryItemSupplier(itemId, supplierLinkId, payload = {}) {
  if (!itemId) {
    throw inventoryError('itemId is required');
  }

  return sequelize.transaction(async (transaction) => {
    const item = await InventoryItem.findByPk(itemId, {
      transaction,
      lock: transaction ? transaction.LOCK.UPDATE : undefined
    });
    if (!item) {
      throw inventoryError('Inventory item not found', 404);
    }

    const unitPrice = payload.unitPrice !== undefined ? normaliseNonNegativeDecimal(payload.unitPrice, 'unitPrice') : null;
    const minimumOrderQuantity = payload.minimumOrderQuantity !== undefined
      ? normaliseNonNegativeInteger(payload.minimumOrderQuantity, 'minimumOrderQuantity')
      : null;
    const leadTimeDays = payload.leadTimeDays !== undefined
      ? normaliseNonNegativeInteger(payload.leadTimeDays, 'leadTimeDays')
      : null;
    const status = Object.hasOwn(payload, 'status')
      ? normaliseEnumValue(payload.status, ['active', 'inactive'], 'status', {
          defaultValue: 'active',
          required: true
        })
      : null;
    const notes = Object.hasOwn(payload, 'notes') ? trimToNull(payload.notes) : undefined;
    const metadata = Object.hasOwn(payload, 'metadata') ? payload.metadata : undefined;

    let link = null;
    if (supplierLinkId) {
      link = await InventoryItemSupplier.findOne({
        where: { id: supplierLinkId, itemId: item.id },
        transaction,
        lock: transaction ? transaction.LOCK.UPDATE : undefined
      });
      if (!link) {
        throw inventoryError('Supplier association not found', 404);
      }
    }

    if (metadata !== undefined && metadata !== null && typeof metadata !== 'object') {
      throw inventoryError('metadata must be an object when provided');
    }

    const currency = Object.hasOwn(payload, 'currency')
      ? normaliseCurrency(payload.currency)
      : link?.currency ?? 'GBP';
    const isPrimary = Object.hasOwn(payload, 'isPrimary') ? Boolean(payload.isPrimary) : link?.isPrimary ?? false;

    if (!link) {
      if (!payload.supplierId) {
        throw inventoryError('supplierId is required');
      }
      if (unitPrice === null) {
        throw inventoryError('unitPrice is required');
      }
      const supplier = await resolveSupplier(payload.supplierId, transaction);
      link = await InventoryItemSupplier.create(
        {
          itemId: item.id,
          supplierId: supplier.id,
          unitPrice,
          currency,
          minimumOrderQuantity: minimumOrderQuantity ?? 1,
          leadTimeDays,
          isPrimary,
          status: status ?? 'active',
          notes: notes ?? null,
          metadata: metadata || {}
        },
        { transaction }
      );
    } else {
      const patch = {};
      if (payload.supplierId && payload.supplierId !== link.supplierId) {
        const supplier = await resolveSupplier(payload.supplierId, transaction);
        patch.supplierId = supplier.id;
      }
      if (unitPrice !== null) {
        patch.unitPrice = unitPrice;
      }
      if (minimumOrderQuantity !== null) {
        patch.minimumOrderQuantity = minimumOrderQuantity;
      }
      if (leadTimeDays !== null) {
        patch.leadTimeDays = leadTimeDays;
      }
      if (status) {
        patch.status = status;
      }
      if (notes !== undefined) {
        patch.notes = notes;
      }
      if (metadata !== undefined) {
        patch.metadata = metadata || {};
      }
      if (currency) {
        patch.currency = currency;
      }
      if (Object.hasOwn(payload, 'isPrimary')) {
        patch.isPrimary = isPrimary;
      }

      if (Object.keys(patch).length > 0) {
        await link.update(patch, { transaction });
      }
    }

    if (isPrimary) {
      await item.update({ primarySupplierId: link.supplierId }, { transaction });
    } else if (item.primarySupplierId && link.supplierId === item.primarySupplierId && !isPrimary) {
      await item.update({ primarySupplierId: null }, { transaction });
    }

    return link;
  });
}

export async function deleteInventoryItemSupplier(itemId, supplierLinkId) {
  if (!itemId || !supplierLinkId) {
    throw inventoryError('itemId and supplierLinkId are required');
  }

  return sequelize.transaction(async (transaction) => {
    const link = await InventoryItemSupplier.findOne({
      where: { id: supplierLinkId, itemId },
      transaction,
      lock: transaction ? transaction.LOCK.UPDATE : undefined
    });
    if (!link) {
      throw inventoryError('Supplier association not found', 404);
    }

    const item = await InventoryItem.findByPk(itemId, { transaction, lock: transaction ? transaction.LOCK.UPDATE : undefined });
    await link.destroy({ transaction });
    if (item && item.primarySupplierId === link.supplierId) {
      await item.update({ primarySupplierId: null }, { transaction });
    }
    return true;
  });
}

export async function listInventoryItemMedia(itemId) {
  if (!itemId) {
    throw inventoryError('itemId is required');
  }
  return InventoryItemMedia.findAll({
    where: { itemId },
    order: [
      ['sortOrder', 'ASC'],
      ['createdAt', 'ASC']
    ]
  });
}

export async function createInventoryItemMedia(itemId, payload = {}) {
  if (!itemId) {
    throw inventoryError('itemId is required');
  }

  return sequelize.transaction(async (transaction) => {
    const item = await InventoryItem.findByPk(itemId, {
      transaction,
      lock: transaction ? transaction.LOCK.UPDATE : undefined
    });
    if (!item) {
      throw inventoryError('Inventory item not found', 404);
    }

    const url = trimToNull(payload.url);
    if (!url) {
      throw inventoryError('Media url is required');
    }

    if (payload.metadata && typeof payload.metadata !== 'object') {
      throw inventoryError('metadata must be an object when provided');
    }

    const sortOrder = normaliseNonNegativeInteger(payload.sortOrder ?? 0, 'sortOrder');

    return InventoryItemMedia.create(
      {
        itemId: item.id,
        url,
        altText: trimToNull(payload.altText),
        caption: trimToNull(payload.caption),
        sortOrder: sortOrder ?? 0,
        metadata: payload.metadata || {}
      },
      { transaction }
    );
  });
}

export async function updateInventoryItemMedia(mediaId, updates = {}) {
  if (!mediaId) {
    throw inventoryError('mediaId is required');
  }

  return sequelize.transaction(async (transaction) => {
    const media = await InventoryItemMedia.findByPk(mediaId, {
      transaction,
      lock: transaction ? transaction.LOCK.UPDATE : undefined
    });
    if (!media) {
      throw inventoryError('Inventory media not found', 404);
    }

    const patch = {};
    if (Object.hasOwn(updates, 'url')) {
      const url = trimToNull(updates.url);
      if (!url) {
        throw inventoryError('Media url is required');
      }
      patch.url = url;
    }

    if (Object.hasOwn(updates, 'altText')) {
      patch.altText = trimToNull(updates.altText);
    }

    if (Object.hasOwn(updates, 'caption')) {
      patch.caption = trimToNull(updates.caption);
    }

    if (Object.hasOwn(updates, 'sortOrder')) {
      const sortOrder = normaliseNonNegativeInteger(updates.sortOrder, 'sortOrder');
      if (sortOrder !== null) {
        patch.sortOrder = sortOrder;
      }
    }

    if (Object.hasOwn(updates, 'metadata')) {
      if (updates.metadata && typeof updates.metadata !== 'object') {
        throw inventoryError('metadata must be an object when provided');
      }
      patch.metadata = updates.metadata || {};
    }

    if (Object.keys(patch).length === 0) {
      return media;
    }

    await media.update(patch, { transaction });
    return media;
  });
}

export async function deleteInventoryItemMedia(mediaId) {
  if (!mediaId) {
    throw inventoryError('mediaId is required');
  }

  return InventoryItemMedia.destroy({ where: { id: mediaId } }) > 0;
}

export async function listInventorySuppliers({ search, status } = {}) {
  const where = {};
  if (status && status !== 'all') {
    where.status = status;
  }
  if (search) {
    const likeOperator = sequelize.getDialect() === 'postgres' ? Op.iLike : Op.like;
    const keyword = `%${search}%`;
    where[Op.or] = [
      { name: { [likeOperator]: keyword } },
      { contactName: { [likeOperator]: keyword } },
      { contactEmail: { [likeOperator]: keyword } }
    ];
  }

  return Supplier.findAll({
    where,
    order: [['name', 'ASC']]
  });
}<|MERGE_RESOLUTION|>--- conflicted
+++ resolved
@@ -361,7 +361,6 @@
   return item.save();
 }
 
-<<<<<<< HEAD
 export async function createInventoryItem({
   companyId,
   marketplaceItemId = null,
@@ -392,7 +391,6 @@
   tagIds = [],
   primarySupplierId = null
 }) {
-=======
 export async function createInventoryItem(params, options = {}) {
   const {
     companyId,
@@ -415,7 +413,6 @@
     metadata = {}
   } = params;
 
->>>>>>> 106faee7
   if (!companyId) {
     throw inventoryError('companyId is required');
   }
@@ -440,7 +437,6 @@
     throw inventoryError('metadata must be an object when provided');
   }
 
-<<<<<<< HEAD
   const trimmedName = typeof name === 'string' ? name.trim() : name;
   const trimmedSku = typeof sku === 'string' ? sku.trim() : sku;
   const trimmedCategory = typeof category === 'string' ? category.trim() : category;
@@ -470,9 +466,7 @@
       throw inventoryError('category is required');
     }
 
-=======
   const execute = async (transaction) => {
->>>>>>> 106faee7
     const item = await InventoryItem.create(
       {
         companyId,

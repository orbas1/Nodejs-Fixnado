--- conflicted
+++ resolved
@@ -14,9 +14,7 @@
   AnalyticsPipelineRun,
   InsuredSellerApplication
 } from '../models/index.js';
-<<<<<<< HEAD
 import { listAutomationInitiativesForDashboard } from './automationBacklogService.js';
-=======
 import { summariseInboxForDashboard } from './adminInboxService.js';
 import { getServiceManagementSnapshot } from './adminServiceManagementService.js';
 import { listLegalDocumentsSummary } from './legalDocumentService.js';
@@ -24,7 +22,6 @@
 import { getCachedPlatformSettings } from './platformSettingsService.js';
 import { getOverviewSettings } from './adminDashboardSettingsService.js';
 import { getSecurityPosture } from './securityPostureService.js';
->>>>>>> e5127c56
 
 const TIMEFRAMES = {
   '7d': { label: '7 days', days: 7, bucket: 'day' },
@@ -403,7 +400,6 @@
   };
 }
 
-<<<<<<< HEAD
 async function computeAutomationBacklog(ingestionTotals, timezone) {
   const persisted = await listAutomationInitiativesForDashboard();
   if (persisted.length) {
@@ -413,9 +409,7 @@
 }
 
 async function buildFallbackAutomationBacklog(ingestionTotals, timezone) {
-=======
 async function computeComplianceControls(timezone) {
->>>>>>> e5127c56
   const now = DateTime.now().setZone(timezone);
   const upcomingControls = await ComplianceControl.findAll({
     where: {

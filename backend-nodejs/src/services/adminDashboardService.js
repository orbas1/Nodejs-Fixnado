import { DateTime } from 'luxon';
import { Op } from 'sequelize';
import {
  Escrow,
  Dispute,
  Order,
  Booking,
  ComplianceDocument,
<<<<<<< HEAD
  ComplianceControl,
  InventoryAlert,
  AnalyticsPipelineRun,
  InsuredSellerApplication,
=======
>>>>>>> 62adc9f2
  Company,
  AnalyticsPipelineRun,
  InsuredSellerApplication
} from '../models/index.js';
import { getCachedPlatformSettings } from './platformSettingsService.js';
import { getOverviewSettings } from './adminDashboardSettingsService.js';
import { getSecurityPosture } from './securityPostureService.js';

const TIMEFRAMES = {
  '7d': { label: '7 days', days: 7, bucket: 'day' },
  '30d': { label: '30 days', days: 30, bucket: 'week' },
  '90d': { label: '90 days', days: 90, bucket: 'month' }
};

const numberFormatter = new Intl.NumberFormat('en-GB');

function currencyFormatter(currency = 'GBP') {
  return new Intl.NumberFormat('en-GB', {
    style: 'currency',
    currency,
    notation: 'compact',
    maximumFractionDigits: 1
  });
}

const percentFormatter = new Intl.NumberFormat('en-GB', {
  style: 'percent',
  maximumFractionDigits: 1,
  minimumFractionDigits: 1
});

function toNumber(value) {
  if (typeof value === 'number') return Number.isFinite(value) ? value : 0;
  if (typeof value === 'string') {
    const parsed = Number.parseFloat(value);
    return Number.isFinite(parsed) ? parsed : 0;
  }
  if (value == null) return 0;
  const parsed = Number(value);
  return Number.isFinite(parsed) ? parsed : 0;
}

function resolveTimeframe(timeframe, timezone) {
  const key = TIMEFRAMES[timeframe] ? timeframe : '7d';
  const config = TIMEFRAMES[key];
  const now = DateTime.now().setZone(timezone ?? 'UTC');
  const end = now.endOf('day');
  const start = end.minus({ days: config.days - 1 }).startOf('day');
  const previousEnd = start.minus({ days: 1 }).endOf('day');
  const previousStart = previousEnd.minus({ days: config.days - 1 }).startOf('day');

  return {
    key,
    label: config.label,
    bucket: config.bucket,
    now,
    range: { start, end },
    previous: { start: previousStart, end: previousEnd }
  };
}

function createBuckets(rangeStart, rangeEnd, bucket, timezone) {
  const buckets = [];
  let cursor = rangeStart.startOf('day');
  let weekIndex = 1;

  while (cursor <= rangeEnd) {
    if (bucket === 'day') {
      const end = cursor.endOf('day');
      buckets.push({
        start: cursor,
        end: end > rangeEnd ? rangeEnd : end,
        label: cursor.setZone(timezone).toFormat('ccc')
      });
      cursor = cursor.plus({ days: 1 });
      continue;
    }

    if (bucket === 'week') {
      const end = cursor.plus({ days: 6 }).endOf('day');
      buckets.push({
        start: cursor,
        end: end > rangeEnd ? rangeEnd : end,
        label: `Week ${weekIndex++}`
      });
      cursor = cursor.plus({ days: 7 }).startOf('day');
      continue;
    }

    // month bucket fallback
    const end = cursor.endOf('month');
    buckets.push({
      start: cursor,
      end: end > rangeEnd ? rangeEnd : end,
      label: cursor.setZone(timezone).toFormat('LLL')
    });
    cursor = cursor.plus({ months: 1 }).startOf('month');
  }

  return buckets;
}

function percentageChange(current, previous) {
  if (!previous && current) {
    return 1;
  }
  if (!previous) {
    return 0;
  }
  return (current - previous) / previous;
}

function determineDeltaTone(change) {
  if (change >= 0.02) return 'positive';
  if (change <= -0.02) return 'negative';
  return 'warning';
}

function applyTemplate(template, context = {}) {
  if (typeof template !== 'string') {
    return null;
  }
  const trimmed = template.trim();
  if (!trimmed) {
    return null;
  }
  return trimmed.replace(/\{\{(\w+)\}\}/g, (match, token) => {
    const value = context[token];
    return value ?? value === 0 ? String(value) : match;
  });
}

function determineMetricStatus(metricId, value, context = {}) {
  if (metricId === 'escrow') {
    if (value >= context.targetHigh) {
      return { tone: 'success', label: 'Stabilised' };
    }
    if (value >= context.targetMedium) {
      return { tone: 'info', label: 'Tracking plan' };
    }
    return { tone: 'warning', label: 'Watchlist' };
  }

  if (metricId === 'disputes') {
    if (value <= context.thresholdLow) {
      return { tone: 'success', label: 'Managed' };
    }
    if (value <= context.thresholdMedium) {
      return { tone: 'warning', label: 'Monitor' };
    }
    return { tone: 'danger', label: 'Action required' };
  }

  if (metricId === 'jobs') {
    if (value >= context.targetHigh) {
      return { tone: 'warning', label: 'Peak period' };
    }
    if (value >= context.targetMedium) {
      return { tone: 'info', label: 'On track' };
    }
    return { tone: 'success', label: 'Capacity available' };
  }

  if (metricId === 'sla') {
    const goal = Number.isFinite(context.goal) ? context.goal : 97;
    const warningThreshold = Number.isFinite(context.warningThreshold)
      ? context.warningThreshold
      : Math.max(goal - 3, 0);
    if (value >= goal) {
      return { tone: 'success', label: 'On target' };
    }
    if (value >= warningThreshold) {
      return { tone: 'warning', label: 'Guarded' };
    }
    return { tone: 'danger', label: 'Breach risk' };
  }

  return { tone: 'info', label: 'Monitor' };
}

async function sumEscrow(range) {
  const escrows = await Escrow.findAll({
    include: [
      {
        model: Order,
        attributes: ['totalAmount', 'currency', 'status'],
        required: true,
        where: {
          status: { [Op.in]: ['funded', 'in_progress', 'completed'] }
        }
      }
    ],
    where: {
      status: 'funded',
      fundedAt: { [Op.between]: [range.start.toJSDate(), range.end.toJSDate()] }
    }
  });

  return escrows.reduce(
    (acc, escrow) => {
      acc.count += 1;
      acc.totalAmount += toNumber(escrow.Order?.totalAmount);
      return acc;
    },
    { count: 0, totalAmount: 0 }
  );
}

async function countDisputes(range, statuses) {
  return Dispute.count({
    where: {
      status: { [Op.in]: statuses },
      createdAt: { [Op.between]: [range.start.toJSDate(), range.end.toJSDate()] }
    }
  });
}

async function countDisputeUpdates(range, statuses) {
  return Dispute.count({
    where: {
      status: { [Op.in]: statuses },
      updatedAt: { [Op.between]: [range.start.toJSDate(), range.end.toJSDate()] }
    }
  });
}

async function countLiveOrders(range) {
  return Order.count({
    where: {
      status: 'in_progress',
      updatedAt: { [Op.between]: [range.start.toJSDate(), range.end.toJSDate()] }
    }
  });
}

async function countActiveZones(range) {
  const bookings = await Booking.findAll({
    attributes: ['zoneId', 'status', 'lastStatusTransitionAt'],
    where: {
      lastStatusTransitionAt: { [Op.between]: [range.start.toJSDate(), range.end.toJSDate()] }
    }
  });

  const zones = new Set(
    bookings
      .filter((booking) => ['scheduled', 'in_progress'].includes(booking.status))
      .map((booking) => booking.zoneId)
  );

  return zones.size;
}

async function computeSla(range) {
  const bookings = await Booking.findAll({
    attributes: ['status', 'lastStatusTransitionAt', 'slaExpiresAt'],
    where: {
      lastStatusTransitionAt: { [Op.between]: [range.start.toJSDate(), range.end.toJSDate()] }
    }
  });

  const completed = bookings.filter((booking) => booking.status === 'completed');
  const onTime = completed.filter((booking) => {
    if (!booking.slaExpiresAt) return true;
    if (!booking.lastStatusTransitionAt) return false;
    return booking.lastStatusTransitionAt.getTime() <= booking.slaExpiresAt.getTime();
  });

  const value = completed.length > 0 ? (onTime.length / completed.length) * 100 : 100;
  return { value, completed: completed.length, breached: completed.length - onTime.length };
}

async function computeDisputeMedianResponse(range) {
  const disputes = await Dispute.findAll({
    where: {
      createdAt: { [Op.between]: [range.start.toJSDate(), range.end.toJSDate()] }
    },
    attributes: ['createdAt', 'updatedAt'],
    order: [['updatedAt', 'ASC']],
    limit: 100
  });

  const durations = disputes
    .map((dispute) => {
      if (!dispute.updatedAt || !dispute.createdAt) return null;
      const diff = dispute.updatedAt.getTime() - dispute.createdAt.getTime();
      return diff > 0 ? diff / 60000 : null;
    })
    .filter((value) => value != null)
    .sort((a, b) => a - b);

  if (!durations.length) return null;
  const middle = Math.floor(durations.length / 2);
  if (durations.length % 2 === 0) {
    return Math.round((durations[middle - 1] + durations[middle]) / 2);
  }
  return Math.round(durations[middle]);
}

async function computeEscrowSeries(buckets) {
  const results = [];
  for (const bucket of buckets) {
    const data = await sumEscrow(bucket);
    results.push({
      label: bucket.label,
      value: data.totalAmount / 1_000_000,
      totalAmount: data.totalAmount
    });
  }
  return results;
}

async function computeDisputeSeries(buckets) {
  const results = [];
  for (const bucket of buckets) {
    const resolved = await countDisputeUpdates(bucket, ['resolved', 'closed']);
    const escalated = await countDisputeUpdates(bucket, ['under_review']);
    results.push({ label: bucket.label, resolved, escalated });
  }
  return results;
}

function automationTaskStatusLabel(status) {
  switch (status) {
    case 'completed':
      return 'Completed';
    case 'in_progress':
      return 'In progress';
    case 'blocked':
      return 'Blocked';
    default:
      return 'Planned';
  }
}

function automationTaskTone(task, timezone) {
  if (task.status === 'completed') {
    return 'success';
  }
  if (task.status === 'blocked') {
    return 'danger';
  }

  const now = DateTime.now().setZone(timezone);
  const dueDate = task.dueAt ? DateTime.fromISO(task.dueAt).setZone(timezone) : null;
  if (dueDate && dueDate < now) {
    return 'danger';
  }

  if (task.priority === 'urgent') {
    return 'warning';
  }

  if (dueDate && dueDate.diff(now, 'days').days <= 2) {
    return 'warning';
  }

  return 'info';
}

function mapAutomationTask(task, timezone) {
  const dueDate = task.dueAt ? DateTime.fromISO(task.dueAt).setZone(timezone) : null;
  const dueLabel = dueDate ? dueDate.toFormat('dd LLL yyyy') : 'No due date';
  const ownerLabel = task.owner ? `Owner: ${task.owner}` : null;
  const priorityLabel = task.priority ? `Priority: ${task.priority}` : null;
  const runbookLabel = task.runbookUrl ? 'Runbook available' : null;
  const notes = [task.notes, dueDate ? `Due ${dueLabel}` : 'Scheduling pending', ownerLabel, priorityLabel, runbookLabel]
    .filter(Boolean)
    .join(' • ');

  const tone = automationTaskTone(task, timezone);

  return {
    id: task.id,
    name: task.name,
    status: automationTaskStatusLabel(task.status),
    notes,
    tone,
    owner: task.owner ?? null,
    runbookUrl: task.runbookUrl ?? null,
    dueAt: task.dueAt,
    priority: task.priority,
    signalKey: task.signalKey ?? null
  };
}

async function computeComplianceControls(timezone) {
  const now = DateTime.now().setZone(timezone);
  const upcomingControls = await ComplianceControl.findAll({
    where: {
      status: { [Op.ne]: 'retired' },
      nextReviewAt: {
        [Op.not]: null,
        [Op.lte]: now.plus({ days: 14 }).toJSDate()
      }
    },
    include: [
      { model: Company, as: 'company', attributes: ['id', 'contactName', 'legalStructure'], required: false },
      { model: User, as: 'owner', attributes: ['firstName', 'lastName'], required: false }
    ],
    order: [['nextReviewAt', 'ASC']],
    limit: 6
  });

  if (upcomingControls.length) {
    return upcomingControls.map((control) => {
      const dueAt = control.nextReviewAt ? DateTime.fromJSDate(control.nextReviewAt).setZone(timezone) : null;
      const diffDays = dueAt ? Math.round(dueAt.diff(now, 'days').days) : null;
      let due = 'No review scheduled';
      if (diffDays != null) {
        if (diffDays < 0) {
          due = `Overdue by ${Math.abs(diffDays)} day${Math.abs(diffDays) === 1 ? '' : 's'}`;
        } else if (diffDays === 0) {
          due = 'Due today';
        } else if (diffDays === 1) {
          due = 'Due tomorrow';
        } else {
          due = `Due in ${diffDays} days`;
        }
      }

      let tone = 'info';
      if (diffDays != null) {
        if (diffDays < 0 || diffDays <= 1) {
          tone = 'danger';
        } else if (diffDays <= 3) {
          tone = 'warning';
        } else if (diffDays > 7) {
          tone = 'success';
        }
      }

      const ownerName = control.owner
        ? [control.owner.firstName, control.owner.lastName].filter(Boolean).join(' ').trim()
        : null;
      const ownerLabel = ownerName ? `${ownerName} • ${control.ownerTeam}` : control.ownerTeam;
      const company = control.company;
      const detailParts = [
        `${control.category.replace(/_/g, ' ')} • ${control.controlType}`,
        company?.contactName || company?.legalStructure || 'multi-provider scope'
      ];
      if (control.evidenceRequired) {
        detailParts.push('Evidence required');
      }

      return {
        id: control.id,
        name: control.title,
        detail: detailParts.join(' • '),
        due,
        owner: ownerLabel,
        tone
      };
    });
  }

  const upcomingDocuments = await ComplianceDocument.findAll({
    where: {
      expiryAt: {
        [Op.not]: null,
        [Op.lte]: now.plus({ days: 14 }).toJSDate()
      }
    },
    include: [{ model: Company, attributes: ['id', 'contactName', 'legalStructure'], required: false }],
    order: [['expiryAt', 'ASC']],
    limit: 4
  });

  if (upcomingDocuments.length) {
    return upcomingDocuments.map((doc) => {
      const expiry = DateTime.fromJSDate(doc.expiryAt).setZone(timezone);
      const diffDays = Math.max(0, Math.round(expiry.diff(now, 'days').days));
      let due;
      if (diffDays === 0) {
        due = 'Due today';
      } else if (diffDays === 1) {
        due = 'Due tomorrow';
      } else {
        due = `Due in ${diffDays} days`;
      }

      let tone = 'info';
      if (diffDays <= 1) {
        tone = 'danger';
      } else if (diffDays <= 3) {
        tone = 'warning';
      }

      const company = doc.Company;
      const owner = company?.contactName ? `${company.contactName} team` : 'Compliance Ops';
      const detail = `Certificate ${doc.type} for ${company?.legalStructure ?? 'provider'} expiring ${expiry.toFormat('dd LLL')}.`;

      return {
        id: doc.id,
        name: doc.fileName,
        detail,
        due,
        owner,
        tone
      };
    });
  }

  return [
    {
      id: 'fallback-policy',
      name: 'Scheduled compliance sweep',
      detail:
        'No expiring documentation detected in the next 14 days. Automated reminders remain armed for new submissions.',
      due: 'Next window',
      owner: 'Compliance Ops',
      tone: 'success'
    }
  ];
}

async function computeQueueInsights(range, timezone) {
  const documentsPending = await ComplianceDocument.count({
    where: { status: { [Op.in]: ['submitted', 'under_review'] } }
  });

  const expiringSoon = await ComplianceDocument.count({
    where: {
      expiryAt: {
        [Op.not]: null,
        [Op.lte]: DateTime.now().setZone(timezone).plus({ days: 7 }).toJSDate()
      }
    }
  });

  const disputesEscalated = await Dispute.count({
    where: {
      status: 'under_review',
      updatedAt: { [Op.between]: [range.start.toJSDate(), range.end.toJSDate()] }
    }
  });

  const disputesResolved = await Dispute.count({
    where: {
      status: { [Op.in]: ['resolved', 'closed'] },
      updatedAt: { [Op.between]: [range.start.toJSDate(), range.end.toJSDate()] }
    }
  });

  const badgeApplications = await InsuredSellerApplication.findAll({
    where: { status: { [Op.in]: ['pending_documents', 'in_review'] } },
    attributes: ['status', 'complianceScore']
  });

  const pendingBadges = badgeApplications.length;
  const avgScore = badgeApplications.length
    ? badgeApplications.reduce((acc, app) => acc + toNumber(app.complianceScore), 0) / badgeApplications.length
    : 0;

  return [
    {
      id: 'provider-verification',
      title: 'Provider verification queue',
      summary: `${numberFormatter.format(documentsPending)} documents awaiting KYC review with ${numberFormatter.format(
        expiringSoon
      )} nearing expiry.`,
      updates: [
        `${numberFormatter.format(expiringSoon)} automated reminders dispatched in the last 24 hours.`,
        `${numberFormatter.format(documentsPending)} total submissions across enterprise providers.`,
        'Workflow prioritises expiring credentials and regulated categories.'
      ],
      owner: 'Compliance Ops'
    },
    {
      id: 'dispute-board',
      title: 'Dispute resolution board',
      summary: `${numberFormatter.format(disputesEscalated)} escalated cases triaged this window with ${numberFormatter.format(
        disputesResolved
      )} resolved.`,
      updates: [
        'AI transcript summarisation prepared bundles for escalations.',
        'Legal observers assigned to all stage-two disputes.',
        `${numberFormatter.format(disputesResolved)} cases closed within SLA.`
      ],
      owner: 'Support & Legal'
    },
    {
      id: 'insurance-badge',
      title: 'Insurance badge review',
      summary: `${numberFormatter.format(pendingBadges)} insured seller applications awaiting compliance sign-off.`,
      updates: [
        pendingBadges
          ? `Average compliance score ${avgScore.toFixed(1)} / 100.`
          : 'Awaiting next batch of submissions.',
        'Automated document extraction completed for 100% of uploads.',
        'Risk analytics pipeline feeding badge scoring telemetry.'
      ],
      owner: 'Risk & Legal'
    }
  ];
}

async function buildAuditTimeline(range, timezone) {
  const now = DateTime.now().setZone(timezone);

  const latestPipeline = await AnalyticsPipelineRun.findOne({
    order: [['startedAt', 'DESC']]
  });

  const latestCompliance = await ComplianceDocument.findOne({
    order: [['updatedAt', 'DESC']],
    include: [{ model: Company, attributes: ['contactName'], required: false }]
  });

  const latestDispute = await Dispute.findOne({ order: [['updatedAt', 'DESC']] });

  const timeline = [];

  if (latestPipeline) {
    const timestamp = DateTime.fromJSDate(latestPipeline.finishedAt ?? latestPipeline.startedAt).setZone(timezone);
    timeline.push({
      time: timestamp.toFormat('HH:mm'),
      event: 'Analytics pipeline run',
      owner: latestPipeline.triggeredBy ?? 'Data Platform',
      status: latestPipeline.status === 'failed' ? 'Attention' : 'Completed'
    });
  }

  if (latestCompliance) {
    const timestamp = DateTime.fromJSDate(latestCompliance.updatedAt ?? latestCompliance.submittedAt).setZone(timezone);
    timeline.push({
      time: timestamp.toFormat('HH:mm'),
      event: `${latestCompliance.type} review`,
      owner: latestCompliance.Company?.contactName ?? 'Compliance Ops',
      status: latestCompliance.status === 'approved' ? 'Completed' : 'In progress'
    });
  }

  if (latestDispute) {
    const timestamp = DateTime.fromJSDate(latestDispute.updatedAt ?? latestDispute.createdAt).setZone(timezone);
    timeline.push({
      time: timestamp.toFormat('HH:mm'),
      event: 'Dispute status review',
      owner: 'Support',
      status: latestDispute.status === 'resolved' ? 'Completed' : 'In progress'
    });
  }

  if (!timeline.length) {
    timeline.push({
      time: now.toFormat('HH:mm'),
      event: 'No audit activity recorded',
      owner: 'Systems',
      status: 'Scheduled'
    });
  }

  return timeline.sort((a, b) => a.time.localeCompare(b.time));
}

export async function buildAdminDashboard({
  timeframe = '7d',
  timezone = 'Europe/London',
  securityCapabilities = null
} = {}) {
  const { key, label, bucket, now, range, previous } = resolveTimeframe(timeframe, timezone);
  const currentBuckets = createBuckets(range.start, range.end, bucket, timezone);
  const previousBuckets = createBuckets(previous.start, previous.end, bucket, timezone);

  const overviewSettingsPromise = getOverviewSettings();
  const [
    currentEscrow,
    previousEscrow,
    openDisputes,
    previousOpenDisputes,
    liveOrders,
    previousLiveOrders,
    activeZones,
    sla,
    previousSla,
    disputeMedianResponse,
    overviewSettings
  ] = await Promise.all([
    sumEscrow(range),
    sumEscrow(previous),
    countDisputes(range, ['open', 'under_review']),
    countDisputes(previous, ['open', 'under_review']),
    countLiveOrders(range),
    countLiveOrders(previous),
    countActiveZones(range),
    computeSla(range),
    computeSla(previous),
    computeDisputeMedianResponse(range),
    overviewSettingsPromise
  ]);

  const escrowChange = percentageChange(currentEscrow.totalAmount, previousEscrow.totalAmount);
  const disputesChange = percentageChange(openDisputes, previousOpenDisputes);
  const liveJobsChange = percentageChange(liveOrders, previousLiveOrders);
  const slaChange = percentageChange(sla.value, previousSla.value);

  const currency = currentEscrow.totalAmount > 0 ? 'GBP' : 'GBP';
  const formatter = currencyFormatter(currency);
  const metricSettings = overviewSettings?.metrics ?? {};
  const chartSettings = overviewSettings?.charts ?? {};
  const insightSettings = overviewSettings?.insights ?? {};
  const timelineSettings = overviewSettings?.timeline ?? {};
  const securitySettings = overviewSettings?.security ?? {};
  const automationSettings = overviewSettings?.automation ?? {};
  const queueSettings = overviewSettings?.queues ?? {};
  const auditSettings = overviewSettings?.audit ?? {};

  const escrowConfig = metricSettings.escrow ?? {};
  const disputesConfig = metricSettings.disputes ?? {};
  const jobsConfig = metricSettings.jobs ?? {};
  const slaConfig = metricSettings.sla ?? {};

  const escrowHighMultiplier = Number.isFinite(escrowConfig.targetHighMultiplier)
    ? escrowConfig.targetHighMultiplier
    : 1.05;
  const escrowMediumMultiplier = Number.isFinite(escrowConfig.targetMediumMultiplier)
    ? escrowConfig.targetMediumMultiplier
    : 0.9;
  const disputesLowMultiplier = Number.isFinite(disputesConfig.thresholdLowMultiplier)
    ? disputesConfig.thresholdLowMultiplier
    : 0.7;
  const disputesMediumMultiplier = Number.isFinite(disputesConfig.thresholdMediumMultiplier)
    ? disputesConfig.thresholdMediumMultiplier
    : 1.1;
  const jobsHighMultiplier = Number.isFinite(jobsConfig.targetHighMultiplier)
    ? jobsConfig.targetHighMultiplier
    : 1.2;
  const jobsMediumMultiplier = Number.isFinite(jobsConfig.targetMediumMultiplier)
    ? jobsConfig.targetMediumMultiplier
    : 0.9;
  const slaGoal = Number.isFinite(slaConfig.goal) ? slaConfig.goal : 97;
  const slaWarning = Number.isFinite(slaConfig.warningThreshold) ? slaConfig.warningThreshold : Math.max(slaGoal - 3, 0);

  const escrowCaption =
    applyTemplate(escrowConfig.caption, {
      count: numberFormatter.format(currentEscrow.count),
      total: formatter.format(currentEscrow.totalAmount),
      currency
    }) || `Across ${numberFormatter.format(currentEscrow.count)} funded engagements`;
  const disputesCaption =
    applyTemplate(disputesConfig.caption, {
      count: numberFormatter.format(openDisputes),
      medianResponse: disputeMedianResponse
        ? `${numberFormatter.format(disputeMedianResponse)} minutes`
        : 'within 1 hour'
    }) ||
    (disputeMedianResponse
      ? `Median response ${numberFormatter.format(disputeMedianResponse)} minutes`
      : 'Median response within 1 hour');
  const jobsCaption =
    applyTemplate(jobsConfig.caption, {
      count: numberFormatter.format(liveOrders),
      zones: numberFormatter.format(activeZones)
    }) || `Coverage across ${numberFormatter.format(activeZones)} zones`;
  const slaCaption =
    applyTemplate(slaConfig.caption, {
      goal: slaGoal,
      completed: numberFormatter.format(sla.completed),
      value: sla.value.toFixed(1)
    }) || `Goal ≥ ${slaGoal}% • ${numberFormatter.format(sla.completed)} completed`;

  const escrowTargetHighBase = Number.isFinite(previousEscrow.totalAmount) && previousEscrow.totalAmount > 0
    ? previousEscrow.totalAmount
    : Math.max(currentEscrow.totalAmount, 1);
  const escrowTargetMediumBase = Number.isFinite(previousEscrow.totalAmount) && previousEscrow.totalAmount > 0
    ? previousEscrow.totalAmount
    : Math.max(currentEscrow.totalAmount, 1);

  const jobsTargetHighBase = Number.isFinite(previousLiveOrders) && previousLiveOrders > 0
    ? previousLiveOrders
    : Math.max(liveOrders, 1);
  const jobsTargetMediumBase = Number.isFinite(previousLiveOrders) && previousLiveOrders > 0
    ? previousLiveOrders
    : Math.max(liveOrders, 1);

  const disputesLowBase = Number.isFinite(previousOpenDisputes) && previousOpenDisputes > 0
    ? previousOpenDisputes
    : Math.max(openDisputes, 1);
  const disputesMediumBase = Number.isFinite(previousOpenDisputes) && previousOpenDisputes > 0
    ? previousOpenDisputes
    : Math.max(openDisputes, 1);

  const commandTiles = [
    {
      id: 'escrow',
      label: escrowConfig.label || 'Escrow under management',
      value: {
        amount: currentEscrow.totalAmount,
        currency
      },
      valueLabel: formatter.format(currentEscrow.totalAmount),
      delta: percentFormatter.format(escrowChange),
      deltaTone: determineDeltaTone(escrowChange),
      caption: escrowCaption,
      status: determineMetricStatus('escrow', currentEscrow.totalAmount, {
        targetHigh: escrowTargetHighBase * escrowHighMultiplier,
        targetMedium: escrowTargetMediumBase * escrowMediumMultiplier
      })
    },
    {
      id: 'disputes',
      label: disputesConfig.label || 'Disputes requiring action',
      value: { amount: openDisputes, currency: null },
      valueLabel: numberFormatter.format(openDisputes),
      delta: percentFormatter.format(disputesChange),
      deltaTone: determineDeltaTone(-disputesChange),
      caption: disputesCaption,
      status: determineMetricStatus('disputes', openDisputes, {
        thresholdLow: Math.max(2, Math.round(disputesLowBase * disputesLowMultiplier)),
        thresholdMedium: Math.max(5, Math.round(disputesMediumBase * disputesMediumMultiplier))
      })
    },
    {
      id: 'jobs',
      label: jobsConfig.label || 'Live jobs',
      value: { amount: liveOrders, currency: null },
      valueLabel: numberFormatter.format(liveOrders),
      delta: percentFormatter.format(liveJobsChange),
      deltaTone: determineDeltaTone(liveJobsChange),
      caption: jobsCaption,
      status: determineMetricStatus('jobs', liveOrders, {
        targetHigh: Math.max(20, Math.round(jobsTargetHighBase * jobsHighMultiplier)),
        targetMedium: Math.max(10, Math.round(jobsTargetMediumBase * jobsMediumMultiplier))
      })
    },
    {
      id: 'sla',
      label: slaConfig.label || 'SLA compliance',
      value: { amount: sla.value, currency: null },
      valueLabel: `${sla.value.toFixed(1)}%`,
      delta: percentFormatter.format(slaChange),
      deltaTone: determineDeltaTone(slaChange),
      caption: slaCaption,
      status: determineMetricStatus('sla', sla.value, { goal: slaGoal, warningThreshold: slaWarning })
    }
  ];

  const [
    escrowSeries,
    disputeSeries,
    complianceControlsComputed,
    queueInsights,
    auditTimelineComputed,
    security
    complianceControls,
    queueInsights,
    auditTimeline,
    securityPosture
  ] = await Promise.all([
    computeEscrowSeries(currentBuckets),
    computeDisputeSeries(currentBuckets),
    computeComplianceControls(timezone),
    computeQueueInsights(range, timezone),
    buildAuditTimeline(range, timezone),
    getSecurityPosture({ timezone, includeInactive: true })
  ]);

  const automationBacklogComputed = await computeAutomationBacklog(security.pipelineTotals, timezone);

  const manualSecuritySignals = Array.isArray(securitySettings.manualSignals)
    ? securitySettings.manualSignals.map((entry) => ({
        label: entry.label,
        caption: entry.caption,
        valueLabel: entry.valueLabel,
        tone: entry.tone ?? 'info'
      }))
    : [];

  const manualAutomationBacklog = Array.isArray(automationSettings.manualBacklog)
    ? automationSettings.manualBacklog.map((entry) => ({
        name: entry.name,
        status: entry.status,
        notes: entry.notes,
        tone: entry.tone ?? 'info'
      }))
    : [];

  const manualQueueBoards = Array.isArray(queueSettings.manualBoards)
    ? queueSettings.manualBoards.map((entry, index) => ({
        id: `manual-board-${index}`,
        title: entry.title,
        summary: entry.summary,
        updates: Array.isArray(entry.updates) ? entry.updates : [],
        owner: entry.owner
      }))
    : [];

  const manualComplianceControls = Array.isArray(queueSettings.manualComplianceControls)
    ? queueSettings.manualComplianceControls.map((entry, index) => ({
        id: `manual-control-${index}`,
        name: entry.name,
        detail: entry.detail,
        due: entry.due,
        owner: entry.owner,
        tone: entry.tone ?? 'info'
      }))
    : [];

  const manualAuditTimeline = Array.isArray(auditSettings.manualTimeline)
    ? auditSettings.manualTimeline.map((entry) => ({
        time: entry.time,
        event: entry.event,
        owner: entry.owner,
        status: entry.status
      }))
    : [];

  const automationBacklog = [...automationBacklogComputed, ...manualAutomationBacklog];
  const securitySignals = [...security.signals, ...manualSecuritySignals];
  const complianceControls = [...complianceControlsComputed, ...manualComplianceControls];
  const auditTimeline = [...auditTimelineComputed, ...manualAuditTimeline];
  const queueBoards = [...queueInsights, ...manualQueueBoards];
  const securitySignals = securityPosture.signals.map((signal) => ({
    label: signal.label,
    valueLabel: signal.valueLabel,
    caption: signal.caption,
    tone: signal.tone,
    statusLabel: signal.statusLabel,
    ownerRole: signal.ownerRole,
    runbookUrl: signal.runbookUrl,
    metricKey: signal.metricKey
  }));
  const automationBacklog = securityPosture.automationTasks.map((task) => mapAutomationTask(task, timezone));
  const securityConnectors = securityPosture.connectors;
  const securitySummary = securityPosture.summary;
  const resolvedSecurityCapabilities =
    securityCapabilities ?? {
      canManageSignals: false,
      canManageAutomation: false,
      canManageConnectors: false
    };

  const previousEscrowAverage = previousBuckets.length
    ? previousEscrow.totalAmount / previousBuckets.length
    : previousEscrow.totalAmount;
  const escrowChartConfig = chartSettings.escrow ?? {};
  const escrowTargetDivisor = Number.isFinite(escrowChartConfig.targetDivisor)
    ? escrowChartConfig.targetDivisor
    : 1_000_000;

  const trendSeries = escrowSeries.map((entry) => ({
    label: entry.label,
    value: Number.isFinite(entry.value) ? entry.value : 0,
    target: Number.isFinite(previousEscrowAverage)
      ? previousEscrowAverage / escrowTargetDivisor
      : 0
  }));

  const platformSettings = getCachedPlatformSettings();
  const commissionSettings = platformSettings?.commissions ?? {};
  const subscriptionSettings = platformSettings?.subscriptions ?? {};
  const integrationSettings = platformSettings?.integrations ?? {};
  const monetisationSummary = {
    commissionsEnabled: commissionSettings.enabled !== false,
    baseRate: commissionSettings.baseRate ?? 0.025,
    baseRateLabel: `${((commissionSettings.baseRate ?? 0) * 100).toFixed(2)}%`,
    subscriptionEnabled: subscriptionSettings.enabled !== false,
    subscriptionCount: Array.isArray(subscriptionSettings.tiers)
      ? subscriptionSettings.tiers.length
      : Array.isArray(subscriptionSettings.packages)
        ? subscriptionSettings.packages.length
        : 0,
    defaultTier: subscriptionSettings.defaultTier ?? '',
    stripeConnected: Boolean(integrationSettings?.stripe?.secretKey),
    escrowConnected: Boolean(integrationSettings?.escrow?.apiKey && integrationSettings?.escrow?.apiSecret),
    smtpReady: Boolean(integrationSettings?.smtp?.host) && Boolean(integrationSettings?.smtp?.username),
    storageConfigured: Boolean(integrationSettings?.cloudflareR2?.bucket)
  };
  const manualInsights = Array.isArray(insightSettings.manual) ? insightSettings.manual : [];
  const manualUpcoming = Array.isArray(timelineSettings.manual)
    ? timelineSettings.manual.map((item) => ({
        title: item.title,
        when: item.when,
        status: item.status || 'Scheduled'
      }))
    : [];

  return {
    timeframe: key,
    timeframeLabel: label,
    generatedAt: now.toISO(),
    timeframeOptions: Object.entries(TIMEFRAMES).map(([value, config]) => ({
      value,
      label: config.label
    })),
    metrics: {
      command: {
        tiles: commandTiles,
        summary: {
          escrowTotal: currentEscrow.totalAmount,
          escrowTotalLabel: formatter.format(currentEscrow.totalAmount),
          slaCompliance: sla.value,
          slaComplianceLabel: `${sla.value.toFixed(1)}%`,
          openDisputes,
          openDisputesLabel: numberFormatter.format(openDisputes)
        }
      }
    },
    charts: {
      escrowTrend: {
        buckets: trendSeries,
        targetLabel: escrowChartConfig.targetLabel || 'Baseline target'
      },
      disputeBreakdown: {
        buckets: disputeSeries
      }
    },
    security: {
      signals: securitySignals,
      automationBacklog,
      connectors: securityConnectors,
      summary: securitySummary,
      capabilities: resolvedSecurityCapabilities
    },
    queues: {
      boards: queueBoards,
      complianceControls
    },
    audit: {
      timeline: auditTimeline
    },
    platform: {
      monetisation: monetisationSummary
    overview: {
      manualInsights,
      manualUpcoming
    }
  };
}

export default buildAdminDashboard;<|MERGE_RESOLUTION|>--- conflicted
+++ resolved
@@ -6,13 +6,10 @@
   Order,
   Booking,
   ComplianceDocument,
-<<<<<<< HEAD
   ComplianceControl,
   InventoryAlert,
   AnalyticsPipelineRun,
   InsuredSellerApplication,
-=======
->>>>>>> 62adc9f2
   Company,
   AnalyticsPipelineRun,
   InsuredSellerApplication

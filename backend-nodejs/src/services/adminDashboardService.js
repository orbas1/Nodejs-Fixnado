--- conflicted
+++ resolved
@@ -10,12 +10,9 @@
   AnalyticsPipelineRun,
   InsuredSellerApplication
 } from '../models/index.js';
-<<<<<<< HEAD
 import { getCachedPlatformSettings } from './platformSettingsService.js';
-=======
 import { getOverviewSettings } from './adminDashboardSettingsService.js';
 import { getSecurityPosture } from './securityPostureService.js';
->>>>>>> 74f788e6
 
 const TIMEFRAMES = {
   '7d': { label: '7 days', days: 7, bucket: 'day' },
@@ -887,7 +884,6 @@
       : 0
   }));
 
-<<<<<<< HEAD
   const platformSettings = getCachedPlatformSettings();
   const commissionSettings = platformSettings?.commissions ?? {};
   const subscriptionSettings = platformSettings?.subscriptions ?? {};
@@ -908,7 +904,6 @@
     smtpReady: Boolean(integrationSettings?.smtp?.host) && Boolean(integrationSettings?.smtp?.username),
     storageConfigured: Boolean(integrationSettings?.cloudflareR2?.bucket)
   };
-=======
   const manualInsights = Array.isArray(insightSettings.manual) ? insightSettings.manual : [];
   const manualUpcoming = Array.isArray(timelineSettings.manual)
     ? timelineSettings.manual.map((item) => ({
@@ -917,7 +912,6 @@
         status: item.status || 'Scheduled'
       }))
     : [];
->>>>>>> 74f788e6
 
   return {
     timeframe: key,
@@ -963,14 +957,11 @@
     audit: {
       timeline: auditTimeline
     },
-<<<<<<< HEAD
     platform: {
       monetisation: monetisationSummary
-=======
     overview: {
       manualInsights,
       manualUpcoming
->>>>>>> 74f788e6
     }
   };
 }

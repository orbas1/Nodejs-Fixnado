--- conflicted
+++ resolved
@@ -14,12 +14,10 @@
   AnalyticsPipelineRun,
   InsuredSellerApplication
 } from '../models/index.js';
-<<<<<<< HEAD
 import {
   getCommandMetricSettingsSnapshot,
   listActiveCommandMetricCards
 } from './commandMetricsConfigService.js';
-=======
 import { listQueueBoards } from './operationsQueueService.js';
 import { listAutomationInitiativesForDashboard } from './automationBacklogService.js';
 import { summariseInboxForDashboard } from './adminInboxService.js';
@@ -29,7 +27,6 @@
 import { getCachedPlatformSettings } from './platformSettingsService.js';
 import { getOverviewSettings } from './adminDashboardSettingsService.js';
 import { getSecurityPosture } from './securityPostureService.js';
->>>>>>> e35a35dd
 
 const TIMEFRAMES = {
   '7d': { label: '7 days', days: 7, bucket: 'day' },
@@ -141,7 +138,6 @@
   return 'warning';
 }
 
-<<<<<<< HEAD
 function formatPercentLabel(value) {
   if (value == null) {
     return null;
@@ -152,7 +148,6 @@
   }
   const decimals = Number.isInteger(numeric) ? 0 : 1;
   return `${numeric.toFixed(decimals).replace(/\.0$/, '')}%`;
-=======
 function applyTemplate(template, context = {}) {
   if (typeof template !== 'string') {
     return null;
@@ -165,7 +160,6 @@
     const value = context[token];
     return value ?? value === 0 ? String(value) : match;
   });
->>>>>>> e35a35dd
 }
 
 function determineMetricStatus(metricId, value, context = {}) {
@@ -206,14 +200,12 @@
   }
 
   if (metricId === 'sla') {
-<<<<<<< HEAD
     const target = context.target != null ? context.target : 97;
     const warning = context.warning != null ? context.warning : Math.max(94, target - 3);
     if (value >= target) {
       return { tone: 'success', label: 'On target' };
     }
     if (value >= warning) {
-=======
     const goal = Number.isFinite(context.goal) ? context.goal : 97;
     const warningThreshold = Number.isFinite(context.warningThreshold)
       ? context.warningThreshold
@@ -222,7 +214,6 @@
       return { tone: 'success', label: 'On target' };
     }
     if (value >= warningThreshold) {
->>>>>>> e35a35dd
       return { tone: 'warning', label: 'Guarded' };
     }
     return { tone: 'danger', label: 'Breach risk' };
@@ -950,13 +941,11 @@
   const currentBuckets = createBuckets(range.start, range.end, bucket, timezone);
   const previousBuckets = createBuckets(previous.start, previous.end, bucket, timezone);
 
-<<<<<<< HEAD
   const settingsPromise = getCommandMetricSettingsSnapshot();
   const customCardsPromise = listActiveCommandMetricCards();
 
   const [currentEscrow, previousEscrow, openDisputes, previousOpenDisputes, liveOrders, previousLiveOrders, activeZones, sla,
     previousSla, disputeMedianResponse] = await Promise.all([
-=======
   const overviewSettingsPromise = getOverviewSettings();
   const [
     currentEscrow,
@@ -971,7 +960,6 @@
     disputeMedianResponse,
     overviewSettings
   ] = await Promise.all([
->>>>>>> e35a35dd
     sumEscrow(range),
     sumEscrow(previous),
     countDisputes(range, ['open', 'under_review']),
@@ -1175,17 +1163,14 @@
       valueLabel: formatter.format(currentEscrow.totalAmount),
       delta: percentFormatter.format(escrowChange),
       deltaTone: determineDeltaTone(escrowChange),
-<<<<<<< HEAD
       caption: escrowCaptionParts.join(' • '),
       status: determineMetricStatus('escrow', currentEscrow.totalAmount, {
         targetHigh: escrowTargetHigh,
         targetMedium: escrowTargetMedium
-=======
       caption: escrowCaption,
       status: determineMetricStatus('escrow', currentEscrow.totalAmount, {
         targetHigh: escrowTargetHighBase * escrowHighMultiplier,
         targetMedium: escrowTargetMediumBase * escrowMediumMultiplier
->>>>>>> e35a35dd
       })
     },
     {
@@ -1195,17 +1180,14 @@
       valueLabel: numberFormatter.format(openDisputes),
       delta: percentFormatter.format(disputesChange),
       deltaTone: determineDeltaTone(-disputesChange),
-<<<<<<< HEAD
       caption: disputeCaptionParts.join(' • '),
       status: determineMetricStatus('disputes', openDisputes, {
         thresholdLow: disputeThresholdLow,
         thresholdMedium: disputeThresholdMedium
-=======
       caption: disputesCaption,
       status: determineMetricStatus('disputes', openDisputes, {
         thresholdLow: Math.max(2, Math.round(disputesLowBase * disputesLowMultiplier)),
         thresholdMedium: Math.max(5, Math.round(disputesMediumBase * disputesMediumMultiplier))
->>>>>>> e35a35dd
       })
     },
     {
@@ -1215,17 +1197,14 @@
       valueLabel: numberFormatter.format(liveOrders),
       delta: percentFormatter.format(liveJobsChange),
       deltaTone: determineDeltaTone(liveJobsChange),
-<<<<<<< HEAD
       caption: jobsCaptionParts.join(' • '),
       status: determineMetricStatus('jobs', liveOrders, {
         targetHigh: jobsTargetHigh,
         targetMedium: jobsTargetMedium
-=======
       caption: jobsCaption,
       status: determineMetricStatus('jobs', liveOrders, {
         targetHigh: Math.max(20, Math.round(jobsTargetHighBase * jobsHighMultiplier)),
         targetMedium: Math.max(10, Math.round(jobsTargetMediumBase * jobsMediumMultiplier))
->>>>>>> e35a35dd
       })
     },
     {
@@ -1235,7 +1214,6 @@
       valueLabel: `${sla.value.toFixed(1)}%`,
       delta: percentFormatter.format(slaChange),
       deltaTone: determineDeltaTone(slaChange),
-<<<<<<< HEAD
       caption: slaCaptionParts.join(' • '),
       status: determineMetricStatus('sla', sla.value, {
         target: slaTarget,
@@ -1252,7 +1230,6 @@
     mediaUrl: card.mediaUrl,
     mediaAlt: card.mediaAlt,
     cta: card.cta
-=======
       caption: slaCaption,
       status: determineMetricStatus('sla', sla.value, { goal: slaGoal, warningThreshold: slaWarning })
     }
@@ -1379,7 +1356,6 @@
     target: Number.isFinite(previousEscrowAverage)
       ? previousEscrowAverage / escrowTargetDivisor
       : 0
->>>>>>> e35a35dd
   }));
 
   const inboxSummary = await summariseInboxForDashboard();

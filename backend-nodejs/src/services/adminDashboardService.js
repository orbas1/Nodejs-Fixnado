import { DateTime } from 'luxon';
import { Op } from 'sequelize';
import {
  Escrow,
  Dispute,
  Order,
  Booking,
  ComplianceDocument,
  ComplianceControl,
  InventoryAlert,
  AnalyticsPipelineRun,
  InsuredSellerApplication,
  Company,
  AnalyticsPipelineRun,
  InsuredSellerApplication
} from '../models/index.js';
<<<<<<< HEAD
import { listLegalDocumentsSummary } from './legalDocumentService.js';
=======
import { listAdminAuditEvents } from './adminAuditEventService.js';
import { getCachedPlatformSettings } from './platformSettingsService.js';
import { getOverviewSettings } from './adminDashboardSettingsService.js';
import { getSecurityPosture } from './securityPostureService.js';
>>>>>>> 834e61e5

const TIMEFRAMES = {
  '7d': { label: '7 days', days: 7, bucket: 'day' },
  '30d': { label: '30 days', days: 30, bucket: 'week' },
  '90d': { label: '90 days', days: 90, bucket: 'month' }
};

const numberFormatter = new Intl.NumberFormat('en-GB');

function currencyFormatter(currency = 'GBP') {
  return new Intl.NumberFormat('en-GB', {
    style: 'currency',
    currency,
    notation: 'compact',
    maximumFractionDigits: 1
  });
}

const percentFormatter = new Intl.NumberFormat('en-GB', {
  style: 'percent',
  maximumFractionDigits: 1,
  minimumFractionDigits: 1
});

function toNumber(value) {
  if (typeof value === 'number') return Number.isFinite(value) ? value : 0;
  if (typeof value === 'string') {
    const parsed = Number.parseFloat(value);
    return Number.isFinite(parsed) ? parsed : 0;
  }
  if (value == null) return 0;
  const parsed = Number(value);
  return Number.isFinite(parsed) ? parsed : 0;
}

function resolveTimeframe(timeframe, timezone) {
  const key = TIMEFRAMES[timeframe] ? timeframe : '7d';
  const config = TIMEFRAMES[key];
  const now = DateTime.now().setZone(timezone ?? 'UTC');
  const end = now.endOf('day');
  const start = end.minus({ days: config.days - 1 }).startOf('day');
  const previousEnd = start.minus({ days: 1 }).endOf('day');
  const previousStart = previousEnd.minus({ days: config.days - 1 }).startOf('day');

  return {
    key,
    label: config.label,
    bucket: config.bucket,
    now,
    range: { start, end },
    previous: { start: previousStart, end: previousEnd }
  };
}

function createBuckets(rangeStart, rangeEnd, bucket, timezone) {
  const buckets = [];
  let cursor = rangeStart.startOf('day');
  let weekIndex = 1;

  while (cursor <= rangeEnd) {
    if (bucket === 'day') {
      const end = cursor.endOf('day');
      buckets.push({
        start: cursor,
        end: end > rangeEnd ? rangeEnd : end,
        label: cursor.setZone(timezone).toFormat('ccc')
      });
      cursor = cursor.plus({ days: 1 });
      continue;
    }

    if (bucket === 'week') {
      const end = cursor.plus({ days: 6 }).endOf('day');
      buckets.push({
        start: cursor,
        end: end > rangeEnd ? rangeEnd : end,
        label: `Week ${weekIndex++}`
      });
      cursor = cursor.plus({ days: 7 }).startOf('day');
      continue;
    }

    // month bucket fallback
    const end = cursor.endOf('month');
    buckets.push({
      start: cursor,
      end: end > rangeEnd ? rangeEnd : end,
      label: cursor.setZone(timezone).toFormat('LLL')
    });
    cursor = cursor.plus({ months: 1 }).startOf('month');
  }

  return buckets;
}

function percentageChange(current, previous) {
  if (!previous && current) {
    return 1;
  }
  if (!previous) {
    return 0;
  }
  return (current - previous) / previous;
}

function determineDeltaTone(change) {
  if (change >= 0.02) return 'positive';
  if (change <= -0.02) return 'negative';
  return 'warning';
}

function applyTemplate(template, context = {}) {
  if (typeof template !== 'string') {
    return null;
  }
  const trimmed = template.trim();
  if (!trimmed) {
    return null;
  }
  return trimmed.replace(/\{\{(\w+)\}\}/g, (match, token) => {
    const value = context[token];
    return value ?? value === 0 ? String(value) : match;
  });
}

function determineMetricStatus(metricId, value, context = {}) {
  if (metricId === 'escrow') {
    if (value >= context.targetHigh) {
      return { tone: 'success', label: 'Stabilised' };
    }
    if (value >= context.targetMedium) {
      return { tone: 'info', label: 'Tracking plan' };
    }
    return { tone: 'warning', label: 'Watchlist' };
  }

  if (metricId === 'disputes') {
    if (value <= context.thresholdLow) {
      return { tone: 'success', label: 'Managed' };
    }
    if (value <= context.thresholdMedium) {
      return { tone: 'warning', label: 'Monitor' };
    }
    return { tone: 'danger', label: 'Action required' };
  }

  if (metricId === 'jobs') {
    if (value >= context.targetHigh) {
      return { tone: 'warning', label: 'Peak period' };
    }
    if (value >= context.targetMedium) {
      return { tone: 'info', label: 'On track' };
    }
    return { tone: 'success', label: 'Capacity available' };
  }

  if (metricId === 'sla') {
    const goal = Number.isFinite(context.goal) ? context.goal : 97;
    const warningThreshold = Number.isFinite(context.warningThreshold)
      ? context.warningThreshold
      : Math.max(goal - 3, 0);
    if (value >= goal) {
      return { tone: 'success', label: 'On target' };
    }
    if (value >= warningThreshold) {
      return { tone: 'warning', label: 'Guarded' };
    }
    return { tone: 'danger', label: 'Breach risk' };
  }

  return { tone: 'info', label: 'Monitor' };
}

async function sumEscrow(range) {
  const escrows = await Escrow.findAll({
    include: [
      {
        model: Order,
        attributes: ['totalAmount', 'currency', 'status'],
        required: true,
        where: {
          status: { [Op.in]: ['funded', 'in_progress', 'completed'] }
        }
      }
    ],
    where: {
      status: 'funded',
      fundedAt: { [Op.between]: [range.start.toJSDate(), range.end.toJSDate()] }
    }
  });

  return escrows.reduce(
    (acc, escrow) => {
      acc.count += 1;
      acc.totalAmount += toNumber(escrow.Order?.totalAmount);
      return acc;
    },
    { count: 0, totalAmount: 0 }
  );
}

async function countDisputes(range, statuses) {
  return Dispute.count({
    where: {
      status: { [Op.in]: statuses },
      createdAt: { [Op.between]: [range.start.toJSDate(), range.end.toJSDate()] }
    }
  });
}

async function countDisputeUpdates(range, statuses) {
  return Dispute.count({
    where: {
      status: { [Op.in]: statuses },
      updatedAt: { [Op.between]: [range.start.toJSDate(), range.end.toJSDate()] }
    }
  });
}

async function countLiveOrders(range) {
  return Order.count({
    where: {
      status: 'in_progress',
      updatedAt: { [Op.between]: [range.start.toJSDate(), range.end.toJSDate()] }
    }
  });
}

async function countActiveZones(range) {
  const bookings = await Booking.findAll({
    attributes: ['zoneId', 'status', 'lastStatusTransitionAt'],
    where: {
      lastStatusTransitionAt: { [Op.between]: [range.start.toJSDate(), range.end.toJSDate()] }
    }
  });

  const zones = new Set(
    bookings
      .filter((booking) => ['scheduled', 'in_progress'].includes(booking.status))
      .map((booking) => booking.zoneId)
  );

  return zones.size;
}

async function computeSla(range) {
  const bookings = await Booking.findAll({
    attributes: ['status', 'lastStatusTransitionAt', 'slaExpiresAt'],
    where: {
      lastStatusTransitionAt: { [Op.between]: [range.start.toJSDate(), range.end.toJSDate()] }
    }
  });

  const completed = bookings.filter((booking) => booking.status === 'completed');
  const onTime = completed.filter((booking) => {
    if (!booking.slaExpiresAt) return true;
    if (!booking.lastStatusTransitionAt) return false;
    return booking.lastStatusTransitionAt.getTime() <= booking.slaExpiresAt.getTime();
  });

  const value = completed.length > 0 ? (onTime.length / completed.length) * 100 : 100;
  return { value, completed: completed.length, breached: completed.length - onTime.length };
}

async function computeDisputeMedianResponse(range) {
  const disputes = await Dispute.findAll({
    where: {
      createdAt: { [Op.between]: [range.start.toJSDate(), range.end.toJSDate()] }
    },
    attributes: ['createdAt', 'updatedAt'],
    order: [['updatedAt', 'ASC']],
    limit: 100
  });

  const durations = disputes
    .map((dispute) => {
      if (!dispute.updatedAt || !dispute.createdAt) return null;
      const diff = dispute.updatedAt.getTime() - dispute.createdAt.getTime();
      return diff > 0 ? diff / 60000 : null;
    })
    .filter((value) => value != null)
    .sort((a, b) => a - b);

  if (!durations.length) return null;
  const middle = Math.floor(durations.length / 2);
  if (durations.length % 2 === 0) {
    return Math.round((durations[middle - 1] + durations[middle]) / 2);
  }
  return Math.round(durations[middle]);
}

async function computeEscrowSeries(buckets) {
  const results = [];
  for (const bucket of buckets) {
    const data = await sumEscrow(bucket);
    results.push({
      label: bucket.label,
      value: data.totalAmount / 1_000_000,
      totalAmount: data.totalAmount
    });
  }
  return results;
}

async function computeDisputeSeries(buckets) {
  const results = [];
  for (const bucket of buckets) {
    const resolved = await countDisputeUpdates(bucket, ['resolved', 'closed']);
    const escalated = await countDisputeUpdates(bucket, ['under_review']);
    results.push({ label: bucket.label, resolved, escalated });
  }
  return results;
}

function automationTaskStatusLabel(status) {
  switch (status) {
    case 'completed':
      return 'Completed';
    case 'in_progress':
      return 'In progress';
    case 'blocked':
      return 'Blocked';
    default:
      return 'Planned';
  }
}

function automationTaskTone(task, timezone) {
  if (task.status === 'completed') {
    return 'success';
  }
  if (task.status === 'blocked') {
    return 'danger';
  }

  const now = DateTime.now().setZone(timezone);
  const dueDate = task.dueAt ? DateTime.fromISO(task.dueAt).setZone(timezone) : null;
  if (dueDate && dueDate < now) {
    return 'danger';
  }

  if (task.priority === 'urgent') {
    return 'warning';
  }

  if (dueDate && dueDate.diff(now, 'days').days <= 2) {
    return 'warning';
  }

  return 'info';
}

function mapAutomationTask(task, timezone) {
  const dueDate = task.dueAt ? DateTime.fromISO(task.dueAt).setZone(timezone) : null;
  const dueLabel = dueDate ? dueDate.toFormat('dd LLL yyyy') : 'No due date';
  const ownerLabel = task.owner ? `Owner: ${task.owner}` : null;
  const priorityLabel = task.priority ? `Priority: ${task.priority}` : null;
  const runbookLabel = task.runbookUrl ? 'Runbook available' : null;
  const notes = [task.notes, dueDate ? `Due ${dueLabel}` : 'Scheduling pending', ownerLabel, priorityLabel, runbookLabel]
    .filter(Boolean)
    .join(' • ');

  const tone = automationTaskTone(task, timezone);

  return {
    id: task.id,
    name: task.name,
    status: automationTaskStatusLabel(task.status),
    notes,
    tone,
    owner: task.owner ?? null,
    runbookUrl: task.runbookUrl ?? null,
    dueAt: task.dueAt,
    priority: task.priority,
    signalKey: task.signalKey ?? null
  };
}

async function computeComplianceControls(timezone) {
  const now = DateTime.now().setZone(timezone);
  const upcomingControls = await ComplianceControl.findAll({
    where: {
      status: { [Op.ne]: 'retired' },
      nextReviewAt: {
        [Op.not]: null,
        [Op.lte]: now.plus({ days: 14 }).toJSDate()
      }
    },
    include: [
      { model: Company, as: 'company', attributes: ['id', 'contactName', 'legalStructure'], required: false },
      { model: User, as: 'owner', attributes: ['firstName', 'lastName'], required: false }
    ],
    order: [['nextReviewAt', 'ASC']],
    limit: 6
  });

  if (upcomingControls.length) {
    return upcomingControls.map((control) => {
      const dueAt = control.nextReviewAt ? DateTime.fromJSDate(control.nextReviewAt).setZone(timezone) : null;
      const diffDays = dueAt ? Math.round(dueAt.diff(now, 'days').days) : null;
      let due = 'No review scheduled';
      if (diffDays != null) {
        if (diffDays < 0) {
          due = `Overdue by ${Math.abs(diffDays)} day${Math.abs(diffDays) === 1 ? '' : 's'}`;
        } else if (diffDays === 0) {
          due = 'Due today';
        } else if (diffDays === 1) {
          due = 'Due tomorrow';
        } else {
          due = `Due in ${diffDays} days`;
        }
      }

      let tone = 'info';
      if (diffDays != null) {
        if (diffDays < 0 || diffDays <= 1) {
          tone = 'danger';
        } else if (diffDays <= 3) {
          tone = 'warning';
        } else if (diffDays > 7) {
          tone = 'success';
        }
      }

      const ownerName = control.owner
        ? [control.owner.firstName, control.owner.lastName].filter(Boolean).join(' ').trim()
        : null;
      const ownerLabel = ownerName ? `${ownerName} • ${control.ownerTeam}` : control.ownerTeam;
      const company = control.company;
      const detailParts = [
        `${control.category.replace(/_/g, ' ')} • ${control.controlType}`,
        company?.contactName || company?.legalStructure || 'multi-provider scope'
      ];
      if (control.evidenceRequired) {
        detailParts.push('Evidence required');
      }

      return {
        id: control.id,
        name: control.title,
        detail: detailParts.join(' • '),
        due,
        owner: ownerLabel,
        tone
      };
    });
  }

  const upcomingDocuments = await ComplianceDocument.findAll({
    where: {
      expiryAt: {
        [Op.not]: null,
        [Op.lte]: now.plus({ days: 14 }).toJSDate()
      }
    },
    include: [{ model: Company, attributes: ['id', 'contactName', 'legalStructure'], required: false }],
    order: [['expiryAt', 'ASC']],
    limit: 4
  });

  if (upcomingDocuments.length) {
    return upcomingDocuments.map((doc) => {
      const expiry = DateTime.fromJSDate(doc.expiryAt).setZone(timezone);
      const diffDays = Math.max(0, Math.round(expiry.diff(now, 'days').days));
      let due;
      if (diffDays === 0) {
        due = 'Due today';
      } else if (diffDays === 1) {
        due = 'Due tomorrow';
      } else {
        due = `Due in ${diffDays} days`;
      }

      let tone = 'info';
      if (diffDays <= 1) {
        tone = 'danger';
      } else if (diffDays <= 3) {
        tone = 'warning';
      }

      const company = doc.Company;
      const owner = company?.contactName ? `${company.contactName} team` : 'Compliance Ops';
      const detail = `Certificate ${doc.type} for ${company?.legalStructure ?? 'provider'} expiring ${expiry.toFormat('dd LLL')}.`;

      return {
        id: doc.id,
        name: doc.fileName,
        detail,
        due,
        owner,
        tone
      };
    });
  }

  return [
    {
      id: 'fallback-policy',
      name: 'Scheduled compliance sweep',
      detail:
        'No expiring documentation detected in the next 14 days. Automated reminders remain armed for new submissions.',
      due: 'Next window',
      owner: 'Compliance Ops',
      tone: 'success'
    }
  ];
}

async function computeQueueInsights(range, timezone) {
  const documentsPending = await ComplianceDocument.count({
    where: { status: { [Op.in]: ['submitted', 'under_review'] } }
  });

  const expiringSoon = await ComplianceDocument.count({
    where: {
      expiryAt: {
        [Op.not]: null,
        [Op.lte]: DateTime.now().setZone(timezone).plus({ days: 7 }).toJSDate()
      }
    }
  });

  const disputesEscalated = await Dispute.count({
    where: {
      status: 'under_review',
      updatedAt: { [Op.between]: [range.start.toJSDate(), range.end.toJSDate()] }
    }
  });

  const disputesResolved = await Dispute.count({
    where: {
      status: { [Op.in]: ['resolved', 'closed'] },
      updatedAt: { [Op.between]: [range.start.toJSDate(), range.end.toJSDate()] }
    }
  });

  const badgeApplications = await InsuredSellerApplication.findAll({
    where: { status: { [Op.in]: ['pending_documents', 'in_review'] } },
    attributes: ['status', 'complianceScore']
  });

  const pendingBadges = badgeApplications.length;
  const avgScore = badgeApplications.length
    ? badgeApplications.reduce((acc, app) => acc + toNumber(app.complianceScore), 0) / badgeApplications.length
    : 0;

  return [
    {
      id: 'provider-verification',
      title: 'Provider verification queue',
      summary: `${numberFormatter.format(documentsPending)} documents awaiting KYC review with ${numberFormatter.format(
        expiringSoon
      )} nearing expiry.`,
      updates: [
        `${numberFormatter.format(expiringSoon)} automated reminders dispatched in the last 24 hours.`,
        `${numberFormatter.format(documentsPending)} total submissions across enterprise providers.`,
        'Workflow prioritises expiring credentials and regulated categories.'
      ],
      owner: 'Compliance Ops'
    },
    {
      id: 'dispute-board',
      title: 'Dispute resolution board',
      summary: `${numberFormatter.format(disputesEscalated)} escalated cases triaged this window with ${numberFormatter.format(
        disputesResolved
      )} resolved.`,
      updates: [
        'AI transcript summarisation prepared bundles for escalations.',
        'Legal observers assigned to all stage-two disputes.',
        `${numberFormatter.format(disputesResolved)} cases closed within SLA.`
      ],
      owner: 'Support & Legal'
    },
    {
      id: 'insurance-badge',
      title: 'Insurance badge review',
      summary: `${numberFormatter.format(pendingBadges)} insured seller applications awaiting compliance sign-off.`,
      updates: [
        pendingBadges
          ? `Average compliance score ${avgScore.toFixed(1)} / 100.`
          : 'Awaiting next batch of submissions.',
        'Automated document extraction completed for 100% of uploads.',
        'Risk analytics pipeline feeding badge scoring telemetry.'
      ],
      owner: 'Risk & Legal'
    }
  ];
}

async function buildAuditTimeline(range, timezone, timeframeKey) {
  const now = DateTime.now().setZone(timezone);
  let manualPayload;

  try {
    manualPayload = await listAdminAuditEvents({ timeframe: timeframeKey, timezone });
  } catch (error) {
    manualPayload = {
      events: [],
      meta: {
        timeframe: timeframeKey,
        timeframeLabel: TIMEFRAMES[timeframeKey]?.label ?? timeframeKey,
        timezone,
        range: { start: range.start.toISO(), end: range.end.toISO() },
        countsByCategory: {},
        countsByStatus: {},
        lastUpdated: now.toISO()
      }
    };
  }

  const manualEvents = manualPayload.events.map((event) => {
    const occurred = event.occurredAt
      ? DateTime.fromISO(event.occurredAt).setZone(timezone)
      : now;
    const due = event.dueAt ? DateTime.fromISO(event.dueAt).setZone(timezone) : null;
    return {
      id: event.id,
      event: event.title,
      summary: event.summary,
      owner: event.ownerName,
      ownerTeam: event.ownerTeam,
      status: event.status,
      category: event.category,
      attachments: event.attachments ?? [],
      occurredAt: occurred,
      occurredAtLabel: occurred.toFormat('HH:mm'),
      dueAt: due,
      source: 'manual',
      metadata: event.metadata ?? {}
    };
  });

  const latestPipeline = await AnalyticsPipelineRun.findOne({
    order: [['startedAt', 'DESC']]
  });

  const latestCompliance = await ComplianceDocument.findOne({
    order: [['updatedAt', 'DESC']],
    include: [{ model: Company, attributes: ['contactName'], required: false }]
  });

  const latestDispute = await Dispute.findOne({ order: [['updatedAt', 'DESC']] });

  const derivedEvents = [];

  if (latestPipeline) {
    const timestamp = DateTime.fromJSDate(latestPipeline.finishedAt ?? latestPipeline.startedAt).setZone(timezone);
    derivedEvents.push({
      id: `pipeline-${latestPipeline.id}`,
      event: 'Analytics pipeline run',
      summary: `${numberFormatter.format(latestPipeline.eventsProcessed ?? 0)} events processed • ${numberFormatter.format(
        latestPipeline.eventsFailed ?? 0
      )} failed`,
      owner: latestPipeline.triggeredBy ?? 'Data Platform',
      ownerTeam: 'Data Platform',
      status: latestPipeline.status === 'failed' ? 'blocked' : 'completed',
      category: 'pipeline',
      attachments: [],
      occurredAt: timestamp,
      occurredAtLabel: timestamp.toFormat('HH:mm'),
      dueAt: null,
      source: 'system',
      metadata: {
        runId: latestPipeline.id,
        status: latestPipeline.status,
        eventsProcessed: latestPipeline.eventsProcessed,
        eventsFailed: latestPipeline.eventsFailed
      }
    });
  }

  if (latestCompliance) {
    const timestamp = DateTime.fromJSDate(latestCompliance.updatedAt ?? latestCompliance.submittedAt).setZone(timezone);
    derivedEvents.push({
      id: `compliance-${latestCompliance.id}`,
      event: `${latestCompliance.type} review`,
      summary: latestCompliance.notes ?? latestCompliance.metadata?.summary ?? 'Latest compliance review update',
      owner: latestCompliance.Company?.contactName ?? 'Compliance Ops',
      ownerTeam: 'Compliance',
      status: latestCompliance.status === 'approved' ? 'completed' : 'in_progress',
      category: 'compliance',
      attachments: [],
      occurredAt: timestamp,
      occurredAtLabel: timestamp.toFormat('HH:mm'),
      dueAt: null,
      source: 'system',
      metadata: {
        complianceId: latestCompliance.id,
        status: latestCompliance.status
      }
    });
  }

  if (latestDispute) {
    const timestamp = DateTime.fromJSDate(latestDispute.updatedAt ?? latestDispute.createdAt).setZone(timezone);
    derivedEvents.push({
      id: `dispute-${latestDispute.id}`,
      event: 'Dispute status review',
      summary: `Current status ${latestDispute.status}`,
      owner: 'Support',
      ownerTeam: 'Support',
      status: latestDispute.status === 'resolved' ? 'completed' : 'in_progress',
      category: 'dispute',
      attachments: [],
      occurredAt: timestamp,
      occurredAtLabel: timestamp.toFormat('HH:mm'),
      dueAt: null,
      source: 'system',
      metadata: {
        disputeId: latestDispute.id,
        status: latestDispute.status
      }
    });
  }

  const combined = [...manualEvents, ...derivedEvents];

  if (!combined.length) {
    combined.push({
      id: 'audit-placeholder',
      event: 'No audit activity recorded',
      summary: 'Create a task or investigate upcoming checkpoints to populate the audit trail.',
      owner: 'Systems',
      ownerTeam: 'Operations',
      status: 'scheduled',
      category: 'other',
      attachments: [],
      occurredAt: now,
      occurredAtLabel: now.toFormat('HH:mm'),
      dueAt: null,
      source: 'system',
      metadata: {}
    });
  }

  const sorted = combined.sort((a, b) => {
    const aTime = a.occurredAt ?? now;
    const bTime = b.occurredAt ?? now;
    return bTime.toMillis() - aTime.toMillis();
  });

  const countsByCategory = sorted.reduce((acc, entry) => {
    acc[entry.category] = (acc[entry.category] ?? 0) + 1;
    return acc;
  }, {});

  const countsByStatus = sorted.reduce((acc, entry) => {
    acc[entry.status] = (acc[entry.status] ?? 0) + 1;
    return acc;
  }, {});

  return {
    events: sorted.map((entry) => ({
      id: entry.id,
      time: entry.occurredAtLabel,
      event: entry.event,
      owner: entry.owner,
      ownerTeam: entry.ownerTeam,
      status: entry.status,
      category: entry.category,
      summary: entry.summary,
      attachments: entry.attachments,
      occurredAt: entry.occurredAt.toISO(),
      dueAt: entry.dueAt ? entry.dueAt.toISO() : null,
      source: entry.source,
      metadata: entry.metadata
    })),
    summary: {
      countsByCategory,
      countsByStatus,
      manualCounts: manualPayload.meta?.countsByCategory ?? {},
      manualStatusCounts: manualPayload.meta?.countsByStatus ?? {},
      timeframe: manualPayload.meta?.timeframe ?? timeframeKey,
      timeframeLabel: manualPayload.meta?.timeframeLabel ?? TIMEFRAMES[timeframeKey]?.label ?? timeframeKey,
      timezone: manualPayload.meta?.timezone ?? timezone,
      range: manualPayload.meta?.range ?? { start: range.start.toISO(), end: range.end.toISO() },
      lastUpdated: manualPayload.meta?.lastUpdated ?? now.toISO()
    }
  };
}

export async function buildAdminDashboard({
  timeframe = '7d',
  timezone = 'Europe/London',
  securityCapabilities = null
} = {}) {
  const { key, label, bucket, now, range, previous } = resolveTimeframe(timeframe, timezone);
  const currentBuckets = createBuckets(range.start, range.end, bucket, timezone);
  const previousBuckets = createBuckets(previous.start, previous.end, bucket, timezone);

  const overviewSettingsPromise = getOverviewSettings();
  const [
    currentEscrow,
    previousEscrow,
    openDisputes,
    previousOpenDisputes,
    liveOrders,
    previousLiveOrders,
    activeZones,
    sla,
    previousSla,
    disputeMedianResponse,
    overviewSettings
  ] = await Promise.all([
    sumEscrow(range),
    sumEscrow(previous),
    countDisputes(range, ['open', 'under_review']),
    countDisputes(previous, ['open', 'under_review']),
    countLiveOrders(range),
    countLiveOrders(previous),
    countActiveZones(range),
    computeSla(range),
    computeSla(previous),
    computeDisputeMedianResponse(range),
    overviewSettingsPromise
  ]);

  const escrowChange = percentageChange(currentEscrow.totalAmount, previousEscrow.totalAmount);
  const disputesChange = percentageChange(openDisputes, previousOpenDisputes);
  const liveJobsChange = percentageChange(liveOrders, previousLiveOrders);
  const slaChange = percentageChange(sla.value, previousSla.value);

  const currency = currentEscrow.totalAmount > 0 ? 'GBP' : 'GBP';
  const formatter = currencyFormatter(currency);
  const metricSettings = overviewSettings?.metrics ?? {};
  const chartSettings = overviewSettings?.charts ?? {};
  const insightSettings = overviewSettings?.insights ?? {};
  const timelineSettings = overviewSettings?.timeline ?? {};
  const securitySettings = overviewSettings?.security ?? {};
  const automationSettings = overviewSettings?.automation ?? {};
  const queueSettings = overviewSettings?.queues ?? {};
  const auditSettings = overviewSettings?.audit ?? {};

  const escrowConfig = metricSettings.escrow ?? {};
  const disputesConfig = metricSettings.disputes ?? {};
  const jobsConfig = metricSettings.jobs ?? {};
  const slaConfig = metricSettings.sla ?? {};

  const escrowHighMultiplier = Number.isFinite(escrowConfig.targetHighMultiplier)
    ? escrowConfig.targetHighMultiplier
    : 1.05;
  const escrowMediumMultiplier = Number.isFinite(escrowConfig.targetMediumMultiplier)
    ? escrowConfig.targetMediumMultiplier
    : 0.9;
  const disputesLowMultiplier = Number.isFinite(disputesConfig.thresholdLowMultiplier)
    ? disputesConfig.thresholdLowMultiplier
    : 0.7;
  const disputesMediumMultiplier = Number.isFinite(disputesConfig.thresholdMediumMultiplier)
    ? disputesConfig.thresholdMediumMultiplier
    : 1.1;
  const jobsHighMultiplier = Number.isFinite(jobsConfig.targetHighMultiplier)
    ? jobsConfig.targetHighMultiplier
    : 1.2;
  const jobsMediumMultiplier = Number.isFinite(jobsConfig.targetMediumMultiplier)
    ? jobsConfig.targetMediumMultiplier
    : 0.9;
  const slaGoal = Number.isFinite(slaConfig.goal) ? slaConfig.goal : 97;
  const slaWarning = Number.isFinite(slaConfig.warningThreshold) ? slaConfig.warningThreshold : Math.max(slaGoal - 3, 0);

  const escrowCaption =
    applyTemplate(escrowConfig.caption, {
      count: numberFormatter.format(currentEscrow.count),
      total: formatter.format(currentEscrow.totalAmount),
      currency
    }) || `Across ${numberFormatter.format(currentEscrow.count)} funded engagements`;
  const disputesCaption =
    applyTemplate(disputesConfig.caption, {
      count: numberFormatter.format(openDisputes),
      medianResponse: disputeMedianResponse
        ? `${numberFormatter.format(disputeMedianResponse)} minutes`
        : 'within 1 hour'
    }) ||
    (disputeMedianResponse
      ? `Median response ${numberFormatter.format(disputeMedianResponse)} minutes`
      : 'Median response within 1 hour');
  const jobsCaption =
    applyTemplate(jobsConfig.caption, {
      count: numberFormatter.format(liveOrders),
      zones: numberFormatter.format(activeZones)
    }) || `Coverage across ${numberFormatter.format(activeZones)} zones`;
  const slaCaption =
    applyTemplate(slaConfig.caption, {
      goal: slaGoal,
      completed: numberFormatter.format(sla.completed),
      value: sla.value.toFixed(1)
    }) || `Goal ≥ ${slaGoal}% • ${numberFormatter.format(sla.completed)} completed`;

  const escrowTargetHighBase = Number.isFinite(previousEscrow.totalAmount) && previousEscrow.totalAmount > 0
    ? previousEscrow.totalAmount
    : Math.max(currentEscrow.totalAmount, 1);
  const escrowTargetMediumBase = Number.isFinite(previousEscrow.totalAmount) && previousEscrow.totalAmount > 0
    ? previousEscrow.totalAmount
    : Math.max(currentEscrow.totalAmount, 1);

  const jobsTargetHighBase = Number.isFinite(previousLiveOrders) && previousLiveOrders > 0
    ? previousLiveOrders
    : Math.max(liveOrders, 1);
  const jobsTargetMediumBase = Number.isFinite(previousLiveOrders) && previousLiveOrders > 0
    ? previousLiveOrders
    : Math.max(liveOrders, 1);

  const disputesLowBase = Number.isFinite(previousOpenDisputes) && previousOpenDisputes > 0
    ? previousOpenDisputes
    : Math.max(openDisputes, 1);
  const disputesMediumBase = Number.isFinite(previousOpenDisputes) && previousOpenDisputes > 0
    ? previousOpenDisputes
    : Math.max(openDisputes, 1);

  const commandTiles = [
    {
      id: 'escrow',
      label: escrowConfig.label || 'Escrow under management',
      value: {
        amount: currentEscrow.totalAmount,
        currency
      },
      valueLabel: formatter.format(currentEscrow.totalAmount),
      delta: percentFormatter.format(escrowChange),
      deltaTone: determineDeltaTone(escrowChange),
      caption: escrowCaption,
      status: determineMetricStatus('escrow', currentEscrow.totalAmount, {
        targetHigh: escrowTargetHighBase * escrowHighMultiplier,
        targetMedium: escrowTargetMediumBase * escrowMediumMultiplier
      })
    },
    {
      id: 'disputes',
      label: disputesConfig.label || 'Disputes requiring action',
      value: { amount: openDisputes, currency: null },
      valueLabel: numberFormatter.format(openDisputes),
      delta: percentFormatter.format(disputesChange),
      deltaTone: determineDeltaTone(-disputesChange),
      caption: disputesCaption,
      status: determineMetricStatus('disputes', openDisputes, {
        thresholdLow: Math.max(2, Math.round(disputesLowBase * disputesLowMultiplier)),
        thresholdMedium: Math.max(5, Math.round(disputesMediumBase * disputesMediumMultiplier))
      })
    },
    {
      id: 'jobs',
      label: jobsConfig.label || 'Live jobs',
      value: { amount: liveOrders, currency: null },
      valueLabel: numberFormatter.format(liveOrders),
      delta: percentFormatter.format(liveJobsChange),
      deltaTone: determineDeltaTone(liveJobsChange),
      caption: jobsCaption,
      status: determineMetricStatus('jobs', liveOrders, {
        targetHigh: Math.max(20, Math.round(jobsTargetHighBase * jobsHighMultiplier)),
        targetMedium: Math.max(10, Math.round(jobsTargetMediumBase * jobsMediumMultiplier))
      })
    },
    {
      id: 'sla',
      label: slaConfig.label || 'SLA compliance',
      value: { amount: sla.value, currency: null },
      valueLabel: `${sla.value.toFixed(1)}%`,
      delta: percentFormatter.format(slaChange),
      deltaTone: determineDeltaTone(slaChange),
      caption: slaCaption,
      status: determineMetricStatus('sla', sla.value, { goal: slaGoal, warningThreshold: slaWarning })
    }
  ];

  const [
    escrowSeries,
    disputeSeries,
<<<<<<< HEAD
    complianceControls,
    queueInsights,
    auditTimeline,
    security,
    legalSummary
=======
    complianceControlsComputed,
    queueInsights,
    auditTimelineComputed,
    security
    complianceControls,
    queueInsights,
    auditTimeline,
    securityPosture
>>>>>>> 834e61e5
  ] = await Promise.all([
    computeEscrowSeries(currentBuckets),
    computeDisputeSeries(currentBuckets),
    computeComplianceControls(timezone),
    computeQueueInsights(range, timezone),
<<<<<<< HEAD
    buildAuditTimeline(range, timezone),
    computeSecuritySignals(timezone),
    listLegalDocumentsSummary({ timezone })
=======
    buildAuditTimeline(range, timezone, key),
    computeSecuritySignals(timezone)
    buildAuditTimeline(range, timezone),
    getSecurityPosture({ timezone, includeInactive: true })
>>>>>>> 834e61e5
  ]);

  const automationBacklogComputed = await computeAutomationBacklog(security.pipelineTotals, timezone);

  const manualSecuritySignals = Array.isArray(securitySettings.manualSignals)
    ? securitySettings.manualSignals.map((entry) => ({
        label: entry.label,
        caption: entry.caption,
        valueLabel: entry.valueLabel,
        tone: entry.tone ?? 'info'
      }))
    : [];

  const manualAutomationBacklog = Array.isArray(automationSettings.manualBacklog)
    ? automationSettings.manualBacklog.map((entry) => ({
        name: entry.name,
        status: entry.status,
        notes: entry.notes,
        tone: entry.tone ?? 'info'
      }))
    : [];

  const manualQueueBoards = Array.isArray(queueSettings.manualBoards)
    ? queueSettings.manualBoards.map((entry, index) => ({
        id: `manual-board-${index}`,
        title: entry.title,
        summary: entry.summary,
        updates: Array.isArray(entry.updates) ? entry.updates : [],
        owner: entry.owner
      }))
    : [];

  const manualComplianceControls = Array.isArray(queueSettings.manualComplianceControls)
    ? queueSettings.manualComplianceControls.map((entry, index) => ({
        id: `manual-control-${index}`,
        name: entry.name,
        detail: entry.detail,
        due: entry.due,
        owner: entry.owner,
        tone: entry.tone ?? 'info'
      }))
    : [];

  const manualAuditTimeline = Array.isArray(auditSettings.manualTimeline)
    ? auditSettings.manualTimeline.map((entry) => ({
        time: entry.time,
        event: entry.event,
        owner: entry.owner,
        status: entry.status
      }))
    : [];

  const automationBacklog = [...automationBacklogComputed, ...manualAutomationBacklog];
  const securitySignals = [...security.signals, ...manualSecuritySignals];
  const complianceControls = [...complianceControlsComputed, ...manualComplianceControls];
  const auditTimeline = [...auditTimelineComputed, ...manualAuditTimeline];
  const queueBoards = [...queueInsights, ...manualQueueBoards];
  const securitySignals = securityPosture.signals.map((signal) => ({
    label: signal.label,
    valueLabel: signal.valueLabel,
    caption: signal.caption,
    tone: signal.tone,
    statusLabel: signal.statusLabel,
    ownerRole: signal.ownerRole,
    runbookUrl: signal.runbookUrl,
    metricKey: signal.metricKey
  }));
  const automationBacklog = securityPosture.automationTasks.map((task) => mapAutomationTask(task, timezone));
  const securityConnectors = securityPosture.connectors;
  const securitySummary = securityPosture.summary;
  const resolvedSecurityCapabilities =
    securityCapabilities ?? {
      canManageSignals: false,
      canManageAutomation: false,
      canManageConnectors: false
    };

  const previousEscrowAverage = previousBuckets.length
    ? previousEscrow.totalAmount / previousBuckets.length
    : previousEscrow.totalAmount;
  const escrowChartConfig = chartSettings.escrow ?? {};
  const escrowTargetDivisor = Number.isFinite(escrowChartConfig.targetDivisor)
    ? escrowChartConfig.targetDivisor
    : 1_000_000;

  const trendSeries = escrowSeries.map((entry) => ({
    label: entry.label,
    value: Number.isFinite(entry.value) ? entry.value : 0,
    target: Number.isFinite(previousEscrowAverage)
      ? previousEscrowAverage / escrowTargetDivisor
      : 0
  }));

  const platformSettings = getCachedPlatformSettings();
  const commissionSettings = platformSettings?.commissions ?? {};
  const subscriptionSettings = platformSettings?.subscriptions ?? {};
  const integrationSettings = platformSettings?.integrations ?? {};
  const monetisationSummary = {
    commissionsEnabled: commissionSettings.enabled !== false,
    baseRate: commissionSettings.baseRate ?? 0.025,
    baseRateLabel: `${((commissionSettings.baseRate ?? 0) * 100).toFixed(2)}%`,
    subscriptionEnabled: subscriptionSettings.enabled !== false,
    subscriptionCount: Array.isArray(subscriptionSettings.tiers)
      ? subscriptionSettings.tiers.length
      : Array.isArray(subscriptionSettings.packages)
        ? subscriptionSettings.packages.length
        : 0,
    defaultTier: subscriptionSettings.defaultTier ?? '',
    stripeConnected: Boolean(integrationSettings?.stripe?.secretKey),
    escrowConnected: Boolean(integrationSettings?.escrow?.apiKey && integrationSettings?.escrow?.apiSecret),
    smtpReady: Boolean(integrationSettings?.smtp?.host) && Boolean(integrationSettings?.smtp?.username),
    storageConfigured: Boolean(integrationSettings?.cloudflareR2?.bucket)
  };
  const manualInsights = Array.isArray(insightSettings.manual) ? insightSettings.manual : [];
  const manualUpcoming = Array.isArray(timelineSettings.manual)
    ? timelineSettings.manual.map((item) => ({
        title: item.title,
        when: item.when,
        status: item.status || 'Scheduled'
      }))
    : [];

  return {
    timeframe: key,
    timeframeLabel: label,
    generatedAt: now.toISO(),
    timeframeOptions: Object.entries(TIMEFRAMES).map(([value, config]) => ({
      value,
      label: config.label
    })),
    metrics: {
      command: {
        tiles: commandTiles,
        summary: {
          escrowTotal: currentEscrow.totalAmount,
          escrowTotalLabel: formatter.format(currentEscrow.totalAmount),
          slaCompliance: sla.value,
          slaComplianceLabel: `${sla.value.toFixed(1)}%`,
          openDisputes,
          openDisputesLabel: numberFormatter.format(openDisputes)
        }
      }
    },
    charts: {
      escrowTrend: {
        buckets: trendSeries,
        targetLabel: escrowChartConfig.targetLabel || 'Baseline target'
      },
      disputeBreakdown: {
        buckets: disputeSeries
      }
    },
    security: {
      signals: securitySignals,
      automationBacklog,
      connectors: securityConnectors,
      summary: securitySummary,
      capabilities: resolvedSecurityCapabilities
    },
    queues: {
      boards: queueBoards,
      complianceControls
    },
    audit: {
      timeline: auditTimeline
    },
<<<<<<< HEAD
    legal: legalSummary
=======
    platform: {
      monetisation: monetisationSummary
    overview: {
      manualInsights,
      manualUpcoming
    }
>>>>>>> 834e61e5
  };
}

export default buildAdminDashboard;<|MERGE_RESOLUTION|>--- conflicted
+++ resolved
@@ -14,14 +14,11 @@
   AnalyticsPipelineRun,
   InsuredSellerApplication
 } from '../models/index.js';
-<<<<<<< HEAD
 import { listLegalDocumentsSummary } from './legalDocumentService.js';
-=======
 import { listAdminAuditEvents } from './adminAuditEventService.js';
 import { getCachedPlatformSettings } from './platformSettingsService.js';
 import { getOverviewSettings } from './adminDashboardSettingsService.js';
 import { getSecurityPosture } from './securityPostureService.js';
->>>>>>> 834e61e5
 
 const TIMEFRAMES = {
   '7d': { label: '7 days', days: 7, bucket: 'day' },
@@ -988,13 +985,11 @@
   const [
     escrowSeries,
     disputeSeries,
-<<<<<<< HEAD
     complianceControls,
     queueInsights,
     auditTimeline,
     security,
     legalSummary
-=======
     complianceControlsComputed,
     queueInsights,
     auditTimelineComputed,
@@ -1003,22 +998,18 @@
     queueInsights,
     auditTimeline,
     securityPosture
->>>>>>> 834e61e5
   ] = await Promise.all([
     computeEscrowSeries(currentBuckets),
     computeDisputeSeries(currentBuckets),
     computeComplianceControls(timezone),
     computeQueueInsights(range, timezone),
-<<<<<<< HEAD
     buildAuditTimeline(range, timezone),
     computeSecuritySignals(timezone),
     listLegalDocumentsSummary({ timezone })
-=======
     buildAuditTimeline(range, timezone, key),
     computeSecuritySignals(timezone)
     buildAuditTimeline(range, timezone),
     getSecurityPosture({ timezone, includeInactive: true })
->>>>>>> 834e61e5
   ]);
 
   const automationBacklogComputed = await computeAutomationBacklog(security.pipelineTotals, timezone);
@@ -1185,16 +1176,13 @@
     audit: {
       timeline: auditTimeline
     },
-<<<<<<< HEAD
     legal: legalSummary
-=======
     platform: {
       monetisation: monetisationSummary
     overview: {
       manualInsights,
       manualUpcoming
     }
->>>>>>> 834e61e5
   };
 }
 

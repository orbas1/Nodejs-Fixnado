--- conflicted
+++ resolved
@@ -14,16 +14,13 @@
   AnalyticsPipelineRun,
   InsuredSellerApplication
 } from '../models/index.js';
-<<<<<<< HEAD
 import { summariseInboxForDashboard } from './adminInboxService.js';
-=======
 import { getServiceManagementSnapshot } from './adminServiceManagementService.js';
 import { listLegalDocumentsSummary } from './legalDocumentService.js';
 import { listAdminAuditEvents } from './adminAuditEventService.js';
 import { getCachedPlatformSettings } from './platformSettingsService.js';
 import { getOverviewSettings } from './adminDashboardSettingsService.js';
 import { getSecurityPosture } from './securityPostureService.js';
->>>>>>> 50d70afc
 
 const TIMEFRAMES = {
   '7d': { label: '7 days', days: 7, bucket: 'day' },
@@ -1110,9 +1107,7 @@
       : 0
   }));
 
-<<<<<<< HEAD
   const inboxSummary = await summariseInboxForDashboard();
-=======
   const platformSettings = getCachedPlatformSettings();
   const commissionSettings = platformSettings?.commissions ?? {};
   const subscriptionSettings = platformSettings?.subscriptions ?? {};
@@ -1141,7 +1136,6 @@
         status: item.status || 'Scheduled'
       }))
     : [];
->>>>>>> 50d70afc
 
   return {
     timeframe: key,
@@ -1187,9 +1181,7 @@
     audit: {
       timeline: auditTimeline
     },
-<<<<<<< HEAD
     inbox: inboxSummary
-=======
     serviceManagement: serviceSnapshot
     legal: legalSummary
     platform: {
@@ -1198,7 +1190,6 @@
       manualInsights,
       manualUpcoming
     }
->>>>>>> 50d70afc
   };
 }
 

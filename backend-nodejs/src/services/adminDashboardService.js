import { DateTime } from 'luxon';
import { Op } from 'sequelize';
import {
  Escrow,
  Dispute,
  Order,
  Booking,
  ComplianceDocument,
  ComplianceControl,
  InventoryAlert,
  AnalyticsPipelineRun,
  InsuredSellerApplication,
  Company,
  AnalyticsPipelineRun,
  InsuredSellerApplication
} from '../models/index.js';
<<<<<<< HEAD
import { getServiceManagementSnapshot } from './adminServiceManagementService.js';
=======
import { listLegalDocumentsSummary } from './legalDocumentService.js';
import { listAdminAuditEvents } from './adminAuditEventService.js';
import { getCachedPlatformSettings } from './platformSettingsService.js';
import { getOverviewSettings } from './adminDashboardSettingsService.js';
import { getSecurityPosture } from './securityPostureService.js';
>>>>>>> 3d1fd704

const TIMEFRAMES = {
  '7d': { label: '7 days', days: 7, bucket: 'day' },
  '30d': { label: '30 days', days: 30, bucket: 'week' },
  '90d': { label: '90 days', days: 90, bucket: 'month' }
};

const numberFormatter = new Intl.NumberFormat('en-GB');

function currencyFormatter(currency = 'GBP') {
  return new Intl.NumberFormat('en-GB', {
    style: 'currency',
    currency,
    notation: 'compact',
    maximumFractionDigits: 1
  });
}

const percentFormatter = new Intl.NumberFormat('en-GB', {
  style: 'percent',
  maximumFractionDigits: 1,
  minimumFractionDigits: 1
});

function toNumber(value) {
  if (typeof value === 'number') return Number.isFinite(value) ? value : 0;
  if (typeof value === 'string') {
    const parsed = Number.parseFloat(value);
    return Number.isFinite(parsed) ? parsed : 0;
  }
  if (value == null) return 0;
  const parsed = Number(value);
  return Number.isFinite(parsed) ? parsed : 0;
}

function resolveTimeframe(timeframe, timezone) {
  const key = TIMEFRAMES[timeframe] ? timeframe : '7d';
  const config = TIMEFRAMES[key];
  const now = DateTime.now().setZone(timezone ?? 'UTC');
  const end = now.endOf('day');
  const start = end.minus({ days: config.days - 1 }).startOf('day');
  const previousEnd = start.minus({ days: 1 }).endOf('day');
  const previousStart = previousEnd.minus({ days: config.days - 1 }).startOf('day');

  return {
    key,
    label: config.label,
    bucket: config.bucket,
    now,
    range: { start, end },
    previous: { start: previousStart, end: previousEnd }
  };
}

function createBuckets(rangeStart, rangeEnd, bucket, timezone) {
  const buckets = [];
  let cursor = rangeStart.startOf('day');
  let weekIndex = 1;

  while (cursor <= rangeEnd) {
    if (bucket === 'day') {
      const end = cursor.endOf('day');
      buckets.push({
        start: cursor,
        end: end > rangeEnd ? rangeEnd : end,
        label: cursor.setZone(timezone).toFormat('ccc')
      });
      cursor = cursor.plus({ days: 1 });
      continue;
    }

    if (bucket === 'week') {
      const end = cursor.plus({ days: 6 }).endOf('day');
      buckets.push({
        start: cursor,
        end: end > rangeEnd ? rangeEnd : end,
        label: `Week ${weekIndex++}`
      });
      cursor = cursor.plus({ days: 7 }).startOf('day');
      continue;
    }

    // month bucket fallback
    const end = cursor.endOf('month');
    buckets.push({
      start: cursor,
      end: end > rangeEnd ? rangeEnd : end,
      label: cursor.setZone(timezone).toFormat('LLL')
    });
    cursor = cursor.plus({ months: 1 }).startOf('month');
  }

  return buckets;
}

function percentageChange(current, previous) {
  if (!previous && current) {
    return 1;
  }
  if (!previous) {
    return 0;
  }
  return (current - previous) / previous;
}

function determineDeltaTone(change) {
  if (change >= 0.02) return 'positive';
  if (change <= -0.02) return 'negative';
  return 'warning';
}

function applyTemplate(template, context = {}) {
  if (typeof template !== 'string') {
    return null;
  }
  const trimmed = template.trim();
  if (!trimmed) {
    return null;
  }
  return trimmed.replace(/\{\{(\w+)\}\}/g, (match, token) => {
    const value = context[token];
    return value ?? value === 0 ? String(value) : match;
  });
}

function determineMetricStatus(metricId, value, context = {}) {
  if (metricId === 'escrow') {
    if (value >= context.targetHigh) {
      return { tone: 'success', label: 'Stabilised' };
    }
    if (value >= context.targetMedium) {
      return { tone: 'info', label: 'Tracking plan' };
    }
    return { tone: 'warning', label: 'Watchlist' };
  }

  if (metricId === 'disputes') {
    if (value <= context.thresholdLow) {
      return { tone: 'success', label: 'Managed' };
    }
    if (value <= context.thresholdMedium) {
      return { tone: 'warning', label: 'Monitor' };
    }
    return { tone: 'danger', label: 'Action required' };
  }

  if (metricId === 'jobs') {
    if (value >= context.targetHigh) {
      return { tone: 'warning', label: 'Peak period' };
    }
    if (value >= context.targetMedium) {
      return { tone: 'info', label: 'On track' };
    }
    return { tone: 'success', label: 'Capacity available' };
  }

  if (metricId === 'sla') {
    const goal = Number.isFinite(context.goal) ? context.goal : 97;
    const warningThreshold = Number.isFinite(context.warningThreshold)
      ? context.warningThreshold
      : Math.max(goal - 3, 0);
    if (value >= goal) {
      return { tone: 'success', label: 'On target' };
    }
    if (value >= warningThreshold) {
      return { tone: 'warning', label: 'Guarded' };
    }
    return { tone: 'danger', label: 'Breach risk' };
  }

  return { tone: 'info', label: 'Monitor' };
}

async function sumEscrow(range) {
  const escrows = await Escrow.findAll({
    include: [
      {
        model: Order,
        attributes: ['totalAmount', 'currency', 'status'],
        required: true,
        where: {
          status: { [Op.in]: ['funded', 'in_progress', 'completed'] }
        }
      }
    ],
    where: {
      status: 'funded',
      fundedAt: { [Op.between]: [range.start.toJSDate(), range.end.toJSDate()] }
    }
  });

  return escrows.reduce(
    (acc, escrow) => {
      acc.count += 1;
      acc.totalAmount += toNumber(escrow.Order?.totalAmount);
      return acc;
    },
    { count: 0, totalAmount: 0 }
  );
}

async function countDisputes(range, statuses) {
  return Dispute.count({
    where: {
      status: { [Op.in]: statuses },
      createdAt: { [Op.between]: [range.start.toJSDate(), range.end.toJSDate()] }
    }
  });
}

async function countDisputeUpdates(range, statuses) {
  return Dispute.count({
    where: {
      status: { [Op.in]: statuses },
      updatedAt: { [Op.between]: [range.start.toJSDate(), range.end.toJSDate()] }
    }
  });
}

async function countLiveOrders(range) {
  return Order.count({
    where: {
      status: 'in_progress',
      updatedAt: { [Op.between]: [range.start.toJSDate(), range.end.toJSDate()] }
    }
  });
}

async function countActiveZones(range) {
  const bookings = await Booking.findAll({
    attributes: ['zoneId', 'status', 'lastStatusTransitionAt'],
    where: {
      lastStatusTransitionAt: { [Op.between]: [range.start.toJSDate(), range.end.toJSDate()] }
    }
  });

  const zones = new Set(
    bookings
      .filter((booking) => ['scheduled', 'in_progress'].includes(booking.status))
      .map((booking) => booking.zoneId)
  );

  return zones.size;
}

async function computeSla(range) {
  const bookings = await Booking.findAll({
    attributes: ['status', 'lastStatusTransitionAt', 'slaExpiresAt'],
    where: {
      lastStatusTransitionAt: { [Op.between]: [range.start.toJSDate(), range.end.toJSDate()] }
    }
  });

  const completed = bookings.filter((booking) => booking.status === 'completed');
  const onTime = completed.filter((booking) => {
    if (!booking.slaExpiresAt) return true;
    if (!booking.lastStatusTransitionAt) return false;
    return booking.lastStatusTransitionAt.getTime() <= booking.slaExpiresAt.getTime();
  });

  const value = completed.length > 0 ? (onTime.length / completed.length) * 100 : 100;
  return { value, completed: completed.length, breached: completed.length - onTime.length };
}

async function computeDisputeMedianResponse(range) {
  const disputes = await Dispute.findAll({
    where: {
      createdAt: { [Op.between]: [range.start.toJSDate(), range.end.toJSDate()] }
    },
    attributes: ['createdAt', 'updatedAt'],
    order: [['updatedAt', 'ASC']],
    limit: 100
  });

  const durations = disputes
    .map((dispute) => {
      if (!dispute.updatedAt || !dispute.createdAt) return null;
      const diff = dispute.updatedAt.getTime() - dispute.createdAt.getTime();
      return diff > 0 ? diff / 60000 : null;
    })
    .filter((value) => value != null)
    .sort((a, b) => a - b);

  if (!durations.length) return null;
  const middle = Math.floor(durations.length / 2);
  if (durations.length % 2 === 0) {
    return Math.round((durations[middle - 1] + durations[middle]) / 2);
  }
  return Math.round(durations[middle]);
}

async function computeEscrowSeries(buckets) {
  const results = [];
  for (const bucket of buckets) {
    const data = await sumEscrow(bucket);
    results.push({
      label: bucket.label,
      value: data.totalAmount / 1_000_000,
      totalAmount: data.totalAmount
    });
  }
  return results;
}

async function computeDisputeSeries(buckets) {
  const results = [];
  for (const bucket of buckets) {
    const resolved = await countDisputeUpdates(bucket, ['resolved', 'closed']);
    const escalated = await countDisputeUpdates(bucket, ['under_review']);
    results.push({ label: bucket.label, resolved, escalated });
  }
  return results;
}

function automationTaskStatusLabel(status) {
  switch (status) {
    case 'completed':
      return 'Completed';
    case 'in_progress':
      return 'In progress';
    case 'blocked':
      return 'Blocked';
    default:
      return 'Planned';
  }
}

function automationTaskTone(task, timezone) {
  if (task.status === 'completed') {
    return 'success';
  }
  if (task.status === 'blocked') {
    return 'danger';
  }

  const now = DateTime.now().setZone(timezone);
  const dueDate = task.dueAt ? DateTime.fromISO(task.dueAt).setZone(timezone) : null;
  if (dueDate && dueDate < now) {
    return 'danger';
  }

  if (task.priority === 'urgent') {
    return 'warning';
  }

  if (dueDate && dueDate.diff(now, 'days').days <= 2) {
    return 'warning';
  }

  return 'info';
}

function mapAutomationTask(task, timezone) {
  const dueDate = task.dueAt ? DateTime.fromISO(task.dueAt).setZone(timezone) : null;
  const dueLabel = dueDate ? dueDate.toFormat('dd LLL yyyy') : 'No due date';
  const ownerLabel = task.owner ? `Owner: ${task.owner}` : null;
  const priorityLabel = task.priority ? `Priority: ${task.priority}` : null;
  const runbookLabel = task.runbookUrl ? 'Runbook available' : null;
  const notes = [task.notes, dueDate ? `Due ${dueLabel}` : 'Scheduling pending', ownerLabel, priorityLabel, runbookLabel]
    .filter(Boolean)
    .join(' • ');

  const tone = automationTaskTone(task, timezone);

  return {
    id: task.id,
    name: task.name,
    status: automationTaskStatusLabel(task.status),
    notes,
    tone,
    owner: task.owner ?? null,
    runbookUrl: task.runbookUrl ?? null,
    dueAt: task.dueAt,
    priority: task.priority,
    signalKey: task.signalKey ?? null
  };
}

async function computeComplianceControls(timezone) {
  const now = DateTime.now().setZone(timezone);
  const upcomingControls = await ComplianceControl.findAll({
    where: {
      status: { [Op.ne]: 'retired' },
      nextReviewAt: {
        [Op.not]: null,
        [Op.lte]: now.plus({ days: 14 }).toJSDate()
      }
    },
    include: [
      { model: Company, as: 'company', attributes: ['id', 'contactName', 'legalStructure'], required: false },
      { model: User, as: 'owner', attributes: ['firstName', 'lastName'], required: false }
    ],
    order: [['nextReviewAt', 'ASC']],
    limit: 6
  });

  if (upcomingControls.length) {
    return upcomingControls.map((control) => {
      const dueAt = control.nextReviewAt ? DateTime.fromJSDate(control.nextReviewAt).setZone(timezone) : null;
      const diffDays = dueAt ? Math.round(dueAt.diff(now, 'days').days) : null;
      let due = 'No review scheduled';
      if (diffDays != null) {
        if (diffDays < 0) {
          due = `Overdue by ${Math.abs(diffDays)} day${Math.abs(diffDays) === 1 ? '' : 's'}`;
        } else if (diffDays === 0) {
          due = 'Due today';
        } else if (diffDays === 1) {
          due = 'Due tomorrow';
        } else {
          due = `Due in ${diffDays} days`;
        }
      }

      let tone = 'info';
      if (diffDays != null) {
        if (diffDays < 0 || diffDays <= 1) {
          tone = 'danger';
        } else if (diffDays <= 3) {
          tone = 'warning';
        } else if (diffDays > 7) {
          tone = 'success';
        }
      }

      const ownerName = control.owner
        ? [control.owner.firstName, control.owner.lastName].filter(Boolean).join(' ').trim()
        : null;
      const ownerLabel = ownerName ? `${ownerName} • ${control.ownerTeam}` : control.ownerTeam;
      const company = control.company;
      const detailParts = [
        `${control.category.replace(/_/g, ' ')} • ${control.controlType}`,
        company?.contactName || company?.legalStructure || 'multi-provider scope'
      ];
      if (control.evidenceRequired) {
        detailParts.push('Evidence required');
      }

      return {
        id: control.id,
        name: control.title,
        detail: detailParts.join(' • '),
        due,
        owner: ownerLabel,
        tone
      };
    });
  }

  const upcomingDocuments = await ComplianceDocument.findAll({
    where: {
      expiryAt: {
        [Op.not]: null,
        [Op.lte]: now.plus({ days: 14 }).toJSDate()
      }
    },
    include: [{ model: Company, attributes: ['id', 'contactName', 'legalStructure'], required: false }],
    order: [['expiryAt', 'ASC']],
    limit: 4
  });

  if (upcomingDocuments.length) {
    return upcomingDocuments.map((doc) => {
      const expiry = DateTime.fromJSDate(doc.expiryAt).setZone(timezone);
      const diffDays = Math.max(0, Math.round(expiry.diff(now, 'days').days));
      let due;
      if (diffDays === 0) {
        due = 'Due today';
      } else if (diffDays === 1) {
        due = 'Due tomorrow';
      } else {
        due = `Due in ${diffDays} days`;
      }

      let tone = 'info';
      if (diffDays <= 1) {
        tone = 'danger';
      } else if (diffDays <= 3) {
        tone = 'warning';
      }

      const company = doc.Company;
      const owner = company?.contactName ? `${company.contactName} team` : 'Compliance Ops';
      const detail = `Certificate ${doc.type} for ${company?.legalStructure ?? 'provider'} expiring ${expiry.toFormat('dd LLL')}.`;

      return {
        id: doc.id,
        name: doc.fileName,
        detail,
        due,
        owner,
        tone
      };
    });
  }

  return [
    {
      id: 'fallback-policy',
      name: 'Scheduled compliance sweep',
      detail:
        'No expiring documentation detected in the next 14 days. Automated reminders remain armed for new submissions.',
      due: 'Next window',
      owner: 'Compliance Ops',
      tone: 'success'
    }
  ];
}

async function computeQueueInsights(range, timezone) {
  const documentsPending = await ComplianceDocument.count({
    where: { status: { [Op.in]: ['submitted', 'under_review'] } }
  });

  const expiringSoon = await ComplianceDocument.count({
    where: {
      expiryAt: {
        [Op.not]: null,
        [Op.lte]: DateTime.now().setZone(timezone).plus({ days: 7 }).toJSDate()
      }
    }
  });

  const disputesEscalated = await Dispute.count({
    where: {
      status: 'under_review',
      updatedAt: { [Op.between]: [range.start.toJSDate(), range.end.toJSDate()] }
    }
  });

  const disputesResolved = await Dispute.count({
    where: {
      status: { [Op.in]: ['resolved', 'closed'] },
      updatedAt: { [Op.between]: [range.start.toJSDate(), range.end.toJSDate()] }
    }
  });

  const badgeApplications = await InsuredSellerApplication.findAll({
    where: { status: { [Op.in]: ['pending_documents', 'in_review'] } },
    attributes: ['status', 'complianceScore']
  });

  const pendingBadges = badgeApplications.length;
  const avgScore = badgeApplications.length
    ? badgeApplications.reduce((acc, app) => acc + toNumber(app.complianceScore), 0) / badgeApplications.length
    : 0;

  return [
    {
      id: 'provider-verification',
      title: 'Provider verification queue',
      summary: `${numberFormatter.format(documentsPending)} documents awaiting KYC review with ${numberFormatter.format(
        expiringSoon
      )} nearing expiry.`,
      updates: [
        `${numberFormatter.format(expiringSoon)} automated reminders dispatched in the last 24 hours.`,
        `${numberFormatter.format(documentsPending)} total submissions across enterprise providers.`,
        'Workflow prioritises expiring credentials and regulated categories.'
      ],
      owner: 'Compliance Ops'
    },
    {
      id: 'dispute-board',
      title: 'Dispute resolution board',
      summary: `${numberFormatter.format(disputesEscalated)} escalated cases triaged this window with ${numberFormatter.format(
        disputesResolved
      )} resolved.`,
      updates: [
        'AI transcript summarisation prepared bundles for escalations.',
        'Legal observers assigned to all stage-two disputes.',
        `${numberFormatter.format(disputesResolved)} cases closed within SLA.`
      ],
      owner: 'Support & Legal'
    },
    {
      id: 'insurance-badge',
      title: 'Insurance badge review',
      summary: `${numberFormatter.format(pendingBadges)} insured seller applications awaiting compliance sign-off.`,
      updates: [
        pendingBadges
          ? `Average compliance score ${avgScore.toFixed(1)} / 100.`
          : 'Awaiting next batch of submissions.',
        'Automated document extraction completed for 100% of uploads.',
        'Risk analytics pipeline feeding badge scoring telemetry.'
      ],
      owner: 'Risk & Legal'
    }
  ];
}

async function buildAuditTimeline(range, timezone, timeframeKey) {
  const now = DateTime.now().setZone(timezone);
  let manualPayload;

  try {
    manualPayload = await listAdminAuditEvents({ timeframe: timeframeKey, timezone });
  } catch (error) {
    manualPayload = {
      events: [],
      meta: {
        timeframe: timeframeKey,
        timeframeLabel: TIMEFRAMES[timeframeKey]?.label ?? timeframeKey,
        timezone,
        range: { start: range.start.toISO(), end: range.end.toISO() },
        countsByCategory: {},
        countsByStatus: {},
        lastUpdated: now.toISO()
      }
    };
  }

  const manualEvents = manualPayload.events.map((event) => {
    const occurred = event.occurredAt
      ? DateTime.fromISO(event.occurredAt).setZone(timezone)
      : now;
    const due = event.dueAt ? DateTime.fromISO(event.dueAt).setZone(timezone) : null;
    return {
      id: event.id,
      event: event.title,
      summary: event.summary,
      owner: event.ownerName,
      ownerTeam: event.ownerTeam,
      status: event.status,
      category: event.category,
      attachments: event.attachments ?? [],
      occurredAt: occurred,
      occurredAtLabel: occurred.toFormat('HH:mm'),
      dueAt: due,
      source: 'manual',
      metadata: event.metadata ?? {}
    };
  });

  const latestPipeline = await AnalyticsPipelineRun.findOne({
    order: [['startedAt', 'DESC']]
  });

  const latestCompliance = await ComplianceDocument.findOne({
    order: [['updatedAt', 'DESC']],
    include: [{ model: Company, attributes: ['contactName'], required: false }]
  });

  const latestDispute = await Dispute.findOne({ order: [['updatedAt', 'DESC']] });

  const derivedEvents = [];

  if (latestPipeline) {
    const timestamp = DateTime.fromJSDate(latestPipeline.finishedAt ?? latestPipeline.startedAt).setZone(timezone);
    derivedEvents.push({
      id: `pipeline-${latestPipeline.id}`,
      event: 'Analytics pipeline run',
      summary: `${numberFormatter.format(latestPipeline.eventsProcessed ?? 0)} events processed • ${numberFormatter.format(
        latestPipeline.eventsFailed ?? 0
      )} failed`,
      owner: latestPipeline.triggeredBy ?? 'Data Platform',
      ownerTeam: 'Data Platform',
      status: latestPipeline.status === 'failed' ? 'blocked' : 'completed',
      category: 'pipeline',
      attachments: [],
      occurredAt: timestamp,
      occurredAtLabel: timestamp.toFormat('HH:mm'),
      dueAt: null,
      source: 'system',
      metadata: {
        runId: latestPipeline.id,
        status: latestPipeline.status,
        eventsProcessed: latestPipeline.eventsProcessed,
        eventsFailed: latestPipeline.eventsFailed
      }
    });
  }

  if (latestCompliance) {
    const timestamp = DateTime.fromJSDate(latestCompliance.updatedAt ?? latestCompliance.submittedAt).setZone(timezone);
    derivedEvents.push({
      id: `compliance-${latestCompliance.id}`,
      event: `${latestCompliance.type} review`,
      summary: latestCompliance.notes ?? latestCompliance.metadata?.summary ?? 'Latest compliance review update',
      owner: latestCompliance.Company?.contactName ?? 'Compliance Ops',
      ownerTeam: 'Compliance',
      status: latestCompliance.status === 'approved' ? 'completed' : 'in_progress',
      category: 'compliance',
      attachments: [],
      occurredAt: timestamp,
      occurredAtLabel: timestamp.toFormat('HH:mm'),
      dueAt: null,
      source: 'system',
      metadata: {
        complianceId: latestCompliance.id,
        status: latestCompliance.status
      }
    });
  }

  if (latestDispute) {
    const timestamp = DateTime.fromJSDate(latestDispute.updatedAt ?? latestDispute.createdAt).setZone(timezone);
    derivedEvents.push({
      id: `dispute-${latestDispute.id}`,
      event: 'Dispute status review',
      summary: `Current status ${latestDispute.status}`,
      owner: 'Support',
      ownerTeam: 'Support',
      status: latestDispute.status === 'resolved' ? 'completed' : 'in_progress',
      category: 'dispute',
      attachments: [],
      occurredAt: timestamp,
      occurredAtLabel: timestamp.toFormat('HH:mm'),
      dueAt: null,
      source: 'system',
      metadata: {
        disputeId: latestDispute.id,
        status: latestDispute.status
      }
    });
  }

  const combined = [...manualEvents, ...derivedEvents];

  if (!combined.length) {
    combined.push({
      id: 'audit-placeholder',
      event: 'No audit activity recorded',
      summary: 'Create a task or investigate upcoming checkpoints to populate the audit trail.',
      owner: 'Systems',
      ownerTeam: 'Operations',
      status: 'scheduled',
      category: 'other',
      attachments: [],
      occurredAt: now,
      occurredAtLabel: now.toFormat('HH:mm'),
      dueAt: null,
      source: 'system',
      metadata: {}
    });
  }

  const sorted = combined.sort((a, b) => {
    const aTime = a.occurredAt ?? now;
    const bTime = b.occurredAt ?? now;
    return bTime.toMillis() - aTime.toMillis();
  });

  const countsByCategory = sorted.reduce((acc, entry) => {
    acc[entry.category] = (acc[entry.category] ?? 0) + 1;
    return acc;
  }, {});

  const countsByStatus = sorted.reduce((acc, entry) => {
    acc[entry.status] = (acc[entry.status] ?? 0) + 1;
    return acc;
  }, {});

  return {
    events: sorted.map((entry) => ({
      id: entry.id,
      time: entry.occurredAtLabel,
      event: entry.event,
      owner: entry.owner,
      ownerTeam: entry.ownerTeam,
      status: entry.status,
      category: entry.category,
      summary: entry.summary,
      attachments: entry.attachments,
      occurredAt: entry.occurredAt.toISO(),
      dueAt: entry.dueAt ? entry.dueAt.toISO() : null,
      source: entry.source,
      metadata: entry.metadata
    })),
    summary: {
      countsByCategory,
      countsByStatus,
      manualCounts: manualPayload.meta?.countsByCategory ?? {},
      manualStatusCounts: manualPayload.meta?.countsByStatus ?? {},
      timeframe: manualPayload.meta?.timeframe ?? timeframeKey,
      timeframeLabel: manualPayload.meta?.timeframeLabel ?? TIMEFRAMES[timeframeKey]?.label ?? timeframeKey,
      timezone: manualPayload.meta?.timezone ?? timezone,
      range: manualPayload.meta?.range ?? { start: range.start.toISO(), end: range.end.toISO() },
      lastUpdated: manualPayload.meta?.lastUpdated ?? now.toISO()
    }
  };
}

export async function buildAdminDashboard({
  timeframe = '7d',
  timezone = 'Europe/London',
  securityCapabilities = null
} = {}) {
  const { key, label, bucket, now, range, previous } = resolveTimeframe(timeframe, timezone);
  const currentBuckets = createBuckets(range.start, range.end, bucket, timezone);
  const previousBuckets = createBuckets(previous.start, previous.end, bucket, timezone);

  const overviewSettingsPromise = getOverviewSettings();
  const [
    currentEscrow,
    previousEscrow,
    openDisputes,
    previousOpenDisputes,
    liveOrders,
    previousLiveOrders,
    activeZones,
    sla,
    previousSla,
    disputeMedianResponse,
    overviewSettings
  ] = await Promise.all([
    sumEscrow(range),
    sumEscrow(previous),
    countDisputes(range, ['open', 'under_review']),
    countDisputes(previous, ['open', 'under_review']),
    countLiveOrders(range),
    countLiveOrders(previous),
    countActiveZones(range),
    computeSla(range),
    computeSla(previous),
    computeDisputeMedianResponse(range),
    overviewSettingsPromise
  ]);

  const escrowChange = percentageChange(currentEscrow.totalAmount, previousEscrow.totalAmount);
  const disputesChange = percentageChange(openDisputes, previousOpenDisputes);
  const liveJobsChange = percentageChange(liveOrders, previousLiveOrders);
  const slaChange = percentageChange(sla.value, previousSla.value);

  const currency = currentEscrow.totalAmount > 0 ? 'GBP' : 'GBP';
  const formatter = currencyFormatter(currency);
  const metricSettings = overviewSettings?.metrics ?? {};
  const chartSettings = overviewSettings?.charts ?? {};
  const insightSettings = overviewSettings?.insights ?? {};
  const timelineSettings = overviewSettings?.timeline ?? {};
  const securitySettings = overviewSettings?.security ?? {};
  const automationSettings = overviewSettings?.automation ?? {};
  const queueSettings = overviewSettings?.queues ?? {};
  const auditSettings = overviewSettings?.audit ?? {};

  const escrowConfig = metricSettings.escrow ?? {};
  const disputesConfig = metricSettings.disputes ?? {};
  const jobsConfig = metricSettings.jobs ?? {};
  const slaConfig = metricSettings.sla ?? {};

  const escrowHighMultiplier = Number.isFinite(escrowConfig.targetHighMultiplier)
    ? escrowConfig.targetHighMultiplier
    : 1.05;
  const escrowMediumMultiplier = Number.isFinite(escrowConfig.targetMediumMultiplier)
    ? escrowConfig.targetMediumMultiplier
    : 0.9;
  const disputesLowMultiplier = Number.isFinite(disputesConfig.thresholdLowMultiplier)
    ? disputesConfig.thresholdLowMultiplier
    : 0.7;
  const disputesMediumMultiplier = Number.isFinite(disputesConfig.thresholdMediumMultiplier)
    ? disputesConfig.thresholdMediumMultiplier
    : 1.1;
  const jobsHighMultiplier = Number.isFinite(jobsConfig.targetHighMultiplier)
    ? jobsConfig.targetHighMultiplier
    : 1.2;
  const jobsMediumMultiplier = Number.isFinite(jobsConfig.targetMediumMultiplier)
    ? jobsConfig.targetMediumMultiplier
    : 0.9;
  const slaGoal = Number.isFinite(slaConfig.goal) ? slaConfig.goal : 97;
  const slaWarning = Number.isFinite(slaConfig.warningThreshold) ? slaConfig.warningThreshold : Math.max(slaGoal - 3, 0);

  const escrowCaption =
    applyTemplate(escrowConfig.caption, {
      count: numberFormatter.format(currentEscrow.count),
      total: formatter.format(currentEscrow.totalAmount),
      currency
    }) || `Across ${numberFormatter.format(currentEscrow.count)} funded engagements`;
  const disputesCaption =
    applyTemplate(disputesConfig.caption, {
      count: numberFormatter.format(openDisputes),
      medianResponse: disputeMedianResponse
        ? `${numberFormatter.format(disputeMedianResponse)} minutes`
        : 'within 1 hour'
    }) ||
    (disputeMedianResponse
      ? `Median response ${numberFormatter.format(disputeMedianResponse)} minutes`
      : 'Median response within 1 hour');
  const jobsCaption =
    applyTemplate(jobsConfig.caption, {
      count: numberFormatter.format(liveOrders),
      zones: numberFormatter.format(activeZones)
    }) || `Coverage across ${numberFormatter.format(activeZones)} zones`;
  const slaCaption =
    applyTemplate(slaConfig.caption, {
      goal: slaGoal,
      completed: numberFormatter.format(sla.completed),
      value: sla.value.toFixed(1)
    }) || `Goal ≥ ${slaGoal}% • ${numberFormatter.format(sla.completed)} completed`;

  const escrowTargetHighBase = Number.isFinite(previousEscrow.totalAmount) && previousEscrow.totalAmount > 0
    ? previousEscrow.totalAmount
    : Math.max(currentEscrow.totalAmount, 1);
  const escrowTargetMediumBase = Number.isFinite(previousEscrow.totalAmount) && previousEscrow.totalAmount > 0
    ? previousEscrow.totalAmount
    : Math.max(currentEscrow.totalAmount, 1);

  const jobsTargetHighBase = Number.isFinite(previousLiveOrders) && previousLiveOrders > 0
    ? previousLiveOrders
    : Math.max(liveOrders, 1);
  const jobsTargetMediumBase = Number.isFinite(previousLiveOrders) && previousLiveOrders > 0
    ? previousLiveOrders
    : Math.max(liveOrders, 1);

  const disputesLowBase = Number.isFinite(previousOpenDisputes) && previousOpenDisputes > 0
    ? previousOpenDisputes
    : Math.max(openDisputes, 1);
  const disputesMediumBase = Number.isFinite(previousOpenDisputes) && previousOpenDisputes > 0
    ? previousOpenDisputes
    : Math.max(openDisputes, 1);

  const commandTiles = [
    {
      id: 'escrow',
      label: escrowConfig.label || 'Escrow under management',
      value: {
        amount: currentEscrow.totalAmount,
        currency
      },
      valueLabel: formatter.format(currentEscrow.totalAmount),
      delta: percentFormatter.format(escrowChange),
      deltaTone: determineDeltaTone(escrowChange),
      caption: escrowCaption,
      status: determineMetricStatus('escrow', currentEscrow.totalAmount, {
        targetHigh: escrowTargetHighBase * escrowHighMultiplier,
        targetMedium: escrowTargetMediumBase * escrowMediumMultiplier
      })
    },
    {
      id: 'disputes',
      label: disputesConfig.label || 'Disputes requiring action',
      value: { amount: openDisputes, currency: null },
      valueLabel: numberFormatter.format(openDisputes),
      delta: percentFormatter.format(disputesChange),
      deltaTone: determineDeltaTone(-disputesChange),
      caption: disputesCaption,
      status: determineMetricStatus('disputes', openDisputes, {
        thresholdLow: Math.max(2, Math.round(disputesLowBase * disputesLowMultiplier)),
        thresholdMedium: Math.max(5, Math.round(disputesMediumBase * disputesMediumMultiplier))
      })
    },
    {
      id: 'jobs',
      label: jobsConfig.label || 'Live jobs',
      value: { amount: liveOrders, currency: null },
      valueLabel: numberFormatter.format(liveOrders),
      delta: percentFormatter.format(liveJobsChange),
      deltaTone: determineDeltaTone(liveJobsChange),
      caption: jobsCaption,
      status: determineMetricStatus('jobs', liveOrders, {
        targetHigh: Math.max(20, Math.round(jobsTargetHighBase * jobsHighMultiplier)),
        targetMedium: Math.max(10, Math.round(jobsTargetMediumBase * jobsMediumMultiplier))
      })
    },
    {
      id: 'sla',
      label: slaConfig.label || 'SLA compliance',
      value: { amount: sla.value, currency: null },
      valueLabel: `${sla.value.toFixed(1)}%`,
      delta: percentFormatter.format(slaChange),
      deltaTone: determineDeltaTone(slaChange),
      caption: slaCaption,
      status: determineMetricStatus('sla', sla.value, { goal: slaGoal, warningThreshold: slaWarning })
    }
  ];

  const [
    escrowSeries,
    disputeSeries,
    complianceControls,
    queueInsights,
    auditTimeline,
    security,
<<<<<<< HEAD
    serviceSnapshot
=======
    legalSummary
    complianceControlsComputed,
    queueInsights,
    auditTimelineComputed,
    security
    complianceControls,
    queueInsights,
    auditTimeline,
    securityPosture
>>>>>>> 3d1fd704
  ] = await Promise.all([
    computeEscrowSeries(currentBuckets),
    computeDisputeSeries(currentBuckets),
    computeComplianceControls(timezone),
    computeQueueInsights(range, timezone),
    buildAuditTimeline(range, timezone),
    computeSecuritySignals(timezone),
<<<<<<< HEAD
    getServiceManagementSnapshot({ listingLimit: 12, packageLimit: 6 })
=======
    listLegalDocumentsSummary({ timezone })
    buildAuditTimeline(range, timezone, key),
    computeSecuritySignals(timezone)
    buildAuditTimeline(range, timezone),
    getSecurityPosture({ timezone, includeInactive: true })
>>>>>>> 3d1fd704
  ]);

  const automationBacklogComputed = await computeAutomationBacklog(security.pipelineTotals, timezone);

  const manualSecuritySignals = Array.isArray(securitySettings.manualSignals)
    ? securitySettings.manualSignals.map((entry) => ({
        label: entry.label,
        caption: entry.caption,
        valueLabel: entry.valueLabel,
        tone: entry.tone ?? 'info'
      }))
    : [];

  const manualAutomationBacklog = Array.isArray(automationSettings.manualBacklog)
    ? automationSettings.manualBacklog.map((entry) => ({
        name: entry.name,
        status: entry.status,
        notes: entry.notes,
        tone: entry.tone ?? 'info'
      }))
    : [];

  const manualQueueBoards = Array.isArray(queueSettings.manualBoards)
    ? queueSettings.manualBoards.map((entry, index) => ({
        id: `manual-board-${index}`,
        title: entry.title,
        summary: entry.summary,
        updates: Array.isArray(entry.updates) ? entry.updates : [],
        owner: entry.owner
      }))
    : [];

  const manualComplianceControls = Array.isArray(queueSettings.manualComplianceControls)
    ? queueSettings.manualComplianceControls.map((entry, index) => ({
        id: `manual-control-${index}`,
        name: entry.name,
        detail: entry.detail,
        due: entry.due,
        owner: entry.owner,
        tone: entry.tone ?? 'info'
      }))
    : [];

  const manualAuditTimeline = Array.isArray(auditSettings.manualTimeline)
    ? auditSettings.manualTimeline.map((entry) => ({
        time: entry.time,
        event: entry.event,
        owner: entry.owner,
        status: entry.status
      }))
    : [];

  const automationBacklog = [...automationBacklogComputed, ...manualAutomationBacklog];
  const securitySignals = [...security.signals, ...manualSecuritySignals];
  const complianceControls = [...complianceControlsComputed, ...manualComplianceControls];
  const auditTimeline = [...auditTimelineComputed, ...manualAuditTimeline];
  const queueBoards = [...queueInsights, ...manualQueueBoards];
  const securitySignals = securityPosture.signals.map((signal) => ({
    label: signal.label,
    valueLabel: signal.valueLabel,
    caption: signal.caption,
    tone: signal.tone,
    statusLabel: signal.statusLabel,
    ownerRole: signal.ownerRole,
    runbookUrl: signal.runbookUrl,
    metricKey: signal.metricKey
  }));
  const automationBacklog = securityPosture.automationTasks.map((task) => mapAutomationTask(task, timezone));
  const securityConnectors = securityPosture.connectors;
  const securitySummary = securityPosture.summary;
  const resolvedSecurityCapabilities =
    securityCapabilities ?? {
      canManageSignals: false,
      canManageAutomation: false,
      canManageConnectors: false
    };

  const previousEscrowAverage = previousBuckets.length
    ? previousEscrow.totalAmount / previousBuckets.length
    : previousEscrow.totalAmount;
  const escrowChartConfig = chartSettings.escrow ?? {};
  const escrowTargetDivisor = Number.isFinite(escrowChartConfig.targetDivisor)
    ? escrowChartConfig.targetDivisor
    : 1_000_000;

  const trendSeries = escrowSeries.map((entry) => ({
    label: entry.label,
    value: Number.isFinite(entry.value) ? entry.value : 0,
    target: Number.isFinite(previousEscrowAverage)
      ? previousEscrowAverage / escrowTargetDivisor
      : 0
  }));

  const platformSettings = getCachedPlatformSettings();
  const commissionSettings = platformSettings?.commissions ?? {};
  const subscriptionSettings = platformSettings?.subscriptions ?? {};
  const integrationSettings = platformSettings?.integrations ?? {};
  const monetisationSummary = {
    commissionsEnabled: commissionSettings.enabled !== false,
    baseRate: commissionSettings.baseRate ?? 0.025,
    baseRateLabel: `${((commissionSettings.baseRate ?? 0) * 100).toFixed(2)}%`,
    subscriptionEnabled: subscriptionSettings.enabled !== false,
    subscriptionCount: Array.isArray(subscriptionSettings.tiers)
      ? subscriptionSettings.tiers.length
      : Array.isArray(subscriptionSettings.packages)
        ? subscriptionSettings.packages.length
        : 0,
    defaultTier: subscriptionSettings.defaultTier ?? '',
    stripeConnected: Boolean(integrationSettings?.stripe?.secretKey),
    escrowConnected: Boolean(integrationSettings?.escrow?.apiKey && integrationSettings?.escrow?.apiSecret),
    smtpReady: Boolean(integrationSettings?.smtp?.host) && Boolean(integrationSettings?.smtp?.username),
    storageConfigured: Boolean(integrationSettings?.cloudflareR2?.bucket)
  };
  const manualInsights = Array.isArray(insightSettings.manual) ? insightSettings.manual : [];
  const manualUpcoming = Array.isArray(timelineSettings.manual)
    ? timelineSettings.manual.map((item) => ({
        title: item.title,
        when: item.when,
        status: item.status || 'Scheduled'
      }))
    : [];

  return {
    timeframe: key,
    timeframeLabel: label,
    generatedAt: now.toISO(),
    timeframeOptions: Object.entries(TIMEFRAMES).map(([value, config]) => ({
      value,
      label: config.label
    })),
    metrics: {
      command: {
        tiles: commandTiles,
        summary: {
          escrowTotal: currentEscrow.totalAmount,
          escrowTotalLabel: formatter.format(currentEscrow.totalAmount),
          slaCompliance: sla.value,
          slaComplianceLabel: `${sla.value.toFixed(1)}%`,
          openDisputes,
          openDisputesLabel: numberFormatter.format(openDisputes)
        }
      }
    },
    charts: {
      escrowTrend: {
        buckets: trendSeries,
        targetLabel: escrowChartConfig.targetLabel || 'Baseline target'
      },
      disputeBreakdown: {
        buckets: disputeSeries
      }
    },
    security: {
      signals: securitySignals,
      automationBacklog,
      connectors: securityConnectors,
      summary: securitySummary,
      capabilities: resolvedSecurityCapabilities
    },
    queues: {
      boards: queueBoards,
      complianceControls
    },
    audit: {
      timeline: auditTimeline
    },
<<<<<<< HEAD
    serviceManagement: serviceSnapshot
=======
    legal: legalSummary
    platform: {
      monetisation: monetisationSummary
    overview: {
      manualInsights,
      manualUpcoming
    }
>>>>>>> 3d1fd704
  };
}

export default buildAdminDashboard;<|MERGE_RESOLUTION|>--- conflicted
+++ resolved
@@ -14,15 +14,12 @@
   AnalyticsPipelineRun,
   InsuredSellerApplication
 } from '../models/index.js';
-<<<<<<< HEAD
 import { getServiceManagementSnapshot } from './adminServiceManagementService.js';
-=======
 import { listLegalDocumentsSummary } from './legalDocumentService.js';
 import { listAdminAuditEvents } from './adminAuditEventService.js';
 import { getCachedPlatformSettings } from './platformSettingsService.js';
 import { getOverviewSettings } from './adminDashboardSettingsService.js';
 import { getSecurityPosture } from './securityPostureService.js';
->>>>>>> 3d1fd704
 
 const TIMEFRAMES = {
   '7d': { label: '7 days', days: 7, bucket: 'day' },
@@ -993,9 +990,7 @@
     queueInsights,
     auditTimeline,
     security,
-<<<<<<< HEAD
     serviceSnapshot
-=======
     legalSummary
     complianceControlsComputed,
     queueInsights,
@@ -1005,7 +1000,6 @@
     queueInsights,
     auditTimeline,
     securityPosture
->>>>>>> 3d1fd704
   ] = await Promise.all([
     computeEscrowSeries(currentBuckets),
     computeDisputeSeries(currentBuckets),
@@ -1013,15 +1007,12 @@
     computeQueueInsights(range, timezone),
     buildAuditTimeline(range, timezone),
     computeSecuritySignals(timezone),
-<<<<<<< HEAD
     getServiceManagementSnapshot({ listingLimit: 12, packageLimit: 6 })
-=======
     listLegalDocumentsSummary({ timezone })
     buildAuditTimeline(range, timezone, key),
     computeSecuritySignals(timezone)
     buildAuditTimeline(range, timezone),
     getSecurityPosture({ timezone, includeInactive: true })
->>>>>>> 3d1fd704
   ]);
 
   const automationBacklogComputed = await computeAutomationBacklog(security.pipelineTotals, timezone);
@@ -1188,9 +1179,7 @@
     audit: {
       timeline: auditTimeline
     },
-<<<<<<< HEAD
     serviceManagement: serviceSnapshot
-=======
     legal: legalSummary
     platform: {
       monetisation: monetisationSummary
@@ -1198,7 +1187,6 @@
       manualInsights,
       manualUpcoming
     }
->>>>>>> 3d1fd704
   };
 }
 

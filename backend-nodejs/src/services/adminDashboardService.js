import { DateTime } from 'luxon';
import { Op } from 'sequelize';
import {
  Escrow,
  Dispute,
  Order,
  Booking,
  ComplianceDocument,
  ComplianceControl,
  InventoryAlert,
  AnalyticsPipelineRun,
  InsuredSellerApplication,
  Company,
  AnalyticsPipelineRun,
  InsuredSellerApplication
} from '../models/index.js';
<<<<<<< HEAD
import { listAdminAuditEvents } from './adminAuditEventService.js';
=======
import { getCachedPlatformSettings } from './platformSettingsService.js';
import { getOverviewSettings } from './adminDashboardSettingsService.js';
import { getSecurityPosture } from './securityPostureService.js';
>>>>>>> f1a8379d

const TIMEFRAMES = {
  '7d': { label: '7 days', days: 7, bucket: 'day' },
  '30d': { label: '30 days', days: 30, bucket: 'week' },
  '90d': { label: '90 days', days: 90, bucket: 'month' }
};

const numberFormatter = new Intl.NumberFormat('en-GB');

function currencyFormatter(currency = 'GBP') {
  return new Intl.NumberFormat('en-GB', {
    style: 'currency',
    currency,
    notation: 'compact',
    maximumFractionDigits: 1
  });
}

const percentFormatter = new Intl.NumberFormat('en-GB', {
  style: 'percent',
  maximumFractionDigits: 1,
  minimumFractionDigits: 1
});

function toNumber(value) {
  if (typeof value === 'number') return Number.isFinite(value) ? value : 0;
  if (typeof value === 'string') {
    const parsed = Number.parseFloat(value);
    return Number.isFinite(parsed) ? parsed : 0;
  }
  if (value == null) return 0;
  const parsed = Number(value);
  return Number.isFinite(parsed) ? parsed : 0;
}

function resolveTimeframe(timeframe, timezone) {
  const key = TIMEFRAMES[timeframe] ? timeframe : '7d';
  const config = TIMEFRAMES[key];
  const now = DateTime.now().setZone(timezone ?? 'UTC');
  const end = now.endOf('day');
  const start = end.minus({ days: config.days - 1 }).startOf('day');
  const previousEnd = start.minus({ days: 1 }).endOf('day');
  const previousStart = previousEnd.minus({ days: config.days - 1 }).startOf('day');

  return {
    key,
    label: config.label,
    bucket: config.bucket,
    now,
    range: { start, end },
    previous: { start: previousStart, end: previousEnd }
  };
}

function createBuckets(rangeStart, rangeEnd, bucket, timezone) {
  const buckets = [];
  let cursor = rangeStart.startOf('day');
  let weekIndex = 1;

  while (cursor <= rangeEnd) {
    if (bucket === 'day') {
      const end = cursor.endOf('day');
      buckets.push({
        start: cursor,
        end: end > rangeEnd ? rangeEnd : end,
        label: cursor.setZone(timezone).toFormat('ccc')
      });
      cursor = cursor.plus({ days: 1 });
      continue;
    }

    if (bucket === 'week') {
      const end = cursor.plus({ days: 6 }).endOf('day');
      buckets.push({
        start: cursor,
        end: end > rangeEnd ? rangeEnd : end,
        label: `Week ${weekIndex++}`
      });
      cursor = cursor.plus({ days: 7 }).startOf('day');
      continue;
    }

    // month bucket fallback
    const end = cursor.endOf('month');
    buckets.push({
      start: cursor,
      end: end > rangeEnd ? rangeEnd : end,
      label: cursor.setZone(timezone).toFormat('LLL')
    });
    cursor = cursor.plus({ months: 1 }).startOf('month');
  }

  return buckets;
}

function percentageChange(current, previous) {
  if (!previous && current) {
    return 1;
  }
  if (!previous) {
    return 0;
  }
  return (current - previous) / previous;
}

function determineDeltaTone(change) {
  if (change >= 0.02) return 'positive';
  if (change <= -0.02) return 'negative';
  return 'warning';
}

function applyTemplate(template, context = {}) {
  if (typeof template !== 'string') {
    return null;
  }
  const trimmed = template.trim();
  if (!trimmed) {
    return null;
  }
  return trimmed.replace(/\{\{(\w+)\}\}/g, (match, token) => {
    const value = context[token];
    return value ?? value === 0 ? String(value) : match;
  });
}

function determineMetricStatus(metricId, value, context = {}) {
  if (metricId === 'escrow') {
    if (value >= context.targetHigh) {
      return { tone: 'success', label: 'Stabilised' };
    }
    if (value >= context.targetMedium) {
      return { tone: 'info', label: 'Tracking plan' };
    }
    return { tone: 'warning', label: 'Watchlist' };
  }

  if (metricId === 'disputes') {
    if (value <= context.thresholdLow) {
      return { tone: 'success', label: 'Managed' };
    }
    if (value <= context.thresholdMedium) {
      return { tone: 'warning', label: 'Monitor' };
    }
    return { tone: 'danger', label: 'Action required' };
  }

  if (metricId === 'jobs') {
    if (value >= context.targetHigh) {
      return { tone: 'warning', label: 'Peak period' };
    }
    if (value >= context.targetMedium) {
      return { tone: 'info', label: 'On track' };
    }
    return { tone: 'success', label: 'Capacity available' };
  }

  if (metricId === 'sla') {
    const goal = Number.isFinite(context.goal) ? context.goal : 97;
    const warningThreshold = Number.isFinite(context.warningThreshold)
      ? context.warningThreshold
      : Math.max(goal - 3, 0);
    if (value >= goal) {
      return { tone: 'success', label: 'On target' };
    }
    if (value >= warningThreshold) {
      return { tone: 'warning', label: 'Guarded' };
    }
    return { tone: 'danger', label: 'Breach risk' };
  }

  return { tone: 'info', label: 'Monitor' };
}

async function sumEscrow(range) {
  const escrows = await Escrow.findAll({
    include: [
      {
        model: Order,
        attributes: ['totalAmount', 'currency', 'status'],
        required: true,
        where: {
          status: { [Op.in]: ['funded', 'in_progress', 'completed'] }
        }
      }
    ],
    where: {
      status: 'funded',
      fundedAt: { [Op.between]: [range.start.toJSDate(), range.end.toJSDate()] }
    }
  });

  return escrows.reduce(
    (acc, escrow) => {
      acc.count += 1;
      acc.totalAmount += toNumber(escrow.Order?.totalAmount);
      return acc;
    },
    { count: 0, totalAmount: 0 }
  );
}

async function countDisputes(range, statuses) {
  return Dispute.count({
    where: {
      status: { [Op.in]: statuses },
      createdAt: { [Op.between]: [range.start.toJSDate(), range.end.toJSDate()] }
    }
  });
}

async function countDisputeUpdates(range, statuses) {
  return Dispute.count({
    where: {
      status: { [Op.in]: statuses },
      updatedAt: { [Op.between]: [range.start.toJSDate(), range.end.toJSDate()] }
    }
  });
}

async function countLiveOrders(range) {
  return Order.count({
    where: {
      status: 'in_progress',
      updatedAt: { [Op.between]: [range.start.toJSDate(), range.end.toJSDate()] }
    }
  });
}

async function countActiveZones(range) {
  const bookings = await Booking.findAll({
    attributes: ['zoneId', 'status', 'lastStatusTransitionAt'],
    where: {
      lastStatusTransitionAt: { [Op.between]: [range.start.toJSDate(), range.end.toJSDate()] }
    }
  });

  const zones = new Set(
    bookings
      .filter((booking) => ['scheduled', 'in_progress'].includes(booking.status))
      .map((booking) => booking.zoneId)
  );

  return zones.size;
}

async function computeSla(range) {
  const bookings = await Booking.findAll({
    attributes: ['status', 'lastStatusTransitionAt', 'slaExpiresAt'],
    where: {
      lastStatusTransitionAt: { [Op.between]: [range.start.toJSDate(), range.end.toJSDate()] }
    }
  });

  const completed = bookings.filter((booking) => booking.status === 'completed');
  const onTime = completed.filter((booking) => {
    if (!booking.slaExpiresAt) return true;
    if (!booking.lastStatusTransitionAt) return false;
    return booking.lastStatusTransitionAt.getTime() <= booking.slaExpiresAt.getTime();
  });

  const value = completed.length > 0 ? (onTime.length / completed.length) * 100 : 100;
  return { value, completed: completed.length, breached: completed.length - onTime.length };
}

async function computeDisputeMedianResponse(range) {
  const disputes = await Dispute.findAll({
    where: {
      createdAt: { [Op.between]: [range.start.toJSDate(), range.end.toJSDate()] }
    },
    attributes: ['createdAt', 'updatedAt'],
    order: [['updatedAt', 'ASC']],
    limit: 100
  });

  const durations = disputes
    .map((dispute) => {
      if (!dispute.updatedAt || !dispute.createdAt) return null;
      const diff = dispute.updatedAt.getTime() - dispute.createdAt.getTime();
      return diff > 0 ? diff / 60000 : null;
    })
    .filter((value) => value != null)
    .sort((a, b) => a - b);

  if (!durations.length) return null;
  const middle = Math.floor(durations.length / 2);
  if (durations.length % 2 === 0) {
    return Math.round((durations[middle - 1] + durations[middle]) / 2);
  }
  return Math.round(durations[middle]);
}

async function computeEscrowSeries(buckets) {
  const results = [];
  for (const bucket of buckets) {
    const data = await sumEscrow(bucket);
    results.push({
      label: bucket.label,
      value: data.totalAmount / 1_000_000,
      totalAmount: data.totalAmount
    });
  }
  return results;
}

async function computeDisputeSeries(buckets) {
  const results = [];
  for (const bucket of buckets) {
    const resolved = await countDisputeUpdates(bucket, ['resolved', 'closed']);
    const escalated = await countDisputeUpdates(bucket, ['under_review']);
    results.push({ label: bucket.label, resolved, escalated });
  }
  return results;
}

function automationTaskStatusLabel(status) {
  switch (status) {
    case 'completed':
      return 'Completed';
    case 'in_progress':
      return 'In progress';
    case 'blocked':
      return 'Blocked';
    default:
      return 'Planned';
  }
}

function automationTaskTone(task, timezone) {
  if (task.status === 'completed') {
    return 'success';
  }
  if (task.status === 'blocked') {
    return 'danger';
  }

  const now = DateTime.now().setZone(timezone);
  const dueDate = task.dueAt ? DateTime.fromISO(task.dueAt).setZone(timezone) : null;
  if (dueDate && dueDate < now) {
    return 'danger';
  }

  if (task.priority === 'urgent') {
    return 'warning';
  }

  if (dueDate && dueDate.diff(now, 'days').days <= 2) {
    return 'warning';
  }

  return 'info';
}

function mapAutomationTask(task, timezone) {
  const dueDate = task.dueAt ? DateTime.fromISO(task.dueAt).setZone(timezone) : null;
  const dueLabel = dueDate ? dueDate.toFormat('dd LLL yyyy') : 'No due date';
  const ownerLabel = task.owner ? `Owner: ${task.owner}` : null;
  const priorityLabel = task.priority ? `Priority: ${task.priority}` : null;
  const runbookLabel = task.runbookUrl ? 'Runbook available' : null;
  const notes = [task.notes, dueDate ? `Due ${dueLabel}` : 'Scheduling pending', ownerLabel, priorityLabel, runbookLabel]
    .filter(Boolean)
    .join(' • ');

  const tone = automationTaskTone(task, timezone);

  return {
    id: task.id,
    name: task.name,
    status: automationTaskStatusLabel(task.status),
    notes,
    tone,
    owner: task.owner ?? null,
    runbookUrl: task.runbookUrl ?? null,
    dueAt: task.dueAt,
    priority: task.priority,
    signalKey: task.signalKey ?? null
  };
}

async function computeComplianceControls(timezone) {
  const now = DateTime.now().setZone(timezone);
  const upcomingControls = await ComplianceControl.findAll({
    where: {
      status: { [Op.ne]: 'retired' },
      nextReviewAt: {
        [Op.not]: null,
        [Op.lte]: now.plus({ days: 14 }).toJSDate()
      }
    },
    include: [
      { model: Company, as: 'company', attributes: ['id', 'contactName', 'legalStructure'], required: false },
      { model: User, as: 'owner', attributes: ['firstName', 'lastName'], required: false }
    ],
    order: [['nextReviewAt', 'ASC']],
    limit: 6
  });

  if (upcomingControls.length) {
    return upcomingControls.map((control) => {
      const dueAt = control.nextReviewAt ? DateTime.fromJSDate(control.nextReviewAt).setZone(timezone) : null;
      const diffDays = dueAt ? Math.round(dueAt.diff(now, 'days').days) : null;
      let due = 'No review scheduled';
      if (diffDays != null) {
        if (diffDays < 0) {
          due = `Overdue by ${Math.abs(diffDays)} day${Math.abs(diffDays) === 1 ? '' : 's'}`;
        } else if (diffDays === 0) {
          due = 'Due today';
        } else if (diffDays === 1) {
          due = 'Due tomorrow';
        } else {
          due = `Due in ${diffDays} days`;
        }
      }

      let tone = 'info';
      if (diffDays != null) {
        if (diffDays < 0 || diffDays <= 1) {
          tone = 'danger';
        } else if (diffDays <= 3) {
          tone = 'warning';
        } else if (diffDays > 7) {
          tone = 'success';
        }
      }

      const ownerName = control.owner
        ? [control.owner.firstName, control.owner.lastName].filter(Boolean).join(' ').trim()
        : null;
      const ownerLabel = ownerName ? `${ownerName} • ${control.ownerTeam}` : control.ownerTeam;
      const company = control.company;
      const detailParts = [
        `${control.category.replace(/_/g, ' ')} • ${control.controlType}`,
        company?.contactName || company?.legalStructure || 'multi-provider scope'
      ];
      if (control.evidenceRequired) {
        detailParts.push('Evidence required');
      }

      return {
        id: control.id,
        name: control.title,
        detail: detailParts.join(' • '),
        due,
        owner: ownerLabel,
        tone
      };
    });
  }

  const upcomingDocuments = await ComplianceDocument.findAll({
    where: {
      expiryAt: {
        [Op.not]: null,
        [Op.lte]: now.plus({ days: 14 }).toJSDate()
      }
    },
    include: [{ model: Company, attributes: ['id', 'contactName', 'legalStructure'], required: false }],
    order: [['expiryAt', 'ASC']],
    limit: 4
  });

  if (upcomingDocuments.length) {
    return upcomingDocuments.map((doc) => {
      const expiry = DateTime.fromJSDate(doc.expiryAt).setZone(timezone);
      const diffDays = Math.max(0, Math.round(expiry.diff(now, 'days').days));
      let due;
      if (diffDays === 0) {
        due = 'Due today';
      } else if (diffDays === 1) {
        due = 'Due tomorrow';
      } else {
        due = `Due in ${diffDays} days`;
      }

      let tone = 'info';
      if (diffDays <= 1) {
        tone = 'danger';
      } else if (diffDays <= 3) {
        tone = 'warning';
      }

      const company = doc.Company;
      const owner = company?.contactName ? `${company.contactName} team` : 'Compliance Ops';
      const detail = `Certificate ${doc.type} for ${company?.legalStructure ?? 'provider'} expiring ${expiry.toFormat('dd LLL')}.`;

      return {
        id: doc.id,
        name: doc.fileName,
        detail,
        due,
        owner,
        tone
      };
    });
  }

  return [
    {
      id: 'fallback-policy',
      name: 'Scheduled compliance sweep',
      detail:
        'No expiring documentation detected in the next 14 days. Automated reminders remain armed for new submissions.',
      due: 'Next window',
      owner: 'Compliance Ops',
      tone: 'success'
    }
  ];
}

async function computeQueueInsights(range, timezone) {
  const documentsPending = await ComplianceDocument.count({
    where: { status: { [Op.in]: ['submitted', 'under_review'] } }
  });

  const expiringSoon = await ComplianceDocument.count({
    where: {
      expiryAt: {
        [Op.not]: null,
        [Op.lte]: DateTime.now().setZone(timezone).plus({ days: 7 }).toJSDate()
      }
    }
  });

  const disputesEscalated = await Dispute.count({
    where: {
      status: 'under_review',
      updatedAt: { [Op.between]: [range.start.toJSDate(), range.end.toJSDate()] }
    }
  });

  const disputesResolved = await Dispute.count({
    where: {
      status: { [Op.in]: ['resolved', 'closed'] },
      updatedAt: { [Op.between]: [range.start.toJSDate(), range.end.toJSDate()] }
    }
  });

  const badgeApplications = await InsuredSellerApplication.findAll({
    where: { status: { [Op.in]: ['pending_documents', 'in_review'] } },
    attributes: ['status', 'complianceScore']
  });

  const pendingBadges = badgeApplications.length;
  const avgScore = badgeApplications.length
    ? badgeApplications.reduce((acc, app) => acc + toNumber(app.complianceScore), 0) / badgeApplications.length
    : 0;

  return [
    {
      id: 'provider-verification',
      title: 'Provider verification queue',
      summary: `${numberFormatter.format(documentsPending)} documents awaiting KYC review with ${numberFormatter.format(
        expiringSoon
      )} nearing expiry.`,
      updates: [
        `${numberFormatter.format(expiringSoon)} automated reminders dispatched in the last 24 hours.`,
        `${numberFormatter.format(documentsPending)} total submissions across enterprise providers.`,
        'Workflow prioritises expiring credentials and regulated categories.'
      ],
      owner: 'Compliance Ops'
    },
    {
      id: 'dispute-board',
      title: 'Dispute resolution board',
      summary: `${numberFormatter.format(disputesEscalated)} escalated cases triaged this window with ${numberFormatter.format(
        disputesResolved
      )} resolved.`,
      updates: [
        'AI transcript summarisation prepared bundles for escalations.',
        'Legal observers assigned to all stage-two disputes.',
        `${numberFormatter.format(disputesResolved)} cases closed within SLA.`
      ],
      owner: 'Support & Legal'
    },
    {
      id: 'insurance-badge',
      title: 'Insurance badge review',
      summary: `${numberFormatter.format(pendingBadges)} insured seller applications awaiting compliance sign-off.`,
      updates: [
        pendingBadges
          ? `Average compliance score ${avgScore.toFixed(1)} / 100.`
          : 'Awaiting next batch of submissions.',
        'Automated document extraction completed for 100% of uploads.',
        'Risk analytics pipeline feeding badge scoring telemetry.'
      ],
      owner: 'Risk & Legal'
    }
  ];
}

async function buildAuditTimeline(range, timezone, timeframeKey) {
  const now = DateTime.now().setZone(timezone);
  let manualPayload;

  try {
    manualPayload = await listAdminAuditEvents({ timeframe: timeframeKey, timezone });
  } catch (error) {
    manualPayload = {
      events: [],
      meta: {
        timeframe: timeframeKey,
        timeframeLabel: TIMEFRAMES[timeframeKey]?.label ?? timeframeKey,
        timezone,
        range: { start: range.start.toISO(), end: range.end.toISO() },
        countsByCategory: {},
        countsByStatus: {},
        lastUpdated: now.toISO()
      }
    };
  }

  const manualEvents = manualPayload.events.map((event) => {
    const occurred = event.occurredAt
      ? DateTime.fromISO(event.occurredAt).setZone(timezone)
      : now;
    const due = event.dueAt ? DateTime.fromISO(event.dueAt).setZone(timezone) : null;
    return {
      id: event.id,
      event: event.title,
      summary: event.summary,
      owner: event.ownerName,
      ownerTeam: event.ownerTeam,
      status: event.status,
      category: event.category,
      attachments: event.attachments ?? [],
      occurredAt: occurred,
      occurredAtLabel: occurred.toFormat('HH:mm'),
      dueAt: due,
      source: 'manual',
      metadata: event.metadata ?? {}
    };
  });

  const latestPipeline = await AnalyticsPipelineRun.findOne({
    order: [['startedAt', 'DESC']]
  });

  const latestCompliance = await ComplianceDocument.findOne({
    order: [['updatedAt', 'DESC']],
    include: [{ model: Company, attributes: ['contactName'], required: false }]
  });

  const latestDispute = await Dispute.findOne({ order: [['updatedAt', 'DESC']] });

  const derivedEvents = [];

  if (latestPipeline) {
    const timestamp = DateTime.fromJSDate(latestPipeline.finishedAt ?? latestPipeline.startedAt).setZone(timezone);
    derivedEvents.push({
      id: `pipeline-${latestPipeline.id}`,
      event: 'Analytics pipeline run',
      summary: `${numberFormatter.format(latestPipeline.eventsProcessed ?? 0)} events processed • ${numberFormatter.format(
        latestPipeline.eventsFailed ?? 0
      )} failed`,
      owner: latestPipeline.triggeredBy ?? 'Data Platform',
      ownerTeam: 'Data Platform',
      status: latestPipeline.status === 'failed' ? 'blocked' : 'completed',
      category: 'pipeline',
      attachments: [],
      occurredAt: timestamp,
      occurredAtLabel: timestamp.toFormat('HH:mm'),
      dueAt: null,
      source: 'system',
      metadata: {
        runId: latestPipeline.id,
        status: latestPipeline.status,
        eventsProcessed: latestPipeline.eventsProcessed,
        eventsFailed: latestPipeline.eventsFailed
      }
    });
  }

  if (latestCompliance) {
    const timestamp = DateTime.fromJSDate(latestCompliance.updatedAt ?? latestCompliance.submittedAt).setZone(timezone);
    derivedEvents.push({
      id: `compliance-${latestCompliance.id}`,
      event: `${latestCompliance.type} review`,
      summary: latestCompliance.notes ?? latestCompliance.metadata?.summary ?? 'Latest compliance review update',
      owner: latestCompliance.Company?.contactName ?? 'Compliance Ops',
      ownerTeam: 'Compliance',
      status: latestCompliance.status === 'approved' ? 'completed' : 'in_progress',
      category: 'compliance',
      attachments: [],
      occurredAt: timestamp,
      occurredAtLabel: timestamp.toFormat('HH:mm'),
      dueAt: null,
      source: 'system',
      metadata: {
        complianceId: latestCompliance.id,
        status: latestCompliance.status
      }
    });
  }

  if (latestDispute) {
    const timestamp = DateTime.fromJSDate(latestDispute.updatedAt ?? latestDispute.createdAt).setZone(timezone);
    derivedEvents.push({
      id: `dispute-${latestDispute.id}`,
      event: 'Dispute status review',
      summary: `Current status ${latestDispute.status}`,
      owner: 'Support',
      ownerTeam: 'Support',
      status: latestDispute.status === 'resolved' ? 'completed' : 'in_progress',
      category: 'dispute',
      attachments: [],
      occurredAt: timestamp,
      occurredAtLabel: timestamp.toFormat('HH:mm'),
      dueAt: null,
      source: 'system',
      metadata: {
        disputeId: latestDispute.id,
        status: latestDispute.status
      }
    });
  }

  const combined = [...manualEvents, ...derivedEvents];

  if (!combined.length) {
    combined.push({
      id: 'audit-placeholder',
      event: 'No audit activity recorded',
      summary: 'Create a task or investigate upcoming checkpoints to populate the audit trail.',
      owner: 'Systems',
      ownerTeam: 'Operations',
      status: 'scheduled',
      category: 'other',
      attachments: [],
      occurredAt: now,
      occurredAtLabel: now.toFormat('HH:mm'),
      dueAt: null,
      source: 'system',
      metadata: {}
    });
  }

  const sorted = combined.sort((a, b) => {
    const aTime = a.occurredAt ?? now;
    const bTime = b.occurredAt ?? now;
    return bTime.toMillis() - aTime.toMillis();
  });

  const countsByCategory = sorted.reduce((acc, entry) => {
    acc[entry.category] = (acc[entry.category] ?? 0) + 1;
    return acc;
  }, {});

  const countsByStatus = sorted.reduce((acc, entry) => {
    acc[entry.status] = (acc[entry.status] ?? 0) + 1;
    return acc;
  }, {});

  return {
    events: sorted.map((entry) => ({
      id: entry.id,
      time: entry.occurredAtLabel,
      event: entry.event,
      owner: entry.owner,
      ownerTeam: entry.ownerTeam,
      status: entry.status,
      category: entry.category,
      summary: entry.summary,
      attachments: entry.attachments,
      occurredAt: entry.occurredAt.toISO(),
      dueAt: entry.dueAt ? entry.dueAt.toISO() : null,
      source: entry.source,
      metadata: entry.metadata
    })),
    summary: {
      countsByCategory,
      countsByStatus,
      manualCounts: manualPayload.meta?.countsByCategory ?? {},
      manualStatusCounts: manualPayload.meta?.countsByStatus ?? {},
      timeframe: manualPayload.meta?.timeframe ?? timeframeKey,
      timeframeLabel: manualPayload.meta?.timeframeLabel ?? TIMEFRAMES[timeframeKey]?.label ?? timeframeKey,
      timezone: manualPayload.meta?.timezone ?? timezone,
      range: manualPayload.meta?.range ?? { start: range.start.toISO(), end: range.end.toISO() },
      lastUpdated: manualPayload.meta?.lastUpdated ?? now.toISO()
    }
  };
}

export async function buildAdminDashboard({
  timeframe = '7d',
  timezone = 'Europe/London',
  securityCapabilities = null
} = {}) {
  const { key, label, bucket, now, range, previous } = resolveTimeframe(timeframe, timezone);
  const currentBuckets = createBuckets(range.start, range.end, bucket, timezone);
  const previousBuckets = createBuckets(previous.start, previous.end, bucket, timezone);

  const overviewSettingsPromise = getOverviewSettings();
  const [
    currentEscrow,
    previousEscrow,
    openDisputes,
    previousOpenDisputes,
    liveOrders,
    previousLiveOrders,
    activeZones,
    sla,
    previousSla,
    disputeMedianResponse,
    overviewSettings
  ] = await Promise.all([
    sumEscrow(range),
    sumEscrow(previous),
    countDisputes(range, ['open', 'under_review']),
    countDisputes(previous, ['open', 'under_review']),
    countLiveOrders(range),
    countLiveOrders(previous),
    countActiveZones(range),
    computeSla(range),
    computeSla(previous),
    computeDisputeMedianResponse(range),
    overviewSettingsPromise
  ]);

  const escrowChange = percentageChange(currentEscrow.totalAmount, previousEscrow.totalAmount);
  const disputesChange = percentageChange(openDisputes, previousOpenDisputes);
  const liveJobsChange = percentageChange(liveOrders, previousLiveOrders);
  const slaChange = percentageChange(sla.value, previousSla.value);

  const currency = currentEscrow.totalAmount > 0 ? 'GBP' : 'GBP';
  const formatter = currencyFormatter(currency);
  const metricSettings = overviewSettings?.metrics ?? {};
  const chartSettings = overviewSettings?.charts ?? {};
  const insightSettings = overviewSettings?.insights ?? {};
  const timelineSettings = overviewSettings?.timeline ?? {};
  const securitySettings = overviewSettings?.security ?? {};
  const automationSettings = overviewSettings?.automation ?? {};
  const queueSettings = overviewSettings?.queues ?? {};
  const auditSettings = overviewSettings?.audit ?? {};

  const escrowConfig = metricSettings.escrow ?? {};
  const disputesConfig = metricSettings.disputes ?? {};
  const jobsConfig = metricSettings.jobs ?? {};
  const slaConfig = metricSettings.sla ?? {};

  const escrowHighMultiplier = Number.isFinite(escrowConfig.targetHighMultiplier)
    ? escrowConfig.targetHighMultiplier
    : 1.05;
  const escrowMediumMultiplier = Number.isFinite(escrowConfig.targetMediumMultiplier)
    ? escrowConfig.targetMediumMultiplier
    : 0.9;
  const disputesLowMultiplier = Number.isFinite(disputesConfig.thresholdLowMultiplier)
    ? disputesConfig.thresholdLowMultiplier
    : 0.7;
  const disputesMediumMultiplier = Number.isFinite(disputesConfig.thresholdMediumMultiplier)
    ? disputesConfig.thresholdMediumMultiplier
    : 1.1;
  const jobsHighMultiplier = Number.isFinite(jobsConfig.targetHighMultiplier)
    ? jobsConfig.targetHighMultiplier
    : 1.2;
  const jobsMediumMultiplier = Number.isFinite(jobsConfig.targetMediumMultiplier)
    ? jobsConfig.targetMediumMultiplier
    : 0.9;
  const slaGoal = Number.isFinite(slaConfig.goal) ? slaConfig.goal : 97;
  const slaWarning = Number.isFinite(slaConfig.warningThreshold) ? slaConfig.warningThreshold : Math.max(slaGoal - 3, 0);

  const escrowCaption =
    applyTemplate(escrowConfig.caption, {
      count: numberFormatter.format(currentEscrow.count),
      total: formatter.format(currentEscrow.totalAmount),
      currency
    }) || `Across ${numberFormatter.format(currentEscrow.count)} funded engagements`;
  const disputesCaption =
    applyTemplate(disputesConfig.caption, {
      count: numberFormatter.format(openDisputes),
      medianResponse: disputeMedianResponse
        ? `${numberFormatter.format(disputeMedianResponse)} minutes`
        : 'within 1 hour'
    }) ||
    (disputeMedianResponse
      ? `Median response ${numberFormatter.format(disputeMedianResponse)} minutes`
      : 'Median response within 1 hour');
  const jobsCaption =
    applyTemplate(jobsConfig.caption, {
      count: numberFormatter.format(liveOrders),
      zones: numberFormatter.format(activeZones)
    }) || `Coverage across ${numberFormatter.format(activeZones)} zones`;
  const slaCaption =
    applyTemplate(slaConfig.caption, {
      goal: slaGoal,
      completed: numberFormatter.format(sla.completed),
      value: sla.value.toFixed(1)
    }) || `Goal ≥ ${slaGoal}% • ${numberFormatter.format(sla.completed)} completed`;

  const escrowTargetHighBase = Number.isFinite(previousEscrow.totalAmount) && previousEscrow.totalAmount > 0
    ? previousEscrow.totalAmount
    : Math.max(currentEscrow.totalAmount, 1);
  const escrowTargetMediumBase = Number.isFinite(previousEscrow.totalAmount) && previousEscrow.totalAmount > 0
    ? previousEscrow.totalAmount
    : Math.max(currentEscrow.totalAmount, 1);

  const jobsTargetHighBase = Number.isFinite(previousLiveOrders) && previousLiveOrders > 0
    ? previousLiveOrders
    : Math.max(liveOrders, 1);
  const jobsTargetMediumBase = Number.isFinite(previousLiveOrders) && previousLiveOrders > 0
    ? previousLiveOrders
    : Math.max(liveOrders, 1);

  const disputesLowBase = Number.isFinite(previousOpenDisputes) && previousOpenDisputes > 0
    ? previousOpenDisputes
    : Math.max(openDisputes, 1);
  const disputesMediumBase = Number.isFinite(previousOpenDisputes) && previousOpenDisputes > 0
    ? previousOpenDisputes
    : Math.max(openDisputes, 1);

  const commandTiles = [
    {
      id: 'escrow',
      label: escrowConfig.label || 'Escrow under management',
      value: {
        amount: currentEscrow.totalAmount,
        currency
      },
      valueLabel: formatter.format(currentEscrow.totalAmount),
      delta: percentFormatter.format(escrowChange),
      deltaTone: determineDeltaTone(escrowChange),
      caption: escrowCaption,
      status: determineMetricStatus('escrow', currentEscrow.totalAmount, {
        targetHigh: escrowTargetHighBase * escrowHighMultiplier,
        targetMedium: escrowTargetMediumBase * escrowMediumMultiplier
      })
    },
    {
      id: 'disputes',
      label: disputesConfig.label || 'Disputes requiring action',
      value: { amount: openDisputes, currency: null },
      valueLabel: numberFormatter.format(openDisputes),
      delta: percentFormatter.format(disputesChange),
      deltaTone: determineDeltaTone(-disputesChange),
      caption: disputesCaption,
      status: determineMetricStatus('disputes', openDisputes, {
        thresholdLow: Math.max(2, Math.round(disputesLowBase * disputesLowMultiplier)),
        thresholdMedium: Math.max(5, Math.round(disputesMediumBase * disputesMediumMultiplier))
      })
    },
    {
      id: 'jobs',
      label: jobsConfig.label || 'Live jobs',
      value: { amount: liveOrders, currency: null },
      valueLabel: numberFormatter.format(liveOrders),
      delta: percentFormatter.format(liveJobsChange),
      deltaTone: determineDeltaTone(liveJobsChange),
      caption: jobsCaption,
      status: determineMetricStatus('jobs', liveOrders, {
        targetHigh: Math.max(20, Math.round(jobsTargetHighBase * jobsHighMultiplier)),
        targetMedium: Math.max(10, Math.round(jobsTargetMediumBase * jobsMediumMultiplier))
      })
    },
    {
      id: 'sla',
      label: slaConfig.label || 'SLA compliance',
      value: { amount: sla.value, currency: null },
      valueLabel: `${sla.value.toFixed(1)}%`,
      delta: percentFormatter.format(slaChange),
      deltaTone: determineDeltaTone(slaChange),
      caption: slaCaption,
      status: determineMetricStatus('sla', sla.value, { goal: slaGoal, warningThreshold: slaWarning })
    }
  ];

  const [
    escrowSeries,
    disputeSeries,
    complianceControlsComputed,
    queueInsights,
    auditTimelineComputed,
    security
    complianceControls,
    queueInsights,
    auditTimeline,
    securityPosture
  ] = await Promise.all([
    computeEscrowSeries(currentBuckets),
    computeDisputeSeries(currentBuckets),
    computeComplianceControls(timezone),
    computeQueueInsights(range, timezone),
<<<<<<< HEAD
    buildAuditTimeline(range, timezone, key),
    computeSecuritySignals(timezone)
=======
    buildAuditTimeline(range, timezone),
    getSecurityPosture({ timezone, includeInactive: true })
>>>>>>> f1a8379d
  ]);

  const automationBacklogComputed = await computeAutomationBacklog(security.pipelineTotals, timezone);

  const manualSecuritySignals = Array.isArray(securitySettings.manualSignals)
    ? securitySettings.manualSignals.map((entry) => ({
        label: entry.label,
        caption: entry.caption,
        valueLabel: entry.valueLabel,
        tone: entry.tone ?? 'info'
      }))
    : [];

  const manualAutomationBacklog = Array.isArray(automationSettings.manualBacklog)
    ? automationSettings.manualBacklog.map((entry) => ({
        name: entry.name,
        status: entry.status,
        notes: entry.notes,
        tone: entry.tone ?? 'info'
      }))
    : [];

  const manualQueueBoards = Array.isArray(queueSettings.manualBoards)
    ? queueSettings.manualBoards.map((entry, index) => ({
        id: `manual-board-${index}`,
        title: entry.title,
        summary: entry.summary,
        updates: Array.isArray(entry.updates) ? entry.updates : [],
        owner: entry.owner
      }))
    : [];

  const manualComplianceControls = Array.isArray(queueSettings.manualComplianceControls)
    ? queueSettings.manualComplianceControls.map((entry, index) => ({
        id: `manual-control-${index}`,
        name: entry.name,
        detail: entry.detail,
        due: entry.due,
        owner: entry.owner,
        tone: entry.tone ?? 'info'
      }))
    : [];

  const manualAuditTimeline = Array.isArray(auditSettings.manualTimeline)
    ? auditSettings.manualTimeline.map((entry) => ({
        time: entry.time,
        event: entry.event,
        owner: entry.owner,
        status: entry.status
      }))
    : [];

  const automationBacklog = [...automationBacklogComputed, ...manualAutomationBacklog];
  const securitySignals = [...security.signals, ...manualSecuritySignals];
  const complianceControls = [...complianceControlsComputed, ...manualComplianceControls];
  const auditTimeline = [...auditTimelineComputed, ...manualAuditTimeline];
  const queueBoards = [...queueInsights, ...manualQueueBoards];
  const securitySignals = securityPosture.signals.map((signal) => ({
    label: signal.label,
    valueLabel: signal.valueLabel,
    caption: signal.caption,
    tone: signal.tone,
    statusLabel: signal.statusLabel,
    ownerRole: signal.ownerRole,
    runbookUrl: signal.runbookUrl,
    metricKey: signal.metricKey
  }));
  const automationBacklog = securityPosture.automationTasks.map((task) => mapAutomationTask(task, timezone));
  const securityConnectors = securityPosture.connectors;
  const securitySummary = securityPosture.summary;
  const resolvedSecurityCapabilities =
    securityCapabilities ?? {
      canManageSignals: false,
      canManageAutomation: false,
      canManageConnectors: false
    };

  const previousEscrowAverage = previousBuckets.length
    ? previousEscrow.totalAmount / previousBuckets.length
    : previousEscrow.totalAmount;
  const escrowChartConfig = chartSettings.escrow ?? {};
  const escrowTargetDivisor = Number.isFinite(escrowChartConfig.targetDivisor)
    ? escrowChartConfig.targetDivisor
    : 1_000_000;

  const trendSeries = escrowSeries.map((entry) => ({
    label: entry.label,
    value: Number.isFinite(entry.value) ? entry.value : 0,
    target: Number.isFinite(previousEscrowAverage)
      ? previousEscrowAverage / escrowTargetDivisor
      : 0
  }));

  const platformSettings = getCachedPlatformSettings();
  const commissionSettings = platformSettings?.commissions ?? {};
  const subscriptionSettings = platformSettings?.subscriptions ?? {};
  const integrationSettings = platformSettings?.integrations ?? {};
  const monetisationSummary = {
    commissionsEnabled: commissionSettings.enabled !== false,
    baseRate: commissionSettings.baseRate ?? 0.025,
    baseRateLabel: `${((commissionSettings.baseRate ?? 0) * 100).toFixed(2)}%`,
    subscriptionEnabled: subscriptionSettings.enabled !== false,
    subscriptionCount: Array.isArray(subscriptionSettings.tiers)
      ? subscriptionSettings.tiers.length
      : Array.isArray(subscriptionSettings.packages)
        ? subscriptionSettings.packages.length
        : 0,
    defaultTier: subscriptionSettings.defaultTier ?? '',
    stripeConnected: Boolean(integrationSettings?.stripe?.secretKey),
    escrowConnected: Boolean(integrationSettings?.escrow?.apiKey && integrationSettings?.escrow?.apiSecret),
    smtpReady: Boolean(integrationSettings?.smtp?.host) && Boolean(integrationSettings?.smtp?.username),
    storageConfigured: Boolean(integrationSettings?.cloudflareR2?.bucket)
  };
  const manualInsights = Array.isArray(insightSettings.manual) ? insightSettings.manual : [];
  const manualUpcoming = Array.isArray(timelineSettings.manual)
    ? timelineSettings.manual.map((item) => ({
        title: item.title,
        when: item.when,
        status: item.status || 'Scheduled'
      }))
    : [];

  return {
    timeframe: key,
    timeframeLabel: label,
    generatedAt: now.toISO(),
    timeframeOptions: Object.entries(TIMEFRAMES).map(([value, config]) => ({
      value,
      label: config.label
    })),
    metrics: {
      command: {
        tiles: commandTiles,
        summary: {
          escrowTotal: currentEscrow.totalAmount,
          escrowTotalLabel: formatter.format(currentEscrow.totalAmount),
          slaCompliance: sla.value,
          slaComplianceLabel: `${sla.value.toFixed(1)}%`,
          openDisputes,
          openDisputesLabel: numberFormatter.format(openDisputes)
        }
      }
    },
    charts: {
      escrowTrend: {
        buckets: trendSeries,
        targetLabel: escrowChartConfig.targetLabel || 'Baseline target'
      },
      disputeBreakdown: {
        buckets: disputeSeries
      }
    },
    security: {
      signals: securitySignals,
      automationBacklog,
      connectors: securityConnectors,
      summary: securitySummary,
      capabilities: resolvedSecurityCapabilities
    },
    queues: {
      boards: queueBoards,
      complianceControls
    },
    audit: {
      timeline: auditTimeline
    },
    platform: {
      monetisation: monetisationSummary
    overview: {
      manualInsights,
      manualUpcoming
    }
  };
}

export default buildAdminDashboard;<|MERGE_RESOLUTION|>--- conflicted
+++ resolved
@@ -14,13 +14,10 @@
   AnalyticsPipelineRun,
   InsuredSellerApplication
 } from '../models/index.js';
-<<<<<<< HEAD
 import { listAdminAuditEvents } from './adminAuditEventService.js';
-=======
 import { getCachedPlatformSettings } from './platformSettingsService.js';
 import { getOverviewSettings } from './adminDashboardSettingsService.js';
 import { getSecurityPosture } from './securityPostureService.js';
->>>>>>> f1a8379d
 
 const TIMEFRAMES = {
   '7d': { label: '7 days', days: 7, bucket: 'day' },
@@ -1000,13 +997,10 @@
     computeDisputeSeries(currentBuckets),
     computeComplianceControls(timezone),
     computeQueueInsights(range, timezone),
-<<<<<<< HEAD
     buildAuditTimeline(range, timezone, key),
     computeSecuritySignals(timezone)
-=======
     buildAuditTimeline(range, timezone),
     getSecurityPosture({ timezone, includeInactive: true })
->>>>>>> f1a8379d
   ]);
 
   const automationBacklogComputed = await computeAutomationBacklog(security.pipelineTotals, timezone);

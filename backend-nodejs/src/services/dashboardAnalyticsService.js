import { Op } from 'sequelize';
import { DateTime } from 'luxon';
import config from '../config/index.js';
import { annotateAdsSection, buildAdsFeatureMetadata } from '../utils/adsAccessPolicy.js';
import { getFixnadoWorkspaceSnapshot } from './fixnadoAdsService.js';
import { getBookingCalendar } from './bookingCalendarService.js';
import { buildMarketplaceDashboardSlice } from './adminMarketplaceService.js';
import { getUserProfileSettings } from './userProfileService.js';
import { getProviderCalendar } from './providerCalendarService.js';
import {
  AdCampaign,
  Booking,
  BookingAssignment,
  BookingBid,
  BookingHistoryEntry,
  CampaignDailyMetric,
  CampaignFraudSignal,
  CampaignFlight,
  CampaignInvoice,
  Company,
  ComplianceDocument,
  Conversation,
  ConversationParticipant,
  CommunicationsInboxConfiguration,
  CommunicationsEntryPoint,
  CommunicationsQuickReply,
  CommunicationsEscalationRule,
  Dispute,
  Escrow,
  MessageDelivery,
  InventoryAlert,
  InventoryItem,
  Order,
  RentalAgreement,
  Service,
  User
} from '../models/index.js';
import { listCustomerServiceManagement } from './customerServiceManagementService.js';
import { listTasks as listAccountSupportTasks } from './accountSupportService.js';
import { getWebsiteManagementSnapshot } from './websiteManagementService.js';
import { getWalletOverview } from './walletService.js';
import { getProviderByokSnapshot } from './providerByokService.js';
import { getInboxSettings } from './communicationsInboxService.js';
import { getServicemanIdentitySnapshot } from './servicemanIdentityService.js';
import { getServicemanMetricsBundle } from './servicemanMetricsService.js';
import { getServicemanFinanceWorkspace } from './servicemanFinanceService.js';
import { getServicemanWebsitePreferences } from './servicemanWebsitePreferencesService.js';

const DEFAULT_TIMEZONE = config.dashboards?.defaultTimezone || 'Europe/London';
const DEFAULT_WINDOW_DAYS = Math.max(config.dashboards?.defaultWindowDays ?? 28, 7);
const UPCOMING_LIMIT = Math.max(config.dashboards?.upcomingLimit ?? 8, 3);
const EXPORT_ROW_LIMIT = Math.max(config.dashboards?.exportRowLimit ?? 5000, 500);
const PERSONA_DEFAULTS = Object.freeze(config.dashboards?.defaults ?? {});
const ORDER_HISTORY_ENTRY_TYPES = Object.freeze([
  { value: 'note', label: 'Note' },
  { value: 'status_update', label: 'Status update' },
  { value: 'milestone', label: 'Milestone' },
  { value: 'handoff', label: 'Handoff' },
  { value: 'document', label: 'Document' }
]);
const ORDER_HISTORY_ACTOR_ROLES = Object.freeze([
  { value: 'customer', label: 'Customer' },
  { value: 'provider', label: 'Provider' },
  { value: 'operations', label: 'Operations' },
  { value: 'support', label: 'Support' },
  { value: 'finance', label: 'Finance' },
  { value: 'system', label: 'System' }
]);
const ORDER_HISTORY_ATTACHMENT_TYPES = Object.freeze(['image', 'document', 'link']);
const ORDER_HISTORY_TIMELINE_LIMIT = Math.max(config.dashboards?.historyTimelineLimit ?? 50, 10);
const ORDER_HISTORY_ACCESS = Object.freeze({
  level: 'manage',
  features: ['order-history:write', 'history:write']
});

const toIsoString = (value) => {
  if (!value) {
    return null;
  }

  if (value instanceof Date) {
    return value.toISOString();
  }

  try {
    const parsed = new Date(value);
    return Number.isNaN(parsed.getTime()) ? null : parsed.toISOString();
  } catch (error) {
    return null;
  }
};

const CURRENCY_FORMATTER = (currency = 'GBP', locale = 'en-GB') =>
  new Intl.NumberFormat(locale, { style: 'currency', currency, minimumFractionDigits: 0, maximumFractionDigits: 0 });
const NUMBER_FORMATTER = new Intl.NumberFormat('en-GB', { maximumFractionDigits: 0 });
const PERCENT_FORMATTER = new Intl.NumberFormat('en-GB', { style: 'percent', minimumFractionDigits: 1, maximumFractionDigits: 1 });

function normaliseUuid(value) {
  if (typeof value !== 'string') {
    return null;
  }
  const trimmed = value.trim();
  return trimmed.length > 0 ? trimmed : null;
}

function inventoryAvailable(item) {
  const onHand = Number.parseInt(item.quantityOnHand ?? 0, 10);
  const reserved = Number.parseInt(item.quantityReserved ?? 0, 10);
  if (!Number.isFinite(onHand) || !Number.isFinite(reserved)) {
    return 0;
  }
  return Math.max(onHand - reserved, 0);
}

function inventoryStatus(item) {
  const available = inventoryAvailable(item);
  const safety = Number.parseInt(item.safetyStock ?? 0, 10);
  if (available <= 0) {
    return 'stockout';
  }
  if (Number.isFinite(safety) && available <= Math.max(safety, 0)) {
    return 'low_stock';
  }
  return 'healthy';
}

function resolvePersona(persona) {
  if (typeof persona !== 'string') {
    return null;
  }
  const normalised = persona.trim().toLowerCase();
  if (['admin', 'provider', 'serviceman', 'enterprise', 'user'].includes(normalised)) {
    return normalised;
  }
  return null;
}

function resolveWindow({ startDate, endDate, timezone }) {
  const tz = typeof timezone === 'string' && timezone.trim() ? timezone.trim() : DEFAULT_TIMEZONE;
  const now = DateTime.now().setZone(tz);
  const end = endDate ? DateTime.fromISO(endDate, { zone: tz }) : now;
  const clampedEnd = end.isValid ? end : now;
  const start = startDate ? DateTime.fromISO(startDate, { zone: tz }) : clampedEnd.minus({ days: DEFAULT_WINDOW_DAYS });
  const clampedStart = start.isValid ? start : clampedEnd.minus({ days: DEFAULT_WINDOW_DAYS });

  if (clampedStart >= clampedEnd) {
    const adjustedStart = clampedEnd.minus({ days: DEFAULT_WINDOW_DAYS });
    return {
      start: adjustedStart,
      end: clampedEnd,
      timezone: tz,
      previousStart: adjustedStart.minus({ days: DEFAULT_WINDOW_DAYS }),
      previousEnd: adjustedStart,
      label: `Last ${DEFAULT_WINDOW_DAYS} days`
    };
  }

  const windowDays = Math.max(Math.round(clampedEnd.diff(clampedStart, 'days').days), 1);
  const previousDuration = { days: windowDays };

  return {
    start: clampedStart,
    end: clampedEnd,
    timezone: tz,
    previousStart: clampedStart.minus(previousDuration),
    previousEnd: clampedStart,
    label: `Last ${windowDays} days`
  };
}

function formatCurrency(amount, currency = 'GBP') {
  const numeric = Number.parseFloat(amount ?? 0);
  if (!Number.isFinite(numeric)) {
    return '£0';
  }
  return CURRENCY_FORMATTER(currency).format(numeric);
}

function formatNumber(value) {
  const numeric = Number.parseFloat(value ?? 0);
  if (!Number.isFinite(numeric)) {
    return '0';
  }
  return NUMBER_FORMATTER.format(numeric);
}

function formatPercent(part, total) {
  if (!Number.isFinite(part) || !Number.isFinite(total) || total <= 0) {
    return '0.0%';
  }
  return PERCENT_FORMATTER.format(part / total);
}

function safeAverage(total, count) {
  const numericTotal = Number.parseFloat(total ?? 0);
  const numericCount = Number.parseFloat(count ?? 0);
  if (!Number.isFinite(numericTotal) || !Number.isFinite(numericCount) || numericCount <= 0) {
    return 0;
  }
  return numericTotal / numericCount;
}

function safeShare(value, total) {
  const numericValue = Number.parseFloat(value ?? 0);
  const numericTotal = Number.parseFloat(total ?? 0);
  if (!Number.isFinite(numericValue) || !Number.isFinite(numericTotal) || numericTotal <= 0) {
    return 0;
  }
  return numericValue / numericTotal;
}

function normaliseChannel(campaign) {
  const candidates = [
    campaign.primaryChannel,
    campaign.channel,
    campaign.channels?.[0],
    campaign.placementType,
    campaign.objective
  ]
    .map((value) => (typeof value === 'string' ? value.trim().toLowerCase() : null))
    .filter(Boolean);

  for (const candidate of candidates) {
    if (candidate.includes('search') || candidate.includes('marketplace')) {
      return 'marketplace_search';
    }
    if (candidate.includes('display') || candidate.includes('awareness') || candidate.includes('reach')) {
      return 'awareness_display';
    }
    if (candidate.includes('retarget') || candidate.includes('conversion') || candidate.includes('lead')) {
      return 'conversion';
    }
    if (candidate.includes('video')) {
      return 'video';
    }
  }

  return 'omnichannel';
}

function channelLabel(channel) {
  switch (channel) {
    case 'marketplace_search':
      return 'Marketplace & Search';
    case 'awareness_display':
      return 'Awareness & Display';
    case 'conversion':
      return 'Conversion & Remarketing';
    case 'video':
      return 'Video Placements';
    default:
      return 'Omnichannel Mix';
  }
}

function parseDecimal(value) {
  const parsed = Number.parseFloat(value ?? 0);
  return Number.isFinite(parsed) ? parsed : 0;
}

function asDateRange(start, end) {
  return { [Op.between]: [start.toJSDate(), end.toJSDate()] };
}

function toIso(dt) {
  return dt?.toISO?.({ suppressMilliseconds: true }) ?? null;
}

function computeTrend(current, previous, formatter = formatNumber, suffix = '') {
  const delta = current - previous;
  let trend = 'flat';
  if (delta > 0.0001) {
    trend = 'up';
  } else if (delta < -0.0001) {
    trend = 'down';
  }
  const formattedDelta = delta === 0 ? '0' : formatter(Math.abs(delta));
  const change = `${trend === 'down' ? '-' : '+'}${formattedDelta}${suffix}`;
  return { value: formatter(current), change, trend };
}

function trendStatus(trend) {
  if (trend === 'up') {
    return 'Scaling';
  }
  if (trend === 'down') {
    return 'Monitor';
  }
  return 'Steady';
}

function groupByWeek(records, accessor, window) {
  const buckets = [];
  let cursor = window.start.startOf('week');
  while (cursor < window.end) {
    const bucketEnd = cursor.plus({ weeks: 1 });
    buckets.push({
      start: cursor,
      end: bucketEnd,
      label: cursor.toFormat('dd LLL'),
      value: 0
    });
    cursor = bucketEnd;
  }

  for (const record of records) {
    const dt = DateTime.fromJSDate(accessor(record)).setZone(window.timezone);
    const target = buckets.find((bucket) => dt >= bucket.start && dt < bucket.end);
    if (target) {
      target.value += 1;
    }
  }

  return buckets.map((bucket) => ({ name: bucket.label, count: bucket.value }));
}

const PERSONA_METADATA = {
  user: {
    name: 'User Command Center',
    headline: 'Coordinate service orders, rentals, and support in a single workspace.'
  },
  admin: {
    name: 'Admin Control Tower',
    headline: 'Command multi-tenant operations, compliance, and SLA performance in real time.'
  },
  provider: {
    name: 'Provider Operations Studio',
    headline: 'Monitor revenue, crew utilisation, and asset readiness for every contract.'
  },
  serviceman: {
    name: 'Crew Performance Cockpit',
    headline: 'Stay ahead of assignments, travel buffers, and completion quality markers.'
  },
  enterprise: {
    name: 'Enterprise Performance Suite',
    headline: 'Track spend, campaign pacing, and risk signals across every facility.'
  }
};

async function resolveCompanyId({ companyId }) {
  const coerced = normaliseUuid(companyId);
  if (coerced) {
    return coerced;
  }
  const fallback = await Company.findOne({ attributes: ['id'], order: [['createdAt', 'ASC']] });
  return fallback?.id ?? null;
}

async function resolveUserId({ userId }) {
  const coerced = normaliseUuid(userId);
  if (coerced) {
    return coerced;
  }

  const fallback = await User.findOne({
    where: { type: 'user' },
    attributes: ['id'],
    order: [['createdAt', 'ASC']]
  });

  return fallback?.id ?? null;
}

async function resolveServicemanId({ servicemanId }) {
  const coerced = normaliseUuid(servicemanId);
  if (coerced) {
    return coerced;
  }

  const fallback = await User.findOne({
    where: { type: 'servicemen' },
    attributes: ['id'],
    order: [['createdAt', 'ASC']]
  });

  return fallback?.id ?? null;
}

function humanise(value) {
  if (!value) {
    return '';
  }
  return value
    .toString()
    .replace(/_/g, ' ')
    .replace(/\b\w/g, (char) => char.toUpperCase());
}

async function loadUserData(context) {
  const { userId, companyId, window } = context;

  const bookingWhere = {
    createdAt: asDateRange(window.start, window.end),
    ...(userId ? { customerId: userId } : {}),
    ...(companyId ? { companyId } : {})
  };

  const previousBookingWhere = {
    createdAt: asDateRange(window.previousStart, window.previousEnd),
    ...(userId ? { customerId: userId } : {}),
    ...(companyId ? { companyId } : {})
  };

  const orderWhere = {
    createdAt: asDateRange(window.start, window.end),
    ...(userId ? { buyerId: userId } : {})
  };

  const previousOrderWhere = {
    createdAt: asDateRange(window.previousStart, window.previousEnd),
    ...(userId ? { buyerId: userId } : {})
  };

  const rentalWhere = {
    createdAt: asDateRange(window.start, window.end),
    ...(userId ? { renterId: userId } : {})
  };

  const conversationWhere = {
    participantType: 'user',
    createdAt: asDateRange(window.start, window.end),
    ...(userId ? { participantReferenceId: userId } : {})
  };

  const companyPromise = companyId
    ? Company.findByPk(companyId, {
        attributes: ['id', 'name', 'contactName', 'contactEmail', 'contactPhone']
      })
    : Promise.resolve(null);

  const [
    user,
    bookings,
    previousBookings,
    orders,
    previousOrders,
    rentals,
    disputes,
    conversations,
    serviceManagement
    company
    walletOverview
  ] = await Promise.all([
    userId ? User.findByPk(userId, { attributes: ['id', 'firstName', 'lastName', 'email', 'twoFactorEmail', 'twoFactorApp'] }) : null,
    Booking.findAll({ where: bookingWhere }),
    Booking.findAll({ where: previousBookingWhere }),
    Order.findAll({
      where: orderWhere,
      include: [
        { model: Service, attributes: ['title', 'category', 'currency'], required: false },
        { model: Escrow, required: false }
      ]
    }),
    Order.findAll({ where: previousOrderWhere }),
    RentalAgreement.findAll({
      where: rentalWhere,
      include: [
        {
          model: InventoryItem,
          attributes: ['name'],
          required: false
        }
      ]
    }),
    Dispute.findAll({
      where: { createdAt: asDateRange(window.start, window.end) },
      include: [
        {
          model: Escrow,
          required: true,
          include: [
            {
              model: Order,
              required: true,
              where: orderWhere,
              include: [{ model: Service, attributes: ['title'], required: false }]
            }
          ]
        }
      ]
    }),
    ConversationParticipant.findAll({ where: conversationWhere }),
    userId
      ? listCustomerServiceManagement({ customerId: userId }).catch((error) => {
          console.warn('Failed to load customer services management data', error);
          return null;
        })
      : Promise.resolve(null)
    companyPromise
    getWalletOverview({ userId, companyId })
  ]);

  const inventoryExtras = companyId
    ? await InventoryItem.findAll({
        where: { companyId },
        order: [['updatedAt', 'DESC']],
        limit: 24
      })
    : [];

  const normaliseDate = (value) => {
    if (!value) {
      return null;
    }
    if (value instanceof Date) {
      return value.toISOString();
    }
    const parsed = new Date(value);
    return Number.isNaN(parsed.getTime()) ? null : parsed.toISOString();
  };
  let profileSettings = null;
  if (userId) {
    try {
      profileSettings = await getUserProfileSettings(userId);
    } catch (error) {
      console.warn('Failed to load profile settings for user dashboard', {
        userId,
        message: error.message
      });
    }
  const bookingIds = bookings.map((booking) => booking.id);
  let historyEntries = [];

  if (bookingIds.length > 0) {
    historyEntries = await BookingHistoryEntry.findAll({
      where: { bookingId: { [Op.in]: bookingIds } },
      order: [
        ['occurredAt', 'DESC'],
        ['createdAt', 'DESC']
      ],
      limit: ORDER_HISTORY_TIMELINE_LIMIT
    });
  }

  const totalBookings = bookings.length;
  const previousTotalBookings = previousBookings.length;
  const completedBookings = bookings.filter((booking) => booking.status === 'completed').length;
  const previousCompletedBookings = previousBookings.filter((booking) => booking.status === 'completed').length;
  const activeBookings = bookings.filter((booking) =>
    ['pending', 'awaiting_assignment', 'scheduled', 'in_progress'].includes(booking.status)
  );

  const serviceManagementData =
    serviceManagement ?? {
      metrics: { activeOrders: 0, fundedEscrows: 0, disputedOrders: 0, totalOrders: 0, totalSpend: 0 },
      orders: [],
      catalogue: { services: [], zones: [] }
    };

  const bookingsMetric = computeTrend(totalBookings, previousTotalBookings, formatNumber, ' jobs');

  const completionRate = totalBookings ? completedBookings / totalBookings : 0;
  const previousCompletionRate = previousTotalBookings ? previousCompletedBookings / previousTotalBookings : 0;
  const completionDelta = (completionRate - previousCompletionRate) * 100;
  const completionMetric = {
    label: 'Completion rate',
    value: `${(completionRate * 100).toFixed(1)}%`,
    change:
      previousTotalBookings > 0
        ? `${completionDelta >= 0 ? '+' : '-'}${Math.abs(completionDelta).toFixed(1)} pts vs prev`
        : `${formatNumber(activeBookings.length)} active jobs`,
    trend: completionDelta > 0.1 ? 'up' : completionDelta < -0.1 ? 'down' : 'flat'
  };

  const spend = orders.reduce((sum, order) => sum + parseDecimal(order.totalAmount), 0);
  const previousSpend = previousOrders.reduce((sum, order) => sum + parseDecimal(order.totalAmount), 0);
  const currency = orders[0]?.currency || orders[0]?.Service?.currency || 'GBP';
  const spendMetric = computeTrend(spend, previousSpend, (value) => formatCurrency(value, currency));

  const conversationMetric = {
    label: 'Conversations touched',
    value: formatNumber(conversations.length),
    change:
      disputes.length > 0
        ? `${formatNumber(disputes.length)} dispute${disputes.length === 1 ? '' : 's'} open`
        : 'All clear',
    trend: conversations.length > 0 ? 'up' : 'flat'
  };

  const now = DateTime.now().setZone(window.timezone);
  const upcoming = bookings
    .filter((booking) => booking.scheduledStart)
    .filter((booking) => DateTime.fromJSDate(booking.scheduledStart).setZone(window.timezone) >= now)
    .sort((a, b) => new Date(a.scheduledStart) - new Date(b.scheduledStart))
    .slice(0, UPCOMING_LIMIT)
    .map((booking) => ({
      title: booking.meta?.title || `Booking ${booking.id.slice(0, 6).toUpperCase()}`,
      when: DateTime.fromJSDate(booking.scheduledStart)
        .setZone(window.timezone)
        .toLocaleString(DateTime.DATETIME_MED_WITH_WEEKDAY),
      status: humanise(booking.status)
    }));

  const spendBuckets = orders.reduce((acc, order) => {
    const dateKey = DateTime.fromJSDate(order.createdAt).setZone(window.timezone).toISODate();
    if (!dateKey) {
      return acc;
    }
    const current = acc.get(dateKey) ?? 0;
    acc.set(dateKey, current + parseDecimal(order.totalAmount));
    return acc;
  }, new Map());

  const spendSeries = Array.from(spendBuckets.entries())
    .sort(([a], [b]) => (a > b ? 1 : -1))
    .map(([date, value]) => ({
      name: DateTime.fromISO(date, { zone: window.timezone }).toFormat('dd LLL'),
      value: Number.parseFloat(value.toFixed(2))
    }));

  const statusData = [
    { key: 'draft', label: 'Draft' },
    { key: 'funded', label: 'Funded' },
    { key: 'in_progress', label: 'In delivery' },
    { key: 'completed', label: 'Completed' },
    { key: 'disputed', label: 'Disputed' }
  ].map(({ key, label }) => ({
    name: label,
    count: orders.filter((order) => order.status === key).length
  }));

  const escrowFunded = orders.filter((order) => order.Escrow?.status === 'funded').length;
  const fundedOrders = orders.filter((order) => order.status === 'funded').length;
  const inProgressOrders = orders.filter((order) => order.status === 'in_progress').length;
  const awaitingActionOrders = orders.filter((order) => ['draft', 'disputed'].includes(order.status)).length;
  const timezoneLabel = window.timezone?.replace('_', ' ') ?? DEFAULT_TIMEZONE;
  const totalOrders = orders.length;
  const supportConversations = conversations.length;
  const rentalsDueSoon = rentals.filter((rental) => {
    if (!rental.returnDueAt) return false;
    const due = DateTime.fromJSDate(rental.returnDueAt).setZone(window.timezone);
    return due >= now && due.diff(now, 'days').days <= 3;
  }).length;
  const rentalsInUse = rentals.filter((rental) =>
    ['in_use', 'pickup_scheduled', 'return_pending', 'inspection_pending'].includes(rental.status)
  ).length;

  const overview = {
    metrics: [bookingsMetric, completionMetric, spendMetric, conversationMetric],
    charts: [
      {
        id: 'bookings-volume',
        title: 'Bookings per week',
        description: 'New bookings placed this window.',
        type: 'line',
        dataKey: 'count',
        data: groupByWeek(bookings, (booking) => booking.createdAt, window)
      },
      {
        id: 'order-spend',
        title: 'Service order spend',
        description: 'Escrow commitments captured per day.',
        type: 'area',
        dataKey: 'value',
        data: spendSeries
      },
      {
        id: 'order-status-mix',
        title: 'Order status mix',
        description: 'Pipeline distribution across your service orders.',
        type: 'bar',
        dataKey: 'count',
        data: statusData
      }
    ],
    upcoming,
    insights: [
      `${formatNumber(activeBookings.length)} active bookings across your workspace`,
      `${formatCurrency(spend, currency)} committed across ${formatNumber(orders.length)} service orders`,
      `${formatNumber(escrowFunded)} funded escrow${escrowFunded === 1 ? '' : 's'} ready for delivery`,
      rentalsDueSoon
        ? `${formatNumber(rentalsDueSoon)} rental${rentalsDueSoon === 1 ? '' : 's'} due within 72 hours`
        : `${formatNumber(rentalsInUse)} rental asset${rentalsInUse === 1 ? '' : 's'} currently in the field`
    ]
  };

  const calendarMonth = window.end?.toFormat?.('yyyy-LL') || DateTime.now().setZone(window.timezone).toFormat('yyyy-LL');
  const calendarData = await getBookingCalendar({
    customerId: userId,
    companyId,
    month: calendarMonth,
    timezone: window.timezone
  });

  const orderBoardColumns = [
    {
      title: 'Quotes & Drafts',
      filter: (order) => order.status === 'draft'
    },
    {
      title: 'Escrow Funded',
      filter: (order) => order.status === 'funded'
    },
    {
      title: 'In Delivery',
      filter: (order) => order.status === 'in_progress'
    },
    {
      title: 'Wrap-up & Follow-up',
      filter: (order) => ['completed', 'disputed'].includes(order.status)
    }
  ].map((column) => ({
    title: column.title,
    items: orders
      .filter(column.filter)
      .slice(0, 4)
      .map((order) => {
        const etaLabel =
          order.status === 'disputed'
            ? 'Dispute in progress'
            : order.scheduledFor
            ? DateTime.fromJSDate(order.scheduledFor)
                .setZone(window.timezone)
                .toRelative({ base: window.end })
            : 'Schedule pending';
        const ownerLabel =
          order.metadata?.siteAddress ||
          order.metadata?.contactName ||
          order.Service?.category ||
          'Service order';
        const priorityLabel =
          order.priority && order.priority !== 'medium'
            ? `Priority: ${order.priority.replace(/_/g, ' ')}`
            : null;
        return {
          title: order.title || order.Service?.title || `Order ${order.id.slice(0, 6).toUpperCase()}`,
          owner: priorityLabel ? `${ownerLabel} • ${priorityLabel}` : ownerLabel,
          value: formatCurrency(order.totalAmount, order.currency || order.Service?.currency || 'GBP'),
          eta: etaLabel
        };
      })
  }));

  const depositStatusCounts = rentals.reduce(
    (acc, rental) => {
      const key = rental.depositStatus || 'unknown';
      acc[key] = (acc[key] ?? 0) + 1;
      return acc;
    },
    { pending: 0, held: 0, released: 0, forfeited: 0, partially_released: 0, unknown: 0 }
  );

  const depositAmountTotals = rentals.reduce(
    (acc, rental) => {
      const amount = Number.parseFloat(rental.depositAmount ?? NaN);
      if (!Number.isFinite(amount) || amount <= 0) {
        return acc;
      }
      const key = rental.depositStatus || 'pending';
      acc[key] = (acc[key] ?? 0) + amount;
      acc.total += amount;
      return acc;
    },
    { total: 0, pending: 0, held: 0, released: 0, forfeited: 0, partially_released: 0 }
  );

  const rentalsAtRisk = rentals.filter((rental) => ['disputed', 'inspection_pending'].includes(rental.status));

  const rentalSummaries = rentals.slice(0, 50).map((rental) => ({
    id: rental.id,
    rentalNumber: rental.rentalNumber,
    status: rental.status,
    depositStatus: rental.depositStatus,
    quantity: rental.quantity,
    renterId: rental.renterId,
    companyId: rental.companyId,
    bookingId: rental.bookingId,
    pickupAt: normaliseDate(rental.pickupAt),
    returnDueAt: normaliseDate(rental.returnDueAt),
    rentalStartAt: normaliseDate(rental.rentalStartAt),
    rentalEndAt: normaliseDate(rental.rentalEndAt),
    lastStatusTransitionAt: normaliseDate(rental.lastStatusTransitionAt),
    depositAmount: rental.depositAmount != null ? Number.parseFloat(rental.depositAmount) : null,
    depositCurrency: rental.depositCurrency || null,
    dailyRate: rental.dailyRate != null ? Number.parseFloat(rental.dailyRate) : null,
    rateCurrency: rental.rateCurrency || null,
    conditionOut: rental.conditionOut ?? {},
    conditionIn: rental.conditionIn ?? {},
    meta: rental.meta ?? {},
    item: rental.InventoryItem
      ? {
          id: rental.InventoryItem.id,
          name: rental.InventoryItem.name,
          sku: rental.InventoryItem.sku || null,
          rentalRate: rental.InventoryItem.rentalRate != null ? Number.parseFloat(rental.InventoryItem.rentalRate) : null,
          rentalRateCurrency: rental.InventoryItem.rentalRateCurrency || null,
          depositAmount:
            rental.InventoryItem.depositAmount != null ? Number.parseFloat(rental.InventoryItem.depositAmount) : null,
          depositCurrency: rental.InventoryItem.depositCurrency || null
        }
      : null,
    booking: rental.Booking
      ? {
          id: rental.Booking.id,
          status: rental.Booking.status,
          reference: rental.Booking.meta?.reference || null,
          title: rental.Booking.meta?.title || null
        }
      : null,
    timeline: Array.isArray(rental.RentalCheckpoints)
      ? rental.RentalCheckpoints.map((checkpoint) => ({
          id: checkpoint.id,
          type: checkpoint.type,
          description: checkpoint.description,
          recordedBy: checkpoint.recordedBy,
          recordedByRole: checkpoint.recordedByRole,
          occurredAt: normaliseDate(checkpoint.occurredAt),
          payload: checkpoint.payload ?? {}
        }))
      : []
  }));

  const inventoryCatalogueMap = new Map();
  rentals.forEach((rental) => {
    if (rental.InventoryItem) {
      const plain = rental.InventoryItem.get ? rental.InventoryItem.get({ plain: true }) : rental.InventoryItem;
      inventoryCatalogueMap.set(plain.id, plain);
    }
  });
  inventoryExtras.forEach((item) => {
    const plain = item.get ? item.get({ plain: true }) : item;
    inventoryCatalogueMap.set(plain.id, plain);
  });

  const inventoryCatalogue = Array.from(inventoryCatalogueMap.values()).slice(0, 40).map((item) => ({
    id: item.id,
    name: item.name,
    sku: item.sku || null,
    category: item.category || null,
    rentalRate: item.rentalRate != null ? Number.parseFloat(item.rentalRate) : null,
    rentalRateCurrency: item.rentalRateCurrency || null,
    depositAmount: item.depositAmount != null ? Number.parseFloat(item.depositAmount) : null,
    depositCurrency: item.depositCurrency || null,
    quantityOnHand: item.quantityOnHand ?? null,
    quantityReserved: item.quantityReserved ?? null,
    safetyStock: item.safetyStock ?? null,
    metadata: item.metadata ?? {},
    imageUrl: item.metadata?.imageUrl || null,
    description: item.metadata?.description || null,
    availability: inventoryAvailable(item),
    status: inventoryStatus(item)
  }));

  const accountItems = [];

  if (disputes.length > 0) {
    disputes.slice(0, 4).forEach((dispute) => {
      const order = dispute.Escrow?.Order;
      accountItems.push({
        title: order?.Service?.title || 'Service dispute',
        description: dispute.reason || 'Resolution pending with Fixnado support.',
        status: humanise(dispute.status)
      });
    });
  } else {
    accountItems.push({
      title: 'Escrow and disputes',
      description: 'No disputes or chargebacks are currently open.',
      status: 'Healthy'
    });
  }

  if (rentalsDueSoon > 0) {
    accountItems.push({
      title: 'Rental returns due',
      description: `${formatNumber(rentalsDueSoon)} rental${rentalsDueSoon === 1 ? '' : 's'} need returning within 72 hours.`,
      status: 'Action required'
    });
  } else {
    accountItems.push({
      title: 'Rental logistics',
      description: 'All rental equipment is within the agreed return window.',
      status: 'On track'
    });
  }

  if (user && !(user.twoFactorApp || user.twoFactorEmail)) {
    accountItems.push({
      title: 'Secure your account',
      description: 'Enable two-factor authentication to protect bookings and escrow payouts.',
      status: 'Recommendation'
    });
  } else {
    accountItems.push({
      title: 'Account security',
      description: 'Multi-factor authentication is enabled for this account.',
      status: 'Compliant'
    });
  }

  if (conversations.length > 0) {
    accountItems.push({
      title: 'Support conversations',
      description: `${formatNumber(conversations.length)} support touchpoint${conversations.length === 1 ? '' : 's'} logged this window.`,
      status: 'In progress'
    });
  }

  const supportTasksResult = await listAccountSupportTasks({
    companyId,
    userId,
    limit: 25
  });

  const supportTaskMeta = supportTasksResult?.meta ?? {};
  const openSupportTasks =
    (supportTaskMeta.open ?? 0) +
    (supportTaskMeta.inProgress ?? 0) +
    (supportTaskMeta.waitingExternal ?? 0);

  const supportContacts = {
    email:
      company?.contactEmail ||
      config.integrations?.app?.supportEmail ||
      'support@fixnado.com',
    phone: company?.contactPhone || '+44 20 4520 9282',
    concierge: company?.contactName
      ? `Account managed by ${company.contactName}`
      : 'Fixnado concierge support',
    knowledgeBase: config.support?.knowledgeBaseUrl || 'https://support.fixnado.com/knowledge-base'
  };

  const overviewSidebar = {
    badge: `${formatNumber(totalBookings)} jobs`,
    status:
      disputes.length > 0
        ? { label: `${formatNumber(disputes.length)} dispute${disputes.length === 1 ? '' : 's'} open`, tone: 'warning' }
        : { label: 'Workspace healthy', tone: 'success' },
    highlights: [
      { label: 'Active bookings', value: formatNumber(activeBookings.length) },
      { label: 'Spend', value: formatCurrency(spend, currency) }
    ]
  };

  const ordersSidebar = {
    badge: `${formatNumber(totalOrders)} orders`,
    status:
      awaitingActionOrders > 0
        ? { label: `${formatNumber(awaitingActionOrders)} need action`, tone: 'warning' }
        : { label: 'Pipeline healthy', tone: 'success' },
    highlights: [
      { label: 'Escrow funded', value: formatNumber(fundedOrders) },
      { label: 'In delivery', value: formatNumber(inProgressOrders) }
    ]
  };

  const servicesManagementSidebar = {
    badge: `${formatNumber(serviceManagementData.metrics.totalOrders ?? 0)} managed`,
    status:
      (serviceManagementData.metrics.disputedOrders ?? 0) > 0
        ? {
            label: `${formatNumber(serviceManagementData.metrics.disputedOrders)} in dispute`,
            tone: 'warning'
          }
        : (serviceManagementData.metrics.activeOrders ?? 0) > 0
        ? {
            label: `${formatNumber(serviceManagementData.metrics.activeOrders)} in delivery`,
            tone: 'info'
          }
        : { label: 'No active orders', tone: 'success' },
    highlights: [
      { label: 'Active orders', value: formatNumber(serviceManagementData.metrics.activeOrders ?? 0) },
      { label: 'Funded escrows', value: formatNumber(serviceManagementData.metrics.fundedEscrows ?? 0) }
    ]
  const completedBookingsCount = bookings.filter((booking) => booking.status === 'completed').length;
  const escalatedBookings = bookings.filter((booking) => ['disputed', 'cancelled'].includes(booking.status)).length;
  const latestHistoryTransition = bookings.reduce((latest, booking) => {
    if (booking.lastStatusTransitionAt instanceof Date && !Number.isNaN(booking.lastStatusTransitionAt.getTime())) {
      return latest && latest > booking.lastStatusTransitionAt ? latest : booking.lastStatusTransitionAt;
    }
    return latest;
  }, null);
  const latestTimelineUpdate = historyEntries.reduce((latest, entry) => {
    const candidate = entry.occurredAt instanceof Date ? entry.occurredAt : entry.createdAt;
    if (candidate instanceof Date && !Number.isNaN(candidate.getTime())) {
      return latest && latest > candidate ? latest : candidate;
    }
    return latest;
  }, null);
  const latestHistory = [latestHistoryTransition, latestTimelineUpdate].reduce((resolved, candidate) => {
    if (candidate instanceof Date && !Number.isNaN(candidate.getTime())) {
      return resolved && resolved > candidate ? resolved : candidate;
    }
    return resolved;
  }, null);
  const lastUpdatedLabel = latestHistory
    ? DateTime.fromJSDate(latestHistory).setZone(window.timezone).toRelative({ base: window.end })
    : '—';

  const historySidebar = {
    badge: `${formatNumber(totalBookings)} records`,
    status:
      escalatedBookings > 0
        ? { label: `${formatNumber(escalatedBookings)} escalated`, tone: 'danger' }
        : { label: 'No escalations', tone: 'success' },
    highlights: [
      { label: 'Completed', value: formatNumber(completedBookingsCount) },
      { label: 'In flight', value: formatNumber(totalBookings - completedBookingsCount) }
    ],
    meta: [{ label: 'Last update', value: lastUpdatedLabel || '—' }]
  };

  const orderSummaries = bookings
    .slice()
    .sort((a, b) => new Date(b.createdAt) - new Date(a.createdAt))
    .slice(0, EXPORT_ROW_LIMIT)
    .map((order) => ({
      id: order.id,
      reference: order.id.slice(0, 8).toUpperCase(),
      status: order.status,
      serviceTitle: order.meta?.service || order.meta?.title || 'Service order',
      serviceCategory: order.meta?.category || null,
      totalAmount: Number.parseFloat(order.totalAmount ?? 0) || 0,
      currency: order.currency || 'GBP',
      scheduledFor: order.scheduledStart instanceof Date
        ? DateTime.fromJSDate(order.scheduledStart).setZone(window.timezone).toISO()
        : null,
      createdAt: order.createdAt instanceof Date ? order.createdAt.toISOString() : null,
      updatedAt: order.updatedAt instanceof Date ? order.updatedAt.toISOString() : null,
      lastStatusTransitionAt:
        order.lastStatusTransitionAt instanceof Date ? order.lastStatusTransitionAt.toISOString() : null,
      zoneId: order.zoneId || null,
      companyId: order.companyId || null,
      meta: order.meta || {}
    }));

  const statusOptions = Array.from(new Set(orderSummaries.map((order) => order.status).filter(Boolean))).map(
    (status) => ({ value: status, label: humanise(status) })
  );

  if (!statusOptions.some((option) => option.value === 'all')) {
    statusOptions.unshift({ value: 'all', label: 'All statuses' });
  }

  const historyEntriesPayload = historyEntries.map((entry) => ({
    id: entry.id,
    bookingId: entry.bookingId,
    title: entry.title,
    entryType: entry.entryType,
    status: entry.status,
    summary: entry.summary,
    actorRole: entry.actorRole,
    actorId: entry.actorId,
    occurredAt: toIsoString(entry.occurredAt),
    createdAt: toIsoString(entry.createdAt),
    updatedAt: toIsoString(entry.updatedAt),
    attachments: Array.isArray(entry.attachments) ? entry.attachments : [],
    meta:
      entry.meta && typeof entry.meta === 'object' && !Array.isArray(entry.meta)
        ? entry.meta
        : {}
  }));

  const historyData = {
    statusOptions,
    entryTypes: ORDER_HISTORY_ENTRY_TYPES,
    actorRoles: ORDER_HISTORY_ACTOR_ROLES,
    defaultFilters: { status: 'all', sort: 'desc', limit: 25 },
    attachments: { acceptedTypes: ORDER_HISTORY_ATTACHMENT_TYPES, maxPerEntry: 6 },
    context: {
      customerId: userId ?? null,
      companyId: companyId ?? null
    },
    orders: orderSummaries,
    entries: historyEntriesPayload,
    access: ORDER_HISTORY_ACCESS
  };

  const rentalsSidebar = {
    badge: `${formatNumber(rentals.length)} rentals`,
    status:
      rentalsDueSoon > 0
        ? { label: `${formatNumber(rentalsDueSoon)} due soon`, tone: 'warning' }
        : { label: 'All on schedule', tone: 'success' },
    highlights: [
      { label: 'In field', value: formatNumber(rentalsInUse) },
      { label: 'Due soon', value: formatNumber(rentalsDueSoon) }
    ]
  };

  const accountSidebar = {
    badge: `${formatNumber(openSupportTasks)} active`,
    status:
      disputes.length > 0
        ? { label: 'Escalations open', tone: 'danger' }
        : openSupportTasks > 0
        ? { label: 'Support actions pending', tone: 'warning' }
        : supportConversations > 0
        ? { label: 'Concierge engaged', tone: 'info' }
        : { label: 'Support quiet', tone: 'success' },
    highlights: [
      { label: 'Active tasks', value: formatNumber(openSupportTasks) },
      { label: 'Resolved', value: formatNumber(supportTaskMeta.resolved ?? 0) },
      { label: 'Conversations', value: formatNumber(supportConversations) }
    ]
  };

  const mfaEnabled = Boolean(user?.twoFactorApp || user?.twoFactorEmail);
  const profilePrefs = profileSettings?.profile ?? {};
  const notificationsPrefs = profileSettings?.notifications ?? {
    dispatch: { email: true, sms: false },
    support: { email: true, sms: false },
    weeklySummary: { email: true },
    concierge: { email: true, sms: false },
    quietHours: { enabled: false, start: null, end: null, timezone: timezoneLabel },
    escalationContacts: []
  };
  const billingPrefs = profileSettings?.billing ?? {
    preferredCurrency: currency,
    defaultPaymentMethod: null,
    paymentNotes: null,
    invoiceRecipients: []
  };
  const securityPrefs = profileSettings?.security?.twoFactor ?? {
    app: Boolean(user?.twoFactorApp),
    email: Boolean(user?.twoFactorEmail),
    methods: [],
    lastUpdated: null
  };

  const timezonePreference = profilePrefs.timezone ?? timezoneLabel;
  const preferredCurrency = billingPrefs.preferredCurrency ?? currency;
  const quietHours = notificationsPrefs.quietHours ?? {
    enabled: false,
    start: null,
    end: null,
    timezone: timezonePreference
  };
  const quietHoursLabel = quietHours.enabled
    ? `${quietHours.start ?? '--:--'} – ${quietHours.end ?? '--:--'} ${quietHours.timezone ?? timezonePreference}`
    : 'Disabled';
  const escalationCount = Array.isArray(notificationsPrefs.escalationContacts)
    ? notificationsPrefs.escalationContacts.length
    : 0;
  const invoiceRecipientCount = Array.isArray(billingPrefs.invoiceRecipients)
    ? billingPrefs.invoiceRecipients.length
    : 0;

  const settingsSidebar = {
    badge: profilePrefs.preferredName
      ? `${profilePrefs.preferredName}`
      : mfaEnabled
        ? 'MFA secured'
        : 'Security review',
    status: mfaEnabled ? { label: 'MFA enabled', tone: 'success' } : { label: 'Enable MFA', tone: 'warning' },
    highlights: [
      { label: 'Timezone', value: timezonePreference },
      { label: 'Currency', value: preferredCurrency }
    ]
  };

  const displayName = (() => {
    if (profilePrefs.firstName || profilePrefs.lastName) {
      return `${profilePrefs.firstName ?? ''} ${profilePrefs.lastName ?? ''}`.trim();
    }
    return user ? `${user.firstName ?? ''} ${user.lastName ?? ''}`.trim() || 'Fixnado user' : 'Fixnado user';
  })();
  const walletCurrency = walletOverview?.account?.currency || currency;
  const walletSummary = walletOverview?.summary;
  const walletSidebar = walletOverview
    ? {
        badge: formatCurrency(walletSummary?.balance ?? 0, walletCurrency),
        status:
          walletSummary?.pending && walletSummary.pending > 0
            ? {
                label: `${formatCurrency(walletSummary.pending, walletCurrency)} held`,
                tone: 'warning'
              }
            : { label: 'Ready for release', tone: 'success' },
        highlights: [
          {
            label: 'Available',
            value: formatCurrency(
              walletSummary?.available ?? walletSummary?.balance ?? 0,
              walletCurrency
            )
          },
          { label: 'Methods', value: formatNumber(walletOverview?.methods?.length ?? 0) }
        ]
      }
    : null;

  const walletSection = walletOverview
    ? {
        id: 'wallet',
        label: 'Wallet & Payments',
        description: 'Manage wallet balance, autopayouts, and funding routes.',
        type: 'wallet',
        sidebar: walletSidebar,
        data: {
          account: walletOverview.account,
          accountId: walletOverview.account?.id ?? null,
          summary: walletSummary,
          autopayout: walletOverview.autopayout,
          methods: walletOverview.methods,
          user: walletOverview.user,
          company: walletOverview.company,
          currency: walletCurrency,
          policy: {
            canManage: true,
            canTransact:
              walletOverview.account?.status !== 'suspended' && walletOverview.account?.status !== 'closed',
            canEditMethods: true
          }
        }
      }
    : null;

  const displayName = user ? `${user.firstName ?? ''} ${user.lastName ?? ''}`.trim() || 'Fixnado user' : 'Fixnado user';
  const workspaceAlignment = companyId ? 'Linked to company workspace' : 'Standalone workspace';

  const settingsPanels = [
    {
      id: 'profile',
      title: 'Profile & Identity',
      description: 'Details shared with crews, providers, and support.',
      items: [
        {
          type: 'value',
          label: 'Full name',
          value: displayName,
          helper: 'Shown on bookings, receipts, and support conversations.'
        },
        {
          type: 'value',
          label: 'Preferred name',
          value: profilePrefs.preferredName ?? 'Not set',
          helper: 'Used on dashboards, receipts, and shared documents.'
        },
        {
          type: 'value',
          label: 'Contact email',
          value: profilePrefs.email ?? user?.email ?? 'Not provided',
          helper: 'Primary channel for booking updates and notifications.'
        },
        {
          type: 'value',
          label: 'Workspace alignment',
          value: workspaceAlignment,
          helper: companyId
            ? 'Bookings inherit company-approved rates and SLAs.'
            : 'Orders use personal preferences and payment methods.'
        },
        {
          type: 'value',
          label: 'Phone number',
          value: profilePrefs.phoneNumber ?? 'Not provided',
          helper: 'SMS alerts and concierge outreach use this number.'
        },
        {
          type: 'value',
          label: 'Language',
          value: profilePrefs.language ?? 'en-GB',
          helper: 'Applied to notifications and scheduling copy.'
        },
        {
          type: 'value',
          label: 'Local timezone',
          value: timezonePreference,
          helper: 'Applied to scheduling, reminders, and exports.'
        }
      ]
    },
    {
      id: 'security',
      title: 'Security & Access',
      description: 'Protect the account that controls bookings and payouts.',
      items: [
        {
          type: 'toggle',
          label: 'Authenticator app 2FA',
          enabled: Boolean(securityPrefs.app),
          helper: securityPrefs.app
            ? 'Time-based one-time passcodes are required on sign-in.'
            : 'Add an authenticator app to secure sign-ins.'
        },
        {
          type: 'toggle',
          label: 'Email verification codes',
          enabled: Boolean(securityPrefs.email),
          helper: securityPrefs.email
            ? 'Backup verification codes are delivered to your inbox.'
            : 'Enable email codes as a fallback second factor.'
        },
        {
          type: 'value',
          label: 'Registered methods',
          value:
            securityPrefs.methods && securityPrefs.methods.length > 0
              ? securityPrefs.methods.join(', ')
              : 'No secondary methods saved',
          helper: securityPrefs.lastUpdated
            ? `Last security review ${DateTime.fromISO(securityPrefs.lastUpdated).toRelative?.() ?? ''}`
            : 'Record MFA methods to keep access recovery options ready.'
        },
        {
          type: 'value',
          label: 'Dispute status',
          value: disputes.length > 0 ? `${formatNumber(disputes.length)} open` : 'None open',
          helper: disputes.length > 0
            ? 'Resolve disputes to restore full payout automation.'
            : 'All escrow payouts releasing automatically.'
        }
      ]
    },
    {
      id: 'notifications',
      title: 'Notifications',
      description: 'Control how Fixnado keeps you informed.',
      items: [
        {
          type: 'toggle',
          label: 'Dispatch email alerts',
          enabled: Boolean(notificationsPrefs.dispatch?.email),
          helper: 'Emails send whenever a crew assignment or ETA changes.'
        },
        {
          type: 'toggle',
          label: 'Dispatch SMS alerts',
          enabled: Boolean(notificationsPrefs.dispatch?.sms),
          helper: 'SMS nudges mirror urgent dispatch or SLA changes.'
        },
        {
          type: 'toggle',
          label: 'Support email updates',
          enabled: Boolean(notificationsPrefs.support?.email),
          helper: 'Escalations and concierge follow-ups trigger email updates.'
        },
        {
          type: 'value',
          label: 'Quiet hours',
          value: quietHoursLabel,
          helper: quietHours.enabled
            ? 'Notifications pause during these hours across channels.'
            : 'No quiet hours configured.'
        },
        {
          type: 'value',
          label: 'Escalation contacts',
          value: `${escalationCount} contact${escalationCount === 1 ? '' : 's'}`,
          helper: 'Escalation contacts mirror urgent disputes or incidents.'
        }
      ]
    },
    {
      id: 'billing',
      title: 'Billing & Payments',
      description: 'Manage escrow, invoices, and default payment settings.',
      items: [
        {
          type: 'value',
          label: 'Preferred currency',
          value: preferredCurrency,
          helper: 'All new orders default to this currency.'
        },
        {
          type: 'value',
          label: 'Default payment method',
          value: billingPrefs.defaultPaymentMethod ?? 'Not set',
          helper: 'Shown to finance teams when approving releases.'
        },
        {
          type: 'value',
          label: 'Invoice recipients',
          value: `${invoiceRecipientCount} contact${invoiceRecipientCount === 1 ? '' : 's'}`,
          helper: 'Contacts copied into every invoice and billing summary.'
        },
        {
          type: 'value',
          label: 'Invoices this window',
          value: formatNumber(totalOrders),
          helper: totalOrders > 0
            ? `${formatCurrency(spend, currency)} invoiced across service orders.`
            : 'No invoices generated during this window.'
        }
      ]
    }
  ];

  return {
    persona: 'user',
    name: PERSONA_METADATA.user.name,
    headline: PERSONA_METADATA.user.headline,
    window,
      metadata: {
        userId: userId ?? null,
        companyId: companyId ?? null,
        user: user
          ? {
              id: user.id,
              name: `${user.firstName} ${user.lastName}`.trim(),
              email: user.email
            }
          : null,
        company: company
          ? {
              id: company.id,
              name: company.contactName || company.name || null,
              contactEmail: company.contactEmail || null,
              contactPhone: company.contactPhone || null
            }
          : null,
        totals: {
          bookings: totalBookings,
          activeBookings: activeBookings.length,
          spend,
          rentals: rentals.length,
          disputes: disputes.length,
          conversations: conversations.length
        },
        features: {
          ads: buildAdsFeatureMetadata('user')
        }
      },
    navigation: [
      {
        id: 'overview',
        label: 'Customer Overview',
        description: 'Bookings, spend, and support signals.',
        type: 'overview',
        analytics: overview,
        sidebar: overviewSidebar
      },
      {
        id: 'calendar',
        icon: 'calendar',
        label: 'Service Calendar',
        description: 'Plan visits, assignments, and follow-ups in one view.',
        type: 'calendar',
        data: calendarData
      },
      {
        id: 'orders',
        label: 'Service Orders',
        description: 'Escrow, delivery, and follow-up pipeline.',
        type: 'board',
        sidebar: ordersSidebar,
        data: { columns: orderBoardColumns }
      },
      {
        id: 'services-management',
        label: 'Services Management',
        description: 'Create service orders, manage escrow, and launch disputes.',
        type: 'services-management',
        sidebar: servicesManagementSidebar,
        data: serviceManagementData
        id: 'history',
        label: 'Order History',
        description: 'Detailed audit trail for every service order.',
        type: 'history',
        access: ORDER_HISTORY_ACCESS,
        sidebar: historySidebar,
        data: historyData
      },
      {
        id: 'rentals',
        label: 'Rental Assets',
        description: 'Track equipment associated with your jobs.',
        type: 'rentals',
        sidebar: rentalsSidebar,
        data: {
          metrics: [
            { id: 'active', label: 'Active rentals', value: rentalsInUse },
            { id: 'dueSoon', label: 'Due within 72h', value: rentalsDueSoon },
            { id: 'held', label: 'Deposits held', value: depositStatusCounts.held ?? 0 },
            {
              id: 'released',
              label: 'Deposits released',
              value: (depositStatusCounts.released ?? 0) + (depositStatusCounts.partially_released ?? 0)
            },
            { id: 'atRisk', label: 'Disputes or inspections', value: rentalsAtRisk.length }
          ],
          rentals: rentalSummaries,
          inventoryCatalogue,
          endpoints: {
            list: '/api/rentals',
            request: '/api/rentals',
            approve: '/api/rentals/:rentalId/approve',
            schedulePickup: '/api/rentals/:rentalId/schedule-pickup',
            checkout: '/api/rentals/:rentalId/checkout',
            markReturned: '/api/rentals/:rentalId/return',
            inspection: '/api/rentals/:rentalId/inspection',
            cancel: '/api/rentals/:rentalId/cancel',
            checkpoint: '/api/rentals/:rentalId/checkpoints',
            deposit: '/api/rentals/:rentalId/deposit',
            dispute: '/api/rentals/:rentalId/dispute'
          },
          escrow: {
            totals: depositAmountTotals,
            currency,
            ledgerEndpoint: '/api/rentals/:rentalId/deposit'
          },
          defaults: {
            renterId: userId ?? null,
            companyId: companyId ?? null,
            timezone: window.timezone,
            currency
          },
          statusOptions: {
            rental: [
              { value: 'requested', label: 'Requested' },
              { value: 'approved', label: 'Approved' },
              { value: 'pickup_scheduled', label: 'Pickup scheduled' },
              { value: 'in_use', label: 'In use' },
              { value: 'return_pending', label: 'Return pending' },
              { value: 'inspection_pending', label: 'Inspection pending' },
              { value: 'settled', label: 'Settled' },
              { value: 'cancelled', label: 'Cancelled' },
              { value: 'disputed', label: 'Disputed' }
            ],
            deposit: [
              { value: 'pending', label: 'Pending' },
              { value: 'held', label: 'Held' },
              { value: 'released', label: 'Released' },
              { value: 'partially_released', label: 'Partially released' },
              { value: 'forfeited', label: 'Forfeited' }
            ]
          }
        }
      },
      ...(walletSection ? [walletSection] : []),
      {
        id: 'account',
        label: 'Account & Support',
        description: 'Next best actions to keep everything running smoothly.',
        type: 'accountSupport',
        sidebar: accountSidebar,
        data: {
          insights: accountItems,
          tasks: supportTasksResult.tasks,
          stats: supportTaskMeta,
          contacts: supportContacts
        }
      },
      {
        id: 'settings',
        label: 'Account Settings',
        description: 'Identity, security, and notification preferences.',
        type: 'settings',
        sidebar: settingsSidebar,
        data: { panels: settingsPanels }
      }
    ]
  };
}

async function loadAdminData(context) {
  const { companyId, window } = context;

  const [
    bookings,
    previousBookings,
    rentals,
    inventoryAlerts,
    complianceDocs,
    fraudSignals,
    campaignMetrics
  ] = await Promise.all([
    Booking.findAll({
      where: {
        ...(companyId ? { companyId } : {}),
        createdAt: asDateRange(window.start, window.end)
      }
    }),
    Booking.findAll({
      where: {
        ...(companyId ? { companyId } : {}),
        createdAt: asDateRange(window.previousStart, window.previousEnd)
      }
    }),
    RentalAgreement.findAll({
      where: {
        ...(companyId ? { companyId } : {}),
        createdAt: asDateRange(window.start, window.end)
      }
    }),
    InventoryAlert.findAll({
      include: [
        {
          model: InventoryItem,
          where: companyId ? { companyId } : undefined,
          required: !!companyId
        }
      ],
      where: {
        createdAt: asDateRange(window.start, window.end)
      }
    }),
    ComplianceDocument.findAll({
      where: {
        ...(companyId ? { companyId } : {}),
        [Op.or]: [
          { expiryAt: { [Op.between]: [window.start.toJSDate(), window.end.plus({ days: 30 }).toJSDate()] } },
          { status: { [Op.in]: ['rejected', 'expired'] } }
        ]
      }
    }),
    CampaignFraudSignal.findAll({
      include: [
        {
          model: AdCampaign,
          attributes: ['name'],
          where: companyId ? { companyId } : undefined,
          required: !!companyId
        }
      ],
      where: {
        detectedAt: asDateRange(window.start, window.end)
      }
    }),
    CampaignDailyMetric.findAll({
      include: [
        {
          model: AdCampaign,
          attributes: ['currency', 'name'],
          where: companyId ? { companyId } : undefined,
          required: !!companyId
        }
      ],
      where: {
        metricDate: asDateRange(window.start, window.end)
      }
    })
  ]);

  const totalBookings = bookings.length;
  const previousTotal = previousBookings.length;
  const completed = bookings.filter((booking) => booking.status === 'completed').length;
  const completionRate = totalBookings ? completed / totalBookings : 0;
  const previousCompleted = previousBookings.filter((booking) => booking.status === 'completed').length;
  const previousCompletionRate = previousTotal ? previousCompleted / Math.max(previousTotal, 1) : 0;
  const disputed = bookings.filter((booking) => booking.status === 'disputed').length;

  const totalRevenue = bookings.reduce((sum, booking) => sum + parseDecimal(booking.totalAmount), 0);
  const previousRevenue = previousBookings.reduce((sum, booking) => sum + parseDecimal(booking.totalAmount), 0);
  const slaBreaches = bookings.filter(
    (booking) => booking.status !== 'completed' && booking.status !== 'cancelled' && DateTime.fromJSDate(booking.slaExpiresAt) < window.end
  ).length;

  const upcomingBookings = bookings
    .filter((booking) => booking.scheduledStart)
    .sort((a, b) => new Date(a.scheduledStart) - new Date(b.scheduledStart))
    .slice(0, UPCOMING_LIMIT)
    .map((booking) => ({
      title: booking.meta?.title || `Job ${booking.id.slice(0, 6).toUpperCase()}`,
      when: DateTime.fromJSDate(booking.scheduledStart).setZone(window.timezone).toLocaleString(DateTime.DATETIME_MED_WITH_WEEKDAY),
      status: booking.status.replace(/_/g, ' ')
    }));

  const boardColumns = [
    {
      title: 'Intake',
      items: bookings
        .filter((booking) => ['draft', 'pending'].includes(booking.status))
        .slice(0, 4)
        .map((booking) => ({
          title: booking.meta?.title || `Request ${booking.id.slice(0, 4).toUpperCase()}`,
          owner: booking.meta?.requester || 'Unassigned',
          value: formatCurrency(booking.totalAmount, booking.currency),
          eta: booking.type === 'scheduled' ? 'Awaiting scheduling' : 'Requires triage'
        }))
    },
    {
      title: 'Scheduling',
      items: bookings
        .filter((booking) => ['awaiting_assignment', 'scheduled'].includes(booking.status))
        .slice(0, 4)
        .map((booking) => ({
          title: booking.meta?.title || `Visit ${booking.id.slice(0, 4).toUpperCase()}`,
          owner: booking.meta?.zoneName || 'Zone pending',
          value: formatCurrency(booking.totalAmount, booking.currency),
          eta: booking.scheduledStart
            ? DateTime.fromJSDate(booking.scheduledStart).setZone(window.timezone).toRelative({ base: window.end })
            : 'Scheduling required'
        }))
    },
    {
      title: 'In Delivery',
      items: bookings
        .filter((booking) => ['in_progress'].includes(booking.status))
        .slice(0, 4)
        .map((booking) => ({
          title: booking.meta?.title || `Job ${booking.id.slice(0, 4).toUpperCase()}`,
          owner: booking.meta?.primaryCrew || 'Crew TBD',
          value: formatCurrency(booking.totalAmount, booking.currency),
          eta: DateTime.fromJSDate(booking.slaExpiresAt).setZone(window.timezone).toRelative({ base: window.end })
        }))
    },
    {
      title: 'At Risk',
      items: bookings
        .filter((booking) =>
          ['disputed', 'cancelled'].includes(booking.status) ||
          (DateTime.fromJSDate(booking.slaExpiresAt) < window.end && booking.status !== 'completed')
        )
        .slice(0, 4)
        .map((booking) => ({
          title: booking.meta?.title || `Job ${booking.id.slice(0, 4).toUpperCase()}`,
          owner: booking.meta?.owner || 'Operations',
          value: formatCurrency(booking.totalAmount, booking.currency),
          eta: booking.status === 'disputed' ? 'Dispute pending' : 'SLA breached'
        }))
    }
  ];

  const complianceRows = [
    ...complianceDocs.slice(0, 5).map((doc) => [
      doc.type,
      doc.status.replace(/_/g, ' '),
      doc.expiryAt ? DateTime.fromJSDate(doc.expiryAt).setZone(window.timezone).toISODate() : '—',
      doc.reviewerId ? 'Assigned' : 'Awaiting review',
      doc.rejectionReason || '—'
    ]),
    ...fraudSignals.slice(0, 5).map((signal) => [
      `Campaign: ${signal.AdCampaign?.name ?? signal.campaignId.slice(0, 6)}`,
      signal.signalType.replace(/_/g, ' '),
      signal.severity,
      DateTime.fromJSDate(signal.detectedAt).setZone(window.timezone).toISODate(),
      signal.resolutionNote || 'Pending investigation'
    ])
  ];

  const rentalsAtRisk = rentals.filter((rental) => ['return_pending', 'inspection_pending', 'disputed'].includes(rental.status));
  const activeAlerts = inventoryAlerts.filter((alert) => alert.status === 'active');

  const campaignSpend = campaignMetrics.reduce((sum, metric) => sum + parseDecimal(metric.spend), 0);
  const campaignRevenue = campaignMetrics.reduce((sum, metric) => sum + parseDecimal(metric.revenue), 0);
  const campaignCurrency = campaignMetrics[0]?.AdCampaign?.currency || 'GBP';

  const insights = [
    `Completion rate ${formatPercent(completed, totalBookings)} • ${slaBreaches} bookings require SLA intervention`,
    `${rentalsAtRisk.length} rentals pending inspection or dispute review`,
    `${activeAlerts.length} active inventory alerts flagged this window`,
    `Campaign ROI ${campaignRevenue && campaignSpend ? formatPercent(campaignRevenue, campaignSpend) : '0.0%'} across ${campaignMetrics.length} metric days`
  ];

  const websiteSnapshot = await getWebsiteManagementSnapshot();

  const overview = {
    metrics: [
      computeTrend(totalBookings, previousTotal, formatNumber, ''),
      computeTrend(completionRate, previousCompletionRate, (value) => formatPercent(value, 1), ''),
      computeTrend(totalRevenue, previousRevenue, (value) => formatCurrency(value, campaignCurrency), ''),
      { value: formatNumber(disputed), change: `${formatNumber(slaBreaches)} SLA issues`, trend: disputed > 0 ? 'down' : 'up' }
    ].map((metric, index) => {
      const labels = ['Jobs Received', 'Completion Rate', 'Revenue Processed', 'Escalations'];
      return { label: labels[index], ...metric };
    }),
    charts: [
      {
        id: 'jobs-by-week',
        title: 'Jobs by Week',
        description: 'Volume of bookings created each week.',
        type: 'line',
        dataKey: 'count',
        data: groupByWeek(bookings, (booking) => booking.createdAt, window)
      },
      {
        id: 'campaign-spend',
        title: 'Campaign Spend vs Revenue',
        description: 'Ad spend compared to attributed revenue this window.',
        type: 'bar',
        dataKey: 'spend',
        secondaryKey: 'revenue',
        data: [
          {
            name: 'This window',
            spend: Number.parseFloat(campaignSpend.toFixed(2)),
            revenue: Number.parseFloat(campaignRevenue.toFixed(2))
          }
        ]
      }
    ],
    upcoming: upcomingBookings,
    insights
  };

  const marketplaceOverview = await buildMarketplaceDashboardSlice({ companyId });

  const marketplaceSection = marketplaceOverview
    ? {
        id: 'marketplace-workspace',
        label: 'Marketplace management',
        description: 'Tools, consumables, and listing governance workspace.',
        type: 'marketplace-workspace',
        icon: 'marketplace',
        data: {
          overview: marketplaceOverview,
          companyId: companyId ?? null,
          summary: {
            tools: marketplaceOverview.summary.tools,
            materials: marketplaceOverview.summary.materials,
            moderationQueue: marketplaceOverview.moderationQueue.length
          }
        }
      }
    : null;

  return {
    persona: 'admin',
    name: PERSONA_METADATA.admin.name,
    headline: PERSONA_METADATA.admin.headline,
    window,
    metadata: {
      companyId: companyId ?? null,
      totals: {
        bookings: totalBookings,
        revenue: totalRevenue,
        completionRate,
        disputed
      },
      features: {
        ads: buildAdsFeatureMetadata('admin')
      }
    },
    navigation: [
      {
        id: 'overview',
        label: 'Executive Overview',
        description: 'Track bookings, spend, and SLA signals.',
        type: 'overview',
        analytics: overview
      },
      {
        id: 'operations',
        label: 'Operations Pipeline',
        description: 'Monitor intake through delivery and risk queues.',
        type: 'board',
        data: { columns: boardColumns }
      },
      {
        id: 'compliance',
        label: 'Compliance & Risk',
        description: 'Expiring evidence and campaign anomaly register.',
        type: 'table',
        data: {
          headers: ['Item', 'Status', 'Due / Detected', 'Owner', 'Notes'],
          rows: complianceRows.slice(0, EXPORT_ROW_LIMIT)
        }
      },
      {
        id: 'assets',
        label: 'Assets & Rentals',
        description: 'Rental lifecycle alerts and asset readiness.',
        type: 'list',
        data: {
          items: [
            {
              title: `${rentalsAtRisk.length} rentals pending return`,
              description: 'Ensure inspections and settlements are actioned.',
              status: rentalsAtRisk.length > 0 ? 'Attention required' : 'On track'
            },
            {
              title: `${activeAlerts.length} inventory alerts open`,
              description: 'Low stock and damage reports awaiting acknowledgement.',
              status: activeAlerts.length > 0 ? 'Investigate today' : 'Healthy'
            },
            {
              title: `${fraudSignals.length} active campaign alerts`,
              description: 'Overspend, delivery gaps, or suspicious conversions detected.',
              status: fraudSignals.length > 0 ? 'Escalated to marketing ops' : 'Clear'
            }
          ]
        }
      },
      marketplaceSection
    ].filter(Boolean)
      {
        id: 'home-builder',
        label: 'Home Page Builder',
        description: 'Launch the modular home page workspace to design, publish, and manage components.',
        type: 'link',
        href: '/admin/home-builder'
        id: 'website-management',
        label: 'Website management',
        description: 'Govern marketing pages, content blocks, and navigation coverage.',
        type: 'settings',
        data: {
          panels: [
            {
              id: 'pages-summary',
              title: 'Marketing pages',
              description: 'Lifecycle of enterprise marketing experiences.',
              status: `${websiteSnapshot.pages.published} published`,
              items: [
                { id: 'pages-total', label: 'Total pages', value: websiteSnapshot.pages.total },
                { id: 'pages-draft', label: 'Draft', value: websiteSnapshot.pages.draft },
                { id: 'pages-preview', label: 'Preview', value: websiteSnapshot.pages.preview },
                { id: 'pages-role-gated', label: 'Role gated', value: websiteSnapshot.pages.roleGated },
                {
                  id: 'pages-last-published',
                  label: 'Last publish',
                  value:
                    websiteSnapshot.pages.lastPublishedAt
                      ? DateTime.fromISO(websiteSnapshot.pages.lastPublishedAt)
                          .setZone(window.timezone)
                          .toLocaleString(DateTime.DATETIME_MED)
                      : 'No published pages yet'
                }
              ]
            },
            {
              id: 'blocks-summary',
              title: 'Content blocks',
              description: 'Reusable hero, feature, and CTA components.',
              items: [
                { id: 'blocks-total', label: 'Total blocks', value: websiteSnapshot.blocks.total },
                { id: 'blocks-visible', label: 'Visible blocks', value: websiteSnapshot.blocks.visible }
              ]
            },
            {
              id: 'navigation-summary',
              title: 'Navigation menus',
              description: 'Surface coverage for menus and external links.',
              items: [
                { id: 'menus-total', label: 'Menus', value: websiteSnapshot.navigation.menus },
                { id: 'menus-primary', label: 'Primary menus', value: websiteSnapshot.navigation.primaryMenus },
                { id: 'nav-items', label: 'Navigation items', value: websiteSnapshot.navigation.items },
                { id: 'nav-nested', label: 'Nested items', value: websiteSnapshot.navigation.nestedItems },
                {
                  id: 'nav-external',
                  label: 'External links',
                  value: websiteSnapshot.navigation.externalLinks,
                  helper: 'Links that leave Fixnado surfaces'
                },
                {
                  id: 'nav-restricted',
                  label: 'Restricted items',
                  value: websiteSnapshot.navigation.restrictedItems,
                  helper: 'Role-gated navigation entries'
                },
                {
                  id: 'website-editor-link',
                  label: 'Launch website manager',
                  type: 'action',
                  href: '/admin/website-management',
                  cta: 'Open manager'
                }
              ]
            }
          ]
        }
        id: 'tags-seo',
        label: 'Tags & SEO',
        description: 'Manage metadata defaults, indexing controls, and tag governance.',
        type: 'route',
        icon: 'seo',
        route: '/admin/seo'
      }
    ]
  };
}

async function loadProviderData(context) {
  const { providerId, companyId, window } = context;

  const campaignFilter = companyId ? { companyId } : undefined;
  const tenantId = companyId ?? providerId ?? null;
  let inboxSnapshotError = null;

  const [
    assignments,
    previousAssignments,
    rentals,
    inventoryAlerts,
    inventoryItems,
    campaigns,
    campaignMetrics,
    previousCampaignMetrics,
    campaignInvoices,
    campaignSignals,
    inboxSnapshot
  ] = await Promise.all([
    BookingAssignment.findAll({
      where: {
        ...(providerId ? { providerId } : {}),
        createdAt: asDateRange(window.start, window.end)
      },
      include: [{ model: Booking }]
    }),
    BookingAssignment.findAll({
      where: {
        ...(providerId ? { providerId } : {}),
        createdAt: asDateRange(window.previousStart, window.previousEnd)
      },
      include: [{ model: Booking }]
    }),
    RentalAgreement.findAll({
      where: {
        ...(companyId ? { companyId } : {}),
        createdAt: asDateRange(window.start, window.end)
      }
    }),
    InventoryAlert.findAll({
      include: [
        {
          model: InventoryItem,
          where: companyId ? { companyId } : undefined,
          required: !!companyId
        }
      ],
      where: {
        createdAt: asDateRange(window.start, window.end)
      }
    }),
    InventoryItem.findAll({
      where: {
        ...(companyId ? { companyId } : {}),
        updatedAt: {
          [Op.lte]: window.end.toJSDate()
        }
      },
      include: [
        {
          model: InventoryAlert,
          required: false,
          where: { status: { [Op.in]: ['active', 'acknowledged'] } }
        }
      ],
      order: [['updatedAt', 'DESC']],
      limit: EXPORT_ROW_LIMIT
    }),
    AdCampaign.findAll({
      where: campaignFilter,
      include: [{ model: CampaignFlight, as: 'flights' }],
      order: [['updatedAt', 'DESC']],
      limit: EXPORT_ROW_LIMIT
    }),
    CampaignDailyMetric.findAll({
      include: [
        {
          model: AdCampaign,
          attributes: ['id', 'name', 'currency', 'companyId'],
          where: campaignFilter,
          required: !!campaignFilter
        },
        {
          model: CampaignFlight,
          attributes: ['id', 'name', 'status', 'startAt', 'endAt'],
          required: false
        }
      ],
      where: {
        metricDate: asDateRange(window.start, window.end)
      }
    }),
    CampaignDailyMetric.findAll({
      include: [
        {
          model: AdCampaign,
          attributes: ['id', 'name', 'currency', 'companyId'],
          where: campaignFilter,
          required: !!campaignFilter
        }
      ],
      where: {
        metricDate: asDateRange(window.previousStart, window.previousEnd)
      }
    }),
    CampaignInvoice.findAll({
      include: [
        {
          model: AdCampaign,
          attributes: ['id', 'name', 'currency'],
          where: campaignFilter,
          required: !!campaignFilter
        },
        {
          model: CampaignFlight,
          attributes: ['id', 'name'],
          required: false
        }
      ],
      where: {
        issuedAt: asDateRange(window.start, window.end)
      },
      order: [['issuedAt', 'DESC']],
      limit: EXPORT_ROW_LIMIT
    }),
    CampaignFraudSignal.findAll({
      include: [
        {
          model: AdCampaign,
          attributes: ['id', 'name'],
          where: campaignFilter,
          required: !!campaignFilter
        },
        {
          model: CampaignFlight,
          attributes: ['id', 'name'],
          required: false
        }
      ],
      where: {
        detectedAt: asDateRange(window.start, window.end)
      },
      order: [['detectedAt', 'DESC']],
      limit: EXPORT_ROW_LIMIT
    }),
    tenantId
      ? getInboxSettings(tenantId).catch((error) => {
          inboxSnapshotError = error;
          console.warn('Failed to load provider inbox settings', {
            tenantId,
            message: error?.message
          });
          return null;
        })
      : Promise.resolve(null)
  ]);

  const byokSnapshot = await getProviderByokSnapshot({ companyId });

  const totalAssignments = assignments.length;
  const previousTotal = previousAssignments.length;
  const accepted = assignments.filter((assignment) => assignment.status === 'accepted').length;
  const acceptedPrevious = previousAssignments.filter((assignment) => assignment.status === 'accepted').length;
  const completed = assignments.filter((assignment) => assignment.Booking?.status === 'completed').length;
  const revenue = assignments.reduce((sum, assignment) => sum + parseDecimal(assignment.Booking?.totalAmount), 0);
  const previousRevenue = previousAssignments.reduce((sum, assignment) => sum + parseDecimal(assignment.Booking?.totalAmount), 0);
  const activeAssignments = assignments.filter((assignment) => ['pending', 'accepted'].includes(assignment.status));

  const upcoming = assignments
    .filter((assignment) => assignment.Booking?.scheduledStart)
    .sort((a, b) => new Date(a.Booking.scheduledStart) - new Date(b.Booking.scheduledStart))
    .slice(0, UPCOMING_LIMIT)
    .map((assignment) => ({
      title: assignment.Booking.meta?.title || `Job ${assignment.Booking.id.slice(0, 4).toUpperCase()}`,
      when: DateTime.fromJSDate(assignment.Booking.scheduledStart)
        .setZone(window.timezone)
        .toLocaleString(DateTime.DATETIME_MED_WITH_WEEKDAY),
      status: assignment.status
    }));

  const acceptanceRate = totalAssignments ? accepted / totalAssignments : 0;
  const previousAcceptanceRate = previousTotal ? acceptedPrevious / previousTotal : 0;
  const completionRate = totalAssignments ? completed / totalAssignments : 0;

  const assignmentsMetric = computeTrend(totalAssignments, previousTotal, formatNumber, '');
  const acceptanceMetric = computeTrend(
    acceptanceRate,
    previousAcceptanceRate,
    (value) => formatPercent(value, 1),
    ''
  );
  const revenueMetric = computeTrend(revenue, previousRevenue, (value) => formatCurrency(value, 'GBP'), '');

  const overview = {
    metrics: [
      { label: 'Assignments Received', ...assignmentsMetric },
      { label: 'Acceptance Rate', ...acceptanceMetric },
      { label: 'Revenue Recognised', ...revenueMetric },
      { label: 'Crew On-schedule', value: formatPercent(completionRate, 1), change: `${formatNumber(activeAssignments.length)} active`, trend: 'up' }
    ],
    charts: [
      {
        id: 'assignments-week',
        title: 'Assignments Received',
        description: 'Work orders allocated each week.',
        type: 'line',
        dataKey: 'count',
        data: groupByWeek(assignments, (assignment) => assignment.createdAt, window)
      },
      {
        id: 'revenue-by-type',
        title: 'Revenue by Booking Type',
        description: 'Mix of on-demand vs scheduled revenue.',
        type: 'bar',
        dataKey: 'value',
        secondaryKey: 'scheduled',
        data: [
          {
            name: 'On-demand',
            value: assignments
              .filter((assignment) => assignment.Booking?.type === 'on_demand')
              .reduce((sum, assignment) => sum + parseDecimal(assignment.Booking?.totalAmount), 0),
            scheduled: assignments
              .filter((assignment) => assignment.Booking?.type === 'scheduled')
              .reduce((sum, assignment) => sum + parseDecimal(assignment.Booking?.totalAmount), 0)
          }
        ]
      }
    ],
    upcoming,
    insights: [
      `${formatPercent(acceptanceRate, 1)} acceptance rate with ${formatNumber(totalAssignments)} orders received`,
      `${formatNumber(activeAssignments.length)} active jobs require confirmation`,
      `${formatCurrency(revenue, 'GBP')} recognised this window`,
      `${inventoryAlerts.length} asset alerts logged • ${rentals.length} rentals active`
    ]
  };

  const boardColumns = [
    {
      title: 'New',
      items: assignments
        .filter((assignment) => assignment.status === 'pending')
        .slice(0, 4)
        .map((assignment) => ({
          title: assignment.Booking?.meta?.title || `Job ${assignment.Booking?.id?.slice(0, 4)}`,
          owner: assignment.role === 'lead' ? 'Lead crew' : 'Support crew',
          value: formatCurrency(assignment.Booking?.totalAmount, assignment.Booking?.currency)
        }))
    },
    {
      title: 'Confirmed',
      items: assignments
        .filter((assignment) => assignment.status === 'accepted' && assignment.Booking?.status === 'scheduled')
        .slice(0, 4)
        .map((assignment) => ({
          title: assignment.Booking?.meta?.title || `Job ${assignment.Booking?.id?.slice(0, 4)}`,
          owner: assignment.Booking?.meta?.zoneName || 'Zone',
          value: formatCurrency(assignment.Booking?.totalAmount, assignment.Booking?.currency),
          eta: assignment.Booking?.scheduledStart
            ? DateTime.fromJSDate(assignment.Booking.scheduledStart).setZone(window.timezone).toRelative({ base: window.end })
            : 'Awaiting schedule'
        }))
    },
    {
      title: 'In Progress',
      items: assignments
        .filter((assignment) => assignment.Booking?.status === 'in_progress')
        .slice(0, 4)
        .map((assignment) => ({
          title: assignment.Booking?.meta?.title || `Job ${assignment.Booking?.id?.slice(0, 4)}`,
          owner: assignment.Booking?.meta?.primaryCrew || 'Crew',
          value: formatCurrency(assignment.Booking?.totalAmount, assignment.Booking?.currency),
          eta: DateTime.fromJSDate(assignment.Booking?.slaExpiresAt).setZone(window.timezone).toRelative({ base: window.end })
        }))
    },
    {
      title: 'Follow-up',
      items: assignments
        .filter((assignment) => ['cancelled', 'disputed'].includes(assignment.Booking?.status))
        .slice(0, 4)
        .map((assignment) => ({
          title: assignment.Booking?.meta?.title || `Job ${assignment.Booking?.id?.slice(0, 4)}`,
          owner: 'Account manager',
          value: formatCurrency(assignment.Booking?.totalAmount, assignment.Booking?.currency),
          eta: assignment.Booking?.status === 'disputed' ? 'Investigate dispute' : 'Client cancelled'
        }))
    }
  ];

  const rentalRows = rentals.slice(0, EXPORT_ROW_LIMIT).map((rental) => [
    rental.rentalNumber,
    rental.status.replace(/_/g, ' '),
    rental.pickupAt ? DateTime.fromJSDate(rental.pickupAt).setZone(window.timezone).toISODate() : '—',
    rental.returnDueAt ? DateTime.fromJSDate(rental.returnDueAt).setZone(window.timezone).toISODate() : '—',
    rental.depositStatus.replace(/_/g, ' ')
  ]);

  const alertItems = inventoryAlerts.slice(0, 4).map((alert) => ({
    title: `${alert.type.replace(/_/g, ' ')} • ${alert.severity}`,
    description: alert.metadata?.note || 'Resolve alert to restore asset health.',
    status: alert.status
  }));

  const inboxSummary = inboxSnapshot
    ? {
        entryPoints: inboxSnapshot.entryPoints?.length ?? 0,
        quickReplies: inboxSnapshot.quickReplies?.length ?? 0,
        escalationRules: inboxSnapshot.escalationRules?.length ?? 0,
        liveRoutingEnabled: Boolean(inboxSnapshot.configuration?.liveRoutingEnabled),
        timezone: inboxSnapshot.configuration?.timezone ?? DEFAULT_TIMEZONE,
        updatedAt: toIso(inboxSnapshot.configuration?.updatedAt)
      }
    : null;

  const inboxSectionData = {
    tenantId,
    summary: inboxSummary,
    snapshot: inboxSnapshot,
    error: null,
    capabilities: {
      allowManage: Boolean(tenantId),
      allowTemplates: Boolean(tenantId),
      allowEscalations: Boolean(tenantId)
    }
  };

  if (!tenantId) {
    inboxSectionData.error = 'Assign this provider to a company to unlock inbox controls.';
    inboxSectionData.snapshot = null;
  } else if (inboxSnapshotError) {
    inboxSectionData.error = 'Unable to load inbox configuration. Try refreshing the dashboard.';
  }

  const inboxSection = {
    id: 'full-inbox',
    label: 'Full inbox',
    description:
      'Manage routing, quick replies, and escalation guardrails for provider communications.',
    type: 'provider-inbox',
    icon: 'support',
    data: inboxSectionData
  };

  const rentalsByItem = rentals.reduce((acc, rental) => {
    const activeStatuses = new Set([
      'requested',
      'approved',
      'ready_for_pickup',
      'checked_out',
      'in_progress'
    ]);
    if (rental.itemId && activeStatuses.has(rental.status)) {
      acc.set(rental.itemId, (acc.get(rental.itemId) ?? 0) + rental.quantity);
    }
    return acc;
  }, new Map());

  const severityRank = { critical: 3, warning: 2, info: 1 };

  const mapInventoryRecord = (item) => {
    const onHand = Number.parseInt(item.quantityOnHand ?? 0, 10) || 0;
    const reserved = Number.parseInt(item.quantityReserved ?? 0, 10) || 0;
    const safetyStock = Number.parseInt(item.safetyStock ?? 0, 10) || 0;
    const available = inventoryAvailable(item);
    const alerts = Array.isArray(item.InventoryAlerts) ? item.InventoryAlerts : [];
    const activeAlert = alerts
      .filter((alert) => alert.status === 'active')
      .sort((a, b) => (severityRank[b.severity] ?? 0) - (severityRank[a.severity] ?? 0))[0];

    return {
      id: item.id || item.sku || item.name,
      name: item.name,
      sku: item.sku,
      category: item.category,
      status: inventoryStatus(item),
      available,
      onHand,
      reserved,
      safetyStock,
      unitType: item.unitType,
      condition: item.conditionRating,
      location: item.metadata?.warehouse || item.metadata?.location || null,
      nextMaintenanceDue: item.metadata?.nextServiceDue || item.metadata?.inspectionDue || null,
      notes: item.metadata?.notes || null,
      activeAlerts: alerts.filter((alert) => alert.status === 'active').length,
      alertSeverity: activeAlert?.severity || null,
      activeRentals: rentalsByItem.get(item.id) ?? 0,
      rentalRate: item.rentalRate ? Number.parseFloat(item.rentalRate) : null,
      rentalRateCurrency: item.rentalRateCurrency || 'GBP',
      depositAmount: item.depositAmount ? Number.parseFloat(item.depositAmount) : null,
      depositCurrency: item.depositCurrency || item.rentalRateCurrency || 'GBP'
    };
  };

  const inventorySummary = inventoryItems.reduce(
    (acc, item) => {
      const available = inventoryAvailable(item);
      const reserved = Number.parseInt(item.quantityReserved ?? 0, 10);
      const onHand = Number.parseInt(item.quantityOnHand ?? 0, 10);
      const alerts = Array.isArray(item.InventoryAlerts) ? item.InventoryAlerts : [];
      const hasActiveAlert = alerts.some((alert) => alert.status === 'active');
      return {
        onHand: acc.onHand + (Number.isFinite(onHand) ? onHand : 0),
        reserved: acc.reserved + (Number.isFinite(reserved) ? reserved : 0),
        available: acc.available + available,
        alerts: acc.alerts + (hasActiveAlert || inventoryStatus(item) !== 'healthy' ? 1 : 0)
      };
    },
    { onHand: 0, reserved: 0, available: 0, alerts: 0 }
  );

  const lower = (value) => (typeof value === 'string' ? value.toLowerCase() : String(value ?? '').toLowerCase());

  const materialsInventory = inventoryItems
    .filter((item) => {
      const category = lower(item.category);
      const type = lower(item.metadata?.type);
      const usage = lower(item.metadata?.usage);
      const hasRental = Number.isFinite(Number.parseFloat(item.rentalRate ?? NaN));
      if (hasRental) {
        return false;
      }
      if (category.includes('tool')) {
        return false;
      }
      if (category.includes('material') || type === 'material' || usage === 'consumable') {
        return true;
      }
      return true;
    })
    .slice(0, 10)
    .map(mapInventoryRecord);

  const toolsInventory = inventoryItems
    .filter((item) => {
      const category = lower(item.category);
      if (category.includes('tool')) {
        return true;
      }
      return Number.isFinite(Number.parseFloat(item.rentalRate ?? NaN));
    })
    .slice(0, 10)
    .map(mapInventoryRecord);
  const aggregateCampaignMetrics = (collection) => {
    const totals = { spend: 0, revenue: 0, impressions: 0, clicks: 0, conversions: 0, target: 0 };
    const byCampaign = new Map();

    for (const metric of collection) {
      const id = metric.campaignId;
      if (!id) continue;
      const entry = byCampaign.get(id) ?? {
        spend: 0,
        revenue: 0,
        impressions: 0,
        clicks: 0,
        conversions: 0,
        target: 0,
        lastMetricDate: null
      };

      entry.spend += parseDecimal(metric.spend);
      entry.revenue += parseDecimal(metric.revenue);
      entry.impressions += Number(metric.impressions ?? 0);
      entry.clicks += Number(metric.clicks ?? 0);
      entry.conversions += Number(metric.conversions ?? 0);
      entry.target += parseDecimal(metric.spendTarget ?? 0);
      if (metric.metricDate) {
        entry.lastMetricDate = DateTime.fromJSDate(metric.metricDate).setZone(window.timezone).toISODate();
      }

      byCampaign.set(id, entry);

      totals.spend += parseDecimal(metric.spend);
      totals.revenue += parseDecimal(metric.revenue);
      totals.impressions += Number(metric.impressions ?? 0);
      totals.clicks += Number(metric.clicks ?? 0);
      totals.conversions += Number(metric.conversions ?? 0);
      totals.target += parseDecimal(metric.spendTarget ?? 0);
    }

    return { totals, byCampaign };
  };

  const { totals: currentCampaignTotals, byCampaign: metricsByCampaign } = aggregateCampaignMetrics(campaignMetrics);
  const { totals: previousCampaignTotals, byCampaign: previousMetricsByCampaign } = aggregateCampaignMetrics(previousCampaignMetrics);

  const adsSourcedCount = assignments.filter((assignment) => assignment.Booking?.meta?.source === 'fixnado_ads').length;
  const previousAdsSourced = previousAssignments.filter((assignment) => assignment.Booking?.meta?.source === 'fixnado_ads').length;
  const adsShare = totalAssignments ? adsSourcedCount / totalAssignments : 0;
  const previousAdsShare = previousTotal ? previousAdsSourced / Math.max(previousTotal, 1) : 0;

  const currency =
    campaigns[0]?.currency ||
    campaignMetrics[0]?.AdCampaign?.currency ||
    campaignInvoices[0]?.currency ||
    'GBP';

  const activeCampaigns = campaigns.filter((campaign) => ['active', 'scheduled'].includes(campaign.status));

  const spendTrend = computeTrend(
    currentCampaignTotals.spend,
    previousCampaignTotals.spend,
    (value) => formatCurrency(value, currency)
  );
  const revenueTrend = computeTrend(
    currentCampaignTotals.revenue,
    previousCampaignTotals.revenue,
    (value) => formatCurrency(value, currency)
  );
  const impressionsTrend = computeTrend(
    currentCampaignTotals.impressions,
    previousCampaignTotals.impressions,
    formatNumber
  );
  const clicksTrend = computeTrend(
    currentCampaignTotals.clicks,
    previousCampaignTotals.clicks,
    formatNumber
  );
  const conversionsTrend = computeTrend(
    currentCampaignTotals.conversions,
    previousCampaignTotals.conversions,
    formatNumber
  );
  const shareTrend = computeTrend(adsShare, previousAdsShare, (value) => formatPercent(value, 1));

  const summaryCards = [
    {
      title: 'Managed spend',
      ...spendTrend,
      helper: `${formatNumber(activeCampaigns.length)} active campaigns`
    },
    {
      title: 'Attributed revenue',
      ...revenueTrend,
      helper:
        currentCampaignTotals.spend > 0
          ? `ROAS ${formatPercent(currentCampaignTotals.revenue, currentCampaignTotals.spend)}`
          : 'ROAS 0.0%'
    },
    {
      title: 'Conversions',
      ...conversionsTrend,
      helper:
        currentCampaignTotals.conversions > 0
          ? `CPA ${formatCurrency(currentCampaignTotals.spend / currentCampaignTotals.conversions, currency)}`
          : `CPA ${formatCurrency(0, currency)}`
    },
    {
      title: 'Fixnado Ads share',
      value: shareTrend.value,
      change: shareTrend.change,
      trend: shareTrend.trend,
      helper: `${formatNumber(adsSourcedCount)} jobs attributed`
    }
  ];

  const ctr = currentCampaignTotals.impressions
    ? currentCampaignTotals.clicks / currentCampaignTotals.impressions
    : 0;
  const cvr = currentCampaignTotals.clicks
    ? currentCampaignTotals.conversions / currentCampaignTotals.clicks
    : 0;

  const funnelStages = [
    {
      title: 'Impressions',
      value: formatNumber(currentCampaignTotals.impressions),
      helper:
        currentCampaignTotals.impressions > 0
          ? `${formatPercent(currentCampaignTotals.clicks, currentCampaignTotals.impressions)} CTR`
          : 'No delivery'
    },
    {
      title: 'Clicks',
      value: formatNumber(currentCampaignTotals.clicks),
      helper: currentCampaignTotals.clicks > 0 ? `${formatPercent(cvr, 1)} CVR` : 'Awaiting engagement'
    },
    {
      title: 'Conversions',
      value: formatNumber(currentCampaignTotals.conversions),
      helper: `${formatCurrency(currentCampaignTotals.spend, currency)} spend`
    },
    {
      title: 'Jobs won',
      value: formatNumber(adsSourcedCount),
      helper:
        currentCampaignTotals.conversions > 0
          ? `${formatPercent(adsSourcedCount, currentCampaignTotals.conversions)} of conversions`
          : 'Link bookings for attribution'
    }
  ];

  const campaignsData = campaigns.slice(0, 8).map((campaign) => {
    const metrics = metricsByCampaign.get(campaign.id) ?? {
      spend: 0,
      revenue: 0,
      impressions: 0,
      clicks: 0,
      conversions: 0,
      target: 0,
      lastMetricDate: null
    };
    const previous = previousMetricsByCampaign.get(campaign.id) ?? {
      spend: 0,
      revenue: 0,
      impressions: 0,
      clicks: 0,
      conversions: 0,
      target: 0,
      lastMetricDate: null
    };

    const spendByCampaign = computeTrend(
      metrics.spend,
      previous.spend,
      (value) => formatCurrency(value, campaign.currency ?? currency)
    );
    const conversionsByCampaign = computeTrend(metrics.conversions, previous.conversions, formatNumber);
    const roasValue = metrics.spend > 0 ? metrics.revenue / metrics.spend : 0;
    const previousRoasValue = previous.spend > 0 ? previous.revenue / previous.spend : 0;
    const roasTrend = computeTrend(roasValue, previousRoasValue, (value) => formatPercent(value, 1));
    const pacingRatio = metrics.target > 0 ? metrics.spend / metrics.target : 0;

    return {
      id: campaign.id,
      name: campaign.name,
      status: humanise(campaign.status),
      objective: humanise(campaign.objective),
      spend: spendByCampaign.value,
      spendChange: spendByCampaign.change,
      conversions: conversionsByCampaign.value,
      conversionsChange: conversionsByCampaign.change,
      cpa:
        metrics.conversions > 0
          ? formatCurrency(metrics.spend / metrics.conversions, campaign.currency ?? currency)
          : formatCurrency(metrics.spend, campaign.currency ?? currency),
      roas: roasTrend.value,
      roasChange: roasTrend.change,
      pacing: pacingRatio > 0 ? `${Math.min(Math.round(pacingRatio * 100), 999)}% of target` : 'No pacing target',
      lastMetricDate: metrics.lastMetricDate,
      flights: (campaign.flights ?? []).length,
      window: `${campaign.startAt ? DateTime.fromJSDate(campaign.startAt).setZone(window.timezone).toISODate() : '—'} → ${
        campaign.endAt ? DateTime.fromJSDate(campaign.endAt).setZone(window.timezone).toISODate() : '—'
      }`
    };
  });

  const overdueInvoices = campaignInvoices.filter((invoice) => invoice.status === 'overdue');
  const invoiceRows = campaignInvoices.slice(0, EXPORT_ROW_LIMIT).map((invoice) => ({
    invoiceNumber: invoice.invoiceNumber,
    campaign: invoice.AdCampaign?.name ?? 'Campaign',
    status: humanise(invoice.status),
    amountDue: formatCurrency(
      parseDecimal(invoice.amountDue),
      invoice.currency || invoice.AdCampaign?.currency || currency
    ),
    amountPaid: formatCurrency(
      parseDecimal(invoice.amountPaid),
      invoice.currency || invoice.AdCampaign?.currency || currency
    ),
    dueDate: DateTime.fromJSDate(invoice.dueDate).setZone(window.timezone).toISODate()
  }));

  const adsAlerts = [
    ...campaignSignals.slice(0, 5).map((signal) => ({
      title: `${humanise(signal.signalType)} • ${signal.AdCampaign?.name ?? 'Campaign'}`,
      severity: humanise(signal.severity),
      description: signal.resolutionNote || 'Investigate flagged performance.',
      detectedAt: DateTime.fromJSDate(signal.detectedAt).setZone(window.timezone).toISODate(),
      flight: signal.CampaignFlight?.name ?? null
    })),
    ...overdueInvoices.slice(0, 3).map((invoice) => ({
      title: `Invoice ${invoice.invoiceNumber}`,
      severity: 'Warning',
      description: `Overdue • ${formatCurrency(
        parseDecimal(invoice.amountDue) - parseDecimal(invoice.amountPaid),
        invoice.currency || invoice.AdCampaign?.currency || currency
      )} outstanding for ${invoice.AdCampaign?.name ?? 'campaign'}.`,
      detectedAt: DateTime.fromJSDate(invoice.dueDate).setZone(window.timezone).toISODate(),
      flight: invoice.CampaignFlight?.name ?? null
    }))
  ];

  const timeline = campaigns
    .flatMap((campaign) =>
      (campaign.flights ?? []).map((flight) => ({
        title: `${flight.name} • ${campaign.name}`,
        status: humanise(flight.status),
        start: DateTime.fromJSDate(flight.startAt).setZone(window.timezone).toISODate(),
        end: DateTime.fromJSDate(flight.endAt).setZone(window.timezone).toISODate(),
        budget: formatCurrency(parseDecimal(flight.budget), campaign.currency ?? currency)
      }))
    )
    .sort((a, b) => new Date(a.start) - new Date(b.start))
    .slice(0, 6);

  const recommendations = [];
  if (adsShare < 0.2 && campaigns.length > 0) {
    recommendations.push({
      title: 'Expand Fixnado Ads coverage',
      description: 'Increase daily caps or add high-intent zones to lift attributed bookings.',
      action: 'Review targeting'
    });
  }
  if (ctr < 0.015) {
    recommendations.push({
      title: 'Refresh creative set',
      description: 'CTR below marketplace benchmark. Rotate creatives or optimise headlines.',
      action: 'Update creatives'
    });
  }
  if (overdueInvoices.length > 0) {
    recommendations.push({
      title: 'Resolve overdue invoices',
      description: `${overdueInvoices.length} invoice${overdueInvoices.length === 1 ? '' : 's'} require payment to keep delivery uninterrupted.`,
      action: 'Open billing centre'
    });
  }
  if (campaignSignals.some((signal) => signal.severity === 'critical')) {
    recommendations.push({
      title: 'Investigate critical fraud alerts',
      description: 'Critical anomalies detected. Validate traffic sources and pause impacted flights.',
      action: 'View fraud centre'
    });
  }
  if (recommendations.length === 0) {
    recommendations.push({
      title: 'Maintain optimisation cadence',
      description: 'Delivery, pacing, and billing are healthy. Continue monitoring automated guardrails.',
      action: 'Schedule weekly review'
    });
  }

  const costPerClick = safeAverage(currentCampaignTotals.spend, currentCampaignTotals.clicks);
  const costPerConversion = safeAverage(currentCampaignTotals.spend, currentCampaignTotals.conversions);
  const costPerMille = safeAverage(currentCampaignTotals.spend, currentCampaignTotals.impressions) * 1000;
  const ctrValue = safeShare(currentCampaignTotals.clicks, currentCampaignTotals.impressions);
  const cvrValue = safeShare(currentCampaignTotals.conversions, currentCampaignTotals.clicks);

  const pricingModels = [
    {
      id: 'ppc',
      label: 'Pay-per-click (PPC)',
      spend: spendTrend.value,
      unitCost: formatCurrency(costPerClick, currency),
      unitLabel: 'Cost per click',
      performance: `${formatPercent(
        currentCampaignTotals.clicks,
        currentCampaignTotals.impressions || currentCampaignTotals.clicks || 1
      )} CTR`,
      status: trendStatus(clicksTrend.trend)
    },
    {
      id: 'pp-conversion',
      label: 'Pay-per-conversion',
      spend: formatCurrency(currentCampaignTotals.spend, currency),
      unitCost: formatCurrency(costPerConversion, currency),
      unitLabel: 'Cost per conversion',
      performance: `${formatPercent(adsSourcedCount, currentCampaignTotals.conversions || adsSourcedCount || 1)} attributed`,
      status: trendStatus(conversionsTrend.trend)
    },
    {
      id: 'ppi',
      label: 'Pay-per-impression (PPI)',
      spend: formatCurrency(currentCampaignTotals.spend, currency),
      unitCost: formatCurrency(costPerMille, currency),
      unitLabel: 'CPM',
      performance: `${formatNumber(currentCampaignTotals.impressions)} impressions`,
      status: trendStatus(impressionsTrend.trend)
    }
  ];

  const channelAggregates = new Map();
  for (const campaign of campaigns) {
    const channel = normaliseChannel(campaign);
    const metrics = metricsByCampaign.get(campaign.id) ?? {
      spend: 0,
      impressions: 0,
      clicks: 0,
      conversions: 0
    };
    const aggregate = channelAggregates.get(channel) ?? {
      spend: 0,
      impressions: 0,
      clicks: 0,
      conversions: 0,
      campaigns: 0
    };

    aggregate.spend += metrics.spend;
    aggregate.impressions += metrics.impressions;
    aggregate.clicks += metrics.clicks;
    aggregate.conversions += metrics.conversions;
    aggregate.campaigns += 1;

    channelAggregates.set(channel, aggregate);
  }

  const channelBreakdown = Array.from(channelAggregates.entries())
    .map(([channel, values]) => {
      const conversionShare = safeShare(values.conversions, currentCampaignTotals.conversions || values.conversions || 1);
      let status = 'Test';
      if (conversionShare >= 0.4) {
        status = 'Scaling';
      } else if (conversionShare >= 0.2) {
        status = 'Steady';
      }
      return {
        id: channel,
        label: channelLabel(channel),
        spend: formatCurrency(values.spend, currency),
        share: formatPercent(values.spend, currentCampaignTotals.spend || values.spend || 1),
        performance:
          values.clicks > 0 ? `${formatPercent(values.conversions, values.clicks)} CVR` : '0.0% CVR',
        status,
        campaigns: values.campaigns,
        _sort: values.spend
      };
    })
    .sort((a, b) => b._sort - a._sort)
    .map(({ _sort, ...rest }) => rest);

  if (channelBreakdown.length === 0) {
    channelBreakdown.push({
      id: 'omnichannel',
      label: 'Omnichannel Mix',
      spend: formatCurrency(currentCampaignTotals.spend, currency),
      share: formatPercent(currentCampaignTotals.spend, currentCampaignTotals.spend || 1),
      performance: `${formatPercent(currentCampaignTotals.conversions, currentCampaignTotals.clicks || 1)} CVR`,
      status: trendStatus(conversionsTrend.trend),
      campaigns: campaigns.length
    });
  }

  const adsAttributedAssignments = assignments.filter(
    (assignment) => assignment.Booking?.meta?.source === 'fixnado_ads'
  );
  const regionBreakdown = new Map();
  const propertyBreakdown = new Map();

  for (const assignment of adsAttributedAssignments) {
    const region = assignment.Booking?.meta?.region;
    if (typeof region === 'string' && region.trim()) {
      const key = region.trim();
      regionBreakdown.set(key, (regionBreakdown.get(key) ?? 0) + 1);
    }

    const propertyType = assignment.Booking?.meta?.propertyType;
    if (typeof propertyType === 'string' && propertyType.trim()) {
      const key = propertyType.trim();
      propertyBreakdown.set(key, (propertyBreakdown.get(key) ?? 0) + 1);
    }
  }

  const totalAdsAssignments = adsAttributedAssignments.length;
  const autoMatchedAds = adsAttributedAssignments.filter((assignment) => assignment.Booking?.meta?.autoMatched);
  const automationShare = safeShare(autoMatchedAds.length, totalAdsAssignments || 1);

  const regionSegments = Array.from(regionBreakdown.entries())
    .sort((a, b) => b[1] - a[1])
    .slice(0, 3)
    .map(([region, count], index) => {
      const share = safeShare(count, totalAdsAssignments || count || 1);
      const status = share >= 0.4 ? 'Primary' : share >= 0.2 ? 'Scaling' : 'Explore';
      return {
        id: `region-${index}`,
        label: region,
        metric: `${formatNumber(count)} jobs`,
        share: formatPercent(count, totalAdsAssignments || count || 1),
        status,
        helper: 'Regional reach from Fixnado Ads'
      };
    });

  const propertySegments = Array.from(propertyBreakdown.entries())
    .sort((a, b) => b[1] - a[1])
    .slice(0, 2)
    .map(([property, count], index) => {
      const share = safeShare(count, totalAdsAssignments || count || 1);
      const status = share >= 0.3 ? 'High intent' : share >= 0.15 ? 'Growing' : 'Niche';
      return {
        id: `property-${index}`,
        label: `${property} properties`,
        metric: `${formatNumber(count)} jobs`,
        share: formatPercent(count, totalAdsAssignments || count || 1),
        status,
        helper: 'Property segment performance'
      };
    });

  const targetingSegments = [...regionSegments, ...propertySegments];

  if (totalAdsAssignments > 0) {
    targetingSegments.push({
      id: 'automation',
      label: 'Auto-matched routing',
      metric: `${formatPercent(autoMatchedAds.length, totalAdsAssignments || 1)} of ads jobs`,
      share: formatPercent(autoMatchedAds.length, totalAdsAssignments || autoMatchedAds.length || 1),
      status: automationShare >= 0.4 ? 'Scaling' : automationShare >= 0.2 ? 'Steady' : 'Enable',
      helper: 'Automation coverage for ad-sourced jobs'
    });
  }

  if (targetingSegments.length === 0) {
    targetingSegments.push({
      id: 'coverage',
      label: 'Campaign coverage',
      metric: `${formatNumber(adsSourcedCount)} attributed jobs`,
      share: formatPercent(adsSourcedCount, totalAssignments || adsSourcedCount || 1),
      status: adsSourcedCount > 0 ? 'Scaling' : 'Pending',
      helper: 'Attribution from Fixnado Ads'
    });
  }

  const severityOrder = { critical: 4, high: 3, warning: 2, info: 1 };
  const signalSummaries = new Map();
  for (const signal of campaignSignals) {
    const type = typeof signal.signalType === 'string' ? signal.signalType.toLowerCase() : 'performance';
    const severity = typeof signal.severity === 'string' ? signal.severity.toLowerCase() : 'info';
    const rank = severityOrder[severity] ?? 1;
    const existing = signalSummaries.get(type);
    if (!existing || rank > existing.rank) {
      signalSummaries.set(type, {
        label: humanise(signal.signalType) || 'Campaign signal',
        severity,
        description: signal.resolutionNote || 'Guardrail triggered',
        detectedAt: DateTime.fromJSDate(signal.detectedAt).setZone(window.timezone).toISODate(),
        rank
      });
    }
  }

  const contentInsights = Array.from(signalSummaries.values()).map((summary, index) => ({
    id: `signal-${index}`,
    label: summary.label,
    severity: humanise(summary.severity),
    message: summary.description,
    detectedAt: summary.detectedAt
  }));

  const insightNow = DateTime.now().setZone(window.timezone).toISODate();
  let ctrSeverity = 'Healthy';
  if (ctrValue < 0.015) {
    ctrSeverity = 'Critical';
  } else if (ctrValue < 0.025) {
    ctrSeverity = 'Warning';
  }
  contentInsights.push({
    id: 'ctr-health',
    label: 'Click-through rate',
    severity: ctrSeverity,
    message: `CTR ${formatPercent(
      currentCampaignTotals.clicks,
      currentCampaignTotals.impressions || currentCampaignTotals.clicks || 1
    )} across placements.`,
    detectedAt: insightNow
  });

  let cvrSeverity = 'Healthy';
  if (cvrValue < 0.04) {
    cvrSeverity = 'Monitor';
  } else if (cvrValue < 0.06) {
    cvrSeverity = 'Warning';
  }
  contentInsights.push({
    id: 'cvr-health',
    label: 'Conversion rate',
    severity: cvrSeverity,
    message: `CVR ${formatPercent(
      currentCampaignTotals.conversions,
      currentCampaignTotals.clicks || currentCampaignTotals.conversions || 1
    )} with ${formatNumber(adsSourcedCount)} bookings.`,
    detectedAt: insightNow
  });

  const seenInsights = new Set();
  const uniqueContentInsights = [];
  for (const insight of contentInsights) {
    const key = `${insight.label}-${insight.severity}`;
    if (seenInsights.has(key)) {
      continue;
    }
    seenInsights.add(key);
    uniqueContentInsights.push(insight);
  }

  if (uniqueContentInsights.length === 0) {
    uniqueContentInsights.push({
      id: 'creative-health',
      label: 'Creative health',
      severity: 'Healthy',
      message: 'No guardrail breaches detected in the current window.',
      detectedAt: insightNow
    });
  }

  const adsData = {
    summaryCards,
    funnel: funnelStages,
    campaigns: campaignsData,
    invoices: invoiceRows.slice(0, 8),
    alerts: adsAlerts.slice(0, 6),
    recommendations,
    timeline,
    pricingModels,
    channelMix: channelBreakdown,
    targeting: targetingSegments,
    creativeInsights: uniqueContentInsights
  };

  let calendarSection = null;
  try {
    const calendarSnapshot = await getProviderCalendar({
      companyId,
      start: window.start?.toISO?.() ?? null,
      end: window.end?.toISO?.() ?? null,
      timezone: window.timezone
    });
    calendarSection = {
      id: 'calendar',
      label: 'Operations Calendar',
      description: 'Plan bookings, holds, and travel across crews.',
      type: 'provider-calendar',
      data: {
        ...calendarSnapshot.data,
        meta: calendarSnapshot.meta
      }
    };
  } catch (error) {
    console.warn('[dashboard] Failed to load provider calendar snapshot', error);
  }

  const navigation = [
    {
      id: 'overview',
      label: 'Provider Overview',
      description: 'Bookings, acceptance, and crew utilisation trends.',
      type: 'overview',
      analytics: overview
    },
    calendarSection,
    {
      id: 'workboard',
      label: 'Workboard',
      description: 'Track assignments through confirmation and follow-up.',
      type: 'board',
      data: { columns: boardColumns }
    },
    {
      id: 'rentals',
      label: 'Rental Lifecycle',
      description: 'Monitor rental fulfilment and deposit status.',
      type: 'table',
      data: {
        headers: ['Rental', 'Status', 'Pickup', 'Return Due', 'Deposit'],
        rows: rentalRows
      }
    },
    {
      id: 'escrow-management',
      label: 'Escrow management',
      description: 'Provider escrow funding, release readiness, and dispute notes.',
      type: 'component',
      meta: {
        api: 'provider-escrows',
        providerId: providerId ?? null,
        companyId: companyId ?? null
      }
    },
    {
      id: 'inventory',
      label: 'Tools & Materials',
      description: 'Inventory availability, low-stock signals, and maintenance cadence.',
      type: 'inventory',
      data: {
        summary: [
          {
            id: 'available',
            label: 'Available units',
            value: inventorySummary.available,
            helper: `${formatNumber(inventoryItems.length)} SKUs tracked`,
            tone: 'info'
          },
          {
            id: 'reserved',
            label: 'Reserved',
            value: inventorySummary.reserved,
            helper: `${formatNumber(inventorySummary.onHand)} on hand`,
            tone: 'accent'
          },
          {
            id: 'alerts',
            label: 'Alerts',
            value: inventorySummary.alerts,
            helper: inventorySummary.alerts > 0 ? 'Action required' : 'All healthy',
            tone: inventorySummary.alerts > 0 ? 'warning' : 'positive'
          }
        ],
        groups: [
          { id: 'materials', label: 'Materials', items: materialsInventory },
          { id: 'tools', label: 'Tools', items: toolsInventory }
        ]
      }
    },
    inboxSection
  ];
    }
  ].filter(Boolean);

  const adsSection = annotateAdsSection('provider', {
    id: 'fixnado-ads',
    label: 'Fixnado Ads',
    description: 'Campaign pacing, spend, guardrails, and billing.',
    icon: 'analytics',
    type: 'ads',
    data: adsData
  });

  if (adsSection) {
    navigation.push(adsSection);
  }

  navigation.push({
    id: 'asset-alerts',
    label: 'Asset Alerts',
    description: 'Active inventory notifications requiring action.',
    type: 'list',
    data: { items: alertItems }
  });

  navigation.push({
<<<<<<< HEAD
    id: 'profile-settings',
    label: 'Profile settings',
    description: 'Manage provider identity, branding, support hours, contacts, and coverage.',
    type: 'provider-settings',
    data: {
      companyId: companyId ?? null
    }
=======
    id: 'byok-management',
    label: 'BYOK Management',
    description: 'Manage provider-owned API keys, rotation guardrails, and validation runs.',
    type: 'byok-management',
    data: byokSnapshot
>>>>>>> aaf71fbe
  });

  return {
    persona: 'provider',
    name: PERSONA_METADATA.provider.name,
    headline: PERSONA_METADATA.provider.headline,
    window,
    metadata: {
      providerId: providerId ?? null,
      companyId: companyId ?? null,
      totals: {
        assignments: totalAssignments,
        revenue,
        acceptanceRate,
        completionRate,
        inventory: {
          onHand: inventorySummary.onHand,
          reserved: inventorySummary.reserved,
          available: inventorySummary.available,
          skuCount: inventoryItems.length,
          alerts: inventorySummary.alerts
        },
        ads: {
          spend: currentCampaignTotals.spend,
          revenue: currentCampaignTotals.revenue,
          conversions: currentCampaignTotals.conversions,
          share: adsShare,
          jobs: adsSourcedCount
        },
        inbox: inboxSummary
          ? {
              entryPoints: inboxSummary.entryPoints,
              quickReplies: inboxSummary.quickReplies,
              escalationRules: inboxSummary.escalationRules,
              liveRoutingEnabled: inboxSummary.liveRoutingEnabled,
              timezone: inboxSummary.timezone,
              updatedAt: inboxSummary.updatedAt
            }
          : null
      },
      byok: byokSnapshot.summary,
      features: {
        ads: buildAdsFeatureMetadata('provider'),
        inbox: {
          available: Boolean(tenantId && !inboxSnapshotError),
          level: 'manage',
          label: 'Full inbox',
          actions: ['routing', 'templates', 'escalations']
        }
      }
    },
    navigation
  };
}

async function loadServicemanData(context) {
  const { providerId, servicemanId, window } = context;

  const identityOwnerId = servicemanId ?? providerId;

  const providerFilter = providerId ? { providerId } : {};

  const [assignments, previousAssignments, bids, services, identitySnapshot] = await Promise.all([
  const [assignments, previousAssignments, bids, services, metricsBundle] = await Promise.all([
  const [assignments, previousAssignments, bids, services, financeWorkspace] = await Promise.all([
  const [assignments, previousAssignments, bids, services, websitePreferences] = await Promise.all([
    BookingAssignment.findAll({
      where: {
        ...providerFilter,
        createdAt: asDateRange(window.start, window.end)
      },
      include: [{ model: Booking }]
    }),
    BookingAssignment.findAll({
      where: {
        ...providerFilter,
        createdAt: asDateRange(window.previousStart, window.previousEnd)
      },
      include: [{ model: Booking }]
    }),
    BookingBid.findAll({
      where: {
        ...providerFilter,
        submittedAt: asDateRange(window.start, window.end)
      },
      include: [{ model: Booking }],
      order: [['submittedAt', 'DESC']]
    }),
    Service.findAll({
      where: providerFilter,
      limit: EXPORT_ROW_LIMIT,
      order: [['updatedAt', 'DESC']]
    }),
    identityOwnerId ? getServicemanIdentitySnapshot(identityOwnerId) : Promise.resolve(null)
    getServicemanMetricsBundle({ includeInactiveCards: true })
    providerId
      ? getServicemanFinanceWorkspace({ servicemanId: providerId, limit: 6 }).catch((error) => {
          console.warn('Failed to load serviceman finance workspace', error);
          return null;
        })
      : Promise.resolve(null)
    getServicemanWebsitePreferences().catch(() => ({ preferences: null, meta: null }))
  ]);

  const { settings: metricsSettings, cards: metricsCards } = metricsBundle;

  const providerIds = Array.from(
    new Set(assignments.map((assignment) => assignment.providerId).filter(Boolean))
  );

  const crewRecords = providerIds.length
    ? await User.findAll({
        where: { id: { [Op.in]: providerIds } },
        attributes: ['id', 'firstName', 'lastName', 'type', 'createdAt']
      })
    : [];

  const completed = assignments.filter((assignment) => assignment.Booking?.status === 'completed').length;
  const inProgress = assignments.filter((assignment) => assignment.Booking?.status === 'in_progress').length;
  const scheduled = assignments.filter((assignment) => assignment.Booking?.status === 'scheduled').length;
  const revenue = assignments.reduce((sum, assignment) => sum + parseDecimal(assignment.Booking?.commissionAmount), 0);

  const previousCompleted = previousAssignments.filter((assignment) => assignment.Booking?.status === 'completed').length;
  const previousScheduled = previousAssignments.filter((assignment) => assignment.Booking?.status === 'scheduled').length;
  const previousInProgress = previousAssignments.filter((assignment) => assignment.Booking?.status === 'in_progress').length;
  const previousRevenue = previousAssignments.reduce(
    (sum, assignment) => sum + parseDecimal(assignment.Booking?.commissionAmount),
    0
  );

  const crewSummaries = crewRecords.map((record) => {
    const crewAssignments = assignments.filter((assignment) => assignment.providerId === record.id);
    const completedAssignments = crewAssignments.filter((assignment) => assignment.Booking?.status === 'completed').length;
    const activeAssignments = crewAssignments.filter((assignment) =>
      ['scheduled', 'in_progress'].includes(assignment.Booking?.status)
    ).length;
    const leadAssignments = crewAssignments.filter((assignment) => assignment.role === 'lead').length;

    return {
      id: record.id,
      name: [record.firstName, record.lastName].filter(Boolean).join(' ') || 'Crew member',
      role: leadAssignments > 0 ? 'Lead technician' : 'Field technician',
      assignments: crewAssignments.length,
      completed: completedAssignments,
      active: activeAssignments
    };
  });

  crewSummaries.sort((a, b) => b.assignments - a.assignments || a.name.localeCompare(b.name));

  const crewLead = crewSummaries.find((member) => member.role === 'Lead technician') ?? crewSummaries[0] ?? null;

  const coverageRegions = assignments
    .map((assignment) => assignment.Booking?.meta?.region)
    .filter((region) => typeof region === 'string' && region.trim().length > 0);

  const primaryRegion = coverageRegions[0] ?? 'Multi-zone coverage';

  const travelBufferMinutes = assignments.reduce((sum, assignment) => {
    const metaMinutes = Number.parseInt(assignment.Booking?.meta?.travelMinutes ?? 0, 10);
    return sum + (Number.isFinite(metaMinutes) ? metaMinutes : 0);
  }, 0);
  const previousTravelBufferMinutes = previousAssignments.reduce((sum, assignment) => {
    const metaMinutes = Number.parseInt(assignment.Booking?.meta?.travelMinutes ?? 0, 10);
    return sum + (Number.isFinite(metaMinutes) ? metaMinutes : 0);
  }, 0);

  const avgTravelMinutes = assignments.length ? Math.round(travelBufferMinutes / assignments.length) : 0;
  const previousAvgTravelMinutes = previousAssignments.length
    ? Math.round(previousTravelBufferMinutes / previousAssignments.length)
    : 0;

  const autoMatchedAssignments = assignments.filter((assignment) => assignment.Booking?.meta?.autoMatched);
  const autoMatchedCount = autoMatchedAssignments.length;
  const adsSourcedCount = assignments.filter(
    (assignment) => assignment.Booking?.meta?.source === 'fixnado_ads'
  ).length;
  const pendingAssignments = assignments.filter((assignment) => assignment.status === 'pending').length;

  const slaAtRiskCount = assignments.filter((assignment) => {
    const booking = assignment.Booking;
    if (!booking?.slaExpiresAt || ['completed', 'cancelled'].includes(booking.status)) {
      return false;
    }
    const expiry = DateTime.fromJSDate(booking.slaExpiresAt).setZone(window.timezone);
    return expiry <= window.end.plus({ hours: 6 });
  }).length;

  const bookingCurrency = assignments[0]?.Booking?.currency ?? 'GBP';

  const scheduledUpcoming = assignments
    .filter((assignment) => assignment.Booking?.scheduledStart)
    .sort((a, b) => new Date(a.Booking.scheduledStart) - new Date(b.Booking.scheduledStart))
    .slice(0, UPCOMING_LIMIT)
    .map((assignment) => {
      const scheduledStart = assignment.Booking?.scheduledStart;
      const status = assignment.Booking?.status ?? 'scheduled';
      const statusLabel = status.replace(/_/g, ' ');
      return {
        title: assignment.Booking?.meta?.title || `Job ${assignment.Booking?.id?.slice(0, 4)}`,
        when: scheduledStart
          ? DateTime.fromJSDate(scheduledStart)
              .setZone(window.timezone)
              .toLocaleString(DateTime.DATETIME_MED_WITH_WEEKDAY)
          : 'Awaiting schedule',
        status: statusLabel.charAt(0).toUpperCase() + statusLabel.slice(1)
      };
    });

  const weeklyVelocityBuckets = [];
  let cursor = window.start.startOf('week');
  while (cursor < window.end) {
    const bucketEnd = cursor.plus({ weeks: 1 });
    weeklyVelocityBuckets.push({
      start: cursor,
      end: bucketEnd,
      label: cursor.toFormat('dd LLL'),
      accepted: 0,
      autoMatches: 0
    });
    cursor = bucketEnd;
  }

  for (const assignment of assignments) {
    const assignedAt = assignment.assignedAt ?? assignment.createdAt;
    if (!assignedAt) continue;
    const dt = DateTime.fromJSDate(assignedAt).setZone(window.timezone);
    const bucket = weeklyVelocityBuckets.find((entry) => dt >= entry.start && dt < entry.end);
    if (!bucket) continue;
    if (assignment.status === 'accepted') {
      bucket.accepted += 1;
    }
    if (assignment.Booking?.meta?.autoMatched) {
      bucket.autoMatches += 1;
    }
  }

  const overview = {
    metrics: [
      {
        label: 'Assignments Completed',
        ...computeTrend(completed, previousCompleted, formatNumber, ' jobs')
      },
      {
        label: 'In Progress',
        ...computeTrend(inProgress, previousInProgress, formatNumber, ' jobs')
      },
      {
        label: 'Scheduled',
        ...computeTrend(scheduled, previousScheduled, formatNumber, ' jobs')
      },
      {
        label: 'Avg. Travel Buffer',
        ...computeTrend(
          avgTravelMinutes,
          previousAvgTravelMinutes,
          (value) => `${formatNumber(value)} mins`
        )
      },
      {
        label: 'Commission Earned',
        ...computeTrend(revenue, previousRevenue, (value) => formatCurrency(value, bookingCurrency))
      }
    ],
    charts: [
      {
        id: 'assignment-status-mix',
        title: 'Status Mix',
        description: 'Current allocation of assignments by status.',
        type: 'bar',
        dataKey: 'count',
        data: [
          { name: 'Pending', count: assignments.filter((assignment) => assignment.status === 'pending').length },
          { name: 'Accepted', count: assignments.filter((assignment) => assignment.status === 'accepted').length },
          { name: 'Declined', count: assignments.filter((assignment) => assignment.status === 'declined').length }
        ]
      },
      {
        id: 'assignment-velocity',
        title: 'Assignment Velocity',
        description: 'Accepted jobs and auto-matches per week.',
        type: 'bar',
        dataKey: 'accepted',
        secondaryKey: 'autoMatches',
        data: weeklyVelocityBuckets.map((bucket) => ({
          name: bucket.label,
          accepted: bucket.accepted,
          autoMatches: bucket.autoMatches
        }))
      }
    ],
    upcoming: scheduledUpcoming,
    insights: [
      `${formatNumber(inProgress)} active jobs and ${formatNumber(scheduled)} scheduled this window`,
      `${formatCurrency(revenue, bookingCurrency)} commission accrued after platform fees`,
      `${formatNumber(autoMatchedCount)} assignments auto-matched • ${formatNumber(adsSourcedCount)} sourced via Fixnado Ads`
    ]
  };

  const boardColumns = [
    {
      title: 'Today',
      items: assignments
        .filter((assignment) => {
          if (!assignment.Booking?.scheduledStart) return false;
          const dt = DateTime.fromJSDate(assignment.Booking.scheduledStart).setZone(window.timezone);
          return dt.hasSame(window.end, 'day');
        })
        .slice(0, 4)
        .map((assignment) => ({
          title: assignment.Booking?.meta?.title || `Job ${assignment.Booking?.id?.slice(0, 4)}`,
          owner: assignment.Booking?.meta?.siteContact || assignment.Booking?.meta?.requester || 'Contact pending',
          value: formatCurrency(assignment.Booking?.totalAmount, assignment.Booking?.currency),
          eta: assignment.Booking?.scheduledStart
            ? DateTime.fromJSDate(assignment.Booking.scheduledStart).setZone(window.timezone).toRelative({ base: window.end })
            : 'Scheduled soon'
        }))
    },
    {
      title: 'This Week',
      items: assignments
        .filter((assignment) => {
          if (!assignment.Booking?.scheduledStart) return false;
          const dt = DateTime.fromJSDate(assignment.Booking.scheduledStart).setZone(window.timezone);
          return dt >= window.end.startOf('week') && dt <= window.end.endOf('week');
        })
        .slice(0, 4)
        .map((assignment) => ({
          title: assignment.Booking?.meta?.title || `Job ${assignment.Booking?.id?.slice(0, 4)}`,
          owner: assignment.Booking?.meta?.zoneName || assignment.Booking?.meta?.owner || 'Zone pending',
          value: formatCurrency(assignment.Booking?.totalAmount, assignment.Booking?.currency),
          eta: assignment.Booking?.scheduledStart
            ? DateTime.fromJSDate(assignment.Booking.scheduledStart).setZone(window.timezone).toRelative({ base: window.end })
            : 'Scheduled soon'
        }))
    },
    {
      title: 'Requires Attention',
      items: assignments
        .filter((assignment) => assignment.Booking?.status === 'disputed')
        .slice(0, 4)
        .map((assignment) => ({
          title: assignment.Booking?.meta?.title || `Job ${assignment.Booking?.id?.slice(0, 4)}`,
          owner: assignment.Booking?.meta?.owner || 'Support',
          value: formatCurrency(assignment.Booking?.totalAmount, assignment.Booking?.currency),
          eta: 'Dispute open'
        }))
    },
    {
      title: 'Completed',
      items: assignments
        .filter((assignment) => assignment.Booking?.status === 'completed')
        .slice(0, 4)
        .map((assignment) => ({
          title: assignment.Booking?.meta?.title || `Job ${assignment.Booking?.id?.slice(0, 4)}`,
          owner: assignment.Booking?.meta?.customerName || assignment.Booking?.meta?.requester || 'Client',
          value: formatCurrency(assignment.Booking?.totalAmount, assignment.Booking?.currency),
          eta: 'Feedback requested'
        }))
    }
  ];

  const bidStageLookup = {
    new: 'New Requests',
    negotiation: 'Negotiation',
    awarded: 'Awarded',
    closed: 'Closed Out'
  };

  const determineBidStage = (bid) => {
    if (bid.status === 'accepted') {
      return 'awarded';
    }
    if (bid.status === 'declined' || bid.status === 'withdrawn') {
      return 'closed';
    }
    const revisions = Array.isArray(bid.revisionHistory) ? bid.revisionHistory.length : 0;
    const audits = Array.isArray(bid.auditLog) ? bid.auditLog.length : 0;
    if (revisions > 0 || audits > 0) {
      return 'negotiation';
    }
    return 'new';
  };

  const bidColumns = Object.entries(bidStageLookup).map(([stage, title]) => ({
    stage,
    title,
    items: []
  }));

  for (const bid of bids) {
    const booking = bid.Booking;
    const column = bidColumns.find((col) => col.stage === determineBidStage(bid));
    if (!column) continue;
    const submittedAt = bid.submittedAt ? DateTime.fromJSDate(bid.submittedAt).setZone(window.timezone) : null;
    column.items.push({
      title: booking?.meta?.title || `Bid ${bid.id.slice(0, 6)}`,
      owner: booking?.meta?.requester || booking?.meta?.owner || 'Client',
      value: formatCurrency(bid.amount, bid.currency || booking?.currency || bookingCurrency),
      eta: submittedAt ? `Submitted ${submittedAt.toRelative({ base: window.end })}` : 'Submission pending'
    });
  }

  const pendingBids = bids.filter((bid) => bid.status === 'pending');
  const awardedBids = bids.filter((bid) => bid.status === 'accepted');
  const rejectedBids = bids.filter((bid) => bid.status === 'rejected');
  const withdrawnBids = bids.filter((bid) => bid.status === 'withdrawn');

  const pipelineValue = pendingBids.reduce((sum, bid) => sum + parseDecimal(bid.amount), 0);
  const awardedValue = awardedBids.reduce((sum, bid) => sum + parseDecimal(bid.amount), 0);

  const bidResponseMinutes = bids
    .map((bid) => {
      if (!bid.submittedAt || !bid.Booking?.createdAt) {
        return null;
      }
      const created = DateTime.fromJSDate(bid.Booking.createdAt);
      const submitted = DateTime.fromJSDate(bid.submittedAt);
      if (!created.isValid || !submitted.isValid) {
        return null;
      }
      const minutes = submitted.diff(created, 'minutes').minutes;
      return Number.isFinite(minutes) && minutes >= 0 ? minutes : null;
    })
    .filter((value) => typeof value === 'number');

  const averageBidResponseMinutes = bidResponseMinutes.length
    ? Math.round(
        bidResponseMinutes.reduce((total, value) => total + value, 0) / bidResponseMinutes.length
      )
    : null;

  const bidVelocityBuckets = new Map();
  for (const bid of bids) {
    if (!bid.submittedAt) continue;
    const submitted = DateTime.fromJSDate(bid.submittedAt).setZone(window.timezone);
    if (!submitted.isValid) continue;
    const key = submitted.startOf('week').toISODate();
    const existing = bidVelocityBuckets.get(key) ?? {
      label: submitted.startOf('week').toFormat('dd LLL'),
      submitted: 0,
      awarded: 0
    };
    existing.submitted += 1;
    if (bid.status === 'accepted') {
      existing.awarded += 1;
    }
    bidVelocityBuckets.set(key, existing);
  }

  const bidVelocity = Array.from(bidVelocityBuckets.entries())
    .sort((a, b) => (a[0] < b[0] ? -1 : 1))
    .map(([, bucket]) => bucket)
    .slice(-8);

  const customJobSnapshot = {
    summary: {
      totalBids: bids.length,
      activeBids: pendingBids.length,
      awardedBids: awardedBids.length,
      rejectedBids: rejectedBids.length,
      withdrawnBids: withdrawnBids.length,
      pipelineValue,
      awardedValue,
      averageResponseMinutes: averageBidResponseMinutes,
      currency: bookingCurrency
    },
    board: {
      columns: bidColumns.map(({ title, items }) => ({ title, items }))
    },
    metrics: {
      totals: {
        bids: bids.length,
        pending: pendingBids.length,
        awarded: awardedBids.length,
        rejected: rejectedBids.length,
        withdrawn: withdrawnBids.length
      },
      velocity: bidVelocity
    },
    generatedAt: new Date().toISOString()
  };

  const serviceLookup = new Map(services.map((service) => [service.id, service]));
  const serviceStats = new Map();

  for (const assignment of assignments) {
    const booking = assignment.Booking;
    if (!booking?.meta?.serviceId) continue;
    const service = serviceLookup.get(booking.meta.serviceId);
    if (!service) continue;
    const currentStats = serviceStats.get(service.id) ?? {
      total: 0,
      active: 0,
      completed: 0,
      revenue: 0,
      autoMatches: 0,
      sources: {}
    };
    currentStats.total += 1;
    if (booking.status === 'completed') {
      currentStats.completed += 1;
    } else if (['scheduled', 'in_progress'].includes(booking.status)) {
      currentStats.active += 1;
    }
    currentStats.revenue += parseDecimal(booking.totalAmount);
    if (booking.meta?.autoMatched) {
      currentStats.autoMatches += 1;
    }
    const source = booking.meta?.source ?? 'marketplace';
    currentStats.sources[source] = (currentStats.sources[source] ?? 0) + 1;
    serviceStats.set(service.id, currentStats);
  }

  const sourceLabels = {
    fixnado_ads: 'Fixnado Ads',
    marketplace: 'Marketplace',
    partner_referral: 'Partner referral'
  };

  const serviceCards = services.slice(0, 9).map((service) => {
    const stats = serviceStats.get(service.id) ?? {
      total: 0,
      active: 0,
      completed: 0,
      revenue: 0,
      autoMatches: 0,
      sources: {}
    };
    const averageValue = stats.total ? stats.revenue / stats.total : 0;
    const topSourceEntry = Object.entries(stats.sources).sort((a, b) => b[1] - a[1])[0];
    const topSourceLabel = topSourceEntry ? sourceLabels[topSourceEntry[0]] ?? topSourceEntry[0] : 'Marketplace';

    return {
      title: service.title,
      details: [
        `${formatNumber(stats.completed)} completed • ${formatNumber(stats.active)} active`,
        `Avg value ${formatCurrency(averageValue, service.currency ?? bookingCurrency)}`,
        stats.autoMatches > 0
          ? `${formatNumber(stats.autoMatches)} auto-matched wins`
          : 'Awaiting auto-match wins',
        `Top source: ${topSourceLabel}`
      ],
      accent: 'from-sky-50 via-white to-indigo-100'
    };
  });

  const automationItems = [
    {
      title: 'Auto-match performance',
      description: `${formatPercent(autoMatchedCount, assignments.length || 1)} of jobs auto-routed to your crew this window`,
      status: autoMatchedCount / Math.max(assignments.length, 1) >= 0.5 ? 'On track' : 'Needs review'
    },
    {
      title: 'Fixnado Ads impact',
      description: `${formatNumber(adsSourcedCount)} jobs sourced via Fixnado Ads in the current window`,
      status: adsSourcedCount > 0 ? 'Active campaigns' : 'Launch campaign'
    },
    {
      title: 'Travel buffer health',
      description: `Average buffer ${formatNumber(avgTravelMinutes)} mins across ${formatNumber(assignments.length)} jobs`,
      status: avgTravelMinutes > 45 ? 'Optimise routing' : 'Efficient routing'
    }
  ];

  const tenantId = providerId ? String(providerId) : 'fixnado-demo';

  let crewParticipantRecord = null;
  let activeThreadCount = 0;
  let awaitingResponseCount = 0;

  if (crewLead?.id) {
    const crewParticipants = await ConversationParticipant.findAll({
      where: {
        participantReferenceId: crewLead.id,
        participantType: 'serviceman'
      },
      include: [
        {
          model: Conversation,
          as: 'conversation',
          attributes: ['id', 'updatedAt']
        }
      ],
      order: [['updatedAt', 'DESC']],
      limit: 25
    });

    crewParticipantRecord = crewParticipants[0] ?? null;

    const participantIds = [];
    const conversationIds = new Set();
    crewParticipants.forEach((participant) => {
      if (participant.conversationId) {
        conversationIds.add(participant.conversationId);
      }
      participantIds.push(participant.id);
    });

    activeThreadCount = conversationIds.size;

    if (participantIds.length > 0) {
      awaitingResponseCount = await MessageDelivery.count({
        where: {
          participantId: { [Op.in]: participantIds },
          status: 'pending'
        }
      });
    }
  }

  const inboxConfiguration = await CommunicationsInboxConfiguration.findOne({ where: { tenantId } });
  let entryPointCount = 0;
  let quickReplyCount = 0;
  let escalationRuleCount = 0;

  if (inboxConfiguration) {
    const configurationId = inboxConfiguration.id;
    const [entryPointsTotal, quickRepliesTotal, escalationTotal] = await Promise.all([
      CommunicationsEntryPoint.count({ where: { configurationId } }),
      CommunicationsQuickReply.count({ where: { configurationId } }),
      CommunicationsEscalationRule.count({ where: { configurationId } })
    ]);
    entryPointCount = entryPointsTotal;
    quickReplyCount = quickRepliesTotal;
    escalationRuleCount = escalationTotal;
  }

  const crewParticipantPayload = crewParticipantRecord
    ? {
        participantId: crewParticipantRecord.id,
        participantReferenceId: crewParticipantRecord.participantReferenceId,
        participantType: crewParticipantRecord.participantType,
        displayName: crewParticipantRecord.displayName,
        role: crewParticipantRecord.role,
        timezone: crewParticipantRecord.timezone
      }
    : crewLead
      ? {
          participantId: null,
          participantReferenceId: crewLead.id,
          participantType: 'serviceman',
          displayName: crewLead.name,
          role: 'serviceman',
          timezone: window.timezone
        }
      : null;

  const inboxSummary = {
    activeThreads: activeThreadCount,
    awaitingResponse: awaitingResponseCount,
    entryPoints: entryPointCount,
    quickReplies: quickReplyCount,
    escalationRules: escalationRuleCount
  };
  const fixnadoSnapshot = await getFixnadoWorkspaceSnapshot({ windowDays: 30 });

  return {
    persona: 'serviceman',
    name: PERSONA_METADATA.serviceman.name,
    headline: PERSONA_METADATA.serviceman.headline,
    window,
    metadata: {
      providerId: providerId ?? null,
      region: primaryRegion,
      crewLead,
      crew: crewSummaries,
      velocity: {
        travelMinutes: avgTravelMinutes,
        previousTravelMinutes: previousAvgTravelMinutes,
        weekly: weeklyVelocityBuckets.map((bucket) => ({
          label: bucket.label,
          accepted: bucket.accepted,
          autoMatches: bucket.autoMatches
        }))
      },
      totals: {
        completed,
        inProgress,
        scheduled,
        revenue,
        autoMatched: autoMatchedCount,
        adsSourced: adsSourcedCount
      },
      identity: identitySnapshot
        ? {
            status: identitySnapshot.verification?.status ?? 'pending',
            riskRating: identitySnapshot.verification?.riskRating ?? 'medium',
            verificationLevel: identitySnapshot.verification?.verificationLevel ?? 'standard',
            reviewer: identitySnapshot.verification?.reviewer ?? null,
            expiresAt: identitySnapshot.verification?.expiresAt ?? null
          }
        : null,
      features: {
        ads: buildAdsFeatureMetadata('serviceman')
      },
      communications: {
        tenantId,
        participant: crewParticipantPayload,
        summary: inboxSummary
      }
    },
    navigation: [
      {
        id: 'overview',
        label: 'Crew Overview',
        description: 'Assignments, travel buffers, and earnings.',
        type: 'overview',
        analytics: overview
      },
      {
        id: 'metrics',
        label: 'Metrics',
        description: 'Crew KPIs, readiness checklists, and automation guardrails.',
        type: 'serviceman-metrics',
        access: {
          label: 'Crew metrics control',
          level: 'manage',
          features: ['targets', 'checklists', 'automation']
        },
        data: {
          settings: metricsSettings,
          cards: metricsCards,
          metadata: metricsSettings?.metadata ?? {},
          operations: metricsSettings?.operations ?? {}
        }
      },
      {
        id: 'schedule',
        label: 'Schedule Board',
        description: 'Daily and weekly workload.',
        type: 'board',
        data: { columns: boardColumns }
      },
      {
        id: 'custom-jobs',
        label: 'Custom Jobs & Bids',
        description: 'Manage bespoke jobs, bidding, and performance analytics.',
        type: 'component',
        componentKey: 'serviceman-custom-jobs',
        data: customJobSnapshot
        id: 'inbox',
        label: 'Crew Inbox',
        description: 'Manage crew messaging, AI assist, and escalation guardrails.',
        type: 'serviceman-inbox',
        data: {
          defaultParticipantId: crewParticipantPayload?.participantId ?? null,
          currentParticipant: crewParticipantPayload,
          tenantId,
          summary: inboxSummary
        }
      },
      {
        id: 'bid-pipeline',
        label: 'Bid Pipeline',
        description: 'Track bids from submission through award.',
        type: 'board',
        data: { columns: bidColumns.map(({ title, items }) => ({ title, items })) }
      },
      {
        id: 'booking-management',
        label: 'Booking Management',
        description: 'Update bookings, notes, and crew preferences in real time.',
        type: 'component',
        componentKey: 'serviceman-booking-management',
        props: {
          initialWorkspace: {
            servicemanId: providerId ?? null,
            timezone: window.timezone,
            summary: {
              totalAssignments: assignments.length,
              scheduledAssignments: scheduled,
              activeAssignments: inProgress,
              awaitingResponse: pendingAssignments,
              completedThisMonth: completed,
              slaAtRisk: slaAtRiskCount,
              revenueEarned: revenue,
              averageTravelMinutes: avgTravelMinutes,
              currency: bookingCurrency
            }
          }
        }
      },
      {
        id: 'service-catalogue',
        label: 'Service Catalogue',
        description: 'Performance of services offered to Fixnado clients.',
        type: 'grid',
        data: { cards: serviceCards }
      },
      ...(identitySnapshot
        ? [
            {
              id: 'id-verification',
              label: 'ID Verification',
              description: 'Identity records, document governance, and reviewer notes.',
              type: 'serviceman-identity',
              data: identitySnapshot
            }
          ]
        : []),
      {
        id: 'automation',
        label: 'Automation & Growth',
        description: 'Auto-match, routing, and acquisition insights.',
        type: 'list',
        data: { items: automationItems }
      },
      {
        id: 'financial-management',
        label: 'Financial management',
        description: 'Track payouts, reimbursements, and allowances in real time.',
        type: 'serviceman-finance',
        data:
          financeWorkspace ?? {
            context: { servicemanId: providerId ?? null },
            summary: { earnings: { total: 0, outstanding: 0, payable: 0, paid: 0 }, expenses: { total: 0, reimbursed: 0 } },
            permissions: { canManagePayments: false, canSubmitExpenses: false, canManageAllowances: false },
            earnings: { items: [], meta: { total: 0 } },
            expenses: { items: [], meta: { total: 0 } },
            allowances: { items: [] }
          }
        id: 'website-preferences',
        icon: 'builder',
        label: 'Website Preferences',
        description: 'Control microsite branding, booking intake, and publishing readiness.',
        type: 'serviceman-website-preferences',
        data: {
          initialPreferences: websitePreferences?.preferences ?? null,
          meta: websitePreferences?.meta ?? null
        }
        id: 'profile-settings',
        label: 'Profile Settings',
        description: 'Update crew identity, emergency contacts, certifications, and issued equipment.',
        type: 'serviceman-profile-settings',
        data: {
          helper: 'All changes sync across dispatch, safety, and provider leadership dashboards.'
        }
        id: 'serviceman-disputes',
        label: 'Dispute Management',
        description: 'Open and track dispute cases, assignments, and supporting evidence.',
        type: 'component'
        id: 'fixnado-ads',
        label: 'Fixnado Ads',
        description: 'Spin up rapid response placements and manage Fixnado campaigns.',
        icon: 'analytics',
        type: 'fixnado-ads',
        data: fixnadoSnapshot
      }
    ]
  };
}

async function loadEnterpriseData(context) {
  const { companyId, window } = context;

  const [bookings, campaignMetrics, complianceDocs, participants] = await Promise.all([
    Booking.findAll({
      where: {
        ...(companyId ? { companyId } : {}),
        createdAt: asDateRange(window.start, window.end)
      }
    }),
    CampaignDailyMetric.findAll({
      include: [
        {
          model: AdCampaign,
          attributes: ['currency', 'name'],
          where: companyId ? { companyId } : undefined,
          required: !!companyId
        }
      ],
      where: {
        metricDate: asDateRange(window.start, window.end)
      }
    }),
    ComplianceDocument.findAll({
      where: {
        ...(companyId ? { companyId } : {}),
        status: { [Op.in]: ['approved', 'expired', 'rejected'] }
      }
    }),
    ConversationParticipant.findAll({
      where: {
        participantType: 'enterprise',
        participantReferenceId: companyId ? companyId : null,
        createdAt: asDateRange(window.start, window.end)
      }
    })
  ]);

  const spend = campaignMetrics.reduce((sum, metric) => sum + parseDecimal(metric.spend), 0);
  const revenue = campaignMetrics.reduce((sum, metric) => sum + parseDecimal(metric.revenue), 0);
  const currency = campaignMetrics[0]?.AdCampaign?.currency || 'GBP';
  const ctr = campaignMetrics.reduce((sum, metric) => sum + parseDecimal(metric.ctr), 0) / Math.max(campaignMetrics.length, 1);
  const cvr = campaignMetrics.reduce((sum, metric) => sum + parseDecimal(metric.cvr), 0) / Math.max(campaignMetrics.length, 1);
  const activeContracts = complianceDocs.filter((doc) => doc.status === 'approved').length;
  const expiredContracts = complianceDocs.filter((doc) => doc.status === 'expired').length;

  const overview = {
    metrics: [
      { label: 'Campaign Spend', value: formatCurrency(spend, currency), change: `${campaignMetrics.length} metric days`, trend: 'up' },
      { label: 'Campaign Revenue', value: formatCurrency(revenue, currency), change: formatPercent(revenue, spend), trend: 'up' },
      { label: 'Average CTR', value: formatPercent(ctr, 1), change: 'Blended channel performance', trend: 'up' },
      { label: 'Average CVR', value: formatPercent(cvr, 1), change: 'Bookings attributed to campaigns', trend: 'up' }
    ],
    charts: [
      {
        id: 'campaign-pacing',
        title: 'Campaign Pacing',
        description: 'Daily spend compared to target.',
        type: 'line',
        dataKey: 'spend',
        secondaryKey: 'target',
        data: campaignMetrics.slice(0, 14).map((metric) => ({
          name: DateTime.fromJSDate(metric.metricDate).setZone(window.timezone).toFormat('dd LLL'),
          spend: Number.parseFloat(parseDecimal(metric.spend).toFixed(2)),
          target: Number.parseFloat(parseDecimal(metric.spendTarget ?? metric.spend).toFixed(2))
        }))
      }
    ],
    upcoming: bookings
      .filter((booking) => booking.scheduledStart)
      .slice(0, UPCOMING_LIMIT)
      .map((booking) => ({
        title: booking.meta?.title || `Service ${booking.id.slice(0, 4).toUpperCase()}`,
        when: DateTime.fromJSDate(booking.scheduledStart).setZone(window.timezone).toLocaleString(DateTime.DATETIME_MED),
        status: booking.status
      })),
    insights: [
      `${formatCurrency(spend, currency)} spend managed across enterprise campaigns`,
      `${activeContracts} active compliance artefacts • ${expiredContracts} expired`,
      `${participants.length} enterprise participants engaged in communications`
    ]
  };

  const complianceRows = complianceDocs.slice(0, EXPORT_ROW_LIMIT).map((doc) => [
    doc.type,
    doc.status,
    doc.expiryAt ? DateTime.fromJSDate(doc.expiryAt).setZone(window.timezone).toISODate() : '—',
    doc.reviewerId ? 'Reviewed' : 'Pending',
    doc.rejectionReason || '—'
  ]);

  return {
    persona: 'enterprise',
    name: PERSONA_METADATA.enterprise.name,
    headline: PERSONA_METADATA.enterprise.headline,
    window,
    metadata: {
      companyId: companyId ?? null,
      totals: {
        spend,
        revenue,
        activeContracts,
        communications: participants.length
      },
      features: {
        ads: buildAdsFeatureMetadata('enterprise')
      }
    },
    navigation: [
      {
        id: 'overview',
        label: 'Enterprise Overview',
        description: 'Campaign pacing, attributed bookings, and compliance.',
        type: 'overview',
        analytics: overview
      },
      {
        id: 'compliance',
        label: 'Compliance Library',
        description: 'Review enterprise contract health.',
        type: 'table',
        data: {
          headers: ['Document', 'Status', 'Expiry', 'Reviewer', 'Notes'],
          rows: complianceRows
        }
      }
    ]
  };
}

async function resolveContext(persona, query, window) {
  const defaults = PERSONA_DEFAULTS[persona] ?? {};

  switch (persona) {
    case 'admin':
      return {
        persona,
        window,
        companyId: await resolveCompanyId({ companyId: query.companyId ?? defaults.companyId })
      };
    case 'provider':
      return {
        persona,
        window,
        providerId: normaliseUuid(query.providerId ?? defaults.providerId),
        companyId: await resolveCompanyId({ companyId: query.companyId ?? defaults.companyId })
      };
    case 'serviceman': {
      const fallbackId = query.servicemanId ?? query.providerId ?? defaults.servicemanId ?? defaults.providerId;
      const resolvedServicemanId = await resolveServicemanId({ servicemanId: fallbackId });
      return {
        persona,
        window,
        providerId: resolvedServicemanId,
        servicemanId: resolvedServicemanId
      };
    }
    case 'enterprise':
      return {
        persona,
        window,
        companyId: await resolveCompanyId({ companyId: query.companyId ?? defaults.companyId })
      };
    case 'user': {
      const resolvedUserId = await resolveUserId({ userId: query.userId ?? defaults.userId });
      const shouldResolveCompany = query.companyId || defaults.companyId;
      const resolvedCompanyId = shouldResolveCompany
        ? await resolveCompanyId({ companyId: query.companyId ?? defaults.companyId })
        : null;
      return { persona, window, userId: resolvedUserId, companyId: resolvedCompanyId };
    }
    default:
      throw new Error('Unsupported persona');
  }
}

export async function getPersonaDashboard(personaInput, query = {}) {
  const persona = resolvePersona(personaInput);
  if (!persona) {
    const error = new Error('persona_not_supported');
    error.statusCode = 404;
    throw error;
  }

  const window = resolveWindow(query);
  const context = await resolveContext(persona, query, window);

  if (persona === 'user') {
    return loadUserData(context);
  }
  if (persona === 'admin') {
    return loadAdminData(context);
  }
  if (persona === 'provider') {
    return loadProviderData(context);
  }
  if (persona === 'serviceman') {
    return loadServicemanData(context);
  }
  if (persona === 'enterprise') {
    return loadEnterpriseData(context);
  }

  const error = new Error('persona_not_supported');
  error.statusCode = 404;
  throw error;
}

function escapeCsvValue(value) {
  if (value == null) {
    return '';
  }
  const stringValue = String(value);
  if (stringValue.includes('"') || stringValue.includes(',') || stringValue.includes('\n')) {
    return `"${stringValue.replace(/"/g, '""')}"`;
  }
  return stringValue;
}

function flattenOverview(overview) {
  const rows = [['Metric', 'Value', 'Change', 'Trend']];
  for (const metric of overview.metrics ?? []) {
    rows.push([metric.label, metric.value, metric.change, metric.trend]);
  }
  rows.push([]);
  rows.push(['Chart', 'Description', 'Data']);
  for (const chart of overview.charts ?? []) {
    rows.push([chart.title, chart.description, JSON.stringify(chart.data)]);
  }
  rows.push([]);
  rows.push(['Upcoming']);
  for (const event of overview.upcoming ?? []) {
    rows.push([event.title, event.when, event.status]);
  }
  rows.push([]);
  rows.push(['Insights']);
  for (const insight of overview.insights ?? []) {
    rows.push([insight]);
  }
  return rows;
}

function flattenSection(section) {
  if (section.type === 'overview') {
    return flattenOverview(section.analytics ?? {});
  }

  if (section.type === 'table') {
    const rows = [section.data?.headers ?? []];
    for (const row of section.data?.rows ?? []) {
      rows.push(row);
    }
    return rows;
  }

  if (section.type === 'board') {
    const rows = [['Stage', 'Item', 'Owner', 'Value', 'ETA']];
    for (const column of section.data?.columns ?? []) {
      for (const item of column.items ?? []) {
        rows.push([column.title, item.title, item.owner ?? '', item.value ?? '', item.eta ?? '']);
      }
    }
    return rows;
  }

  if (section.type === 'list') {
    const rows = [['Title', 'Description', 'Status']];
    for (const item of section.data?.items ?? []) {
      rows.push([item.title, item.description, item.status]);
    }
    return rows;
  }

  if (section.type === 'grid') {
    const rows = [['Card', 'Details']];
    for (const card of section.data?.cards ?? []) {
      rows.push([card.title, (card.details ?? []).join(' | ')]);
    }
    return rows;
  }

  if (section.type === 'ads') {
    const rows = [['Category', 'Name', 'Value', 'Notes']];
    for (const card of section.data?.summaryCards ?? []) {
      rows.push(['Summary', card.title, card.value, `${card.change ?? ''} ${card.helper ?? ''}`.trim()]);
    }
    for (const stage of section.data?.funnel ?? []) {
      rows.push(['Funnel', stage.title, stage.value, stage.helper ?? '']);
    }
    for (const campaign of section.data?.campaigns ?? []) {
      rows.push([
        'Campaign',
        campaign.name,
        campaign.spend,
        `Status ${campaign.status} · ${campaign.pacing} · ROAS ${campaign.roas ?? ''}`.trim()
      ]);
    }
    for (const invoice of section.data?.invoices ?? []) {
      rows.push(['Invoice', invoice.invoiceNumber ?? '', invoice.amountDue ?? '', `${invoice.campaign ?? ''} • ${invoice.status ?? ''} • due ${invoice.dueDate ?? ''}`.trim()]);
    }
    for (const alert of section.data?.alerts ?? []) {
      rows.push(['Alert', alert.title ?? '', alert.severity ?? '', `${alert.description ?? ''} ${alert.detectedAt ?? ''}`.trim()]);
    }
    return rows;
  }

  if (section.type === 'settings') {
    const rows = [['Panel', 'Setting', 'Value', 'Details']];
    for (const panel of section.data?.panels ?? []) {
      for (const item of panel.items ?? []) {
        const value =
          item.type === 'toggle'
            ? item.enabled
              ? 'Enabled'
              : 'Disabled'
            : item.value ?? '';
        rows.push([panel.title ?? panel.id ?? 'Panel', item.label ?? '', value, item.helper ?? '']);
      }
    }
    return rows;
  }

  return [];
}

export function buildDashboardExport(dashboard) {
  const lines = [];
  lines.push(['Persona', dashboard.persona]);
  lines.push(['Name', dashboard.name]);
  lines.push(['Window Start', toIso(dashboard.window?.start)]);
  lines.push(['Window End', toIso(dashboard.window?.end)]);
  lines.push(['Timezone', dashboard.window?.timezone ?? DEFAULT_TIMEZONE]);
  lines.push([]);

  for (const section of dashboard.navigation ?? []) {
    lines.push([section.label ?? section.id ?? 'Section']);
    for (const row of flattenSection(section)) {
      lines.push(row);
    }
    lines.push([]);
  }

  return lines
    .map((row) => row.map((value) => escapeCsvValue(value)).join(','))
    .join('\n');
}

export function buildExportPath(persona, query = {}) {
  const searchParams = new URLSearchParams();
  for (const [key, value] of Object.entries(query)) {
    if (value == null || value === '') continue;
    searchParams.set(key, value);
  }
  const suffix = searchParams.toString();
  return `/api/analytics/dashboards/${persona}/export${suffix ? `?${suffix}` : ''}`;
}<|MERGE_RESOLUTION|>--- conflicted
+++ resolved
@@ -3085,7 +3085,6 @@
   });
 
   navigation.push({
-<<<<<<< HEAD
     id: 'profile-settings',
     label: 'Profile settings',
     description: 'Manage provider identity, branding, support hours, contacts, and coverage.',
@@ -3093,13 +3092,11 @@
     data: {
       companyId: companyId ?? null
     }
-=======
     id: 'byok-management',
     label: 'BYOK Management',
     description: 'Manage provider-owned API keys, rotation guardrails, and validation runs.',
     type: 'byok-management',
     data: byokSnapshot
->>>>>>> aaf71fbe
   });
 
   return {

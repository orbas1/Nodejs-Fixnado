--- conflicted
+++ resolved
@@ -3159,7 +3159,6 @@
 
   const providerFilter = providerId ? { providerId } : {};
 
-<<<<<<< HEAD
   const [
     assignments,
     previousAssignments,
@@ -3168,12 +3167,10 @@
     financeWorkspace,
     websitePreferences
   ] = await Promise.all([
-=======
   const [assignments, previousAssignments, bids, services, identitySnapshot] = await Promise.all([
   const [assignments, previousAssignments, bids, services, metricsBundle] = await Promise.all([
   const [assignments, previousAssignments, bids, services, financeWorkspace] = await Promise.all([
   const [assignments, previousAssignments, bids, services, websitePreferences] = await Promise.all([
->>>>>>> 52964916
     BookingAssignment.findAll({
       where: {
         ...providerFilter,
@@ -3944,9 +3941,7 @@
         summary: inboxSummary
       }
     },
-<<<<<<< HEAD
     navigation
-=======
     navigation: [
       {
         id: 'overview',
@@ -4095,7 +4090,6 @@
         data: fixnadoSnapshot
       }
     ]
->>>>>>> 52964916
   };
 }
 

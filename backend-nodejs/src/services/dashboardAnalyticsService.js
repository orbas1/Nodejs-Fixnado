--- conflicted
+++ resolved
@@ -3410,7 +3410,6 @@
     }
   ];
 
-<<<<<<< HEAD
   const tenantId = providerId ? String(providerId) : 'fixnado-demo';
 
   let crewParticipantRecord = null;
@@ -3501,9 +3500,7 @@
     quickReplies: quickReplyCount,
     escalationRules: escalationRuleCount
   };
-=======
   const fixnadoSnapshot = await getFixnadoWorkspaceSnapshot({ windowDays: 30 });
->>>>>>> 5657ce38
 
   return {
     persona: 'serviceman',

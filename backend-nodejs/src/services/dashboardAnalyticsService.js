--- conflicted
+++ resolved
@@ -3656,7 +3656,6 @@
         data: { items: automationItems }
       },
       {
-<<<<<<< HEAD
         id: 'profile-settings',
         label: 'Profile Settings',
         description: 'Update crew identity, emergency contacts, certifications, and issued equipment.',
@@ -3664,7 +3663,6 @@
         data: {
           helper: 'All changes sync across dispatch, safety, and provider leadership dashboards.'
         }
-=======
         id: 'serviceman-disputes',
         label: 'Dispute Management',
         description: 'Open and track dispute cases, assignments, and supporting evidence.',
@@ -3675,7 +3673,6 @@
         icon: 'analytics',
         type: 'fixnado-ads',
         data: fixnadoSnapshot
->>>>>>> afc38515
       }
     ]
   };

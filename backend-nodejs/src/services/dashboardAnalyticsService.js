--- conflicted
+++ resolved
@@ -1700,13 +1700,11 @@
         }
       },
       {
-<<<<<<< HEAD
         id: 'home-builder',
         label: 'Home Page Builder',
         description: 'Launch the modular home page workspace to design, publish, and manage components.',
         type: 'link',
         href: '/admin/home-builder'
-=======
         id: 'website-management',
         label: 'Website management',
         description: 'Govern marketing pages, content blocks, and navigation coverage.',
@@ -1782,7 +1780,6 @@
         type: 'route',
         icon: 'seo',
         route: '/admin/seo'
->>>>>>> fd1c9556
       }
     ]
   };

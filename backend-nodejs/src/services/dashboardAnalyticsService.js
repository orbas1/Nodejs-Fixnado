import { Op } from 'sequelize';
import { DateTime } from 'luxon';
import config from '../config/index.js';
import { annotateAdsSection, buildAdsFeatureMetadata } from '../utils/adsAccessPolicy.js';
import { getFixnadoWorkspaceSnapshot } from './fixnadoAdsService.js';
import { getBookingCalendar } from './bookingCalendarService.js';
import { buildMarketplaceDashboardSlice } from './adminMarketplaceService.js';
import { getUserProfileSettings } from './userProfileService.js';
import { getProviderCalendar } from './providerCalendarService.js';
import {
  AdCampaign,
  Booking,
  BookingAssignment,
  BookingBid,
  BookingHistoryEntry,
  CampaignDailyMetric,
  CampaignFraudSignal,
  CampaignFlight,
  CampaignInvoice,
  Company,
  ComplianceDocument,
  Conversation,
  ConversationParticipant,
  CommunicationsInboxConfiguration,
  CommunicationsEntryPoint,
  CommunicationsQuickReply,
  CommunicationsEscalationRule,
  Dispute,
  Escrow,
  MessageDelivery,
  InventoryAlert,
  InventoryItem,
  Order,
  RentalAgreement,
  Service,
  User
} from '../models/index.js';
import { listCustomerServiceManagement } from './customerServiceManagementService.js';
import { listTasks as listAccountSupportTasks } from './accountSupportService.js';
import { getWebsiteManagementSnapshot } from './websiteManagementService.js';
import { getWalletOverview } from './walletService.js';
import { getServicemanWebsitePreferences } from './servicemanWebsitePreferencesService.js';

const DEFAULT_TIMEZONE = config.dashboards?.defaultTimezone || 'Europe/London';
const DEFAULT_WINDOW_DAYS = Math.max(config.dashboards?.defaultWindowDays ?? 28, 7);
const UPCOMING_LIMIT = Math.max(config.dashboards?.upcomingLimit ?? 8, 3);
const EXPORT_ROW_LIMIT = Math.max(config.dashboards?.exportRowLimit ?? 5000, 500);
const PERSONA_DEFAULTS = Object.freeze(config.dashboards?.defaults ?? {});
const ORDER_HISTORY_ENTRY_TYPES = Object.freeze([
  { value: 'note', label: 'Note' },
  { value: 'status_update', label: 'Status update' },
  { value: 'milestone', label: 'Milestone' },
  { value: 'handoff', label: 'Handoff' },
  { value: 'document', label: 'Document' }
]);
const ORDER_HISTORY_ACTOR_ROLES = Object.freeze([
  { value: 'customer', label: 'Customer' },
  { value: 'provider', label: 'Provider' },
  { value: 'operations', label: 'Operations' },
  { value: 'support', label: 'Support' },
  { value: 'finance', label: 'Finance' },
  { value: 'system', label: 'System' }
]);
const ORDER_HISTORY_ATTACHMENT_TYPES = Object.freeze(['image', 'document', 'link']);
const ORDER_HISTORY_TIMELINE_LIMIT = Math.max(config.dashboards?.historyTimelineLimit ?? 50, 10);
const ORDER_HISTORY_ACCESS = Object.freeze({
  level: 'manage',
  features: ['order-history:write', 'history:write']
});

const toIsoString = (value) => {
  if (!value) {
    return null;
  }

  if (value instanceof Date) {
    return value.toISOString();
  }

  try {
    const parsed = new Date(value);
    return Number.isNaN(parsed.getTime()) ? null : parsed.toISOString();
  } catch (error) {
    return null;
  }
};

const CURRENCY_FORMATTER = (currency = 'GBP', locale = 'en-GB') =>
  new Intl.NumberFormat(locale, { style: 'currency', currency, minimumFractionDigits: 0, maximumFractionDigits: 0 });
const NUMBER_FORMATTER = new Intl.NumberFormat('en-GB', { maximumFractionDigits: 0 });
const PERCENT_FORMATTER = new Intl.NumberFormat('en-GB', { style: 'percent', minimumFractionDigits: 1, maximumFractionDigits: 1 });

function normaliseUuid(value) {
  if (typeof value !== 'string') {
    return null;
  }
  const trimmed = value.trim();
  return trimmed.length > 0 ? trimmed : null;
}

function inventoryAvailable(item) {
  const onHand = Number.parseInt(item.quantityOnHand ?? 0, 10);
  const reserved = Number.parseInt(item.quantityReserved ?? 0, 10);
  if (!Number.isFinite(onHand) || !Number.isFinite(reserved)) {
    return 0;
  }
  return Math.max(onHand - reserved, 0);
}

function inventoryStatus(item) {
  const available = inventoryAvailable(item);
  const safety = Number.parseInt(item.safetyStock ?? 0, 10);
  if (available <= 0) {
    return 'stockout';
  }
  if (Number.isFinite(safety) && available <= Math.max(safety, 0)) {
    return 'low_stock';
  }
  return 'healthy';
}

function resolvePersona(persona) {
  if (typeof persona !== 'string') {
    return null;
  }
  const normalised = persona.trim().toLowerCase();
  if (['admin', 'provider', 'serviceman', 'enterprise', 'user'].includes(normalised)) {
    return normalised;
  }
  return null;
}

function resolveWindow({ startDate, endDate, timezone }) {
  const tz = typeof timezone === 'string' && timezone.trim() ? timezone.trim() : DEFAULT_TIMEZONE;
  const now = DateTime.now().setZone(tz);
  const end = endDate ? DateTime.fromISO(endDate, { zone: tz }) : now;
  const clampedEnd = end.isValid ? end : now;
  const start = startDate ? DateTime.fromISO(startDate, { zone: tz }) : clampedEnd.minus({ days: DEFAULT_WINDOW_DAYS });
  const clampedStart = start.isValid ? start : clampedEnd.minus({ days: DEFAULT_WINDOW_DAYS });

  if (clampedStart >= clampedEnd) {
    const adjustedStart = clampedEnd.minus({ days: DEFAULT_WINDOW_DAYS });
    return {
      start: adjustedStart,
      end: clampedEnd,
      timezone: tz,
      previousStart: adjustedStart.minus({ days: DEFAULT_WINDOW_DAYS }),
      previousEnd: adjustedStart,
      label: `Last ${DEFAULT_WINDOW_DAYS} days`
    };
  }

  const windowDays = Math.max(Math.round(clampedEnd.diff(clampedStart, 'days').days), 1);
  const previousDuration = { days: windowDays };

  return {
    start: clampedStart,
    end: clampedEnd,
    timezone: tz,
    previousStart: clampedStart.minus(previousDuration),
    previousEnd: clampedStart,
    label: `Last ${windowDays} days`
  };
}

function formatCurrency(amount, currency = 'GBP') {
  const numeric = Number.parseFloat(amount ?? 0);
  if (!Number.isFinite(numeric)) {
    return '£0';
  }
  return CURRENCY_FORMATTER(currency).format(numeric);
}

function formatNumber(value) {
  const numeric = Number.parseFloat(value ?? 0);
  if (!Number.isFinite(numeric)) {
    return '0';
  }
  return NUMBER_FORMATTER.format(numeric);
}

function formatPercent(part, total) {
  if (!Number.isFinite(part) || !Number.isFinite(total) || total <= 0) {
    return '0.0%';
  }
  return PERCENT_FORMATTER.format(part / total);
}

function safeAverage(total, count) {
  const numericTotal = Number.parseFloat(total ?? 0);
  const numericCount = Number.parseFloat(count ?? 0);
  if (!Number.isFinite(numericTotal) || !Number.isFinite(numericCount) || numericCount <= 0) {
    return 0;
  }
  return numericTotal / numericCount;
}

function safeShare(value, total) {
  const numericValue = Number.parseFloat(value ?? 0);
  const numericTotal = Number.parseFloat(total ?? 0);
  if (!Number.isFinite(numericValue) || !Number.isFinite(numericTotal) || numericTotal <= 0) {
    return 0;
  }
  return numericValue / numericTotal;
}

function normaliseChannel(campaign) {
  const candidates = [
    campaign.primaryChannel,
    campaign.channel,
    campaign.channels?.[0],
    campaign.placementType,
    campaign.objective
  ]
    .map((value) => (typeof value === 'string' ? value.trim().toLowerCase() : null))
    .filter(Boolean);

  for (const candidate of candidates) {
    if (candidate.includes('search') || candidate.includes('marketplace')) {
      return 'marketplace_search';
    }
    if (candidate.includes('display') || candidate.includes('awareness') || candidate.includes('reach')) {
      return 'awareness_display';
    }
    if (candidate.includes('retarget') || candidate.includes('conversion') || candidate.includes('lead')) {
      return 'conversion';
    }
    if (candidate.includes('video')) {
      return 'video';
    }
  }

  return 'omnichannel';
}

function channelLabel(channel) {
  switch (channel) {
    case 'marketplace_search':
      return 'Marketplace & Search';
    case 'awareness_display':
      return 'Awareness & Display';
    case 'conversion':
      return 'Conversion & Remarketing';
    case 'video':
      return 'Video Placements';
    default:
      return 'Omnichannel Mix';
  }
}

function parseDecimal(value) {
  const parsed = Number.parseFloat(value ?? 0);
  return Number.isFinite(parsed) ? parsed : 0;
}

function asDateRange(start, end) {
  return { [Op.between]: [start.toJSDate(), end.toJSDate()] };
}

function toIso(dt) {
  return dt?.toISO?.({ suppressMilliseconds: true }) ?? null;
}

function computeTrend(current, previous, formatter = formatNumber, suffix = '') {
  const delta = current - previous;
  let trend = 'flat';
  if (delta > 0.0001) {
    trend = 'up';
  } else if (delta < -0.0001) {
    trend = 'down';
  }
  const formattedDelta = delta === 0 ? '0' : formatter(Math.abs(delta));
  const change = `${trend === 'down' ? '-' : '+'}${formattedDelta}${suffix}`;
  return { value: formatter(current), change, trend };
}

function trendStatus(trend) {
  if (trend === 'up') {
    return 'Scaling';
  }
  if (trend === 'down') {
    return 'Monitor';
  }
  return 'Steady';
}

function groupByWeek(records, accessor, window) {
  const buckets = [];
  let cursor = window.start.startOf('week');
  while (cursor < window.end) {
    const bucketEnd = cursor.plus({ weeks: 1 });
    buckets.push({
      start: cursor,
      end: bucketEnd,
      label: cursor.toFormat('dd LLL'),
      value: 0
    });
    cursor = bucketEnd;
  }

  for (const record of records) {
    const dt = DateTime.fromJSDate(accessor(record)).setZone(window.timezone);
    const target = buckets.find((bucket) => dt >= bucket.start && dt < bucket.end);
    if (target) {
      target.value += 1;
    }
  }

  return buckets.map((bucket) => ({ name: bucket.label, count: bucket.value }));
}

const PERSONA_METADATA = {
  user: {
    name: 'User Command Center',
    headline: 'Coordinate service orders, rentals, and support in a single workspace.'
  },
  admin: {
    name: 'Admin Control Tower',
    headline: 'Command multi-tenant operations, compliance, and SLA performance in real time.'
  },
  provider: {
    name: 'Provider Operations Studio',
    headline: 'Monitor revenue, crew utilisation, and asset readiness for every contract.'
  },
  serviceman: {
    name: 'Crew Performance Cockpit',
    headline: 'Stay ahead of assignments, travel buffers, and completion quality markers.'
  },
  enterprise: {
    name: 'Enterprise Performance Suite',
    headline: 'Track spend, campaign pacing, and risk signals across every facility.'
  }
};

async function resolveCompanyId({ companyId }) {
  const coerced = normaliseUuid(companyId);
  if (coerced) {
    return coerced;
  }
  const fallback = await Company.findOne({ attributes: ['id'], order: [['createdAt', 'ASC']] });
  return fallback?.id ?? null;
}

async function resolveUserId({ userId }) {
  const coerced = normaliseUuid(userId);
  if (coerced) {
    return coerced;
  }

  const fallback = await User.findOne({
    where: { type: 'user' },
    attributes: ['id'],
    order: [['createdAt', 'ASC']]
  });

  return fallback?.id ?? null;
}

function humanise(value) {
  if (!value) {
    return '';
  }
  return value
    .toString()
    .replace(/_/g, ' ')
    .replace(/\b\w/g, (char) => char.toUpperCase());
}

async function loadUserData(context) {
  const { userId, companyId, window } = context;

  const bookingWhere = {
    createdAt: asDateRange(window.start, window.end),
    ...(userId ? { customerId: userId } : {}),
    ...(companyId ? { companyId } : {})
  };

  const previousBookingWhere = {
    createdAt: asDateRange(window.previousStart, window.previousEnd),
    ...(userId ? { customerId: userId } : {}),
    ...(companyId ? { companyId } : {})
  };

  const orderWhere = {
    createdAt: asDateRange(window.start, window.end),
    ...(userId ? { buyerId: userId } : {})
  };

  const previousOrderWhere = {
    createdAt: asDateRange(window.previousStart, window.previousEnd),
    ...(userId ? { buyerId: userId } : {})
  };

  const rentalWhere = {
    createdAt: asDateRange(window.start, window.end),
    ...(userId ? { renterId: userId } : {})
  };

  const conversationWhere = {
    participantType: 'user',
    createdAt: asDateRange(window.start, window.end),
    ...(userId ? { participantReferenceId: userId } : {})
  };

  const companyPromise = companyId
    ? Company.findByPk(companyId, {
        attributes: ['id', 'name', 'contactName', 'contactEmail', 'contactPhone']
      })
    : Promise.resolve(null);

  const [
    user,
    bookings,
    previousBookings,
    orders,
    previousOrders,
    rentals,
    disputes,
    conversations,
    serviceManagement
    company
    walletOverview
  ] = await Promise.all([
    userId ? User.findByPk(userId, { attributes: ['id', 'firstName', 'lastName', 'email', 'twoFactorEmail', 'twoFactorApp'] }) : null,
    Booking.findAll({ where: bookingWhere }),
    Booking.findAll({ where: previousBookingWhere }),
    Order.findAll({
      where: orderWhere,
      include: [
        { model: Service, attributes: ['title', 'category', 'currency'], required: false },
        { model: Escrow, required: false }
      ]
    }),
    Order.findAll({ where: previousOrderWhere }),
    RentalAgreement.findAll({
      where: rentalWhere,
      include: [
        {
          model: InventoryItem,
          attributes: ['name'],
          required: false
        }
      ]
    }),
    Dispute.findAll({
      where: { createdAt: asDateRange(window.start, window.end) },
      include: [
        {
          model: Escrow,
          required: true,
          include: [
            {
              model: Order,
              required: true,
              where: orderWhere,
              include: [{ model: Service, attributes: ['title'], required: false }]
            }
          ]
        }
      ]
    }),
    ConversationParticipant.findAll({ where: conversationWhere }),
    userId
      ? listCustomerServiceManagement({ customerId: userId }).catch((error) => {
          console.warn('Failed to load customer services management data', error);
          return null;
        })
      : Promise.resolve(null)
    companyPromise
    getWalletOverview({ userId, companyId })
  ]);

  const inventoryExtras = companyId
    ? await InventoryItem.findAll({
        where: { companyId },
        order: [['updatedAt', 'DESC']],
        limit: 24
      })
    : [];

  const normaliseDate = (value) => {
    if (!value) {
      return null;
    }
    if (value instanceof Date) {
      return value.toISOString();
    }
    const parsed = new Date(value);
    return Number.isNaN(parsed.getTime()) ? null : parsed.toISOString();
  };
  let profileSettings = null;
  if (userId) {
    try {
      profileSettings = await getUserProfileSettings(userId);
    } catch (error) {
      console.warn('Failed to load profile settings for user dashboard', {
        userId,
        message: error.message
      });
    }
  const bookingIds = bookings.map((booking) => booking.id);
  let historyEntries = [];

  if (bookingIds.length > 0) {
    historyEntries = await BookingHistoryEntry.findAll({
      where: { bookingId: { [Op.in]: bookingIds } },
      order: [
        ['occurredAt', 'DESC'],
        ['createdAt', 'DESC']
      ],
      limit: ORDER_HISTORY_TIMELINE_LIMIT
    });
  }

  const totalBookings = bookings.length;
  const previousTotalBookings = previousBookings.length;
  const completedBookings = bookings.filter((booking) => booking.status === 'completed').length;
  const previousCompletedBookings = previousBookings.filter((booking) => booking.status === 'completed').length;
  const activeBookings = bookings.filter((booking) =>
    ['pending', 'awaiting_assignment', 'scheduled', 'in_progress'].includes(booking.status)
  );

  const serviceManagementData =
    serviceManagement ?? {
      metrics: { activeOrders: 0, fundedEscrows: 0, disputedOrders: 0, totalOrders: 0, totalSpend: 0 },
      orders: [],
      catalogue: { services: [], zones: [] }
    };

  const bookingsMetric = computeTrend(totalBookings, previousTotalBookings, formatNumber, ' jobs');

  const completionRate = totalBookings ? completedBookings / totalBookings : 0;
  const previousCompletionRate = previousTotalBookings ? previousCompletedBookings / previousTotalBookings : 0;
  const completionDelta = (completionRate - previousCompletionRate) * 100;
  const completionMetric = {
    label: 'Completion rate',
    value: `${(completionRate * 100).toFixed(1)}%`,
    change:
      previousTotalBookings > 0
        ? `${completionDelta >= 0 ? '+' : '-'}${Math.abs(completionDelta).toFixed(1)} pts vs prev`
        : `${formatNumber(activeBookings.length)} active jobs`,
    trend: completionDelta > 0.1 ? 'up' : completionDelta < -0.1 ? 'down' : 'flat'
  };

  const spend = orders.reduce((sum, order) => sum + parseDecimal(order.totalAmount), 0);
  const previousSpend = previousOrders.reduce((sum, order) => sum + parseDecimal(order.totalAmount), 0);
  const currency = orders[0]?.currency || orders[0]?.Service?.currency || 'GBP';
  const spendMetric = computeTrend(spend, previousSpend, (value) => formatCurrency(value, currency));

  const conversationMetric = {
    label: 'Conversations touched',
    value: formatNumber(conversations.length),
    change:
      disputes.length > 0
        ? `${formatNumber(disputes.length)} dispute${disputes.length === 1 ? '' : 's'} open`
        : 'All clear',
    trend: conversations.length > 0 ? 'up' : 'flat'
  };

  const now = DateTime.now().setZone(window.timezone);
  const upcoming = bookings
    .filter((booking) => booking.scheduledStart)
    .filter((booking) => DateTime.fromJSDate(booking.scheduledStart).setZone(window.timezone) >= now)
    .sort((a, b) => new Date(a.scheduledStart) - new Date(b.scheduledStart))
    .slice(0, UPCOMING_LIMIT)
    .map((booking) => ({
      title: booking.meta?.title || `Booking ${booking.id.slice(0, 6).toUpperCase()}`,
      when: DateTime.fromJSDate(booking.scheduledStart)
        .setZone(window.timezone)
        .toLocaleString(DateTime.DATETIME_MED_WITH_WEEKDAY),
      status: humanise(booking.status)
    }));

  const spendBuckets = orders.reduce((acc, order) => {
    const dateKey = DateTime.fromJSDate(order.createdAt).setZone(window.timezone).toISODate();
    if (!dateKey) {
      return acc;
    }
    const current = acc.get(dateKey) ?? 0;
    acc.set(dateKey, current + parseDecimal(order.totalAmount));
    return acc;
  }, new Map());

  const spendSeries = Array.from(spendBuckets.entries())
    .sort(([a], [b]) => (a > b ? 1 : -1))
    .map(([date, value]) => ({
      name: DateTime.fromISO(date, { zone: window.timezone }).toFormat('dd LLL'),
      value: Number.parseFloat(value.toFixed(2))
    }));

  const statusData = [
    { key: 'draft', label: 'Draft' },
    { key: 'funded', label: 'Funded' },
    { key: 'in_progress', label: 'In delivery' },
    { key: 'completed', label: 'Completed' },
    { key: 'disputed', label: 'Disputed' }
  ].map(({ key, label }) => ({
    name: label,
    count: orders.filter((order) => order.status === key).length
  }));

  const escrowFunded = orders.filter((order) => order.Escrow?.status === 'funded').length;
  const fundedOrders = orders.filter((order) => order.status === 'funded').length;
  const inProgressOrders = orders.filter((order) => order.status === 'in_progress').length;
  const awaitingActionOrders = orders.filter((order) => ['draft', 'disputed'].includes(order.status)).length;
  const timezoneLabel = window.timezone?.replace('_', ' ') ?? DEFAULT_TIMEZONE;
  const totalOrders = orders.length;
  const supportConversations = conversations.length;
  const rentalsDueSoon = rentals.filter((rental) => {
    if (!rental.returnDueAt) return false;
    const due = DateTime.fromJSDate(rental.returnDueAt).setZone(window.timezone);
    return due >= now && due.diff(now, 'days').days <= 3;
  }).length;
  const rentalsInUse = rentals.filter((rental) =>
    ['in_use', 'pickup_scheduled', 'return_pending', 'inspection_pending'].includes(rental.status)
  ).length;

  const overview = {
    metrics: [bookingsMetric, completionMetric, spendMetric, conversationMetric],
    charts: [
      {
        id: 'bookings-volume',
        title: 'Bookings per week',
        description: 'New bookings placed this window.',
        type: 'line',
        dataKey: 'count',
        data: groupByWeek(bookings, (booking) => booking.createdAt, window)
      },
      {
        id: 'order-spend',
        title: 'Service order spend',
        description: 'Escrow commitments captured per day.',
        type: 'area',
        dataKey: 'value',
        data: spendSeries
      },
      {
        id: 'order-status-mix',
        title: 'Order status mix',
        description: 'Pipeline distribution across your service orders.',
        type: 'bar',
        dataKey: 'count',
        data: statusData
      }
    ],
    upcoming,
    insights: [
      `${formatNumber(activeBookings.length)} active bookings across your workspace`,
      `${formatCurrency(spend, currency)} committed across ${formatNumber(orders.length)} service orders`,
      `${formatNumber(escrowFunded)} funded escrow${escrowFunded === 1 ? '' : 's'} ready for delivery`,
      rentalsDueSoon
        ? `${formatNumber(rentalsDueSoon)} rental${rentalsDueSoon === 1 ? '' : 's'} due within 72 hours`
        : `${formatNumber(rentalsInUse)} rental asset${rentalsInUse === 1 ? '' : 's'} currently in the field`
    ]
  };

  const calendarMonth = window.end?.toFormat?.('yyyy-LL') || DateTime.now().setZone(window.timezone).toFormat('yyyy-LL');
  const calendarData = await getBookingCalendar({
    customerId: userId,
    companyId,
    month: calendarMonth,
    timezone: window.timezone
  });

  const orderBoardColumns = [
    {
      title: 'Quotes & Drafts',
      filter: (order) => order.status === 'draft'
    },
    {
      title: 'Escrow Funded',
      filter: (order) => order.status === 'funded'
    },
    {
      title: 'In Delivery',
      filter: (order) => order.status === 'in_progress'
    },
    {
      title: 'Wrap-up & Follow-up',
      filter: (order) => ['completed', 'disputed'].includes(order.status)
    }
  ].map((column) => ({
    title: column.title,
    items: orders
      .filter(column.filter)
      .slice(0, 4)
      .map((order) => {
        const etaLabel =
          order.status === 'disputed'
            ? 'Dispute in progress'
            : order.scheduledFor
            ? DateTime.fromJSDate(order.scheduledFor)
                .setZone(window.timezone)
                .toRelative({ base: window.end })
            : 'Schedule pending';
        const ownerLabel =
          order.metadata?.siteAddress ||
          order.metadata?.contactName ||
          order.Service?.category ||
          'Service order';
        const priorityLabel =
          order.priority && order.priority !== 'medium'
            ? `Priority: ${order.priority.replace(/_/g, ' ')}`
            : null;
        return {
          title: order.title || order.Service?.title || `Order ${order.id.slice(0, 6).toUpperCase()}`,
          owner: priorityLabel ? `${ownerLabel} • ${priorityLabel}` : ownerLabel,
          value: formatCurrency(order.totalAmount, order.currency || order.Service?.currency || 'GBP'),
          eta: etaLabel
        };
      })
  }));

  const depositStatusCounts = rentals.reduce(
    (acc, rental) => {
      const key = rental.depositStatus || 'unknown';
      acc[key] = (acc[key] ?? 0) + 1;
      return acc;
    },
    { pending: 0, held: 0, released: 0, forfeited: 0, partially_released: 0, unknown: 0 }
  );

  const depositAmountTotals = rentals.reduce(
    (acc, rental) => {
      const amount = Number.parseFloat(rental.depositAmount ?? NaN);
      if (!Number.isFinite(amount) || amount <= 0) {
        return acc;
      }
      const key = rental.depositStatus || 'pending';
      acc[key] = (acc[key] ?? 0) + amount;
      acc.total += amount;
      return acc;
    },
    { total: 0, pending: 0, held: 0, released: 0, forfeited: 0, partially_released: 0 }
  );

  const rentalsAtRisk = rentals.filter((rental) => ['disputed', 'inspection_pending'].includes(rental.status));

  const rentalSummaries = rentals.slice(0, 50).map((rental) => ({
    id: rental.id,
    rentalNumber: rental.rentalNumber,
    status: rental.status,
    depositStatus: rental.depositStatus,
    quantity: rental.quantity,
    renterId: rental.renterId,
    companyId: rental.companyId,
    bookingId: rental.bookingId,
    pickupAt: normaliseDate(rental.pickupAt),
    returnDueAt: normaliseDate(rental.returnDueAt),
    rentalStartAt: normaliseDate(rental.rentalStartAt),
    rentalEndAt: normaliseDate(rental.rentalEndAt),
    lastStatusTransitionAt: normaliseDate(rental.lastStatusTransitionAt),
    depositAmount: rental.depositAmount != null ? Number.parseFloat(rental.depositAmount) : null,
    depositCurrency: rental.depositCurrency || null,
    dailyRate: rental.dailyRate != null ? Number.parseFloat(rental.dailyRate) : null,
    rateCurrency: rental.rateCurrency || null,
    conditionOut: rental.conditionOut ?? {},
    conditionIn: rental.conditionIn ?? {},
    meta: rental.meta ?? {},
    item: rental.InventoryItem
      ? {
          id: rental.InventoryItem.id,
          name: rental.InventoryItem.name,
          sku: rental.InventoryItem.sku || null,
          rentalRate: rental.InventoryItem.rentalRate != null ? Number.parseFloat(rental.InventoryItem.rentalRate) : null,
          rentalRateCurrency: rental.InventoryItem.rentalRateCurrency || null,
          depositAmount:
            rental.InventoryItem.depositAmount != null ? Number.parseFloat(rental.InventoryItem.depositAmount) : null,
          depositCurrency: rental.InventoryItem.depositCurrency || null
        }
      : null,
    booking: rental.Booking
      ? {
          id: rental.Booking.id,
          status: rental.Booking.status,
          reference: rental.Booking.meta?.reference || null,
          title: rental.Booking.meta?.title || null
        }
      : null,
    timeline: Array.isArray(rental.RentalCheckpoints)
      ? rental.RentalCheckpoints.map((checkpoint) => ({
          id: checkpoint.id,
          type: checkpoint.type,
          description: checkpoint.description,
          recordedBy: checkpoint.recordedBy,
          recordedByRole: checkpoint.recordedByRole,
          occurredAt: normaliseDate(checkpoint.occurredAt),
          payload: checkpoint.payload ?? {}
        }))
      : []
  }));

  const inventoryCatalogueMap = new Map();
  rentals.forEach((rental) => {
    if (rental.InventoryItem) {
      const plain = rental.InventoryItem.get ? rental.InventoryItem.get({ plain: true }) : rental.InventoryItem;
      inventoryCatalogueMap.set(plain.id, plain);
    }
  });
  inventoryExtras.forEach((item) => {
    const plain = item.get ? item.get({ plain: true }) : item;
    inventoryCatalogueMap.set(plain.id, plain);
  });

  const inventoryCatalogue = Array.from(inventoryCatalogueMap.values()).slice(0, 40).map((item) => ({
    id: item.id,
    name: item.name,
    sku: item.sku || null,
    category: item.category || null,
    rentalRate: item.rentalRate != null ? Number.parseFloat(item.rentalRate) : null,
    rentalRateCurrency: item.rentalRateCurrency || null,
    depositAmount: item.depositAmount != null ? Number.parseFloat(item.depositAmount) : null,
    depositCurrency: item.depositCurrency || null,
    quantityOnHand: item.quantityOnHand ?? null,
    quantityReserved: item.quantityReserved ?? null,
    safetyStock: item.safetyStock ?? null,
    metadata: item.metadata ?? {},
    imageUrl: item.metadata?.imageUrl || null,
    description: item.metadata?.description || null,
    availability: inventoryAvailable(item),
    status: inventoryStatus(item)
  }));

  const accountItems = [];

  if (disputes.length > 0) {
    disputes.slice(0, 4).forEach((dispute) => {
      const order = dispute.Escrow?.Order;
      accountItems.push({
        title: order?.Service?.title || 'Service dispute',
        description: dispute.reason || 'Resolution pending with Fixnado support.',
        status: humanise(dispute.status)
      });
    });
  } else {
    accountItems.push({
      title: 'Escrow and disputes',
      description: 'No disputes or chargebacks are currently open.',
      status: 'Healthy'
    });
  }

  if (rentalsDueSoon > 0) {
    accountItems.push({
      title: 'Rental returns due',
      description: `${formatNumber(rentalsDueSoon)} rental${rentalsDueSoon === 1 ? '' : 's'} need returning within 72 hours.`,
      status: 'Action required'
    });
  } else {
    accountItems.push({
      title: 'Rental logistics',
      description: 'All rental equipment is within the agreed return window.',
      status: 'On track'
    });
  }

  if (user && !(user.twoFactorApp || user.twoFactorEmail)) {
    accountItems.push({
      title: 'Secure your account',
      description: 'Enable two-factor authentication to protect bookings and escrow payouts.',
      status: 'Recommendation'
    });
  } else {
    accountItems.push({
      title: 'Account security',
      description: 'Multi-factor authentication is enabled for this account.',
      status: 'Compliant'
    });
  }

  if (conversations.length > 0) {
    accountItems.push({
      title: 'Support conversations',
      description: `${formatNumber(conversations.length)} support touchpoint${conversations.length === 1 ? '' : 's'} logged this window.`,
      status: 'In progress'
    });
  }

  const supportTasksResult = await listAccountSupportTasks({
    companyId,
    userId,
    limit: 25
  });

  const supportTaskMeta = supportTasksResult?.meta ?? {};
  const openSupportTasks =
    (supportTaskMeta.open ?? 0) +
    (supportTaskMeta.inProgress ?? 0) +
    (supportTaskMeta.waitingExternal ?? 0);

  const supportContacts = {
    email:
      company?.contactEmail ||
      config.integrations?.app?.supportEmail ||
      'support@fixnado.com',
    phone: company?.contactPhone || '+44 20 4520 9282',
    concierge: company?.contactName
      ? `Account managed by ${company.contactName}`
      : 'Fixnado concierge support',
    knowledgeBase: config.support?.knowledgeBaseUrl || 'https://support.fixnado.com/knowledge-base'
  };

  const overviewSidebar = {
    badge: `${formatNumber(totalBookings)} jobs`,
    status:
      disputes.length > 0
        ? { label: `${formatNumber(disputes.length)} dispute${disputes.length === 1 ? '' : 's'} open`, tone: 'warning' }
        : { label: 'Workspace healthy', tone: 'success' },
    highlights: [
      { label: 'Active bookings', value: formatNumber(activeBookings.length) },
      { label: 'Spend', value: formatCurrency(spend, currency) }
    ]
  };

  const ordersSidebar = {
    badge: `${formatNumber(totalOrders)} orders`,
    status:
      awaitingActionOrders > 0
        ? { label: `${formatNumber(awaitingActionOrders)} need action`, tone: 'warning' }
        : { label: 'Pipeline healthy', tone: 'success' },
    highlights: [
      { label: 'Escrow funded', value: formatNumber(fundedOrders) },
      { label: 'In delivery', value: formatNumber(inProgressOrders) }
    ]
  };

  const servicesManagementSidebar = {
    badge: `${formatNumber(serviceManagementData.metrics.totalOrders ?? 0)} managed`,
    status:
      (serviceManagementData.metrics.disputedOrders ?? 0) > 0
        ? {
            label: `${formatNumber(serviceManagementData.metrics.disputedOrders)} in dispute`,
            tone: 'warning'
          }
        : (serviceManagementData.metrics.activeOrders ?? 0) > 0
        ? {
            label: `${formatNumber(serviceManagementData.metrics.activeOrders)} in delivery`,
            tone: 'info'
          }
        : { label: 'No active orders', tone: 'success' },
    highlights: [
      { label: 'Active orders', value: formatNumber(serviceManagementData.metrics.activeOrders ?? 0) },
      { label: 'Funded escrows', value: formatNumber(serviceManagementData.metrics.fundedEscrows ?? 0) }
    ]
  const completedBookingsCount = bookings.filter((booking) => booking.status === 'completed').length;
  const escalatedBookings = bookings.filter((booking) => ['disputed', 'cancelled'].includes(booking.status)).length;
  const latestHistoryTransition = bookings.reduce((latest, booking) => {
    if (booking.lastStatusTransitionAt instanceof Date && !Number.isNaN(booking.lastStatusTransitionAt.getTime())) {
      return latest && latest > booking.lastStatusTransitionAt ? latest : booking.lastStatusTransitionAt;
    }
    return latest;
  }, null);
  const latestTimelineUpdate = historyEntries.reduce((latest, entry) => {
    const candidate = entry.occurredAt instanceof Date ? entry.occurredAt : entry.createdAt;
    if (candidate instanceof Date && !Number.isNaN(candidate.getTime())) {
      return latest && latest > candidate ? latest : candidate;
    }
    return latest;
  }, null);
  const latestHistory = [latestHistoryTransition, latestTimelineUpdate].reduce((resolved, candidate) => {
    if (candidate instanceof Date && !Number.isNaN(candidate.getTime())) {
      return resolved && resolved > candidate ? resolved : candidate;
    }
    return resolved;
  }, null);
  const lastUpdatedLabel = latestHistory
    ? DateTime.fromJSDate(latestHistory).setZone(window.timezone).toRelative({ base: window.end })
    : '—';

  const historySidebar = {
    badge: `${formatNumber(totalBookings)} records`,
    status:
      escalatedBookings > 0
        ? { label: `${formatNumber(escalatedBookings)} escalated`, tone: 'danger' }
        : { label: 'No escalations', tone: 'success' },
    highlights: [
      { label: 'Completed', value: formatNumber(completedBookingsCount) },
      { label: 'In flight', value: formatNumber(totalBookings - completedBookingsCount) }
    ],
    meta: [{ label: 'Last update', value: lastUpdatedLabel || '—' }]
  };

  const orderSummaries = bookings
    .slice()
    .sort((a, b) => new Date(b.createdAt) - new Date(a.createdAt))
    .slice(0, EXPORT_ROW_LIMIT)
    .map((order) => ({
      id: order.id,
      reference: order.id.slice(0, 8).toUpperCase(),
      status: order.status,
      serviceTitle: order.meta?.service || order.meta?.title || 'Service order',
      serviceCategory: order.meta?.category || null,
      totalAmount: Number.parseFloat(order.totalAmount ?? 0) || 0,
      currency: order.currency || 'GBP',
      scheduledFor: order.scheduledStart instanceof Date
        ? DateTime.fromJSDate(order.scheduledStart).setZone(window.timezone).toISO()
        : null,
      createdAt: order.createdAt instanceof Date ? order.createdAt.toISOString() : null,
      updatedAt: order.updatedAt instanceof Date ? order.updatedAt.toISOString() : null,
      lastStatusTransitionAt:
        order.lastStatusTransitionAt instanceof Date ? order.lastStatusTransitionAt.toISOString() : null,
      zoneId: order.zoneId || null,
      companyId: order.companyId || null,
      meta: order.meta || {}
    }));

  const statusOptions = Array.from(new Set(orderSummaries.map((order) => order.status).filter(Boolean))).map(
    (status) => ({ value: status, label: humanise(status) })
  );

  if (!statusOptions.some((option) => option.value === 'all')) {
    statusOptions.unshift({ value: 'all', label: 'All statuses' });
  }

  const historyEntriesPayload = historyEntries.map((entry) => ({
    id: entry.id,
    bookingId: entry.bookingId,
    title: entry.title,
    entryType: entry.entryType,
    status: entry.status,
    summary: entry.summary,
    actorRole: entry.actorRole,
    actorId: entry.actorId,
    occurredAt: toIsoString(entry.occurredAt),
    createdAt: toIsoString(entry.createdAt),
    updatedAt: toIsoString(entry.updatedAt),
    attachments: Array.isArray(entry.attachments) ? entry.attachments : [],
    meta:
      entry.meta && typeof entry.meta === 'object' && !Array.isArray(entry.meta)
        ? entry.meta
        : {}
  }));

  const historyData = {
    statusOptions,
    entryTypes: ORDER_HISTORY_ENTRY_TYPES,
    actorRoles: ORDER_HISTORY_ACTOR_ROLES,
    defaultFilters: { status: 'all', sort: 'desc', limit: 25 },
    attachments: { acceptedTypes: ORDER_HISTORY_ATTACHMENT_TYPES, maxPerEntry: 6 },
    context: {
      customerId: userId ?? null,
      companyId: companyId ?? null
    },
    orders: orderSummaries,
    entries: historyEntriesPayload,
    access: ORDER_HISTORY_ACCESS
  };

  const rentalsSidebar = {
    badge: `${formatNumber(rentals.length)} rentals`,
    status:
      rentalsDueSoon > 0
        ? { label: `${formatNumber(rentalsDueSoon)} due soon`, tone: 'warning' }
        : { label: 'All on schedule', tone: 'success' },
    highlights: [
      { label: 'In field', value: formatNumber(rentalsInUse) },
      { label: 'Due soon', value: formatNumber(rentalsDueSoon) }
    ]
  };

  const accountSidebar = {
    badge: `${formatNumber(openSupportTasks)} active`,
    status:
      disputes.length > 0
        ? { label: 'Escalations open', tone: 'danger' }
        : openSupportTasks > 0
        ? { label: 'Support actions pending', tone: 'warning' }
        : supportConversations > 0
        ? { label: 'Concierge engaged', tone: 'info' }
        : { label: 'Support quiet', tone: 'success' },
    highlights: [
      { label: 'Active tasks', value: formatNumber(openSupportTasks) },
      { label: 'Resolved', value: formatNumber(supportTaskMeta.resolved ?? 0) },
      { label: 'Conversations', value: formatNumber(supportConversations) }
    ]
  };

  const mfaEnabled = Boolean(user?.twoFactorApp || user?.twoFactorEmail);
  const profilePrefs = profileSettings?.profile ?? {};
  const notificationsPrefs = profileSettings?.notifications ?? {
    dispatch: { email: true, sms: false },
    support: { email: true, sms: false },
    weeklySummary: { email: true },
    concierge: { email: true, sms: false },
    quietHours: { enabled: false, start: null, end: null, timezone: timezoneLabel },
    escalationContacts: []
  };
  const billingPrefs = profileSettings?.billing ?? {
    preferredCurrency: currency,
    defaultPaymentMethod: null,
    paymentNotes: null,
    invoiceRecipients: []
  };
  const securityPrefs = profileSettings?.security?.twoFactor ?? {
    app: Boolean(user?.twoFactorApp),
    email: Boolean(user?.twoFactorEmail),
    methods: [],
    lastUpdated: null
  };

  const timezonePreference = profilePrefs.timezone ?? timezoneLabel;
  const preferredCurrency = billingPrefs.preferredCurrency ?? currency;
  const quietHours = notificationsPrefs.quietHours ?? {
    enabled: false,
    start: null,
    end: null,
    timezone: timezonePreference
  };
  const quietHoursLabel = quietHours.enabled
    ? `${quietHours.start ?? '--:--'} – ${quietHours.end ?? '--:--'} ${quietHours.timezone ?? timezonePreference}`
    : 'Disabled';
  const escalationCount = Array.isArray(notificationsPrefs.escalationContacts)
    ? notificationsPrefs.escalationContacts.length
    : 0;
  const invoiceRecipientCount = Array.isArray(billingPrefs.invoiceRecipients)
    ? billingPrefs.invoiceRecipients.length
    : 0;

  const settingsSidebar = {
    badge: profilePrefs.preferredName
      ? `${profilePrefs.preferredName}`
      : mfaEnabled
        ? 'MFA secured'
        : 'Security review',
    status: mfaEnabled ? { label: 'MFA enabled', tone: 'success' } : { label: 'Enable MFA', tone: 'warning' },
    highlights: [
      { label: 'Timezone', value: timezonePreference },
      { label: 'Currency', value: preferredCurrency }
    ]
  };

  const displayName = (() => {
    if (profilePrefs.firstName || profilePrefs.lastName) {
      return `${profilePrefs.firstName ?? ''} ${profilePrefs.lastName ?? ''}`.trim();
    }
    return user ? `${user.firstName ?? ''} ${user.lastName ?? ''}`.trim() || 'Fixnado user' : 'Fixnado user';
  })();
  const walletCurrency = walletOverview?.account?.currency || currency;
  const walletSummary = walletOverview?.summary;
  const walletSidebar = walletOverview
    ? {
        badge: formatCurrency(walletSummary?.balance ?? 0, walletCurrency),
        status:
          walletSummary?.pending && walletSummary.pending > 0
            ? {
                label: `${formatCurrency(walletSummary.pending, walletCurrency)} held`,
                tone: 'warning'
              }
            : { label: 'Ready for release', tone: 'success' },
        highlights: [
          {
            label: 'Available',
            value: formatCurrency(
              walletSummary?.available ?? walletSummary?.balance ?? 0,
              walletCurrency
            )
          },
          { label: 'Methods', value: formatNumber(walletOverview?.methods?.length ?? 0) }
        ]
      }
    : null;

  const walletSection = walletOverview
    ? {
        id: 'wallet',
        label: 'Wallet & Payments',
        description: 'Manage wallet balance, autopayouts, and funding routes.',
        type: 'wallet',
        sidebar: walletSidebar,
        data: {
          account: walletOverview.account,
          accountId: walletOverview.account?.id ?? null,
          summary: walletSummary,
          autopayout: walletOverview.autopayout,
          methods: walletOverview.methods,
          user: walletOverview.user,
          company: walletOverview.company,
          currency: walletCurrency,
          policy: {
            canManage: true,
            canTransact:
              walletOverview.account?.status !== 'suspended' && walletOverview.account?.status !== 'closed',
            canEditMethods: true
          }
        }
      }
    : null;

  const displayName = user ? `${user.firstName ?? ''} ${user.lastName ?? ''}`.trim() || 'Fixnado user' : 'Fixnado user';
  const workspaceAlignment = companyId ? 'Linked to company workspace' : 'Standalone workspace';

  const settingsPanels = [
    {
      id: 'profile',
      title: 'Profile & Identity',
      description: 'Details shared with crews, providers, and support.',
      items: [
        {
          type: 'value',
          label: 'Full name',
          value: displayName,
          helper: 'Shown on bookings, receipts, and support conversations.'
        },
        {
          type: 'value',
          label: 'Preferred name',
          value: profilePrefs.preferredName ?? 'Not set',
          helper: 'Used on dashboards, receipts, and shared documents.'
        },
        {
          type: 'value',
          label: 'Contact email',
          value: profilePrefs.email ?? user?.email ?? 'Not provided',
          helper: 'Primary channel for booking updates and notifications.'
        },
        {
          type: 'value',
          label: 'Workspace alignment',
          value: workspaceAlignment,
          helper: companyId
            ? 'Bookings inherit company-approved rates and SLAs.'
            : 'Orders use personal preferences and payment methods.'
        },
        {
          type: 'value',
          label: 'Phone number',
          value: profilePrefs.phoneNumber ?? 'Not provided',
          helper: 'SMS alerts and concierge outreach use this number.'
        },
        {
          type: 'value',
          label: 'Language',
          value: profilePrefs.language ?? 'en-GB',
          helper: 'Applied to notifications and scheduling copy.'
        },
        {
          type: 'value',
          label: 'Local timezone',
          value: timezonePreference,
          helper: 'Applied to scheduling, reminders, and exports.'
        }
      ]
    },
    {
      id: 'security',
      title: 'Security & Access',
      description: 'Protect the account that controls bookings and payouts.',
      items: [
        {
          type: 'toggle',
          label: 'Authenticator app 2FA',
          enabled: Boolean(securityPrefs.app),
          helper: securityPrefs.app
            ? 'Time-based one-time passcodes are required on sign-in.'
            : 'Add an authenticator app to secure sign-ins.'
        },
        {
          type: 'toggle',
          label: 'Email verification codes',
          enabled: Boolean(securityPrefs.email),
          helper: securityPrefs.email
            ? 'Backup verification codes are delivered to your inbox.'
            : 'Enable email codes as a fallback second factor.'
        },
        {
          type: 'value',
          label: 'Registered methods',
          value:
            securityPrefs.methods && securityPrefs.methods.length > 0
              ? securityPrefs.methods.join(', ')
              : 'No secondary methods saved',
          helper: securityPrefs.lastUpdated
            ? `Last security review ${DateTime.fromISO(securityPrefs.lastUpdated).toRelative?.() ?? ''}`
            : 'Record MFA methods to keep access recovery options ready.'
        },
        {
          type: 'value',
          label: 'Dispute status',
          value: disputes.length > 0 ? `${formatNumber(disputes.length)} open` : 'None open',
          helper: disputes.length > 0
            ? 'Resolve disputes to restore full payout automation.'
            : 'All escrow payouts releasing automatically.'
        }
      ]
    },
    {
      id: 'notifications',
      title: 'Notifications',
      description: 'Control how Fixnado keeps you informed.',
      items: [
        {
          type: 'toggle',
          label: 'Dispatch email alerts',
          enabled: Boolean(notificationsPrefs.dispatch?.email),
          helper: 'Emails send whenever a crew assignment or ETA changes.'
        },
        {
          type: 'toggle',
          label: 'Dispatch SMS alerts',
          enabled: Boolean(notificationsPrefs.dispatch?.sms),
          helper: 'SMS nudges mirror urgent dispatch or SLA changes.'
        },
        {
          type: 'toggle',
          label: 'Support email updates',
          enabled: Boolean(notificationsPrefs.support?.email),
          helper: 'Escalations and concierge follow-ups trigger email updates.'
        },
        {
          type: 'value',
          label: 'Quiet hours',
          value: quietHoursLabel,
          helper: quietHours.enabled
            ? 'Notifications pause during these hours across channels.'
            : 'No quiet hours configured.'
        },
        {
          type: 'value',
          label: 'Escalation contacts',
          value: `${escalationCount} contact${escalationCount === 1 ? '' : 's'}`,
          helper: 'Escalation contacts mirror urgent disputes or incidents.'
        }
      ]
    },
    {
      id: 'billing',
      title: 'Billing & Payments',
      description: 'Manage escrow, invoices, and default payment settings.',
      items: [
        {
          type: 'value',
          label: 'Preferred currency',
          value: preferredCurrency,
          helper: 'All new orders default to this currency.'
        },
        {
          type: 'value',
          label: 'Default payment method',
          value: billingPrefs.defaultPaymentMethod ?? 'Not set',
          helper: 'Shown to finance teams when approving releases.'
        },
        {
          type: 'value',
          label: 'Invoice recipients',
          value: `${invoiceRecipientCount} contact${invoiceRecipientCount === 1 ? '' : 's'}`,
          helper: 'Contacts copied into every invoice and billing summary.'
        },
        {
          type: 'value',
          label: 'Invoices this window',
          value: formatNumber(totalOrders),
          helper: totalOrders > 0
            ? `${formatCurrency(spend, currency)} invoiced across service orders.`
            : 'No invoices generated during this window.'
        }
      ]
    }
  ];

  return {
    persona: 'user',
    name: PERSONA_METADATA.user.name,
    headline: PERSONA_METADATA.user.headline,
    window,
      metadata: {
        userId: userId ?? null,
        companyId: companyId ?? null,
        user: user
          ? {
              id: user.id,
              name: `${user.firstName} ${user.lastName}`.trim(),
              email: user.email
            }
          : null,
        company: company
          ? {
              id: company.id,
              name: company.contactName || company.name || null,
              contactEmail: company.contactEmail || null,
              contactPhone: company.contactPhone || null
            }
          : null,
        totals: {
          bookings: totalBookings,
          activeBookings: activeBookings.length,
          spend,
          rentals: rentals.length,
          disputes: disputes.length,
          conversations: conversations.length
        },
        features: {
          ads: buildAdsFeatureMetadata('user')
        }
      },
    navigation: [
      {
        id: 'overview',
        label: 'Customer Overview',
        description: 'Bookings, spend, and support signals.',
        type: 'overview',
        analytics: overview,
        sidebar: overviewSidebar
      },
      {
        id: 'calendar',
        icon: 'calendar',
        label: 'Service Calendar',
        description: 'Plan visits, assignments, and follow-ups in one view.',
        type: 'calendar',
        data: calendarData
      },
      {
        id: 'orders',
        label: 'Service Orders',
        description: 'Escrow, delivery, and follow-up pipeline.',
        type: 'board',
        sidebar: ordersSidebar,
        data: { columns: orderBoardColumns }
      },
      {
        id: 'services-management',
        label: 'Services Management',
        description: 'Create service orders, manage escrow, and launch disputes.',
        type: 'services-management',
        sidebar: servicesManagementSidebar,
        data: serviceManagementData
        id: 'history',
        label: 'Order History',
        description: 'Detailed audit trail for every service order.',
        type: 'history',
        access: ORDER_HISTORY_ACCESS,
        sidebar: historySidebar,
        data: historyData
      },
      {
        id: 'rentals',
        label: 'Rental Assets',
        description: 'Track equipment associated with your jobs.',
        type: 'rentals',
        sidebar: rentalsSidebar,
        data: {
          metrics: [
            { id: 'active', label: 'Active rentals', value: rentalsInUse },
            { id: 'dueSoon', label: 'Due within 72h', value: rentalsDueSoon },
            { id: 'held', label: 'Deposits held', value: depositStatusCounts.held ?? 0 },
            {
              id: 'released',
              label: 'Deposits released',
              value: (depositStatusCounts.released ?? 0) + (depositStatusCounts.partially_released ?? 0)
            },
            { id: 'atRisk', label: 'Disputes or inspections', value: rentalsAtRisk.length }
          ],
          rentals: rentalSummaries,
          inventoryCatalogue,
          endpoints: {
            list: '/api/rentals',
            request: '/api/rentals',
            approve: '/api/rentals/:rentalId/approve',
            schedulePickup: '/api/rentals/:rentalId/schedule-pickup',
            checkout: '/api/rentals/:rentalId/checkout',
            markReturned: '/api/rentals/:rentalId/return',
            inspection: '/api/rentals/:rentalId/inspection',
            cancel: '/api/rentals/:rentalId/cancel',
            checkpoint: '/api/rentals/:rentalId/checkpoints',
            deposit: '/api/rentals/:rentalId/deposit',
            dispute: '/api/rentals/:rentalId/dispute'
          },
          escrow: {
            totals: depositAmountTotals,
            currency,
            ledgerEndpoint: '/api/rentals/:rentalId/deposit'
          },
          defaults: {
            renterId: userId ?? null,
            companyId: companyId ?? null,
            timezone: window.timezone,
            currency
          },
          statusOptions: {
            rental: [
              { value: 'requested', label: 'Requested' },
              { value: 'approved', label: 'Approved' },
              { value: 'pickup_scheduled', label: 'Pickup scheduled' },
              { value: 'in_use', label: 'In use' },
              { value: 'return_pending', label: 'Return pending' },
              { value: 'inspection_pending', label: 'Inspection pending' },
              { value: 'settled', label: 'Settled' },
              { value: 'cancelled', label: 'Cancelled' },
              { value: 'disputed', label: 'Disputed' }
            ],
            deposit: [
              { value: 'pending', label: 'Pending' },
              { value: 'held', label: 'Held' },
              { value: 'released', label: 'Released' },
              { value: 'partially_released', label: 'Partially released' },
              { value: 'forfeited', label: 'Forfeited' }
            ]
          }
        }
      },
      ...(walletSection ? [walletSection] : []),
      {
        id: 'account',
        label: 'Account & Support',
        description: 'Next best actions to keep everything running smoothly.',
        type: 'accountSupport',
        sidebar: accountSidebar,
        data: {
          insights: accountItems,
          tasks: supportTasksResult.tasks,
          stats: supportTaskMeta,
          contacts: supportContacts
        }
      },
      {
        id: 'settings',
        label: 'Account Settings',
        description: 'Identity, security, and notification preferences.',
        type: 'settings',
        sidebar: settingsSidebar,
        data: { panels: settingsPanels }
      }
    ]
  };
}

async function loadAdminData(context) {
  const { companyId, window } = context;

  const [
    bookings,
    previousBookings,
    rentals,
    inventoryAlerts,
    complianceDocs,
    fraudSignals,
    campaignMetrics
  ] = await Promise.all([
    Booking.findAll({
      where: {
        ...(companyId ? { companyId } : {}),
        createdAt: asDateRange(window.start, window.end)
      }
    }),
    Booking.findAll({
      where: {
        ...(companyId ? { companyId } : {}),
        createdAt: asDateRange(window.previousStart, window.previousEnd)
      }
    }),
    RentalAgreement.findAll({
      where: {
        ...(companyId ? { companyId } : {}),
        createdAt: asDateRange(window.start, window.end)
      }
    }),
    InventoryAlert.findAll({
      include: [
        {
          model: InventoryItem,
          where: companyId ? { companyId } : undefined,
          required: !!companyId
        }
      ],
      where: {
        createdAt: asDateRange(window.start, window.end)
      }
    }),
    ComplianceDocument.findAll({
      where: {
        ...(companyId ? { companyId } : {}),
        [Op.or]: [
          { expiryAt: { [Op.between]: [window.start.toJSDate(), window.end.plus({ days: 30 }).toJSDate()] } },
          { status: { [Op.in]: ['rejected', 'expired'] } }
        ]
      }
    }),
    CampaignFraudSignal.findAll({
      include: [
        {
          model: AdCampaign,
          attributes: ['name'],
          where: companyId ? { companyId } : undefined,
          required: !!companyId
        }
      ],
      where: {
        detectedAt: asDateRange(window.start, window.end)
      }
    }),
    CampaignDailyMetric.findAll({
      include: [
        {
          model: AdCampaign,
          attributes: ['currency', 'name'],
          where: companyId ? { companyId } : undefined,
          required: !!companyId
        }
      ],
      where: {
        metricDate: asDateRange(window.start, window.end)
      }
    })
  ]);

  const totalBookings = bookings.length;
  const previousTotal = previousBookings.length;
  const completed = bookings.filter((booking) => booking.status === 'completed').length;
  const completionRate = totalBookings ? completed / totalBookings : 0;
  const previousCompleted = previousBookings.filter((booking) => booking.status === 'completed').length;
  const previousCompletionRate = previousTotal ? previousCompleted / Math.max(previousTotal, 1) : 0;
  const disputed = bookings.filter((booking) => booking.status === 'disputed').length;

  const totalRevenue = bookings.reduce((sum, booking) => sum + parseDecimal(booking.totalAmount), 0);
  const previousRevenue = previousBookings.reduce((sum, booking) => sum + parseDecimal(booking.totalAmount), 0);
  const slaBreaches = bookings.filter(
    (booking) => booking.status !== 'completed' && booking.status !== 'cancelled' && DateTime.fromJSDate(booking.slaExpiresAt) < window.end
  ).length;

  const upcomingBookings = bookings
    .filter((booking) => booking.scheduledStart)
    .sort((a, b) => new Date(a.scheduledStart) - new Date(b.scheduledStart))
    .slice(0, UPCOMING_LIMIT)
    .map((booking) => ({
      title: booking.meta?.title || `Job ${booking.id.slice(0, 6).toUpperCase()}`,
      when: DateTime.fromJSDate(booking.scheduledStart).setZone(window.timezone).toLocaleString(DateTime.DATETIME_MED_WITH_WEEKDAY),
      status: booking.status.replace(/_/g, ' ')
    }));

  const boardColumns = [
    {
      title: 'Intake',
      items: bookings
        .filter((booking) => ['draft', 'pending'].includes(booking.status))
        .slice(0, 4)
        .map((booking) => ({
          title: booking.meta?.title || `Request ${booking.id.slice(0, 4).toUpperCase()}`,
          owner: booking.meta?.requester || 'Unassigned',
          value: formatCurrency(booking.totalAmount, booking.currency),
          eta: booking.type === 'scheduled' ? 'Awaiting scheduling' : 'Requires triage'
        }))
    },
    {
      title: 'Scheduling',
      items: bookings
        .filter((booking) => ['awaiting_assignment', 'scheduled'].includes(booking.status))
        .slice(0, 4)
        .map((booking) => ({
          title: booking.meta?.title || `Visit ${booking.id.slice(0, 4).toUpperCase()}`,
          owner: booking.meta?.zoneName || 'Zone pending',
          value: formatCurrency(booking.totalAmount, booking.currency),
          eta: booking.scheduledStart
            ? DateTime.fromJSDate(booking.scheduledStart).setZone(window.timezone).toRelative({ base: window.end })
            : 'Scheduling required'
        }))
    },
    {
      title: 'In Delivery',
      items: bookings
        .filter((booking) => ['in_progress'].includes(booking.status))
        .slice(0, 4)
        .map((booking) => ({
          title: booking.meta?.title || `Job ${booking.id.slice(0, 4).toUpperCase()}`,
          owner: booking.meta?.primaryCrew || 'Crew TBD',
          value: formatCurrency(booking.totalAmount, booking.currency),
          eta: DateTime.fromJSDate(booking.slaExpiresAt).setZone(window.timezone).toRelative({ base: window.end })
        }))
    },
    {
      title: 'At Risk',
      items: bookings
        .filter((booking) =>
          ['disputed', 'cancelled'].includes(booking.status) ||
          (DateTime.fromJSDate(booking.slaExpiresAt) < window.end && booking.status !== 'completed')
        )
        .slice(0, 4)
        .map((booking) => ({
          title: booking.meta?.title || `Job ${booking.id.slice(0, 4).toUpperCase()}`,
          owner: booking.meta?.owner || 'Operations',
          value: formatCurrency(booking.totalAmount, booking.currency),
          eta: booking.status === 'disputed' ? 'Dispute pending' : 'SLA breached'
        }))
    }
  ];

  const complianceRows = [
    ...complianceDocs.slice(0, 5).map((doc) => [
      doc.type,
      doc.status.replace(/_/g, ' '),
      doc.expiryAt ? DateTime.fromJSDate(doc.expiryAt).setZone(window.timezone).toISODate() : '—',
      doc.reviewerId ? 'Assigned' : 'Awaiting review',
      doc.rejectionReason || '—'
    ]),
    ...fraudSignals.slice(0, 5).map((signal) => [
      `Campaign: ${signal.AdCampaign?.name ?? signal.campaignId.slice(0, 6)}`,
      signal.signalType.replace(/_/g, ' '),
      signal.severity,
      DateTime.fromJSDate(signal.detectedAt).setZone(window.timezone).toISODate(),
      signal.resolutionNote || 'Pending investigation'
    ])
  ];

  const rentalsAtRisk = rentals.filter((rental) => ['return_pending', 'inspection_pending', 'disputed'].includes(rental.status));
  const activeAlerts = inventoryAlerts.filter((alert) => alert.status === 'active');

  const campaignSpend = campaignMetrics.reduce((sum, metric) => sum + parseDecimal(metric.spend), 0);
  const campaignRevenue = campaignMetrics.reduce((sum, metric) => sum + parseDecimal(metric.revenue), 0);
  const campaignCurrency = campaignMetrics[0]?.AdCampaign?.currency || 'GBP';

  const insights = [
    `Completion rate ${formatPercent(completed, totalBookings)} • ${slaBreaches} bookings require SLA intervention`,
    `${rentalsAtRisk.length} rentals pending inspection or dispute review`,
    `${activeAlerts.length} active inventory alerts flagged this window`,
    `Campaign ROI ${campaignRevenue && campaignSpend ? formatPercent(campaignRevenue, campaignSpend) : '0.0%'} across ${campaignMetrics.length} metric days`
  ];

  const websiteSnapshot = await getWebsiteManagementSnapshot();

  const overview = {
    metrics: [
      computeTrend(totalBookings, previousTotal, formatNumber, ''),
      computeTrend(completionRate, previousCompletionRate, (value) => formatPercent(value, 1), ''),
      computeTrend(totalRevenue, previousRevenue, (value) => formatCurrency(value, campaignCurrency), ''),
      { value: formatNumber(disputed), change: `${formatNumber(slaBreaches)} SLA issues`, trend: disputed > 0 ? 'down' : 'up' }
    ].map((metric, index) => {
      const labels = ['Jobs Received', 'Completion Rate', 'Revenue Processed', 'Escalations'];
      return { label: labels[index], ...metric };
    }),
    charts: [
      {
        id: 'jobs-by-week',
        title: 'Jobs by Week',
        description: 'Volume of bookings created each week.',
        type: 'line',
        dataKey: 'count',
        data: groupByWeek(bookings, (booking) => booking.createdAt, window)
      },
      {
        id: 'campaign-spend',
        title: 'Campaign Spend vs Revenue',
        description: 'Ad spend compared to attributed revenue this window.',
        type: 'bar',
        dataKey: 'spend',
        secondaryKey: 'revenue',
        data: [
          {
            name: 'This window',
            spend: Number.parseFloat(campaignSpend.toFixed(2)),
            revenue: Number.parseFloat(campaignRevenue.toFixed(2))
          }
        ]
      }
    ],
    upcoming: upcomingBookings,
    insights
  };

  const marketplaceOverview = await buildMarketplaceDashboardSlice({ companyId });

  const marketplaceSection = marketplaceOverview
    ? {
        id: 'marketplace-workspace',
        label: 'Marketplace management',
        description: 'Tools, consumables, and listing governance workspace.',
        type: 'marketplace-workspace',
        icon: 'marketplace',
        data: {
          overview: marketplaceOverview,
          companyId: companyId ?? null,
          summary: {
            tools: marketplaceOverview.summary.tools,
            materials: marketplaceOverview.summary.materials,
            moderationQueue: marketplaceOverview.moderationQueue.length
          }
        }
      }
    : null;

  return {
    persona: 'admin',
    name: PERSONA_METADATA.admin.name,
    headline: PERSONA_METADATA.admin.headline,
    window,
    metadata: {
      companyId: companyId ?? null,
      totals: {
        bookings: totalBookings,
        revenue: totalRevenue,
        completionRate,
        disputed
      },
      features: {
        ads: buildAdsFeatureMetadata('admin')
      }
    },
    navigation: [
      {
        id: 'overview',
        label: 'Executive Overview',
        description: 'Track bookings, spend, and SLA signals.',
        type: 'overview',
        analytics: overview
      },
      {
        id: 'operations',
        label: 'Operations Pipeline',
        description: 'Monitor intake through delivery and risk queues.',
        type: 'board',
        data: { columns: boardColumns }
      },
      {
        id: 'compliance',
        label: 'Compliance & Risk',
        description: 'Expiring evidence and campaign anomaly register.',
        type: 'table',
        data: {
          headers: ['Item', 'Status', 'Due / Detected', 'Owner', 'Notes'],
          rows: complianceRows.slice(0, EXPORT_ROW_LIMIT)
        }
      },
      {
        id: 'assets',
        label: 'Assets & Rentals',
        description: 'Rental lifecycle alerts and asset readiness.',
        type: 'list',
        data: {
          items: [
            {
              title: `${rentalsAtRisk.length} rentals pending return`,
              description: 'Ensure inspections and settlements are actioned.',
              status: rentalsAtRisk.length > 0 ? 'Attention required' : 'On track'
            },
            {
              title: `${activeAlerts.length} inventory alerts open`,
              description: 'Low stock and damage reports awaiting acknowledgement.',
              status: activeAlerts.length > 0 ? 'Investigate today' : 'Healthy'
            },
            {
              title: `${fraudSignals.length} active campaign alerts`,
              description: 'Overspend, delivery gaps, or suspicious conversions detected.',
              status: fraudSignals.length > 0 ? 'Escalated to marketing ops' : 'Clear'
            }
          ]
        }
      },
      marketplaceSection
    ].filter(Boolean)
      {
        id: 'home-builder',
        label: 'Home Page Builder',
        description: 'Launch the modular home page workspace to design, publish, and manage components.',
        type: 'link',
        href: '/admin/home-builder'
        id: 'website-management',
        label: 'Website management',
        description: 'Govern marketing pages, content blocks, and navigation coverage.',
        type: 'settings',
        data: {
          panels: [
            {
              id: 'pages-summary',
              title: 'Marketing pages',
              description: 'Lifecycle of enterprise marketing experiences.',
              status: `${websiteSnapshot.pages.published} published`,
              items: [
                { id: 'pages-total', label: 'Total pages', value: websiteSnapshot.pages.total },
                { id: 'pages-draft', label: 'Draft', value: websiteSnapshot.pages.draft },
                { id: 'pages-preview', label: 'Preview', value: websiteSnapshot.pages.preview },
                { id: 'pages-role-gated', label: 'Role gated', value: websiteSnapshot.pages.roleGated },
                {
                  id: 'pages-last-published',
                  label: 'Last publish',
                  value:
                    websiteSnapshot.pages.lastPublishedAt
                      ? DateTime.fromISO(websiteSnapshot.pages.lastPublishedAt)
                          .setZone(window.timezone)
                          .toLocaleString(DateTime.DATETIME_MED)
                      : 'No published pages yet'
                }
              ]
            },
            {
              id: 'blocks-summary',
              title: 'Content blocks',
              description: 'Reusable hero, feature, and CTA components.',
              items: [
                { id: 'blocks-total', label: 'Total blocks', value: websiteSnapshot.blocks.total },
                { id: 'blocks-visible', label: 'Visible blocks', value: websiteSnapshot.blocks.visible }
              ]
            },
            {
              id: 'navigation-summary',
              title: 'Navigation menus',
              description: 'Surface coverage for menus and external links.',
              items: [
                { id: 'menus-total', label: 'Menus', value: websiteSnapshot.navigation.menus },
                { id: 'menus-primary', label: 'Primary menus', value: websiteSnapshot.navigation.primaryMenus },
                { id: 'nav-items', label: 'Navigation items', value: websiteSnapshot.navigation.items },
                { id: 'nav-nested', label: 'Nested items', value: websiteSnapshot.navigation.nestedItems },
                {
                  id: 'nav-external',
                  label: 'External links',
                  value: websiteSnapshot.navigation.externalLinks,
                  helper: 'Links that leave Fixnado surfaces'
                },
                {
                  id: 'nav-restricted',
                  label: 'Restricted items',
                  value: websiteSnapshot.navigation.restrictedItems,
                  helper: 'Role-gated navigation entries'
                },
                {
                  id: 'website-editor-link',
                  label: 'Launch website manager',
                  type: 'action',
                  href: '/admin/website-management',
                  cta: 'Open manager'
                }
              ]
            }
          ]
        }
        id: 'tags-seo',
        label: 'Tags & SEO',
        description: 'Manage metadata defaults, indexing controls, and tag governance.',
        type: 'route',
        icon: 'seo',
        route: '/admin/seo'
      }
    ]
  };
}

async function loadProviderData(context) {
  const { providerId, companyId, window } = context;

  const campaignFilter = companyId ? { companyId } : undefined;

  const [
    assignments,
    previousAssignments,
    rentals,
    inventoryAlerts,
    inventoryItems,
    campaigns,
    campaignMetrics,
    previousCampaignMetrics,
    campaignInvoices,
    campaignSignals
  ] = await Promise.all([
    BookingAssignment.findAll({
      where: {
        ...(providerId ? { providerId } : {}),
        createdAt: asDateRange(window.start, window.end)
      },
      include: [{ model: Booking }]
    }),
    BookingAssignment.findAll({
      where: {
        ...(providerId ? { providerId } : {}),
        createdAt: asDateRange(window.previousStart, window.previousEnd)
      },
      include: [{ model: Booking }]
    }),
    RentalAgreement.findAll({
      where: {
        ...(companyId ? { companyId } : {}),
        createdAt: asDateRange(window.start, window.end)
      }
    }),
    InventoryAlert.findAll({
      include: [
        {
          model: InventoryItem,
          where: companyId ? { companyId } : undefined,
          required: !!companyId
        }
      ],
      where: {
        createdAt: asDateRange(window.start, window.end)
      }
    }),
    InventoryItem.findAll({
      where: {
        ...(companyId ? { companyId } : {}),
        updatedAt: {
          [Op.lte]: window.end.toJSDate()
        }
      },
      include: [
        {
          model: InventoryAlert,
          required: false,
          where: { status: { [Op.in]: ['active', 'acknowledged'] } }
        }
      ],
      order: [['updatedAt', 'DESC']],
      limit: EXPORT_ROW_LIMIT
    }),
    AdCampaign.findAll({
      where: campaignFilter,
      include: [{ model: CampaignFlight, as: 'flights' }],
      order: [['updatedAt', 'DESC']],
      limit: EXPORT_ROW_LIMIT
    }),
    CampaignDailyMetric.findAll({
      include: [
        {
          model: AdCampaign,
          attributes: ['id', 'name', 'currency', 'companyId'],
          where: campaignFilter,
          required: !!campaignFilter
        },
        {
          model: CampaignFlight,
          attributes: ['id', 'name', 'status', 'startAt', 'endAt'],
          required: false
        }
      ],
      where: {
        metricDate: asDateRange(window.start, window.end)
      }
    }),
    CampaignDailyMetric.findAll({
      include: [
        {
          model: AdCampaign,
          attributes: ['id', 'name', 'currency', 'companyId'],
          where: campaignFilter,
          required: !!campaignFilter
        }
      ],
      where: {
        metricDate: asDateRange(window.previousStart, window.previousEnd)
      }
    }),
    CampaignInvoice.findAll({
      include: [
        {
          model: AdCampaign,
          attributes: ['id', 'name', 'currency'],
          where: campaignFilter,
          required: !!campaignFilter
        },
        {
          model: CampaignFlight,
          attributes: ['id', 'name'],
          required: false
        }
      ],
      where: {
        issuedAt: asDateRange(window.start, window.end)
      },
      order: [['issuedAt', 'DESC']],
      limit: EXPORT_ROW_LIMIT
    }),
    CampaignFraudSignal.findAll({
      include: [
        {
          model: AdCampaign,
          attributes: ['id', 'name'],
          where: campaignFilter,
          required: !!campaignFilter
        },
        {
          model: CampaignFlight,
          attributes: ['id', 'name'],
          required: false
        }
      ],
      where: {
        detectedAt: asDateRange(window.start, window.end)
      },
      order: [['detectedAt', 'DESC']],
      limit: EXPORT_ROW_LIMIT
    })
  ]);

  const totalAssignments = assignments.length;
  const previousTotal = previousAssignments.length;
  const accepted = assignments.filter((assignment) => assignment.status === 'accepted').length;
  const acceptedPrevious = previousAssignments.filter((assignment) => assignment.status === 'accepted').length;
  const completed = assignments.filter((assignment) => assignment.Booking?.status === 'completed').length;
  const revenue = assignments.reduce((sum, assignment) => sum + parseDecimal(assignment.Booking?.totalAmount), 0);
  const previousRevenue = previousAssignments.reduce((sum, assignment) => sum + parseDecimal(assignment.Booking?.totalAmount), 0);
  const activeAssignments = assignments.filter((assignment) => ['pending', 'accepted'].includes(assignment.status));

  const upcoming = assignments
    .filter((assignment) => assignment.Booking?.scheduledStart)
    .sort((a, b) => new Date(a.Booking.scheduledStart) - new Date(b.Booking.scheduledStart))
    .slice(0, UPCOMING_LIMIT)
    .map((assignment) => ({
      title: assignment.Booking.meta?.title || `Job ${assignment.Booking.id.slice(0, 4).toUpperCase()}`,
      when: DateTime.fromJSDate(assignment.Booking.scheduledStart)
        .setZone(window.timezone)
        .toLocaleString(DateTime.DATETIME_MED_WITH_WEEKDAY),
      status: assignment.status
    }));

  const acceptanceRate = totalAssignments ? accepted / totalAssignments : 0;
  const previousAcceptanceRate = previousTotal ? acceptedPrevious / previousTotal : 0;
  const completionRate = totalAssignments ? completed / totalAssignments : 0;

  const assignmentsMetric = computeTrend(totalAssignments, previousTotal, formatNumber, '');
  const acceptanceMetric = computeTrend(
    acceptanceRate,
    previousAcceptanceRate,
    (value) => formatPercent(value, 1),
    ''
  );
  const revenueMetric = computeTrend(revenue, previousRevenue, (value) => formatCurrency(value, 'GBP'), '');

  const overview = {
    metrics: [
      { label: 'Assignments Received', ...assignmentsMetric },
      { label: 'Acceptance Rate', ...acceptanceMetric },
      { label: 'Revenue Recognised', ...revenueMetric },
      { label: 'Crew On-schedule', value: formatPercent(completionRate, 1), change: `${formatNumber(activeAssignments.length)} active`, trend: 'up' }
    ],
    charts: [
      {
        id: 'assignments-week',
        title: 'Assignments Received',
        description: 'Work orders allocated each week.',
        type: 'line',
        dataKey: 'count',
        data: groupByWeek(assignments, (assignment) => assignment.createdAt, window)
      },
      {
        id: 'revenue-by-type',
        title: 'Revenue by Booking Type',
        description: 'Mix of on-demand vs scheduled revenue.',
        type: 'bar',
        dataKey: 'value',
        secondaryKey: 'scheduled',
        data: [
          {
            name: 'On-demand',
            value: assignments
              .filter((assignment) => assignment.Booking?.type === 'on_demand')
              .reduce((sum, assignment) => sum + parseDecimal(assignment.Booking?.totalAmount), 0),
            scheduled: assignments
              .filter((assignment) => assignment.Booking?.type === 'scheduled')
              .reduce((sum, assignment) => sum + parseDecimal(assignment.Booking?.totalAmount), 0)
          }
        ]
      }
    ],
    upcoming,
    insights: [
      `${formatPercent(acceptanceRate, 1)} acceptance rate with ${formatNumber(totalAssignments)} orders received`,
      `${formatNumber(activeAssignments.length)} active jobs require confirmation`,
      `${formatCurrency(revenue, 'GBP')} recognised this window`,
      `${inventoryAlerts.length} asset alerts logged • ${rentals.length} rentals active`
    ]
  };

  const boardColumns = [
    {
      title: 'New',
      items: assignments
        .filter((assignment) => assignment.status === 'pending')
        .slice(0, 4)
        .map((assignment) => ({
          title: assignment.Booking?.meta?.title || `Job ${assignment.Booking?.id?.slice(0, 4)}`,
          owner: assignment.role === 'lead' ? 'Lead crew' : 'Support crew',
          value: formatCurrency(assignment.Booking?.totalAmount, assignment.Booking?.currency)
        }))
    },
    {
      title: 'Confirmed',
      items: assignments
        .filter((assignment) => assignment.status === 'accepted' && assignment.Booking?.status === 'scheduled')
        .slice(0, 4)
        .map((assignment) => ({
          title: assignment.Booking?.meta?.title || `Job ${assignment.Booking?.id?.slice(0, 4)}`,
          owner: assignment.Booking?.meta?.zoneName || 'Zone',
          value: formatCurrency(assignment.Booking?.totalAmount, assignment.Booking?.currency),
          eta: assignment.Booking?.scheduledStart
            ? DateTime.fromJSDate(assignment.Booking.scheduledStart).setZone(window.timezone).toRelative({ base: window.end })
            : 'Awaiting schedule'
        }))
    },
    {
      title: 'In Progress',
      items: assignments
        .filter((assignment) => assignment.Booking?.status === 'in_progress')
        .slice(0, 4)
        .map((assignment) => ({
          title: assignment.Booking?.meta?.title || `Job ${assignment.Booking?.id?.slice(0, 4)}`,
          owner: assignment.Booking?.meta?.primaryCrew || 'Crew',
          value: formatCurrency(assignment.Booking?.totalAmount, assignment.Booking?.currency),
          eta: DateTime.fromJSDate(assignment.Booking?.slaExpiresAt).setZone(window.timezone).toRelative({ base: window.end })
        }))
    },
    {
      title: 'Follow-up',
      items: assignments
        .filter((assignment) => ['cancelled', 'disputed'].includes(assignment.Booking?.status))
        .slice(0, 4)
        .map((assignment) => ({
          title: assignment.Booking?.meta?.title || `Job ${assignment.Booking?.id?.slice(0, 4)}`,
          owner: 'Account manager',
          value: formatCurrency(assignment.Booking?.totalAmount, assignment.Booking?.currency),
          eta: assignment.Booking?.status === 'disputed' ? 'Investigate dispute' : 'Client cancelled'
        }))
    }
  ];

  const rentalRows = rentals.slice(0, EXPORT_ROW_LIMIT).map((rental) => [
    rental.rentalNumber,
    rental.status.replace(/_/g, ' '),
    rental.pickupAt ? DateTime.fromJSDate(rental.pickupAt).setZone(window.timezone).toISODate() : '—',
    rental.returnDueAt ? DateTime.fromJSDate(rental.returnDueAt).setZone(window.timezone).toISODate() : '—',
    rental.depositStatus.replace(/_/g, ' ')
  ]);

  const alertItems = inventoryAlerts.slice(0, 4).map((alert) => ({
    title: `${alert.type.replace(/_/g, ' ')} • ${alert.severity}`,
    description: alert.metadata?.note || 'Resolve alert to restore asset health.',
    status: alert.status
  }));

  const rentalsByItem = rentals.reduce((acc, rental) => {
    const activeStatuses = new Set([
      'requested',
      'approved',
      'ready_for_pickup',
      'checked_out',
      'in_progress'
    ]);
    if (rental.itemId && activeStatuses.has(rental.status)) {
      acc.set(rental.itemId, (acc.get(rental.itemId) ?? 0) + rental.quantity);
    }
    return acc;
  }, new Map());

  const severityRank = { critical: 3, warning: 2, info: 1 };

  const mapInventoryRecord = (item) => {
    const onHand = Number.parseInt(item.quantityOnHand ?? 0, 10) || 0;
    const reserved = Number.parseInt(item.quantityReserved ?? 0, 10) || 0;
    const safetyStock = Number.parseInt(item.safetyStock ?? 0, 10) || 0;
    const available = inventoryAvailable(item);
    const alerts = Array.isArray(item.InventoryAlerts) ? item.InventoryAlerts : [];
    const activeAlert = alerts
      .filter((alert) => alert.status === 'active')
      .sort((a, b) => (severityRank[b.severity] ?? 0) - (severityRank[a.severity] ?? 0))[0];

    return {
      id: item.id || item.sku || item.name,
      name: item.name,
      sku: item.sku,
      category: item.category,
      status: inventoryStatus(item),
      available,
      onHand,
      reserved,
      safetyStock,
      unitType: item.unitType,
      condition: item.conditionRating,
      location: item.metadata?.warehouse || item.metadata?.location || null,
      nextMaintenanceDue: item.metadata?.nextServiceDue || item.metadata?.inspectionDue || null,
      notes: item.metadata?.notes || null,
      activeAlerts: alerts.filter((alert) => alert.status === 'active').length,
      alertSeverity: activeAlert?.severity || null,
      activeRentals: rentalsByItem.get(item.id) ?? 0,
      rentalRate: item.rentalRate ? Number.parseFloat(item.rentalRate) : null,
      rentalRateCurrency: item.rentalRateCurrency || 'GBP',
      depositAmount: item.depositAmount ? Number.parseFloat(item.depositAmount) : null,
      depositCurrency: item.depositCurrency || item.rentalRateCurrency || 'GBP'
    };
  };

  const inventorySummary = inventoryItems.reduce(
    (acc, item) => {
      const available = inventoryAvailable(item);
      const reserved = Number.parseInt(item.quantityReserved ?? 0, 10);
      const onHand = Number.parseInt(item.quantityOnHand ?? 0, 10);
      const alerts = Array.isArray(item.InventoryAlerts) ? item.InventoryAlerts : [];
      const hasActiveAlert = alerts.some((alert) => alert.status === 'active');
      return {
        onHand: acc.onHand + (Number.isFinite(onHand) ? onHand : 0),
        reserved: acc.reserved + (Number.isFinite(reserved) ? reserved : 0),
        available: acc.available + available,
        alerts: acc.alerts + (hasActiveAlert || inventoryStatus(item) !== 'healthy' ? 1 : 0)
      };
    },
    { onHand: 0, reserved: 0, available: 0, alerts: 0 }
  );

  const lower = (value) => (typeof value === 'string' ? value.toLowerCase() : String(value ?? '').toLowerCase());

  const materialsInventory = inventoryItems
    .filter((item) => {
      const category = lower(item.category);
      const type = lower(item.metadata?.type);
      const usage = lower(item.metadata?.usage);
      const hasRental = Number.isFinite(Number.parseFloat(item.rentalRate ?? NaN));
      if (hasRental) {
        return false;
      }
      if (category.includes('tool')) {
        return false;
      }
      if (category.includes('material') || type === 'material' || usage === 'consumable') {
        return true;
      }
      return true;
    })
    .slice(0, 10)
    .map(mapInventoryRecord);

  const toolsInventory = inventoryItems
    .filter((item) => {
      const category = lower(item.category);
      if (category.includes('tool')) {
        return true;
      }
      return Number.isFinite(Number.parseFloat(item.rentalRate ?? NaN));
    })
    .slice(0, 10)
    .map(mapInventoryRecord);
  const aggregateCampaignMetrics = (collection) => {
    const totals = { spend: 0, revenue: 0, impressions: 0, clicks: 0, conversions: 0, target: 0 };
    const byCampaign = new Map();

    for (const metric of collection) {
      const id = metric.campaignId;
      if (!id) continue;
      const entry = byCampaign.get(id) ?? {
        spend: 0,
        revenue: 0,
        impressions: 0,
        clicks: 0,
        conversions: 0,
        target: 0,
        lastMetricDate: null
      };

      entry.spend += parseDecimal(metric.spend);
      entry.revenue += parseDecimal(metric.revenue);
      entry.impressions += Number(metric.impressions ?? 0);
      entry.clicks += Number(metric.clicks ?? 0);
      entry.conversions += Number(metric.conversions ?? 0);
      entry.target += parseDecimal(metric.spendTarget ?? 0);
      if (metric.metricDate) {
        entry.lastMetricDate = DateTime.fromJSDate(metric.metricDate).setZone(window.timezone).toISODate();
      }

      byCampaign.set(id, entry);

      totals.spend += parseDecimal(metric.spend);
      totals.revenue += parseDecimal(metric.revenue);
      totals.impressions += Number(metric.impressions ?? 0);
      totals.clicks += Number(metric.clicks ?? 0);
      totals.conversions += Number(metric.conversions ?? 0);
      totals.target += parseDecimal(metric.spendTarget ?? 0);
    }

    return { totals, byCampaign };
  };

  const { totals: currentCampaignTotals, byCampaign: metricsByCampaign } = aggregateCampaignMetrics(campaignMetrics);
  const { totals: previousCampaignTotals, byCampaign: previousMetricsByCampaign } = aggregateCampaignMetrics(previousCampaignMetrics);

  const adsSourcedCount = assignments.filter((assignment) => assignment.Booking?.meta?.source === 'fixnado_ads').length;
  const previousAdsSourced = previousAssignments.filter((assignment) => assignment.Booking?.meta?.source === 'fixnado_ads').length;
  const adsShare = totalAssignments ? adsSourcedCount / totalAssignments : 0;
  const previousAdsShare = previousTotal ? previousAdsSourced / Math.max(previousTotal, 1) : 0;

  const currency =
    campaigns[0]?.currency ||
    campaignMetrics[0]?.AdCampaign?.currency ||
    campaignInvoices[0]?.currency ||
    'GBP';

  const activeCampaigns = campaigns.filter((campaign) => ['active', 'scheduled'].includes(campaign.status));

  const spendTrend = computeTrend(
    currentCampaignTotals.spend,
    previousCampaignTotals.spend,
    (value) => formatCurrency(value, currency)
  );
  const revenueTrend = computeTrend(
    currentCampaignTotals.revenue,
    previousCampaignTotals.revenue,
    (value) => formatCurrency(value, currency)
  );
  const impressionsTrend = computeTrend(
    currentCampaignTotals.impressions,
    previousCampaignTotals.impressions,
    formatNumber
  );
  const clicksTrend = computeTrend(
    currentCampaignTotals.clicks,
    previousCampaignTotals.clicks,
    formatNumber
  );
  const conversionsTrend = computeTrend(
    currentCampaignTotals.conversions,
    previousCampaignTotals.conversions,
    formatNumber
  );
  const shareTrend = computeTrend(adsShare, previousAdsShare, (value) => formatPercent(value, 1));

  const summaryCards = [
    {
      title: 'Managed spend',
      ...spendTrend,
      helper: `${formatNumber(activeCampaigns.length)} active campaigns`
    },
    {
      title: 'Attributed revenue',
      ...revenueTrend,
      helper:
        currentCampaignTotals.spend > 0
          ? `ROAS ${formatPercent(currentCampaignTotals.revenue, currentCampaignTotals.spend)}`
          : 'ROAS 0.0%'
    },
    {
      title: 'Conversions',
      ...conversionsTrend,
      helper:
        currentCampaignTotals.conversions > 0
          ? `CPA ${formatCurrency(currentCampaignTotals.spend / currentCampaignTotals.conversions, currency)}`
          : `CPA ${formatCurrency(0, currency)}`
    },
    {
      title: 'Fixnado Ads share',
      value: shareTrend.value,
      change: shareTrend.change,
      trend: shareTrend.trend,
      helper: `${formatNumber(adsSourcedCount)} jobs attributed`
    }
  ];

  const ctr = currentCampaignTotals.impressions
    ? currentCampaignTotals.clicks / currentCampaignTotals.impressions
    : 0;
  const cvr = currentCampaignTotals.clicks
    ? currentCampaignTotals.conversions / currentCampaignTotals.clicks
    : 0;

  const funnelStages = [
    {
      title: 'Impressions',
      value: formatNumber(currentCampaignTotals.impressions),
      helper:
        currentCampaignTotals.impressions > 0
          ? `${formatPercent(currentCampaignTotals.clicks, currentCampaignTotals.impressions)} CTR`
          : 'No delivery'
    },
    {
      title: 'Clicks',
      value: formatNumber(currentCampaignTotals.clicks),
      helper: currentCampaignTotals.clicks > 0 ? `${formatPercent(cvr, 1)} CVR` : 'Awaiting engagement'
    },
    {
      title: 'Conversions',
      value: formatNumber(currentCampaignTotals.conversions),
      helper: `${formatCurrency(currentCampaignTotals.spend, currency)} spend`
    },
    {
      title: 'Jobs won',
      value: formatNumber(adsSourcedCount),
      helper:
        currentCampaignTotals.conversions > 0
          ? `${formatPercent(adsSourcedCount, currentCampaignTotals.conversions)} of conversions`
          : 'Link bookings for attribution'
    }
  ];

  const campaignsData = campaigns.slice(0, 8).map((campaign) => {
    const metrics = metricsByCampaign.get(campaign.id) ?? {
      spend: 0,
      revenue: 0,
      impressions: 0,
      clicks: 0,
      conversions: 0,
      target: 0,
      lastMetricDate: null
    };
    const previous = previousMetricsByCampaign.get(campaign.id) ?? {
      spend: 0,
      revenue: 0,
      impressions: 0,
      clicks: 0,
      conversions: 0,
      target: 0,
      lastMetricDate: null
    };

    const spendByCampaign = computeTrend(
      metrics.spend,
      previous.spend,
      (value) => formatCurrency(value, campaign.currency ?? currency)
    );
    const conversionsByCampaign = computeTrend(metrics.conversions, previous.conversions, formatNumber);
    const roasValue = metrics.spend > 0 ? metrics.revenue / metrics.spend : 0;
    const previousRoasValue = previous.spend > 0 ? previous.revenue / previous.spend : 0;
    const roasTrend = computeTrend(roasValue, previousRoasValue, (value) => formatPercent(value, 1));
    const pacingRatio = metrics.target > 0 ? metrics.spend / metrics.target : 0;

    return {
      id: campaign.id,
      name: campaign.name,
      status: humanise(campaign.status),
      objective: humanise(campaign.objective),
      spend: spendByCampaign.value,
      spendChange: spendByCampaign.change,
      conversions: conversionsByCampaign.value,
      conversionsChange: conversionsByCampaign.change,
      cpa:
        metrics.conversions > 0
          ? formatCurrency(metrics.spend / metrics.conversions, campaign.currency ?? currency)
          : formatCurrency(metrics.spend, campaign.currency ?? currency),
      roas: roasTrend.value,
      roasChange: roasTrend.change,
      pacing: pacingRatio > 0 ? `${Math.min(Math.round(pacingRatio * 100), 999)}% of target` : 'No pacing target',
      lastMetricDate: metrics.lastMetricDate,
      flights: (campaign.flights ?? []).length,
      window: `${campaign.startAt ? DateTime.fromJSDate(campaign.startAt).setZone(window.timezone).toISODate() : '—'} → ${
        campaign.endAt ? DateTime.fromJSDate(campaign.endAt).setZone(window.timezone).toISODate() : '—'
      }`
    };
  });

  const overdueInvoices = campaignInvoices.filter((invoice) => invoice.status === 'overdue');
  const invoiceRows = campaignInvoices.slice(0, EXPORT_ROW_LIMIT).map((invoice) => ({
    invoiceNumber: invoice.invoiceNumber,
    campaign: invoice.AdCampaign?.name ?? 'Campaign',
    status: humanise(invoice.status),
    amountDue: formatCurrency(
      parseDecimal(invoice.amountDue),
      invoice.currency || invoice.AdCampaign?.currency || currency
    ),
    amountPaid: formatCurrency(
      parseDecimal(invoice.amountPaid),
      invoice.currency || invoice.AdCampaign?.currency || currency
    ),
    dueDate: DateTime.fromJSDate(invoice.dueDate).setZone(window.timezone).toISODate()
  }));

  const adsAlerts = [
    ...campaignSignals.slice(0, 5).map((signal) => ({
      title: `${humanise(signal.signalType)} • ${signal.AdCampaign?.name ?? 'Campaign'}`,
      severity: humanise(signal.severity),
      description: signal.resolutionNote || 'Investigate flagged performance.',
      detectedAt: DateTime.fromJSDate(signal.detectedAt).setZone(window.timezone).toISODate(),
      flight: signal.CampaignFlight?.name ?? null
    })),
    ...overdueInvoices.slice(0, 3).map((invoice) => ({
      title: `Invoice ${invoice.invoiceNumber}`,
      severity: 'Warning',
      description: `Overdue • ${formatCurrency(
        parseDecimal(invoice.amountDue) - parseDecimal(invoice.amountPaid),
        invoice.currency || invoice.AdCampaign?.currency || currency
      )} outstanding for ${invoice.AdCampaign?.name ?? 'campaign'}.`,
      detectedAt: DateTime.fromJSDate(invoice.dueDate).setZone(window.timezone).toISODate(),
      flight: invoice.CampaignFlight?.name ?? null
    }))
  ];

  const timeline = campaigns
    .flatMap((campaign) =>
      (campaign.flights ?? []).map((flight) => ({
        title: `${flight.name} • ${campaign.name}`,
        status: humanise(flight.status),
        start: DateTime.fromJSDate(flight.startAt).setZone(window.timezone).toISODate(),
        end: DateTime.fromJSDate(flight.endAt).setZone(window.timezone).toISODate(),
        budget: formatCurrency(parseDecimal(flight.budget), campaign.currency ?? currency)
      }))
    )
    .sort((a, b) => new Date(a.start) - new Date(b.start))
    .slice(0, 6);

  const recommendations = [];
  if (adsShare < 0.2 && campaigns.length > 0) {
    recommendations.push({
      title: 'Expand Fixnado Ads coverage',
      description: 'Increase daily caps or add high-intent zones to lift attributed bookings.',
      action: 'Review targeting'
    });
  }
  if (ctr < 0.015) {
    recommendations.push({
      title: 'Refresh creative set',
      description: 'CTR below marketplace benchmark. Rotate creatives or optimise headlines.',
      action: 'Update creatives'
    });
  }
  if (overdueInvoices.length > 0) {
    recommendations.push({
      title: 'Resolve overdue invoices',
      description: `${overdueInvoices.length} invoice${overdueInvoices.length === 1 ? '' : 's'} require payment to keep delivery uninterrupted.`,
      action: 'Open billing centre'
    });
  }
  if (campaignSignals.some((signal) => signal.severity === 'critical')) {
    recommendations.push({
      title: 'Investigate critical fraud alerts',
      description: 'Critical anomalies detected. Validate traffic sources and pause impacted flights.',
      action: 'View fraud centre'
    });
  }
  if (recommendations.length === 0) {
    recommendations.push({
      title: 'Maintain optimisation cadence',
      description: 'Delivery, pacing, and billing are healthy. Continue monitoring automated guardrails.',
      action: 'Schedule weekly review'
    });
  }

  const costPerClick = safeAverage(currentCampaignTotals.spend, currentCampaignTotals.clicks);
  const costPerConversion = safeAverage(currentCampaignTotals.spend, currentCampaignTotals.conversions);
  const costPerMille = safeAverage(currentCampaignTotals.spend, currentCampaignTotals.impressions) * 1000;
  const ctrValue = safeShare(currentCampaignTotals.clicks, currentCampaignTotals.impressions);
  const cvrValue = safeShare(currentCampaignTotals.conversions, currentCampaignTotals.clicks);

  const pricingModels = [
    {
      id: 'ppc',
      label: 'Pay-per-click (PPC)',
      spend: spendTrend.value,
      unitCost: formatCurrency(costPerClick, currency),
      unitLabel: 'Cost per click',
      performance: `${formatPercent(
        currentCampaignTotals.clicks,
        currentCampaignTotals.impressions || currentCampaignTotals.clicks || 1
      )} CTR`,
      status: trendStatus(clicksTrend.trend)
    },
    {
      id: 'pp-conversion',
      label: 'Pay-per-conversion',
      spend: formatCurrency(currentCampaignTotals.spend, currency),
      unitCost: formatCurrency(costPerConversion, currency),
      unitLabel: 'Cost per conversion',
      performance: `${formatPercent(adsSourcedCount, currentCampaignTotals.conversions || adsSourcedCount || 1)} attributed`,
      status: trendStatus(conversionsTrend.trend)
    },
    {
      id: 'ppi',
      label: 'Pay-per-impression (PPI)',
      spend: formatCurrency(currentCampaignTotals.spend, currency),
      unitCost: formatCurrency(costPerMille, currency),
      unitLabel: 'CPM',
      performance: `${formatNumber(currentCampaignTotals.impressions)} impressions`,
      status: trendStatus(impressionsTrend.trend)
    }
  ];

  const channelAggregates = new Map();
  for (const campaign of campaigns) {
    const channel = normaliseChannel(campaign);
    const metrics = metricsByCampaign.get(campaign.id) ?? {
      spend: 0,
      impressions: 0,
      clicks: 0,
      conversions: 0
    };
    const aggregate = channelAggregates.get(channel) ?? {
      spend: 0,
      impressions: 0,
      clicks: 0,
      conversions: 0,
      campaigns: 0
    };

    aggregate.spend += metrics.spend;
    aggregate.impressions += metrics.impressions;
    aggregate.clicks += metrics.clicks;
    aggregate.conversions += metrics.conversions;
    aggregate.campaigns += 1;

    channelAggregates.set(channel, aggregate);
  }

  const channelBreakdown = Array.from(channelAggregates.entries())
    .map(([channel, values]) => {
      const conversionShare = safeShare(values.conversions, currentCampaignTotals.conversions || values.conversions || 1);
      let status = 'Test';
      if (conversionShare >= 0.4) {
        status = 'Scaling';
      } else if (conversionShare >= 0.2) {
        status = 'Steady';
      }
      return {
        id: channel,
        label: channelLabel(channel),
        spend: formatCurrency(values.spend, currency),
        share: formatPercent(values.spend, currentCampaignTotals.spend || values.spend || 1),
        performance:
          values.clicks > 0 ? `${formatPercent(values.conversions, values.clicks)} CVR` : '0.0% CVR',
        status,
        campaigns: values.campaigns,
        _sort: values.spend
      };
    })
    .sort((a, b) => b._sort - a._sort)
    .map(({ _sort, ...rest }) => rest);

  if (channelBreakdown.length === 0) {
    channelBreakdown.push({
      id: 'omnichannel',
      label: 'Omnichannel Mix',
      spend: formatCurrency(currentCampaignTotals.spend, currency),
      share: formatPercent(currentCampaignTotals.spend, currentCampaignTotals.spend || 1),
      performance: `${formatPercent(currentCampaignTotals.conversions, currentCampaignTotals.clicks || 1)} CVR`,
      status: trendStatus(conversionsTrend.trend),
      campaigns: campaigns.length
    });
  }

  const adsAttributedAssignments = assignments.filter(
    (assignment) => assignment.Booking?.meta?.source === 'fixnado_ads'
  );
  const regionBreakdown = new Map();
  const propertyBreakdown = new Map();

  for (const assignment of adsAttributedAssignments) {
    const region = assignment.Booking?.meta?.region;
    if (typeof region === 'string' && region.trim()) {
      const key = region.trim();
      regionBreakdown.set(key, (regionBreakdown.get(key) ?? 0) + 1);
    }

    const propertyType = assignment.Booking?.meta?.propertyType;
    if (typeof propertyType === 'string' && propertyType.trim()) {
      const key = propertyType.trim();
      propertyBreakdown.set(key, (propertyBreakdown.get(key) ?? 0) + 1);
    }
  }

  const totalAdsAssignments = adsAttributedAssignments.length;
  const autoMatchedAds = adsAttributedAssignments.filter((assignment) => assignment.Booking?.meta?.autoMatched);
  const automationShare = safeShare(autoMatchedAds.length, totalAdsAssignments || 1);

  const regionSegments = Array.from(regionBreakdown.entries())
    .sort((a, b) => b[1] - a[1])
    .slice(0, 3)
    .map(([region, count], index) => {
      const share = safeShare(count, totalAdsAssignments || count || 1);
      const status = share >= 0.4 ? 'Primary' : share >= 0.2 ? 'Scaling' : 'Explore';
      return {
        id: `region-${index}`,
        label: region,
        metric: `${formatNumber(count)} jobs`,
        share: formatPercent(count, totalAdsAssignments || count || 1),
        status,
        helper: 'Regional reach from Fixnado Ads'
      };
    });

  const propertySegments = Array.from(propertyBreakdown.entries())
    .sort((a, b) => b[1] - a[1])
    .slice(0, 2)
    .map(([property, count], index) => {
      const share = safeShare(count, totalAdsAssignments || count || 1);
      const status = share >= 0.3 ? 'High intent' : share >= 0.15 ? 'Growing' : 'Niche';
      return {
        id: `property-${index}`,
        label: `${property} properties`,
        metric: `${formatNumber(count)} jobs`,
        share: formatPercent(count, totalAdsAssignments || count || 1),
        status,
        helper: 'Property segment performance'
      };
    });

  const targetingSegments = [...regionSegments, ...propertySegments];

  if (totalAdsAssignments > 0) {
    targetingSegments.push({
      id: 'automation',
      label: 'Auto-matched routing',
      metric: `${formatPercent(autoMatchedAds.length, totalAdsAssignments || 1)} of ads jobs`,
      share: formatPercent(autoMatchedAds.length, totalAdsAssignments || autoMatchedAds.length || 1),
      status: automationShare >= 0.4 ? 'Scaling' : automationShare >= 0.2 ? 'Steady' : 'Enable',
      helper: 'Automation coverage for ad-sourced jobs'
    });
  }

  if (targetingSegments.length === 0) {
    targetingSegments.push({
      id: 'coverage',
      label: 'Campaign coverage',
      metric: `${formatNumber(adsSourcedCount)} attributed jobs`,
      share: formatPercent(adsSourcedCount, totalAssignments || adsSourcedCount || 1),
      status: adsSourcedCount > 0 ? 'Scaling' : 'Pending',
      helper: 'Attribution from Fixnado Ads'
    });
  }

  const severityOrder = { critical: 4, high: 3, warning: 2, info: 1 };
  const signalSummaries = new Map();
  for (const signal of campaignSignals) {
    const type = typeof signal.signalType === 'string' ? signal.signalType.toLowerCase() : 'performance';
    const severity = typeof signal.severity === 'string' ? signal.severity.toLowerCase() : 'info';
    const rank = severityOrder[severity] ?? 1;
    const existing = signalSummaries.get(type);
    if (!existing || rank > existing.rank) {
      signalSummaries.set(type, {
        label: humanise(signal.signalType) || 'Campaign signal',
        severity,
        description: signal.resolutionNote || 'Guardrail triggered',
        detectedAt: DateTime.fromJSDate(signal.detectedAt).setZone(window.timezone).toISODate(),
        rank
      });
    }
  }

  const contentInsights = Array.from(signalSummaries.values()).map((summary, index) => ({
    id: `signal-${index}`,
    label: summary.label,
    severity: humanise(summary.severity),
    message: summary.description,
    detectedAt: summary.detectedAt
  }));

  const insightNow = DateTime.now().setZone(window.timezone).toISODate();
  let ctrSeverity = 'Healthy';
  if (ctrValue < 0.015) {
    ctrSeverity = 'Critical';
  } else if (ctrValue < 0.025) {
    ctrSeverity = 'Warning';
  }
  contentInsights.push({
    id: 'ctr-health',
    label: 'Click-through rate',
    severity: ctrSeverity,
    message: `CTR ${formatPercent(
      currentCampaignTotals.clicks,
      currentCampaignTotals.impressions || currentCampaignTotals.clicks || 1
    )} across placements.`,
    detectedAt: insightNow
  });

  let cvrSeverity = 'Healthy';
  if (cvrValue < 0.04) {
    cvrSeverity = 'Monitor';
  } else if (cvrValue < 0.06) {
    cvrSeverity = 'Warning';
  }
  contentInsights.push({
    id: 'cvr-health',
    label: 'Conversion rate',
    severity: cvrSeverity,
    message: `CVR ${formatPercent(
      currentCampaignTotals.conversions,
      currentCampaignTotals.clicks || currentCampaignTotals.conversions || 1
    )} with ${formatNumber(adsSourcedCount)} bookings.`,
    detectedAt: insightNow
  });

  const seenInsights = new Set();
  const uniqueContentInsights = [];
  for (const insight of contentInsights) {
    const key = `${insight.label}-${insight.severity}`;
    if (seenInsights.has(key)) {
      continue;
    }
    seenInsights.add(key);
    uniqueContentInsights.push(insight);
  }

  if (uniqueContentInsights.length === 0) {
    uniqueContentInsights.push({
      id: 'creative-health',
      label: 'Creative health',
      severity: 'Healthy',
      message: 'No guardrail breaches detected in the current window.',
      detectedAt: insightNow
    });
  }

  const adsData = {
    summaryCards,
    funnel: funnelStages,
    campaigns: campaignsData,
    invoices: invoiceRows.slice(0, 8),
    alerts: adsAlerts.slice(0, 6),
    recommendations,
    timeline,
    pricingModels,
    channelMix: channelBreakdown,
    targeting: targetingSegments,
    creativeInsights: uniqueContentInsights
  };

  let calendarSection = null;
  try {
    const calendarSnapshot = await getProviderCalendar({
      companyId,
      start: window.start?.toISO?.() ?? null,
      end: window.end?.toISO?.() ?? null,
      timezone: window.timezone
    });
    calendarSection = {
      id: 'calendar',
      label: 'Operations Calendar',
      description: 'Plan bookings, holds, and travel across crews.',
      type: 'provider-calendar',
      data: {
        ...calendarSnapshot.data,
        meta: calendarSnapshot.meta
      }
    };
  } catch (error) {
    console.warn('[dashboard] Failed to load provider calendar snapshot', error);
  }

  const navigation = [
    {
      id: 'overview',
      label: 'Provider Overview',
      description: 'Bookings, acceptance, and crew utilisation trends.',
      type: 'overview',
      analytics: overview
    },
    calendarSection,
    {
      id: 'workboard',
      label: 'Workboard',
      description: 'Track assignments through confirmation and follow-up.',
      type: 'board',
      data: { columns: boardColumns }
    },
    {
      id: 'rentals',
      label: 'Rental Lifecycle',
      description: 'Monitor rental fulfilment and deposit status.',
      type: 'table',
      data: {
        headers: ['Rental', 'Status', 'Pickup', 'Return Due', 'Deposit'],
        rows: rentalRows
      }
    },
    {
      id: 'escrow-management',
      label: 'Escrow management',
      description: 'Provider escrow funding, release readiness, and dispute notes.',
      type: 'component',
      meta: {
        api: 'provider-escrows',
        providerId: providerId ?? null,
        companyId: companyId ?? null
      }
    },
    {
      id: 'inventory',
      label: 'Tools & Materials',
      description: 'Inventory availability, low-stock signals, and maintenance cadence.',
      type: 'inventory',
      data: {
        summary: [
          {
            id: 'available',
            label: 'Available units',
            value: inventorySummary.available,
            helper: `${formatNumber(inventoryItems.length)} SKUs tracked`,
            tone: 'info'
          },
          {
            id: 'reserved',
            label: 'Reserved',
            value: inventorySummary.reserved,
            helper: `${formatNumber(inventorySummary.onHand)} on hand`,
            tone: 'accent'
          },
          {
            id: 'alerts',
            label: 'Alerts',
            value: inventorySummary.alerts,
            helper: inventorySummary.alerts > 0 ? 'Action required' : 'All healthy',
            tone: inventorySummary.alerts > 0 ? 'warning' : 'positive'
          }
        ],
        groups: [
          { id: 'materials', label: 'Materials', items: materialsInventory },
          { id: 'tools', label: 'Tools', items: toolsInventory }
        ]
      }
    }
  ].filter(Boolean);

  const adsSection = annotateAdsSection('provider', {
    id: 'fixnado-ads',
    label: 'Fixnado Ads',
    description: 'Campaign pacing, spend, guardrails, and billing.',
    icon: 'analytics',
    type: 'ads',
    data: adsData
  });

  if (adsSection) {
    navigation.push(adsSection);
  }

  navigation.push({
    id: 'asset-alerts',
    label: 'Asset Alerts',
    description: 'Active inventory notifications requiring action.',
    type: 'list',
    data: { items: alertItems }
  });

  return {
    persona: 'provider',
    name: PERSONA_METADATA.provider.name,
    headline: PERSONA_METADATA.provider.headline,
    window,
    metadata: {
      providerId: providerId ?? null,
      companyId: companyId ?? null,
      totals: {
        assignments: totalAssignments,
        revenue,
        acceptanceRate,
        completionRate,
        inventory: {
          onHand: inventorySummary.onHand,
          reserved: inventorySummary.reserved,
          available: inventorySummary.available,
          skuCount: inventoryItems.length,
          alerts: inventorySummary.alerts
        },
        ads: {
          spend: currentCampaignTotals.spend,
          revenue: currentCampaignTotals.revenue,
          conversions: currentCampaignTotals.conversions,
          share: adsShare,
          jobs: adsSourcedCount
        }
      },
      features: {
        ads: buildAdsFeatureMetadata('provider')
      }
    },
    navigation
  };
}

async function loadServicemanData(context) {
  const { providerId, window } = context;

  const providerFilter = providerId ? { providerId } : {};

  const [assignments, previousAssignments, bids, services, websitePreferences] = await Promise.all([
    BookingAssignment.findAll({
      where: {
        ...providerFilter,
        createdAt: asDateRange(window.start, window.end)
      },
      include: [{ model: Booking }]
    }),
    BookingAssignment.findAll({
      where: {
        ...providerFilter,
        createdAt: asDateRange(window.previousStart, window.previousEnd)
      },
      include: [{ model: Booking }]
    }),
    BookingBid.findAll({
      where: {
        ...providerFilter,
        submittedAt: asDateRange(window.start, window.end)
      },
      include: [{ model: Booking }],
      order: [['submittedAt', 'DESC']]
    }),
    Service.findAll({
      where: providerFilter,
      limit: EXPORT_ROW_LIMIT,
      order: [['updatedAt', 'DESC']]
    }),
    getServicemanWebsitePreferences().catch(() => ({ preferences: null, meta: null }))
  ]);

  const providerIds = Array.from(
    new Set(assignments.map((assignment) => assignment.providerId).filter(Boolean))
  );

  const crewRecords = providerIds.length
    ? await User.findAll({
        where: { id: { [Op.in]: providerIds } },
        attributes: ['id', 'firstName', 'lastName', 'type', 'createdAt']
      })
    : [];

  const completed = assignments.filter((assignment) => assignment.Booking?.status === 'completed').length;
  const inProgress = assignments.filter((assignment) => assignment.Booking?.status === 'in_progress').length;
  const scheduled = assignments.filter((assignment) => assignment.Booking?.status === 'scheduled').length;
  const revenue = assignments.reduce((sum, assignment) => sum + parseDecimal(assignment.Booking?.commissionAmount), 0);

  const previousCompleted = previousAssignments.filter((assignment) => assignment.Booking?.status === 'completed').length;
  const previousScheduled = previousAssignments.filter((assignment) => assignment.Booking?.status === 'scheduled').length;
  const previousInProgress = previousAssignments.filter((assignment) => assignment.Booking?.status === 'in_progress').length;
  const previousRevenue = previousAssignments.reduce(
    (sum, assignment) => sum + parseDecimal(assignment.Booking?.commissionAmount),
    0
  );

  const crewSummaries = crewRecords.map((record) => {
    const crewAssignments = assignments.filter((assignment) => assignment.providerId === record.id);
    const completedAssignments = crewAssignments.filter((assignment) => assignment.Booking?.status === 'completed').length;
    const activeAssignments = crewAssignments.filter((assignment) =>
      ['scheduled', 'in_progress'].includes(assignment.Booking?.status)
    ).length;
    const leadAssignments = crewAssignments.filter((assignment) => assignment.role === 'lead').length;

    return {
      id: record.id,
      name: [record.firstName, record.lastName].filter(Boolean).join(' ') || 'Crew member',
      role: leadAssignments > 0 ? 'Lead technician' : 'Field technician',
      assignments: crewAssignments.length,
      completed: completedAssignments,
      active: activeAssignments
    };
  });

  crewSummaries.sort((a, b) => b.assignments - a.assignments || a.name.localeCompare(b.name));

  const crewLead = crewSummaries.find((member) => member.role === 'Lead technician') ?? crewSummaries[0] ?? null;

  const coverageRegions = assignments
    .map((assignment) => assignment.Booking?.meta?.region)
    .filter((region) => typeof region === 'string' && region.trim().length > 0);

  const primaryRegion = coverageRegions[0] ?? 'Multi-zone coverage';

  const travelBufferMinutes = assignments.reduce((sum, assignment) => {
    const metaMinutes = Number.parseInt(assignment.Booking?.meta?.travelMinutes ?? 0, 10);
    return sum + (Number.isFinite(metaMinutes) ? metaMinutes : 0);
  }, 0);
  const previousTravelBufferMinutes = previousAssignments.reduce((sum, assignment) => {
    const metaMinutes = Number.parseInt(assignment.Booking?.meta?.travelMinutes ?? 0, 10);
    return sum + (Number.isFinite(metaMinutes) ? metaMinutes : 0);
  }, 0);

  const avgTravelMinutes = assignments.length ? Math.round(travelBufferMinutes / assignments.length) : 0;
  const previousAvgTravelMinutes = previousAssignments.length
    ? Math.round(previousTravelBufferMinutes / previousAssignments.length)
    : 0;

  const autoMatchedAssignments = assignments.filter((assignment) => assignment.Booking?.meta?.autoMatched);
  const autoMatchedCount = autoMatchedAssignments.length;
  const adsSourcedCount = assignments.filter(
    (assignment) => assignment.Booking?.meta?.source === 'fixnado_ads'
  ).length;
  const pendingAssignments = assignments.filter((assignment) => assignment.status === 'pending').length;

  const slaAtRiskCount = assignments.filter((assignment) => {
    const booking = assignment.Booking;
    if (!booking?.slaExpiresAt || ['completed', 'cancelled'].includes(booking.status)) {
      return false;
    }
    const expiry = DateTime.fromJSDate(booking.slaExpiresAt).setZone(window.timezone);
    return expiry <= window.end.plus({ hours: 6 });
  }).length;

  const bookingCurrency = assignments[0]?.Booking?.currency ?? 'GBP';

  const scheduledUpcoming = assignments
    .filter((assignment) => assignment.Booking?.scheduledStart)
    .sort((a, b) => new Date(a.Booking.scheduledStart) - new Date(b.Booking.scheduledStart))
    .slice(0, UPCOMING_LIMIT)
    .map((assignment) => {
      const scheduledStart = assignment.Booking?.scheduledStart;
      const status = assignment.Booking?.status ?? 'scheduled';
      const statusLabel = status.replace(/_/g, ' ');
      return {
        title: assignment.Booking?.meta?.title || `Job ${assignment.Booking?.id?.slice(0, 4)}`,
        when: scheduledStart
          ? DateTime.fromJSDate(scheduledStart)
              .setZone(window.timezone)
              .toLocaleString(DateTime.DATETIME_MED_WITH_WEEKDAY)
          : 'Awaiting schedule',
        status: statusLabel.charAt(0).toUpperCase() + statusLabel.slice(1)
      };
    });

  const weeklyVelocityBuckets = [];
  let cursor = window.start.startOf('week');
  while (cursor < window.end) {
    const bucketEnd = cursor.plus({ weeks: 1 });
    weeklyVelocityBuckets.push({
      start: cursor,
      end: bucketEnd,
      label: cursor.toFormat('dd LLL'),
      accepted: 0,
      autoMatches: 0
    });
    cursor = bucketEnd;
  }

  for (const assignment of assignments) {
    const assignedAt = assignment.assignedAt ?? assignment.createdAt;
    if (!assignedAt) continue;
    const dt = DateTime.fromJSDate(assignedAt).setZone(window.timezone);
    const bucket = weeklyVelocityBuckets.find((entry) => dt >= entry.start && dt < entry.end);
    if (!bucket) continue;
    if (assignment.status === 'accepted') {
      bucket.accepted += 1;
    }
    if (assignment.Booking?.meta?.autoMatched) {
      bucket.autoMatches += 1;
    }
  }

  const overview = {
    metrics: [
      {
        label: 'Assignments Completed',
        ...computeTrend(completed, previousCompleted, formatNumber, ' jobs')
      },
      {
        label: 'In Progress',
        ...computeTrend(inProgress, previousInProgress, formatNumber, ' jobs')
      },
      {
        label: 'Scheduled',
        ...computeTrend(scheduled, previousScheduled, formatNumber, ' jobs')
      },
      {
        label: 'Avg. Travel Buffer',
        ...computeTrend(
          avgTravelMinutes,
          previousAvgTravelMinutes,
          (value) => `${formatNumber(value)} mins`
        )
      },
      {
        label: 'Commission Earned',
        ...computeTrend(revenue, previousRevenue, (value) => formatCurrency(value, bookingCurrency))
      }
    ],
    charts: [
      {
        id: 'assignment-status-mix',
        title: 'Status Mix',
        description: 'Current allocation of assignments by status.',
        type: 'bar',
        dataKey: 'count',
        data: [
          { name: 'Pending', count: assignments.filter((assignment) => assignment.status === 'pending').length },
          { name: 'Accepted', count: assignments.filter((assignment) => assignment.status === 'accepted').length },
          { name: 'Declined', count: assignments.filter((assignment) => assignment.status === 'declined').length }
        ]
      },
      {
        id: 'assignment-velocity',
        title: 'Assignment Velocity',
        description: 'Accepted jobs and auto-matches per week.',
        type: 'bar',
        dataKey: 'accepted',
        secondaryKey: 'autoMatches',
        data: weeklyVelocityBuckets.map((bucket) => ({
          name: bucket.label,
          accepted: bucket.accepted,
          autoMatches: bucket.autoMatches
        }))
      }
    ],
    upcoming: scheduledUpcoming,
    insights: [
      `${formatNumber(inProgress)} active jobs and ${formatNumber(scheduled)} scheduled this window`,
      `${formatCurrency(revenue, bookingCurrency)} commission accrued after platform fees`,
      `${formatNumber(autoMatchedCount)} assignments auto-matched • ${formatNumber(adsSourcedCount)} sourced via Fixnado Ads`
    ]
  };

  const boardColumns = [
    {
      title: 'Today',
      items: assignments
        .filter((assignment) => {
          if (!assignment.Booking?.scheduledStart) return false;
          const dt = DateTime.fromJSDate(assignment.Booking.scheduledStart).setZone(window.timezone);
          return dt.hasSame(window.end, 'day');
        })
        .slice(0, 4)
        .map((assignment) => ({
          title: assignment.Booking?.meta?.title || `Job ${assignment.Booking?.id?.slice(0, 4)}`,
          owner: assignment.Booking?.meta?.siteContact || assignment.Booking?.meta?.requester || 'Contact pending',
          value: formatCurrency(assignment.Booking?.totalAmount, assignment.Booking?.currency),
          eta: assignment.Booking?.scheduledStart
            ? DateTime.fromJSDate(assignment.Booking.scheduledStart).setZone(window.timezone).toRelative({ base: window.end })
            : 'Scheduled soon'
        }))
    },
    {
      title: 'This Week',
      items: assignments
        .filter((assignment) => {
          if (!assignment.Booking?.scheduledStart) return false;
          const dt = DateTime.fromJSDate(assignment.Booking.scheduledStart).setZone(window.timezone);
          return dt >= window.end.startOf('week') && dt <= window.end.endOf('week');
        })
        .slice(0, 4)
        .map((assignment) => ({
          title: assignment.Booking?.meta?.title || `Job ${assignment.Booking?.id?.slice(0, 4)}`,
          owner: assignment.Booking?.meta?.zoneName || assignment.Booking?.meta?.owner || 'Zone pending',
          value: formatCurrency(assignment.Booking?.totalAmount, assignment.Booking?.currency),
          eta: assignment.Booking?.scheduledStart
            ? DateTime.fromJSDate(assignment.Booking.scheduledStart).setZone(window.timezone).toRelative({ base: window.end })
            : 'Scheduled soon'
        }))
    },
    {
      title: 'Requires Attention',
      items: assignments
        .filter((assignment) => assignment.Booking?.status === 'disputed')
        .slice(0, 4)
        .map((assignment) => ({
          title: assignment.Booking?.meta?.title || `Job ${assignment.Booking?.id?.slice(0, 4)}`,
          owner: assignment.Booking?.meta?.owner || 'Support',
          value: formatCurrency(assignment.Booking?.totalAmount, assignment.Booking?.currency),
          eta: 'Dispute open'
        }))
    },
    {
      title: 'Completed',
      items: assignments
        .filter((assignment) => assignment.Booking?.status === 'completed')
        .slice(0, 4)
        .map((assignment) => ({
          title: assignment.Booking?.meta?.title || `Job ${assignment.Booking?.id?.slice(0, 4)}`,
          owner: assignment.Booking?.meta?.customerName || assignment.Booking?.meta?.requester || 'Client',
          value: formatCurrency(assignment.Booking?.totalAmount, assignment.Booking?.currency),
          eta: 'Feedback requested'
        }))
    }
  ];

  const bidStageLookup = {
    new: 'New Requests',
    negotiation: 'Negotiation',
    awarded: 'Awarded',
    closed: 'Closed Out'
  };

  const determineBidStage = (bid) => {
    if (bid.status === 'accepted') {
      return 'awarded';
    }
    if (bid.status === 'declined' || bid.status === 'withdrawn') {
      return 'closed';
    }
    const revisions = Array.isArray(bid.revisionHistory) ? bid.revisionHistory.length : 0;
    const audits = Array.isArray(bid.auditLog) ? bid.auditLog.length : 0;
    if (revisions > 0 || audits > 0) {
      return 'negotiation';
    }
    return 'new';
  };

  const bidColumns = Object.entries(bidStageLookup).map(([stage, title]) => ({
    stage,
    title,
    items: []
  }));

  for (const bid of bids) {
    const booking = bid.Booking;
    const column = bidColumns.find((col) => col.stage === determineBidStage(bid));
    if (!column) continue;
    const submittedAt = bid.submittedAt ? DateTime.fromJSDate(bid.submittedAt).setZone(window.timezone) : null;
    column.items.push({
      title: booking?.meta?.title || `Bid ${bid.id.slice(0, 6)}`,
      owner: booking?.meta?.requester || booking?.meta?.owner || 'Client',
      value: formatCurrency(bid.amount, bid.currency || booking?.currency || bookingCurrency),
      eta: submittedAt ? `Submitted ${submittedAt.toRelative({ base: window.end })}` : 'Submission pending'
    });
  }

  const serviceLookup = new Map(services.map((service) => [service.id, service]));
  const serviceStats = new Map();

  for (const assignment of assignments) {
    const booking = assignment.Booking;
    if (!booking?.meta?.serviceId) continue;
    const service = serviceLookup.get(booking.meta.serviceId);
    if (!service) continue;
    const currentStats = serviceStats.get(service.id) ?? {
      total: 0,
      active: 0,
      completed: 0,
      revenue: 0,
      autoMatches: 0,
      sources: {}
    };
    currentStats.total += 1;
    if (booking.status === 'completed') {
      currentStats.completed += 1;
    } else if (['scheduled', 'in_progress'].includes(booking.status)) {
      currentStats.active += 1;
    }
    currentStats.revenue += parseDecimal(booking.totalAmount);
    if (booking.meta?.autoMatched) {
      currentStats.autoMatches += 1;
    }
    const source = booking.meta?.source ?? 'marketplace';
    currentStats.sources[source] = (currentStats.sources[source] ?? 0) + 1;
    serviceStats.set(service.id, currentStats);
  }

  const sourceLabels = {
    fixnado_ads: 'Fixnado Ads',
    marketplace: 'Marketplace',
    partner_referral: 'Partner referral'
  };

  const serviceCards = services.slice(0, 9).map((service) => {
    const stats = serviceStats.get(service.id) ?? {
      total: 0,
      active: 0,
      completed: 0,
      revenue: 0,
      autoMatches: 0,
      sources: {}
    };
    const averageValue = stats.total ? stats.revenue / stats.total : 0;
    const topSourceEntry = Object.entries(stats.sources).sort((a, b) => b[1] - a[1])[0];
    const topSourceLabel = topSourceEntry ? sourceLabels[topSourceEntry[0]] ?? topSourceEntry[0] : 'Marketplace';

    return {
      title: service.title,
      details: [
        `${formatNumber(stats.completed)} completed • ${formatNumber(stats.active)} active`,
        `Avg value ${formatCurrency(averageValue, service.currency ?? bookingCurrency)}`,
        stats.autoMatches > 0
          ? `${formatNumber(stats.autoMatches)} auto-matched wins`
          : 'Awaiting auto-match wins',
        `Top source: ${topSourceLabel}`
      ],
      accent: 'from-sky-50 via-white to-indigo-100'
    };
  });

  const automationItems = [
    {
      title: 'Auto-match performance',
      description: `${formatPercent(autoMatchedCount, assignments.length || 1)} of jobs auto-routed to your crew this window`,
      status: autoMatchedCount / Math.max(assignments.length, 1) >= 0.5 ? 'On track' : 'Needs review'
    },
    {
      title: 'Fixnado Ads impact',
      description: `${formatNumber(adsSourcedCount)} jobs sourced via Fixnado Ads in the current window`,
      status: adsSourcedCount > 0 ? 'Active campaigns' : 'Launch campaign'
    },
    {
      title: 'Travel buffer health',
      description: `Average buffer ${formatNumber(avgTravelMinutes)} mins across ${formatNumber(assignments.length)} jobs`,
      status: avgTravelMinutes > 45 ? 'Optimise routing' : 'Efficient routing'
    }
  ];

  const tenantId = providerId ? String(providerId) : 'fixnado-demo';

  let crewParticipantRecord = null;
  let activeThreadCount = 0;
  let awaitingResponseCount = 0;

  if (crewLead?.id) {
    const crewParticipants = await ConversationParticipant.findAll({
      where: {
        participantReferenceId: crewLead.id,
        participantType: 'serviceman'
      },
      include: [
        {
          model: Conversation,
          as: 'conversation',
          attributes: ['id', 'updatedAt']
        }
      ],
      order: [['updatedAt', 'DESC']],
      limit: 25
    });

    crewParticipantRecord = crewParticipants[0] ?? null;

    const participantIds = [];
    const conversationIds = new Set();
    crewParticipants.forEach((participant) => {
      if (participant.conversationId) {
        conversationIds.add(participant.conversationId);
      }
      participantIds.push(participant.id);
    });

    activeThreadCount = conversationIds.size;

    if (participantIds.length > 0) {
      awaitingResponseCount = await MessageDelivery.count({
        where: {
          participantId: { [Op.in]: participantIds },
          status: 'pending'
        }
      });
    }
  }

  const inboxConfiguration = await CommunicationsInboxConfiguration.findOne({ where: { tenantId } });
  let entryPointCount = 0;
  let quickReplyCount = 0;
  let escalationRuleCount = 0;

  if (inboxConfiguration) {
    const configurationId = inboxConfiguration.id;
    const [entryPointsTotal, quickRepliesTotal, escalationTotal] = await Promise.all([
      CommunicationsEntryPoint.count({ where: { configurationId } }),
      CommunicationsQuickReply.count({ where: { configurationId } }),
      CommunicationsEscalationRule.count({ where: { configurationId } })
    ]);
    entryPointCount = entryPointsTotal;
    quickReplyCount = quickRepliesTotal;
    escalationRuleCount = escalationTotal;
  }

  const crewParticipantPayload = crewParticipantRecord
    ? {
        participantId: crewParticipantRecord.id,
        participantReferenceId: crewParticipantRecord.participantReferenceId,
        participantType: crewParticipantRecord.participantType,
        displayName: crewParticipantRecord.displayName,
        role: crewParticipantRecord.role,
        timezone: crewParticipantRecord.timezone
      }
    : crewLead
      ? {
          participantId: null,
          participantReferenceId: crewLead.id,
          participantType: 'serviceman',
          displayName: crewLead.name,
          role: 'serviceman',
          timezone: window.timezone
        }
      : null;

  const inboxSummary = {
    activeThreads: activeThreadCount,
    awaitingResponse: awaitingResponseCount,
    entryPoints: entryPointCount,
    quickReplies: quickReplyCount,
    escalationRules: escalationRuleCount
  };
  const fixnadoSnapshot = await getFixnadoWorkspaceSnapshot({ windowDays: 30 });

  return {
    persona: 'serviceman',
    name: PERSONA_METADATA.serviceman.name,
    headline: PERSONA_METADATA.serviceman.headline,
    window,
    metadata: {
      providerId: providerId ?? null,
      region: primaryRegion,
      crewLead,
      crew: crewSummaries,
      velocity: {
        travelMinutes: avgTravelMinutes,
        previousTravelMinutes: previousAvgTravelMinutes,
        weekly: weeklyVelocityBuckets.map((bucket) => ({
          label: bucket.label,
          accepted: bucket.accepted,
          autoMatches: bucket.autoMatches
        }))
      },
      totals: {
        completed,
        inProgress,
        scheduled,
        revenue,
        autoMatched: autoMatchedCount,
        adsSourced: adsSourcedCount
      },
      features: {
        ads: buildAdsFeatureMetadata('serviceman')
      },
      communications: {
        tenantId,
        participant: crewParticipantPayload,
        summary: inboxSummary
      }
    },
    navigation: [
      {
        id: 'overview',
        label: 'Crew Overview',
        description: 'Assignments, travel buffers, and earnings.',
        type: 'overview',
        analytics: overview
      },
      {
        id: 'schedule',
        label: 'Schedule Board',
        description: 'Daily and weekly workload.',
        type: 'board',
        data: { columns: boardColumns }
      },
      {
        id: 'inbox',
        label: 'Crew Inbox',
        description: 'Manage crew messaging, AI assist, and escalation guardrails.',
        type: 'serviceman-inbox',
        data: {
          defaultParticipantId: crewParticipantPayload?.participantId ?? null,
          currentParticipant: crewParticipantPayload,
          tenantId,
          summary: inboxSummary
        }
      },
      {
        id: 'bid-pipeline',
        label: 'Bid Pipeline',
        description: 'Track bids from submission through award.',
        type: 'board',
        data: { columns: bidColumns.map(({ title, items }) => ({ title, items })) }
      },
      {
        id: 'booking-management',
        label: 'Booking Management',
        description: 'Update bookings, notes, and crew preferences in real time.',
        type: 'component',
        componentKey: 'serviceman-booking-management',
        props: {
          initialWorkspace: {
            servicemanId: providerId ?? null,
            timezone: window.timezone,
            summary: {
              totalAssignments: assignments.length,
              scheduledAssignments: scheduled,
              activeAssignments: inProgress,
              awaitingResponse: pendingAssignments,
              completedThisMonth: completed,
              slaAtRisk: slaAtRiskCount,
              revenueEarned: revenue,
              averageTravelMinutes: avgTravelMinutes,
              currency: bookingCurrency
            }
          }
        }
      },
      {
        id: 'service-catalogue',
        label: 'Service Catalogue',
        description: 'Performance of services offered to Fixnado clients.',
        type: 'grid',
        data: { cards: serviceCards }
      },
      {
        id: 'automation',
        label: 'Automation & Growth',
        description: 'Auto-match, routing, and acquisition insights.',
        type: 'list',
        data: { items: automationItems }
      },
      {
<<<<<<< HEAD
        id: 'website-preferences',
        icon: 'builder',
        label: 'Website Preferences',
        description: 'Control microsite branding, booking intake, and publishing readiness.',
        type: 'serviceman-website-preferences',
        data: {
          initialPreferences: websitePreferences?.preferences ?? null,
          meta: websitePreferences?.meta ?? null
        }
=======
        id: 'profile-settings',
        label: 'Profile Settings',
        description: 'Update crew identity, emergency contacts, certifications, and issued equipment.',
        type: 'serviceman-profile-settings',
        data: {
          helper: 'All changes sync across dispatch, safety, and provider leadership dashboards.'
        }
        id: 'serviceman-disputes',
        label: 'Dispute Management',
        description: 'Open and track dispute cases, assignments, and supporting evidence.',
        type: 'component'
        id: 'fixnado-ads',
        label: 'Fixnado Ads',
        description: 'Spin up rapid response placements and manage Fixnado campaigns.',
        icon: 'analytics',
        type: 'fixnado-ads',
        data: fixnadoSnapshot
>>>>>>> 62363460
      }
    ]
  };
}

async function loadEnterpriseData(context) {
  const { companyId, window } = context;

  const [bookings, campaignMetrics, complianceDocs, participants] = await Promise.all([
    Booking.findAll({
      where: {
        ...(companyId ? { companyId } : {}),
        createdAt: asDateRange(window.start, window.end)
      }
    }),
    CampaignDailyMetric.findAll({
      include: [
        {
          model: AdCampaign,
          attributes: ['currency', 'name'],
          where: companyId ? { companyId } : undefined,
          required: !!companyId
        }
      ],
      where: {
        metricDate: asDateRange(window.start, window.end)
      }
    }),
    ComplianceDocument.findAll({
      where: {
        ...(companyId ? { companyId } : {}),
        status: { [Op.in]: ['approved', 'expired', 'rejected'] }
      }
    }),
    ConversationParticipant.findAll({
      where: {
        participantType: 'enterprise',
        participantReferenceId: companyId ? companyId : null,
        createdAt: asDateRange(window.start, window.end)
      }
    })
  ]);

  const spend = campaignMetrics.reduce((sum, metric) => sum + parseDecimal(metric.spend), 0);
  const revenue = campaignMetrics.reduce((sum, metric) => sum + parseDecimal(metric.revenue), 0);
  const currency = campaignMetrics[0]?.AdCampaign?.currency || 'GBP';
  const ctr = campaignMetrics.reduce((sum, metric) => sum + parseDecimal(metric.ctr), 0) / Math.max(campaignMetrics.length, 1);
  const cvr = campaignMetrics.reduce((sum, metric) => sum + parseDecimal(metric.cvr), 0) / Math.max(campaignMetrics.length, 1);
  const activeContracts = complianceDocs.filter((doc) => doc.status === 'approved').length;
  const expiredContracts = complianceDocs.filter((doc) => doc.status === 'expired').length;

  const overview = {
    metrics: [
      { label: 'Campaign Spend', value: formatCurrency(spend, currency), change: `${campaignMetrics.length} metric days`, trend: 'up' },
      { label: 'Campaign Revenue', value: formatCurrency(revenue, currency), change: formatPercent(revenue, spend), trend: 'up' },
      { label: 'Average CTR', value: formatPercent(ctr, 1), change: 'Blended channel performance', trend: 'up' },
      { label: 'Average CVR', value: formatPercent(cvr, 1), change: 'Bookings attributed to campaigns', trend: 'up' }
    ],
    charts: [
      {
        id: 'campaign-pacing',
        title: 'Campaign Pacing',
        description: 'Daily spend compared to target.',
        type: 'line',
        dataKey: 'spend',
        secondaryKey: 'target',
        data: campaignMetrics.slice(0, 14).map((metric) => ({
          name: DateTime.fromJSDate(metric.metricDate).setZone(window.timezone).toFormat('dd LLL'),
          spend: Number.parseFloat(parseDecimal(metric.spend).toFixed(2)),
          target: Number.parseFloat(parseDecimal(metric.spendTarget ?? metric.spend).toFixed(2))
        }))
      }
    ],
    upcoming: bookings
      .filter((booking) => booking.scheduledStart)
      .slice(0, UPCOMING_LIMIT)
      .map((booking) => ({
        title: booking.meta?.title || `Service ${booking.id.slice(0, 4).toUpperCase()}`,
        when: DateTime.fromJSDate(booking.scheduledStart).setZone(window.timezone).toLocaleString(DateTime.DATETIME_MED),
        status: booking.status
      })),
    insights: [
      `${formatCurrency(spend, currency)} spend managed across enterprise campaigns`,
      `${activeContracts} active compliance artefacts • ${expiredContracts} expired`,
      `${participants.length} enterprise participants engaged in communications`
    ]
  };

  const complianceRows = complianceDocs.slice(0, EXPORT_ROW_LIMIT).map((doc) => [
    doc.type,
    doc.status,
    doc.expiryAt ? DateTime.fromJSDate(doc.expiryAt).setZone(window.timezone).toISODate() : '—',
    doc.reviewerId ? 'Reviewed' : 'Pending',
    doc.rejectionReason || '—'
  ]);

  return {
    persona: 'enterprise',
    name: PERSONA_METADATA.enterprise.name,
    headline: PERSONA_METADATA.enterprise.headline,
    window,
    metadata: {
      companyId: companyId ?? null,
      totals: {
        spend,
        revenue,
        activeContracts,
        communications: participants.length
      },
      features: {
        ads: buildAdsFeatureMetadata('enterprise')
      }
    },
    navigation: [
      {
        id: 'overview',
        label: 'Enterprise Overview',
        description: 'Campaign pacing, attributed bookings, and compliance.',
        type: 'overview',
        analytics: overview
      },
      {
        id: 'compliance',
        label: 'Compliance Library',
        description: 'Review enterprise contract health.',
        type: 'table',
        data: {
          headers: ['Document', 'Status', 'Expiry', 'Reviewer', 'Notes'],
          rows: complianceRows
        }
      }
    ]
  };
}

async function resolveContext(persona, query, window) {
  const defaults = PERSONA_DEFAULTS[persona] ?? {};

  switch (persona) {
    case 'admin':
      return {
        persona,
        window,
        companyId: await resolveCompanyId({ companyId: query.companyId ?? defaults.companyId })
      };
    case 'provider':
      return {
        persona,
        window,
        providerId: normaliseUuid(query.providerId ?? defaults.providerId),
        companyId: await resolveCompanyId({ companyId: query.companyId ?? defaults.companyId })
      };
    case 'serviceman':
      return {
        persona,
        window,
        providerId: normaliseUuid(query.providerId ?? defaults.providerId)
      };
    case 'enterprise':
      return {
        persona,
        window,
        companyId: await resolveCompanyId({ companyId: query.companyId ?? defaults.companyId })
      };
    case 'user': {
      const resolvedUserId = await resolveUserId({ userId: query.userId ?? defaults.userId });
      const shouldResolveCompany = query.companyId || defaults.companyId;
      const resolvedCompanyId = shouldResolveCompany
        ? await resolveCompanyId({ companyId: query.companyId ?? defaults.companyId })
        : null;
      return { persona, window, userId: resolvedUserId, companyId: resolvedCompanyId };
    }
    default:
      throw new Error('Unsupported persona');
  }
}

export async function getPersonaDashboard(personaInput, query = {}) {
  const persona = resolvePersona(personaInput);
  if (!persona) {
    const error = new Error('persona_not_supported');
    error.statusCode = 404;
    throw error;
  }

  const window = resolveWindow(query);
  const context = await resolveContext(persona, query, window);

  if (persona === 'user') {
    return loadUserData(context);
  }
  if (persona === 'admin') {
    return loadAdminData(context);
  }
  if (persona === 'provider') {
    return loadProviderData(context);
  }
  if (persona === 'serviceman') {
    return loadServicemanData(context);
  }
  if (persona === 'enterprise') {
    return loadEnterpriseData(context);
  }

  const error = new Error('persona_not_supported');
  error.statusCode = 404;
  throw error;
}

function escapeCsvValue(value) {
  if (value == null) {
    return '';
  }
  const stringValue = String(value);
  if (stringValue.includes('"') || stringValue.includes(',') || stringValue.includes('\n')) {
    return `"${stringValue.replace(/"/g, '""')}"`;
  }
  return stringValue;
}

function flattenOverview(overview) {
  const rows = [['Metric', 'Value', 'Change', 'Trend']];
  for (const metric of overview.metrics ?? []) {
    rows.push([metric.label, metric.value, metric.change, metric.trend]);
  }
  rows.push([]);
  rows.push(['Chart', 'Description', 'Data']);
  for (const chart of overview.charts ?? []) {
    rows.push([chart.title, chart.description, JSON.stringify(chart.data)]);
  }
  rows.push([]);
  rows.push(['Upcoming']);
  for (const event of overview.upcoming ?? []) {
    rows.push([event.title, event.when, event.status]);
  }
  rows.push([]);
  rows.push(['Insights']);
  for (const insight of overview.insights ?? []) {
    rows.push([insight]);
  }
  return rows;
}

function flattenSection(section) {
  if (section.type === 'overview') {
    return flattenOverview(section.analytics ?? {});
  }

  if (section.type === 'table') {
    const rows = [section.data?.headers ?? []];
    for (const row of section.data?.rows ?? []) {
      rows.push(row);
    }
    return rows;
  }

  if (section.type === 'board') {
    const rows = [['Stage', 'Item', 'Owner', 'Value', 'ETA']];
    for (const column of section.data?.columns ?? []) {
      for (const item of column.items ?? []) {
        rows.push([column.title, item.title, item.owner ?? '', item.value ?? '', item.eta ?? '']);
      }
    }
    return rows;
  }

  if (section.type === 'list') {
    const rows = [['Title', 'Description', 'Status']];
    for (const item of section.data?.items ?? []) {
      rows.push([item.title, item.description, item.status]);
    }
    return rows;
  }

  if (section.type === 'grid') {
    const rows = [['Card', 'Details']];
    for (const card of section.data?.cards ?? []) {
      rows.push([card.title, (card.details ?? []).join(' | ')]);
    }
    return rows;
  }

  if (section.type === 'ads') {
    const rows = [['Category', 'Name', 'Value', 'Notes']];
    for (const card of section.data?.summaryCards ?? []) {
      rows.push(['Summary', card.title, card.value, `${card.change ?? ''} ${card.helper ?? ''}`.trim()]);
    }
    for (const stage of section.data?.funnel ?? []) {
      rows.push(['Funnel', stage.title, stage.value, stage.helper ?? '']);
    }
    for (const campaign of section.data?.campaigns ?? []) {
      rows.push([
        'Campaign',
        campaign.name,
        campaign.spend,
        `Status ${campaign.status} · ${campaign.pacing} · ROAS ${campaign.roas ?? ''}`.trim()
      ]);
    }
    for (const invoice of section.data?.invoices ?? []) {
      rows.push(['Invoice', invoice.invoiceNumber ?? '', invoice.amountDue ?? '', `${invoice.campaign ?? ''} • ${invoice.status ?? ''} • due ${invoice.dueDate ?? ''}`.trim()]);
    }
    for (const alert of section.data?.alerts ?? []) {
      rows.push(['Alert', alert.title ?? '', alert.severity ?? '', `${alert.description ?? ''} ${alert.detectedAt ?? ''}`.trim()]);
    }
    return rows;
  }

  if (section.type === 'settings') {
    const rows = [['Panel', 'Setting', 'Value', 'Details']];
    for (const panel of section.data?.panels ?? []) {
      for (const item of panel.items ?? []) {
        const value =
          item.type === 'toggle'
            ? item.enabled
              ? 'Enabled'
              : 'Disabled'
            : item.value ?? '';
        rows.push([panel.title ?? panel.id ?? 'Panel', item.label ?? '', value, item.helper ?? '']);
      }
    }
    return rows;
  }

  return [];
}

export function buildDashboardExport(dashboard) {
  const lines = [];
  lines.push(['Persona', dashboard.persona]);
  lines.push(['Name', dashboard.name]);
  lines.push(['Window Start', toIso(dashboard.window?.start)]);
  lines.push(['Window End', toIso(dashboard.window?.end)]);
  lines.push(['Timezone', dashboard.window?.timezone ?? DEFAULT_TIMEZONE]);
  lines.push([]);

  for (const section of dashboard.navigation ?? []) {
    lines.push([section.label ?? section.id ?? 'Section']);
    for (const row of flattenSection(section)) {
      lines.push(row);
    }
    lines.push([]);
  }

  return lines
    .map((row) => row.map((value) => escapeCsvValue(value)).join(','))
    .join('\n');
}

export function buildExportPath(persona, query = {}) {
  const searchParams = new URLSearchParams();
  for (const [key, value] of Object.entries(query)) {
    if (value == null || value === '') continue;
    searchParams.set(key, value);
  }
  const suffix = searchParams.toString();
  return `/api/analytics/dashboards/${persona}/export${suffix ? `?${suffix}` : ''}`;
}<|MERGE_RESOLUTION|>--- conflicted
+++ resolved
@@ -3658,7 +3658,6 @@
         data: { items: automationItems }
       },
       {
-<<<<<<< HEAD
         id: 'website-preferences',
         icon: 'builder',
         label: 'Website Preferences',
@@ -3668,7 +3667,6 @@
           initialPreferences: websitePreferences?.preferences ?? null,
           meta: websitePreferences?.meta ?? null
         }
-=======
         id: 'profile-settings',
         label: 'Profile Settings',
         description: 'Update crew identity, emergency contacts, certifications, and issued equipment.',
@@ -3686,7 +3684,6 @@
         icon: 'analytics',
         type: 'fixnado-ads',
         data: fixnadoSnapshot
->>>>>>> 62363460
       }
     ]
   };

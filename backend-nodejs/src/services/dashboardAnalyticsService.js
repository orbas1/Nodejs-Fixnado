--- conflicted
+++ resolved
@@ -2,12 +2,9 @@
 import { DateTime } from 'luxon';
 import config from '../config/index.js';
 import { annotateAdsSection, buildAdsFeatureMetadata } from '../utils/adsAccessPolicy.js';
-<<<<<<< HEAD
 import { getBookingCalendar } from './bookingCalendarService.js';
-=======
 import { buildMarketplaceDashboardSlice } from './adminMarketplaceService.js';
 import { getUserProfileSettings } from './userProfileService.js';
->>>>>>> ceeb2ad5
 import {
   AdCampaign,
   Booking,

import { Op } from 'sequelize';
import { DateTime } from 'luxon';
import config from '../config/index.js';
import { annotateAdsSection, buildAdsFeatureMetadata } from '../utils/adsAccessPolicy.js';
import { buildMarketplaceDashboardSlice } from './adminMarketplaceService.js';
import { getUserProfileSettings } from './userProfileService.js';
import {
  AdCampaign,
  Booking,
  BookingAssignment,
  BookingBid,
  BookingHistoryEntry,
  CampaignDailyMetric,
  CampaignFraudSignal,
  CampaignFlight,
  CampaignInvoice,
  Company,
  ComplianceDocument,
  ConversationParticipant,
  Dispute,
  Escrow,
  InventoryAlert,
  InventoryItem,
  Order,
  RentalAgreement,
  Service,
  User
} from '../models/index.js';
<<<<<<< HEAD
import { listTasks as listAccountSupportTasks } from './accountSupportService.js';
=======
import { getWebsiteManagementSnapshot } from './websiteManagementService.js';
import { getWalletOverview } from './walletService.js';
>>>>>>> 02b38f94

const DEFAULT_TIMEZONE = config.dashboards?.defaultTimezone || 'Europe/London';
const DEFAULT_WINDOW_DAYS = Math.max(config.dashboards?.defaultWindowDays ?? 28, 7);
const UPCOMING_LIMIT = Math.max(config.dashboards?.upcomingLimit ?? 8, 3);
const EXPORT_ROW_LIMIT = Math.max(config.dashboards?.exportRowLimit ?? 5000, 500);
const PERSONA_DEFAULTS = Object.freeze(config.dashboards?.defaults ?? {});
const ORDER_HISTORY_ENTRY_TYPES = Object.freeze([
  { value: 'note', label: 'Note' },
  { value: 'status_update', label: 'Status update' },
  { value: 'milestone', label: 'Milestone' },
  { value: 'handoff', label: 'Handoff' },
  { value: 'document', label: 'Document' }
]);
const ORDER_HISTORY_ACTOR_ROLES = Object.freeze([
  { value: 'customer', label: 'Customer' },
  { value: 'provider', label: 'Provider' },
  { value: 'operations', label: 'Operations' },
  { value: 'support', label: 'Support' },
  { value: 'finance', label: 'Finance' },
  { value: 'system', label: 'System' }
]);
const ORDER_HISTORY_ATTACHMENT_TYPES = Object.freeze(['image', 'document', 'link']);
const ORDER_HISTORY_TIMELINE_LIMIT = Math.max(config.dashboards?.historyTimelineLimit ?? 50, 10);
const ORDER_HISTORY_ACCESS = Object.freeze({
  level: 'manage',
  features: ['order-history:write', 'history:write']
});

const toIsoString = (value) => {
  if (!value) {
    return null;
  }

  if (value instanceof Date) {
    return value.toISOString();
  }

  try {
    const parsed = new Date(value);
    return Number.isNaN(parsed.getTime()) ? null : parsed.toISOString();
  } catch (error) {
    return null;
  }
};

const CURRENCY_FORMATTER = (currency = 'GBP', locale = 'en-GB') =>
  new Intl.NumberFormat(locale, { style: 'currency', currency, minimumFractionDigits: 0, maximumFractionDigits: 0 });
const NUMBER_FORMATTER = new Intl.NumberFormat('en-GB', { maximumFractionDigits: 0 });
const PERCENT_FORMATTER = new Intl.NumberFormat('en-GB', { style: 'percent', minimumFractionDigits: 1, maximumFractionDigits: 1 });

function normaliseUuid(value) {
  if (typeof value !== 'string') {
    return null;
  }
  const trimmed = value.trim();
  return trimmed.length > 0 ? trimmed : null;
}

function inventoryAvailable(item) {
  const onHand = Number.parseInt(item.quantityOnHand ?? 0, 10);
  const reserved = Number.parseInt(item.quantityReserved ?? 0, 10);
  if (!Number.isFinite(onHand) || !Number.isFinite(reserved)) {
    return 0;
  }
  return Math.max(onHand - reserved, 0);
}

function inventoryStatus(item) {
  const available = inventoryAvailable(item);
  const safety = Number.parseInt(item.safetyStock ?? 0, 10);
  if (available <= 0) {
    return 'stockout';
  }
  if (Number.isFinite(safety) && available <= Math.max(safety, 0)) {
    return 'low_stock';
  }
  return 'healthy';
}

function resolvePersona(persona) {
  if (typeof persona !== 'string') {
    return null;
  }
  const normalised = persona.trim().toLowerCase();
  if (['admin', 'provider', 'serviceman', 'enterprise', 'user'].includes(normalised)) {
    return normalised;
  }
  return null;
}

function resolveWindow({ startDate, endDate, timezone }) {
  const tz = typeof timezone === 'string' && timezone.trim() ? timezone.trim() : DEFAULT_TIMEZONE;
  const now = DateTime.now().setZone(tz);
  const end = endDate ? DateTime.fromISO(endDate, { zone: tz }) : now;
  const clampedEnd = end.isValid ? end : now;
  const start = startDate ? DateTime.fromISO(startDate, { zone: tz }) : clampedEnd.minus({ days: DEFAULT_WINDOW_DAYS });
  const clampedStart = start.isValid ? start : clampedEnd.minus({ days: DEFAULT_WINDOW_DAYS });

  if (clampedStart >= clampedEnd) {
    const adjustedStart = clampedEnd.minus({ days: DEFAULT_WINDOW_DAYS });
    return {
      start: adjustedStart,
      end: clampedEnd,
      timezone: tz,
      previousStart: adjustedStart.minus({ days: DEFAULT_WINDOW_DAYS }),
      previousEnd: adjustedStart,
      label: `Last ${DEFAULT_WINDOW_DAYS} days`
    };
  }

  const windowDays = Math.max(Math.round(clampedEnd.diff(clampedStart, 'days').days), 1);
  const previousDuration = { days: windowDays };

  return {
    start: clampedStart,
    end: clampedEnd,
    timezone: tz,
    previousStart: clampedStart.minus(previousDuration),
    previousEnd: clampedStart,
    label: `Last ${windowDays} days`
  };
}

function formatCurrency(amount, currency = 'GBP') {
  const numeric = Number.parseFloat(amount ?? 0);
  if (!Number.isFinite(numeric)) {
    return '£0';
  }
  return CURRENCY_FORMATTER(currency).format(numeric);
}

function formatNumber(value) {
  const numeric = Number.parseFloat(value ?? 0);
  if (!Number.isFinite(numeric)) {
    return '0';
  }
  return NUMBER_FORMATTER.format(numeric);
}

function formatPercent(part, total) {
  if (!Number.isFinite(part) || !Number.isFinite(total) || total <= 0) {
    return '0.0%';
  }
  return PERCENT_FORMATTER.format(part / total);
}

function safeAverage(total, count) {
  const numericTotal = Number.parseFloat(total ?? 0);
  const numericCount = Number.parseFloat(count ?? 0);
  if (!Number.isFinite(numericTotal) || !Number.isFinite(numericCount) || numericCount <= 0) {
    return 0;
  }
  return numericTotal / numericCount;
}

function safeShare(value, total) {
  const numericValue = Number.parseFloat(value ?? 0);
  const numericTotal = Number.parseFloat(total ?? 0);
  if (!Number.isFinite(numericValue) || !Number.isFinite(numericTotal) || numericTotal <= 0) {
    return 0;
  }
  return numericValue / numericTotal;
}

function normaliseChannel(campaign) {
  const candidates = [
    campaign.primaryChannel,
    campaign.channel,
    campaign.channels?.[0],
    campaign.placementType,
    campaign.objective
  ]
    .map((value) => (typeof value === 'string' ? value.trim().toLowerCase() : null))
    .filter(Boolean);

  for (const candidate of candidates) {
    if (candidate.includes('search') || candidate.includes('marketplace')) {
      return 'marketplace_search';
    }
    if (candidate.includes('display') || candidate.includes('awareness') || candidate.includes('reach')) {
      return 'awareness_display';
    }
    if (candidate.includes('retarget') || candidate.includes('conversion') || candidate.includes('lead')) {
      return 'conversion';
    }
    if (candidate.includes('video')) {
      return 'video';
    }
  }

  return 'omnichannel';
}

function channelLabel(channel) {
  switch (channel) {
    case 'marketplace_search':
      return 'Marketplace & Search';
    case 'awareness_display':
      return 'Awareness & Display';
    case 'conversion':
      return 'Conversion & Remarketing';
    case 'video':
      return 'Video Placements';
    default:
      return 'Omnichannel Mix';
  }
}

function parseDecimal(value) {
  const parsed = Number.parseFloat(value ?? 0);
  return Number.isFinite(parsed) ? parsed : 0;
}

function asDateRange(start, end) {
  return { [Op.between]: [start.toJSDate(), end.toJSDate()] };
}

function toIso(dt) {
  return dt?.toISO?.({ suppressMilliseconds: true }) ?? null;
}

function computeTrend(current, previous, formatter = formatNumber, suffix = '') {
  const delta = current - previous;
  let trend = 'flat';
  if (delta > 0.0001) {
    trend = 'up';
  } else if (delta < -0.0001) {
    trend = 'down';
  }
  const formattedDelta = delta === 0 ? '0' : formatter(Math.abs(delta));
  const change = `${trend === 'down' ? '-' : '+'}${formattedDelta}${suffix}`;
  return { value: formatter(current), change, trend };
}

function trendStatus(trend) {
  if (trend === 'up') {
    return 'Scaling';
  }
  if (trend === 'down') {
    return 'Monitor';
  }
  return 'Steady';
}

function groupByWeek(records, accessor, window) {
  const buckets = [];
  let cursor = window.start.startOf('week');
  while (cursor < window.end) {
    const bucketEnd = cursor.plus({ weeks: 1 });
    buckets.push({
      start: cursor,
      end: bucketEnd,
      label: cursor.toFormat('dd LLL'),
      value: 0
    });
    cursor = bucketEnd;
  }

  for (const record of records) {
    const dt = DateTime.fromJSDate(accessor(record)).setZone(window.timezone);
    const target = buckets.find((bucket) => dt >= bucket.start && dt < bucket.end);
    if (target) {
      target.value += 1;
    }
  }

  return buckets.map((bucket) => ({ name: bucket.label, count: bucket.value }));
}

const PERSONA_METADATA = {
  user: {
    name: 'User Command Center',
    headline: 'Coordinate service orders, rentals, and support in a single workspace.'
  },
  admin: {
    name: 'Admin Control Tower',
    headline: 'Command multi-tenant operations, compliance, and SLA performance in real time.'
  },
  provider: {
    name: 'Provider Operations Studio',
    headline: 'Monitor revenue, crew utilisation, and asset readiness for every contract.'
  },
  serviceman: {
    name: 'Crew Performance Cockpit',
    headline: 'Stay ahead of assignments, travel buffers, and completion quality markers.'
  },
  enterprise: {
    name: 'Enterprise Performance Suite',
    headline: 'Track spend, campaign pacing, and risk signals across every facility.'
  }
};

async function resolveCompanyId({ companyId }) {
  const coerced = normaliseUuid(companyId);
  if (coerced) {
    return coerced;
  }
  const fallback = await Company.findOne({ attributes: ['id'], order: [['createdAt', 'ASC']] });
  return fallback?.id ?? null;
}

async function resolveUserId({ userId }) {
  const coerced = normaliseUuid(userId);
  if (coerced) {
    return coerced;
  }

  const fallback = await User.findOne({
    where: { type: 'user' },
    attributes: ['id'],
    order: [['createdAt', 'ASC']]
  });

  return fallback?.id ?? null;
}

function humanise(value) {
  if (!value) {
    return '';
  }
  return value
    .toString()
    .replace(/_/g, ' ')
    .replace(/\b\w/g, (char) => char.toUpperCase());
}

async function loadUserData(context) {
  const { userId, companyId, window } = context;

  const bookingWhere = {
    createdAt: asDateRange(window.start, window.end),
    ...(userId ? { customerId: userId } : {}),
    ...(companyId ? { companyId } : {})
  };

  const previousBookingWhere = {
    createdAt: asDateRange(window.previousStart, window.previousEnd),
    ...(userId ? { customerId: userId } : {}),
    ...(companyId ? { companyId } : {})
  };

  const orderWhere = {
    createdAt: asDateRange(window.start, window.end),
    ...(userId ? { buyerId: userId } : {})
  };

  const previousOrderWhere = {
    createdAt: asDateRange(window.previousStart, window.previousEnd),
    ...(userId ? { buyerId: userId } : {})
  };

  const rentalWhere = {
    createdAt: asDateRange(window.start, window.end),
    ...(userId ? { renterId: userId } : {})
  };

  const conversationWhere = {
    participantType: 'user',
    createdAt: asDateRange(window.start, window.end),
    ...(userId ? { participantReferenceId: userId } : {})
  };

  const companyPromise = companyId
    ? Company.findByPk(companyId, {
        attributes: ['id', 'name', 'contactName', 'contactEmail', 'contactPhone']
      })
    : Promise.resolve(null);

  const [
    user,
    bookings,
    previousBookings,
    orders,
    previousOrders,
    rentals,
    disputes,
    conversations,
<<<<<<< HEAD
    company
=======
    walletOverview
>>>>>>> 02b38f94
  ] = await Promise.all([
    userId ? User.findByPk(userId, { attributes: ['id', 'firstName', 'lastName', 'email', 'twoFactorEmail', 'twoFactorApp'] }) : null,
    Booking.findAll({ where: bookingWhere }),
    Booking.findAll({ where: previousBookingWhere }),
    Order.findAll({
      where: orderWhere,
      include: [
        { model: Service, attributes: ['title', 'category', 'currency'], required: false },
        { model: Escrow, required: false }
      ]
    }),
    Order.findAll({ where: previousOrderWhere }),
    RentalAgreement.findAll({
      where: rentalWhere,
      include: [
        {
          model: InventoryItem,
          attributes: ['name'],
          required: false
        }
      ]
    }),
    Dispute.findAll({
      where: { createdAt: asDateRange(window.start, window.end) },
      include: [
        {
          model: Escrow,
          required: true,
          include: [
            {
              model: Order,
              required: true,
              where: orderWhere,
              include: [{ model: Service, attributes: ['title'], required: false }]
            }
          ]
        }
      ]
    }),
    ConversationParticipant.findAll({ where: conversationWhere }),
<<<<<<< HEAD
    companyPromise
=======
    getWalletOverview({ userId, companyId })
>>>>>>> 02b38f94
  ]);

  const inventoryExtras = companyId
    ? await InventoryItem.findAll({
        where: { companyId },
        order: [['updatedAt', 'DESC']],
        limit: 24
      })
    : [];

  const normaliseDate = (value) => {
    if (!value) {
      return null;
    }
    if (value instanceof Date) {
      return value.toISOString();
    }
    const parsed = new Date(value);
    return Number.isNaN(parsed.getTime()) ? null : parsed.toISOString();
  };
  let profileSettings = null;
  if (userId) {
    try {
      profileSettings = await getUserProfileSettings(userId);
    } catch (error) {
      console.warn('Failed to load profile settings for user dashboard', {
        userId,
        message: error.message
      });
    }
  const bookingIds = bookings.map((booking) => booking.id);
  let historyEntries = [];

  if (bookingIds.length > 0) {
    historyEntries = await BookingHistoryEntry.findAll({
      where: { bookingId: { [Op.in]: bookingIds } },
      order: [
        ['occurredAt', 'DESC'],
        ['createdAt', 'DESC']
      ],
      limit: ORDER_HISTORY_TIMELINE_LIMIT
    });
  }

  const totalBookings = bookings.length;
  const previousTotalBookings = previousBookings.length;
  const completedBookings = bookings.filter((booking) => booking.status === 'completed').length;
  const previousCompletedBookings = previousBookings.filter((booking) => booking.status === 'completed').length;
  const activeBookings = bookings.filter((booking) =>
    ['pending', 'awaiting_assignment', 'scheduled', 'in_progress'].includes(booking.status)
  );

  const bookingsMetric = computeTrend(totalBookings, previousTotalBookings, formatNumber, ' jobs');

  const completionRate = totalBookings ? completedBookings / totalBookings : 0;
  const previousCompletionRate = previousTotalBookings ? previousCompletedBookings / previousTotalBookings : 0;
  const completionDelta = (completionRate - previousCompletionRate) * 100;
  const completionMetric = {
    label: 'Completion rate',
    value: `${(completionRate * 100).toFixed(1)}%`,
    change:
      previousTotalBookings > 0
        ? `${completionDelta >= 0 ? '+' : '-'}${Math.abs(completionDelta).toFixed(1)} pts vs prev`
        : `${formatNumber(activeBookings.length)} active jobs`,
    trend: completionDelta > 0.1 ? 'up' : completionDelta < -0.1 ? 'down' : 'flat'
  };

  const spend = orders.reduce((sum, order) => sum + parseDecimal(order.totalAmount), 0);
  const previousSpend = previousOrders.reduce((sum, order) => sum + parseDecimal(order.totalAmount), 0);
  const currency = orders[0]?.currency || orders[0]?.Service?.currency || 'GBP';
  const spendMetric = computeTrend(spend, previousSpend, (value) => formatCurrency(value, currency));

  const conversationMetric = {
    label: 'Conversations touched',
    value: formatNumber(conversations.length),
    change:
      disputes.length > 0
        ? `${formatNumber(disputes.length)} dispute${disputes.length === 1 ? '' : 's'} open`
        : 'All clear',
    trend: conversations.length > 0 ? 'up' : 'flat'
  };

  const now = DateTime.now().setZone(window.timezone);
  const upcoming = bookings
    .filter((booking) => booking.scheduledStart)
    .filter((booking) => DateTime.fromJSDate(booking.scheduledStart).setZone(window.timezone) >= now)
    .sort((a, b) => new Date(a.scheduledStart) - new Date(b.scheduledStart))
    .slice(0, UPCOMING_LIMIT)
    .map((booking) => ({
      title: booking.meta?.title || `Booking ${booking.id.slice(0, 6).toUpperCase()}`,
      when: DateTime.fromJSDate(booking.scheduledStart)
        .setZone(window.timezone)
        .toLocaleString(DateTime.DATETIME_MED_WITH_WEEKDAY),
      status: humanise(booking.status)
    }));

  const spendBuckets = orders.reduce((acc, order) => {
    const dateKey = DateTime.fromJSDate(order.createdAt).setZone(window.timezone).toISODate();
    if (!dateKey) {
      return acc;
    }
    const current = acc.get(dateKey) ?? 0;
    acc.set(dateKey, current + parseDecimal(order.totalAmount));
    return acc;
  }, new Map());

  const spendSeries = Array.from(spendBuckets.entries())
    .sort(([a], [b]) => (a > b ? 1 : -1))
    .map(([date, value]) => ({
      name: DateTime.fromISO(date, { zone: window.timezone }).toFormat('dd LLL'),
      value: Number.parseFloat(value.toFixed(2))
    }));

  const statusData = [
    { key: 'draft', label: 'Draft' },
    { key: 'funded', label: 'Funded' },
    { key: 'in_progress', label: 'In delivery' },
    { key: 'completed', label: 'Completed' },
    { key: 'disputed', label: 'Disputed' }
  ].map(({ key, label }) => ({
    name: label,
    count: orders.filter((order) => order.status === key).length
  }));

  const escrowFunded = orders.filter((order) => order.Escrow?.status === 'funded').length;
  const fundedOrders = orders.filter((order) => order.status === 'funded').length;
  const inProgressOrders = orders.filter((order) => order.status === 'in_progress').length;
  const awaitingActionOrders = orders.filter((order) => ['draft', 'disputed'].includes(order.status)).length;
  const timezoneLabel = window.timezone?.replace('_', ' ') ?? DEFAULT_TIMEZONE;
  const totalOrders = orders.length;
  const supportConversations = conversations.length;
  const rentalsDueSoon = rentals.filter((rental) => {
    if (!rental.returnDueAt) return false;
    const due = DateTime.fromJSDate(rental.returnDueAt).setZone(window.timezone);
    return due >= now && due.diff(now, 'days').days <= 3;
  }).length;
  const rentalsInUse = rentals.filter((rental) =>
    ['in_use', 'pickup_scheduled', 'return_pending', 'inspection_pending'].includes(rental.status)
  ).length;

  const overview = {
    metrics: [bookingsMetric, completionMetric, spendMetric, conversationMetric],
    charts: [
      {
        id: 'bookings-volume',
        title: 'Bookings per week',
        description: 'New bookings placed this window.',
        type: 'line',
        dataKey: 'count',
        data: groupByWeek(bookings, (booking) => booking.createdAt, window)
      },
      {
        id: 'order-spend',
        title: 'Service order spend',
        description: 'Escrow commitments captured per day.',
        type: 'area',
        dataKey: 'value',
        data: spendSeries
      },
      {
        id: 'order-status-mix',
        title: 'Order status mix',
        description: 'Pipeline distribution across your service orders.',
        type: 'bar',
        dataKey: 'count',
        data: statusData
      }
    ],
    upcoming,
    insights: [
      `${formatNumber(activeBookings.length)} active bookings across your workspace`,
      `${formatCurrency(spend, currency)} committed across ${formatNumber(orders.length)} service orders`,
      `${formatNumber(escrowFunded)} funded escrow${escrowFunded === 1 ? '' : 's'} ready for delivery`,
      rentalsDueSoon
        ? `${formatNumber(rentalsDueSoon)} rental${rentalsDueSoon === 1 ? '' : 's'} due within 72 hours`
        : `${formatNumber(rentalsInUse)} rental asset${rentalsInUse === 1 ? '' : 's'} currently in the field`
    ]
  };

  const orderBoardColumns = [
    {
      title: 'Quotes & Drafts',
      filter: (order) => order.status === 'draft'
    },
    {
      title: 'Escrow Funded',
      filter: (order) => order.status === 'funded'
    },
    {
      title: 'In Delivery',
      filter: (order) => order.status === 'in_progress'
    },
    {
      title: 'Wrap-up & Follow-up',
      filter: (order) => ['completed', 'disputed'].includes(order.status)
    }
  ].map((column) => ({
    title: column.title,
    items: orders
      .filter(column.filter)
      .slice(0, 4)
      .map((order) => {
        const etaLabel =
          order.status === 'disputed'
            ? 'Dispute in progress'
            : order.scheduledFor
            ? DateTime.fromJSDate(order.scheduledFor)
                .setZone(window.timezone)
                .toRelative({ base: window.end })
            : 'Schedule pending';
        const ownerLabel =
          order.metadata?.siteAddress ||
          order.metadata?.contactName ||
          order.Service?.category ||
          'Service order';
        const priorityLabel =
          order.priority && order.priority !== 'medium'
            ? `Priority: ${order.priority.replace(/_/g, ' ')}`
            : null;
        return {
          title: order.title || order.Service?.title || `Order ${order.id.slice(0, 6).toUpperCase()}`,
          owner: priorityLabel ? `${ownerLabel} • ${priorityLabel}` : ownerLabel,
          value: formatCurrency(order.totalAmount, order.currency || order.Service?.currency || 'GBP'),
          eta: etaLabel
        };
      })
  }));

  const depositStatusCounts = rentals.reduce(
    (acc, rental) => {
      const key = rental.depositStatus || 'unknown';
      acc[key] = (acc[key] ?? 0) + 1;
      return acc;
    },
    { pending: 0, held: 0, released: 0, forfeited: 0, partially_released: 0, unknown: 0 }
  );

  const depositAmountTotals = rentals.reduce(
    (acc, rental) => {
      const amount = Number.parseFloat(rental.depositAmount ?? NaN);
      if (!Number.isFinite(amount) || amount <= 0) {
        return acc;
      }
      const key = rental.depositStatus || 'pending';
      acc[key] = (acc[key] ?? 0) + amount;
      acc.total += amount;
      return acc;
    },
    { total: 0, pending: 0, held: 0, released: 0, forfeited: 0, partially_released: 0 }
  );

  const rentalsAtRisk = rentals.filter((rental) => ['disputed', 'inspection_pending'].includes(rental.status));

  const rentalSummaries = rentals.slice(0, 50).map((rental) => ({
    id: rental.id,
    rentalNumber: rental.rentalNumber,
    status: rental.status,
    depositStatus: rental.depositStatus,
    quantity: rental.quantity,
    renterId: rental.renterId,
    companyId: rental.companyId,
    bookingId: rental.bookingId,
    pickupAt: normaliseDate(rental.pickupAt),
    returnDueAt: normaliseDate(rental.returnDueAt),
    rentalStartAt: normaliseDate(rental.rentalStartAt),
    rentalEndAt: normaliseDate(rental.rentalEndAt),
    lastStatusTransitionAt: normaliseDate(rental.lastStatusTransitionAt),
    depositAmount: rental.depositAmount != null ? Number.parseFloat(rental.depositAmount) : null,
    depositCurrency: rental.depositCurrency || null,
    dailyRate: rental.dailyRate != null ? Number.parseFloat(rental.dailyRate) : null,
    rateCurrency: rental.rateCurrency || null,
    conditionOut: rental.conditionOut ?? {},
    conditionIn: rental.conditionIn ?? {},
    meta: rental.meta ?? {},
    item: rental.InventoryItem
      ? {
          id: rental.InventoryItem.id,
          name: rental.InventoryItem.name,
          sku: rental.InventoryItem.sku || null,
          rentalRate: rental.InventoryItem.rentalRate != null ? Number.parseFloat(rental.InventoryItem.rentalRate) : null,
          rentalRateCurrency: rental.InventoryItem.rentalRateCurrency || null,
          depositAmount:
            rental.InventoryItem.depositAmount != null ? Number.parseFloat(rental.InventoryItem.depositAmount) : null,
          depositCurrency: rental.InventoryItem.depositCurrency || null
        }
      : null,
    booking: rental.Booking
      ? {
          id: rental.Booking.id,
          status: rental.Booking.status,
          reference: rental.Booking.meta?.reference || null,
          title: rental.Booking.meta?.title || null
        }
      : null,
    timeline: Array.isArray(rental.RentalCheckpoints)
      ? rental.RentalCheckpoints.map((checkpoint) => ({
          id: checkpoint.id,
          type: checkpoint.type,
          description: checkpoint.description,
          recordedBy: checkpoint.recordedBy,
          recordedByRole: checkpoint.recordedByRole,
          occurredAt: normaliseDate(checkpoint.occurredAt),
          payload: checkpoint.payload ?? {}
        }))
      : []
  }));

  const inventoryCatalogueMap = new Map();
  rentals.forEach((rental) => {
    if (rental.InventoryItem) {
      const plain = rental.InventoryItem.get ? rental.InventoryItem.get({ plain: true }) : rental.InventoryItem;
      inventoryCatalogueMap.set(plain.id, plain);
    }
  });
  inventoryExtras.forEach((item) => {
    const plain = item.get ? item.get({ plain: true }) : item;
    inventoryCatalogueMap.set(plain.id, plain);
  });

  const inventoryCatalogue = Array.from(inventoryCatalogueMap.values()).slice(0, 40).map((item) => ({
    id: item.id,
    name: item.name,
    sku: item.sku || null,
    category: item.category || null,
    rentalRate: item.rentalRate != null ? Number.parseFloat(item.rentalRate) : null,
    rentalRateCurrency: item.rentalRateCurrency || null,
    depositAmount: item.depositAmount != null ? Number.parseFloat(item.depositAmount) : null,
    depositCurrency: item.depositCurrency || null,
    quantityOnHand: item.quantityOnHand ?? null,
    quantityReserved: item.quantityReserved ?? null,
    safetyStock: item.safetyStock ?? null,
    metadata: item.metadata ?? {},
    imageUrl: item.metadata?.imageUrl || null,
    description: item.metadata?.description || null,
    availability: inventoryAvailable(item),
    status: inventoryStatus(item)
  }));

  const accountItems = [];

  if (disputes.length > 0) {
    disputes.slice(0, 4).forEach((dispute) => {
      const order = dispute.Escrow?.Order;
      accountItems.push({
        title: order?.Service?.title || 'Service dispute',
        description: dispute.reason || 'Resolution pending with Fixnado support.',
        status: humanise(dispute.status)
      });
    });
  } else {
    accountItems.push({
      title: 'Escrow and disputes',
      description: 'No disputes or chargebacks are currently open.',
      status: 'Healthy'
    });
  }

  if (rentalsDueSoon > 0) {
    accountItems.push({
      title: 'Rental returns due',
      description: `${formatNumber(rentalsDueSoon)} rental${rentalsDueSoon === 1 ? '' : 's'} need returning within 72 hours.`,
      status: 'Action required'
    });
  } else {
    accountItems.push({
      title: 'Rental logistics',
      description: 'All rental equipment is within the agreed return window.',
      status: 'On track'
    });
  }

  if (user && !(user.twoFactorApp || user.twoFactorEmail)) {
    accountItems.push({
      title: 'Secure your account',
      description: 'Enable two-factor authentication to protect bookings and escrow payouts.',
      status: 'Recommendation'
    });
  } else {
    accountItems.push({
      title: 'Account security',
      description: 'Multi-factor authentication is enabled for this account.',
      status: 'Compliant'
    });
  }

  if (conversations.length > 0) {
    accountItems.push({
      title: 'Support conversations',
      description: `${formatNumber(conversations.length)} support touchpoint${conversations.length === 1 ? '' : 's'} logged this window.`,
      status: 'In progress'
    });
  }

  const supportTasksResult = await listAccountSupportTasks({
    companyId,
    userId,
    limit: 25
  });

  const supportTaskMeta = supportTasksResult?.meta ?? {};
  const openSupportTasks =
    (supportTaskMeta.open ?? 0) +
    (supportTaskMeta.inProgress ?? 0) +
    (supportTaskMeta.waitingExternal ?? 0);

  const supportContacts = {
    email:
      company?.contactEmail ||
      config.integrations?.app?.supportEmail ||
      'support@fixnado.com',
    phone: company?.contactPhone || '+44 20 4520 9282',
    concierge: company?.contactName
      ? `Account managed by ${company.contactName}`
      : 'Fixnado concierge support',
    knowledgeBase: config.support?.knowledgeBaseUrl || 'https://support.fixnado.com/knowledge-base'
  };

  const overviewSidebar = {
    badge: `${formatNumber(totalBookings)} jobs`,
    status:
      disputes.length > 0
        ? { label: `${formatNumber(disputes.length)} dispute${disputes.length === 1 ? '' : 's'} open`, tone: 'warning' }
        : { label: 'Workspace healthy', tone: 'success' },
    highlights: [
      { label: 'Active bookings', value: formatNumber(activeBookings.length) },
      { label: 'Spend', value: formatCurrency(spend, currency) }
    ]
  };

  const ordersSidebar = {
    badge: `${formatNumber(totalOrders)} orders`,
    status:
      awaitingActionOrders > 0
        ? { label: `${formatNumber(awaitingActionOrders)} need action`, tone: 'warning' }
        : { label: 'Pipeline healthy', tone: 'success' },
    highlights: [
      { label: 'Escrow funded', value: formatNumber(fundedOrders) },
      { label: 'In delivery', value: formatNumber(inProgressOrders) }
    ]
  };

  const completedBookingsCount = bookings.filter((booking) => booking.status === 'completed').length;
  const escalatedBookings = bookings.filter((booking) => ['disputed', 'cancelled'].includes(booking.status)).length;
  const latestHistoryTransition = bookings.reduce((latest, booking) => {
    if (booking.lastStatusTransitionAt instanceof Date && !Number.isNaN(booking.lastStatusTransitionAt.getTime())) {
      return latest && latest > booking.lastStatusTransitionAt ? latest : booking.lastStatusTransitionAt;
    }
    return latest;
  }, null);
  const latestTimelineUpdate = historyEntries.reduce((latest, entry) => {
    const candidate = entry.occurredAt instanceof Date ? entry.occurredAt : entry.createdAt;
    if (candidate instanceof Date && !Number.isNaN(candidate.getTime())) {
      return latest && latest > candidate ? latest : candidate;
    }
    return latest;
  }, null);
  const latestHistory = [latestHistoryTransition, latestTimelineUpdate].reduce((resolved, candidate) => {
    if (candidate instanceof Date && !Number.isNaN(candidate.getTime())) {
      return resolved && resolved > candidate ? resolved : candidate;
    }
    return resolved;
  }, null);
  const lastUpdatedLabel = latestHistory
    ? DateTime.fromJSDate(latestHistory).setZone(window.timezone).toRelative({ base: window.end })
    : '—';

  const historySidebar = {
    badge: `${formatNumber(totalBookings)} records`,
    status:
      escalatedBookings > 0
        ? { label: `${formatNumber(escalatedBookings)} escalated`, tone: 'danger' }
        : { label: 'No escalations', tone: 'success' },
    highlights: [
      { label: 'Completed', value: formatNumber(completedBookingsCount) },
      { label: 'In flight', value: formatNumber(totalBookings - completedBookingsCount) }
    ],
    meta: [{ label: 'Last update', value: lastUpdatedLabel || '—' }]
  };

  const orderSummaries = bookings
    .slice()
    .sort((a, b) => new Date(b.createdAt) - new Date(a.createdAt))
    .slice(0, EXPORT_ROW_LIMIT)
    .map((order) => ({
      id: order.id,
      reference: order.id.slice(0, 8).toUpperCase(),
      status: order.status,
      serviceTitle: order.meta?.service || order.meta?.title || 'Service order',
      serviceCategory: order.meta?.category || null,
      totalAmount: Number.parseFloat(order.totalAmount ?? 0) || 0,
      currency: order.currency || 'GBP',
      scheduledFor: order.scheduledStart instanceof Date
        ? DateTime.fromJSDate(order.scheduledStart).setZone(window.timezone).toISO()
        : null,
      createdAt: order.createdAt instanceof Date ? order.createdAt.toISOString() : null,
      updatedAt: order.updatedAt instanceof Date ? order.updatedAt.toISOString() : null,
      lastStatusTransitionAt:
        order.lastStatusTransitionAt instanceof Date ? order.lastStatusTransitionAt.toISOString() : null,
      zoneId: order.zoneId || null,
      companyId: order.companyId || null,
      meta: order.meta || {}
    }));

  const statusOptions = Array.from(new Set(orderSummaries.map((order) => order.status).filter(Boolean))).map(
    (status) => ({ value: status, label: humanise(status) })
  );

  if (!statusOptions.some((option) => option.value === 'all')) {
    statusOptions.unshift({ value: 'all', label: 'All statuses' });
  }

  const historyEntriesPayload = historyEntries.map((entry) => ({
    id: entry.id,
    bookingId: entry.bookingId,
    title: entry.title,
    entryType: entry.entryType,
    status: entry.status,
    summary: entry.summary,
    actorRole: entry.actorRole,
    actorId: entry.actorId,
    occurredAt: toIsoString(entry.occurredAt),
    createdAt: toIsoString(entry.createdAt),
    updatedAt: toIsoString(entry.updatedAt),
    attachments: Array.isArray(entry.attachments) ? entry.attachments : [],
    meta:
      entry.meta && typeof entry.meta === 'object' && !Array.isArray(entry.meta)
        ? entry.meta
        : {}
  }));

  const historyData = {
    statusOptions,
    entryTypes: ORDER_HISTORY_ENTRY_TYPES,
    actorRoles: ORDER_HISTORY_ACTOR_ROLES,
    defaultFilters: { status: 'all', sort: 'desc', limit: 25 },
    attachments: { acceptedTypes: ORDER_HISTORY_ATTACHMENT_TYPES, maxPerEntry: 6 },
    context: {
      customerId: userId ?? null,
      companyId: companyId ?? null
    },
    orders: orderSummaries,
    entries: historyEntriesPayload,
    access: ORDER_HISTORY_ACCESS
  };

  const rentalsSidebar = {
    badge: `${formatNumber(rentals.length)} rentals`,
    status:
      rentalsDueSoon > 0
        ? { label: `${formatNumber(rentalsDueSoon)} due soon`, tone: 'warning' }
        : { label: 'All on schedule', tone: 'success' },
    highlights: [
      { label: 'In field', value: formatNumber(rentalsInUse) },
      { label: 'Due soon', value: formatNumber(rentalsDueSoon) }
    ]
  };

  const accountSidebar = {
    badge: `${formatNumber(openSupportTasks)} active`,
    status:
      disputes.length > 0
        ? { label: 'Escalations open', tone: 'danger' }
        : openSupportTasks > 0
        ? { label: 'Support actions pending', tone: 'warning' }
        : supportConversations > 0
        ? { label: 'Concierge engaged', tone: 'info' }
        : { label: 'Support quiet', tone: 'success' },
    highlights: [
      { label: 'Active tasks', value: formatNumber(openSupportTasks) },
      { label: 'Resolved', value: formatNumber(supportTaskMeta.resolved ?? 0) },
      { label: 'Conversations', value: formatNumber(supportConversations) }
    ]
  };

  const mfaEnabled = Boolean(user?.twoFactorApp || user?.twoFactorEmail);
  const profilePrefs = profileSettings?.profile ?? {};
  const notificationsPrefs = profileSettings?.notifications ?? {
    dispatch: { email: true, sms: false },
    support: { email: true, sms: false },
    weeklySummary: { email: true },
    concierge: { email: true, sms: false },
    quietHours: { enabled: false, start: null, end: null, timezone: timezoneLabel },
    escalationContacts: []
  };
  const billingPrefs = profileSettings?.billing ?? {
    preferredCurrency: currency,
    defaultPaymentMethod: null,
    paymentNotes: null,
    invoiceRecipients: []
  };
  const securityPrefs = profileSettings?.security?.twoFactor ?? {
    app: Boolean(user?.twoFactorApp),
    email: Boolean(user?.twoFactorEmail),
    methods: [],
    lastUpdated: null
  };

  const timezonePreference = profilePrefs.timezone ?? timezoneLabel;
  const preferredCurrency = billingPrefs.preferredCurrency ?? currency;
  const quietHours = notificationsPrefs.quietHours ?? {
    enabled: false,
    start: null,
    end: null,
    timezone: timezonePreference
  };
  const quietHoursLabel = quietHours.enabled
    ? `${quietHours.start ?? '--:--'} – ${quietHours.end ?? '--:--'} ${quietHours.timezone ?? timezonePreference}`
    : 'Disabled';
  const escalationCount = Array.isArray(notificationsPrefs.escalationContacts)
    ? notificationsPrefs.escalationContacts.length
    : 0;
  const invoiceRecipientCount = Array.isArray(billingPrefs.invoiceRecipients)
    ? billingPrefs.invoiceRecipients.length
    : 0;

  const settingsSidebar = {
    badge: profilePrefs.preferredName
      ? `${profilePrefs.preferredName}`
      : mfaEnabled
        ? 'MFA secured'
        : 'Security review',
    status: mfaEnabled ? { label: 'MFA enabled', tone: 'success' } : { label: 'Enable MFA', tone: 'warning' },
    highlights: [
      { label: 'Timezone', value: timezonePreference },
      { label: 'Currency', value: preferredCurrency }
    ]
  };

  const displayName = (() => {
    if (profilePrefs.firstName || profilePrefs.lastName) {
      return `${profilePrefs.firstName ?? ''} ${profilePrefs.lastName ?? ''}`.trim();
    }
    return user ? `${user.firstName ?? ''} ${user.lastName ?? ''}`.trim() || 'Fixnado user' : 'Fixnado user';
  })();
  const walletCurrency = walletOverview?.account?.currency || currency;
  const walletSummary = walletOverview?.summary;
  const walletSidebar = walletOverview
    ? {
        badge: formatCurrency(walletSummary?.balance ?? 0, walletCurrency),
        status:
          walletSummary?.pending && walletSummary.pending > 0
            ? {
                label: `${formatCurrency(walletSummary.pending, walletCurrency)} held`,
                tone: 'warning'
              }
            : { label: 'Ready for release', tone: 'success' },
        highlights: [
          {
            label: 'Available',
            value: formatCurrency(
              walletSummary?.available ?? walletSummary?.balance ?? 0,
              walletCurrency
            )
          },
          { label: 'Methods', value: formatNumber(walletOverview?.methods?.length ?? 0) }
        ]
      }
    : null;

  const walletSection = walletOverview
    ? {
        id: 'wallet',
        label: 'Wallet & Payments',
        description: 'Manage wallet balance, autopayouts, and funding routes.',
        type: 'wallet',
        sidebar: walletSidebar,
        data: {
          account: walletOverview.account,
          accountId: walletOverview.account?.id ?? null,
          summary: walletSummary,
          autopayout: walletOverview.autopayout,
          methods: walletOverview.methods,
          user: walletOverview.user,
          company: walletOverview.company,
          currency: walletCurrency,
          policy: {
            canManage: true,
            canTransact:
              walletOverview.account?.status !== 'suspended' && walletOverview.account?.status !== 'closed',
            canEditMethods: true
          }
        }
      }
    : null;

  const displayName = user ? `${user.firstName ?? ''} ${user.lastName ?? ''}`.trim() || 'Fixnado user' : 'Fixnado user';
  const workspaceAlignment = companyId ? 'Linked to company workspace' : 'Standalone workspace';

  const settingsPanels = [
    {
      id: 'profile',
      title: 'Profile & Identity',
      description: 'Details shared with crews, providers, and support.',
      items: [
        {
          type: 'value',
          label: 'Full name',
          value: displayName,
          helper: 'Shown on bookings, receipts, and support conversations.'
        },
        {
          type: 'value',
          label: 'Preferred name',
          value: profilePrefs.preferredName ?? 'Not set',
          helper: 'Used on dashboards, receipts, and shared documents.'
        },
        {
          type: 'value',
          label: 'Contact email',
          value: profilePrefs.email ?? user?.email ?? 'Not provided',
          helper: 'Primary channel for booking updates and notifications.'
        },
        {
          type: 'value',
          label: 'Workspace alignment',
          value: workspaceAlignment,
          helper: companyId
            ? 'Bookings inherit company-approved rates and SLAs.'
            : 'Orders use personal preferences and payment methods.'
        },
        {
          type: 'value',
          label: 'Phone number',
          value: profilePrefs.phoneNumber ?? 'Not provided',
          helper: 'SMS alerts and concierge outreach use this number.'
        },
        {
          type: 'value',
          label: 'Language',
          value: profilePrefs.language ?? 'en-GB',
          helper: 'Applied to notifications and scheduling copy.'
        },
        {
          type: 'value',
          label: 'Local timezone',
          value: timezonePreference,
          helper: 'Applied to scheduling, reminders, and exports.'
        }
      ]
    },
    {
      id: 'security',
      title: 'Security & Access',
      description: 'Protect the account that controls bookings and payouts.',
      items: [
        {
          type: 'toggle',
          label: 'Authenticator app 2FA',
          enabled: Boolean(securityPrefs.app),
          helper: securityPrefs.app
            ? 'Time-based one-time passcodes are required on sign-in.'
            : 'Add an authenticator app to secure sign-ins.'
        },
        {
          type: 'toggle',
          label: 'Email verification codes',
          enabled: Boolean(securityPrefs.email),
          helper: securityPrefs.email
            ? 'Backup verification codes are delivered to your inbox.'
            : 'Enable email codes as a fallback second factor.'
        },
        {
          type: 'value',
          label: 'Registered methods',
          value:
            securityPrefs.methods && securityPrefs.methods.length > 0
              ? securityPrefs.methods.join(', ')
              : 'No secondary methods saved',
          helper: securityPrefs.lastUpdated
            ? `Last security review ${DateTime.fromISO(securityPrefs.lastUpdated).toRelative?.() ?? ''}`
            : 'Record MFA methods to keep access recovery options ready.'
        },
        {
          type: 'value',
          label: 'Dispute status',
          value: disputes.length > 0 ? `${formatNumber(disputes.length)} open` : 'None open',
          helper: disputes.length > 0
            ? 'Resolve disputes to restore full payout automation.'
            : 'All escrow payouts releasing automatically.'
        }
      ]
    },
    {
      id: 'notifications',
      title: 'Notifications',
      description: 'Control how Fixnado keeps you informed.',
      items: [
        {
          type: 'toggle',
          label: 'Dispatch email alerts',
          enabled: Boolean(notificationsPrefs.dispatch?.email),
          helper: 'Emails send whenever a crew assignment or ETA changes.'
        },
        {
          type: 'toggle',
          label: 'Dispatch SMS alerts',
          enabled: Boolean(notificationsPrefs.dispatch?.sms),
          helper: 'SMS nudges mirror urgent dispatch or SLA changes.'
        },
        {
          type: 'toggle',
          label: 'Support email updates',
          enabled: Boolean(notificationsPrefs.support?.email),
          helper: 'Escalations and concierge follow-ups trigger email updates.'
        },
        {
          type: 'value',
          label: 'Quiet hours',
          value: quietHoursLabel,
          helper: quietHours.enabled
            ? 'Notifications pause during these hours across channels.'
            : 'No quiet hours configured.'
        },
        {
          type: 'value',
          label: 'Escalation contacts',
          value: `${escalationCount} contact${escalationCount === 1 ? '' : 's'}`,
          helper: 'Escalation contacts mirror urgent disputes or incidents.'
        }
      ]
    },
    {
      id: 'billing',
      title: 'Billing & Payments',
      description: 'Manage escrow, invoices, and default payment settings.',
      items: [
        {
          type: 'value',
          label: 'Preferred currency',
          value: preferredCurrency,
          helper: 'All new orders default to this currency.'
        },
        {
          type: 'value',
          label: 'Default payment method',
          value: billingPrefs.defaultPaymentMethod ?? 'Not set',
          helper: 'Shown to finance teams when approving releases.'
        },
        {
          type: 'value',
          label: 'Invoice recipients',
          value: `${invoiceRecipientCount} contact${invoiceRecipientCount === 1 ? '' : 's'}`,
          helper: 'Contacts copied into every invoice and billing summary.'
        },
        {
          type: 'value',
          label: 'Invoices this window',
          value: formatNumber(totalOrders),
          helper: totalOrders > 0
            ? `${formatCurrency(spend, currency)} invoiced across service orders.`
            : 'No invoices generated during this window.'
        }
      ]
    }
  ];

  return {
    persona: 'user',
    name: PERSONA_METADATA.user.name,
    headline: PERSONA_METADATA.user.headline,
    window,
      metadata: {
        userId: userId ?? null,
        companyId: companyId ?? null,
        user: user
          ? {
              id: user.id,
              name: `${user.firstName} ${user.lastName}`.trim(),
              email: user.email
            }
          : null,
        company: company
          ? {
              id: company.id,
              name: company.contactName || company.name || null,
              contactEmail: company.contactEmail || null,
              contactPhone: company.contactPhone || null
            }
          : null,
        totals: {
          bookings: totalBookings,
          activeBookings: activeBookings.length,
          spend,
          rentals: rentals.length,
          disputes: disputes.length,
          conversations: conversations.length
        },
        features: {
          ads: buildAdsFeatureMetadata('user')
        }
      },
    navigation: [
      {
        id: 'overview',
        label: 'Customer Overview',
        description: 'Bookings, spend, and support signals.',
        type: 'overview',
        analytics: overview,
        sidebar: overviewSidebar
      },
      {
        id: 'orders',
        label: 'Service Orders',
        description: 'Escrow, delivery, and follow-up pipeline.',
        type: 'board',
        sidebar: ordersSidebar,
        data: { columns: orderBoardColumns }
      },
      {
        id: 'history',
        label: 'Order History',
        description: 'Detailed audit trail for every service order.',
        type: 'history',
        access: ORDER_HISTORY_ACCESS,
        sidebar: historySidebar,
        data: historyData
      },
      {
        id: 'rentals',
        label: 'Rental Assets',
        description: 'Track equipment associated with your jobs.',
        type: 'rentals',
        sidebar: rentalsSidebar,
        data: {
          metrics: [
            { id: 'active', label: 'Active rentals', value: rentalsInUse },
            { id: 'dueSoon', label: 'Due within 72h', value: rentalsDueSoon },
            { id: 'held', label: 'Deposits held', value: depositStatusCounts.held ?? 0 },
            {
              id: 'released',
              label: 'Deposits released',
              value: (depositStatusCounts.released ?? 0) + (depositStatusCounts.partially_released ?? 0)
            },
            { id: 'atRisk', label: 'Disputes or inspections', value: rentalsAtRisk.length }
          ],
          rentals: rentalSummaries,
          inventoryCatalogue,
          endpoints: {
            list: '/api/rentals',
            request: '/api/rentals',
            approve: '/api/rentals/:rentalId/approve',
            schedulePickup: '/api/rentals/:rentalId/schedule-pickup',
            checkout: '/api/rentals/:rentalId/checkout',
            markReturned: '/api/rentals/:rentalId/return',
            inspection: '/api/rentals/:rentalId/inspection',
            cancel: '/api/rentals/:rentalId/cancel',
            checkpoint: '/api/rentals/:rentalId/checkpoints',
            deposit: '/api/rentals/:rentalId/deposit',
            dispute: '/api/rentals/:rentalId/dispute'
          },
          escrow: {
            totals: depositAmountTotals,
            currency,
            ledgerEndpoint: '/api/rentals/:rentalId/deposit'
          },
          defaults: {
            renterId: userId ?? null,
            companyId: companyId ?? null,
            timezone: window.timezone,
            currency
          },
          statusOptions: {
            rental: [
              { value: 'requested', label: 'Requested' },
              { value: 'approved', label: 'Approved' },
              { value: 'pickup_scheduled', label: 'Pickup scheduled' },
              { value: 'in_use', label: 'In use' },
              { value: 'return_pending', label: 'Return pending' },
              { value: 'inspection_pending', label: 'Inspection pending' },
              { value: 'settled', label: 'Settled' },
              { value: 'cancelled', label: 'Cancelled' },
              { value: 'disputed', label: 'Disputed' }
            ],
            deposit: [
              { value: 'pending', label: 'Pending' },
              { value: 'held', label: 'Held' },
              { value: 'released', label: 'Released' },
              { value: 'partially_released', label: 'Partially released' },
              { value: 'forfeited', label: 'Forfeited' }
            ]
          }
        }
      },
      ...(walletSection ? [walletSection] : []),
      {
        id: 'account',
        label: 'Account & Support',
        description: 'Next best actions to keep everything running smoothly.',
        type: 'accountSupport',
        sidebar: accountSidebar,
        data: {
          insights: accountItems,
          tasks: supportTasksResult.tasks,
          stats: supportTaskMeta,
          contacts: supportContacts
        }
      },
      {
        id: 'settings',
        label: 'Account Settings',
        description: 'Identity, security, and notification preferences.',
        type: 'settings',
        sidebar: settingsSidebar,
        data: { panels: settingsPanels }
      }
    ]
  };
}

async function loadAdminData(context) {
  const { companyId, window } = context;

  const [
    bookings,
    previousBookings,
    rentals,
    inventoryAlerts,
    complianceDocs,
    fraudSignals,
    campaignMetrics
  ] = await Promise.all([
    Booking.findAll({
      where: {
        ...(companyId ? { companyId } : {}),
        createdAt: asDateRange(window.start, window.end)
      }
    }),
    Booking.findAll({
      where: {
        ...(companyId ? { companyId } : {}),
        createdAt: asDateRange(window.previousStart, window.previousEnd)
      }
    }),
    RentalAgreement.findAll({
      where: {
        ...(companyId ? { companyId } : {}),
        createdAt: asDateRange(window.start, window.end)
      }
    }),
    InventoryAlert.findAll({
      include: [
        {
          model: InventoryItem,
          where: companyId ? { companyId } : undefined,
          required: !!companyId
        }
      ],
      where: {
        createdAt: asDateRange(window.start, window.end)
      }
    }),
    ComplianceDocument.findAll({
      where: {
        ...(companyId ? { companyId } : {}),
        [Op.or]: [
          { expiryAt: { [Op.between]: [window.start.toJSDate(), window.end.plus({ days: 30 }).toJSDate()] } },
          { status: { [Op.in]: ['rejected', 'expired'] } }
        ]
      }
    }),
    CampaignFraudSignal.findAll({
      include: [
        {
          model: AdCampaign,
          attributes: ['name'],
          where: companyId ? { companyId } : undefined,
          required: !!companyId
        }
      ],
      where: {
        detectedAt: asDateRange(window.start, window.end)
      }
    }),
    CampaignDailyMetric.findAll({
      include: [
        {
          model: AdCampaign,
          attributes: ['currency', 'name'],
          where: companyId ? { companyId } : undefined,
          required: !!companyId
        }
      ],
      where: {
        metricDate: asDateRange(window.start, window.end)
      }
    })
  ]);

  const totalBookings = bookings.length;
  const previousTotal = previousBookings.length;
  const completed = bookings.filter((booking) => booking.status === 'completed').length;
  const completionRate = totalBookings ? completed / totalBookings : 0;
  const previousCompleted = previousBookings.filter((booking) => booking.status === 'completed').length;
  const previousCompletionRate = previousTotal ? previousCompleted / Math.max(previousTotal, 1) : 0;
  const disputed = bookings.filter((booking) => booking.status === 'disputed').length;

  const totalRevenue = bookings.reduce((sum, booking) => sum + parseDecimal(booking.totalAmount), 0);
  const previousRevenue = previousBookings.reduce((sum, booking) => sum + parseDecimal(booking.totalAmount), 0);
  const slaBreaches = bookings.filter(
    (booking) => booking.status !== 'completed' && booking.status !== 'cancelled' && DateTime.fromJSDate(booking.slaExpiresAt) < window.end
  ).length;

  const upcomingBookings = bookings
    .filter((booking) => booking.scheduledStart)
    .sort((a, b) => new Date(a.scheduledStart) - new Date(b.scheduledStart))
    .slice(0, UPCOMING_LIMIT)
    .map((booking) => ({
      title: booking.meta?.title || `Job ${booking.id.slice(0, 6).toUpperCase()}`,
      when: DateTime.fromJSDate(booking.scheduledStart).setZone(window.timezone).toLocaleString(DateTime.DATETIME_MED_WITH_WEEKDAY),
      status: booking.status.replace(/_/g, ' ')
    }));

  const boardColumns = [
    {
      title: 'Intake',
      items: bookings
        .filter((booking) => ['draft', 'pending'].includes(booking.status))
        .slice(0, 4)
        .map((booking) => ({
          title: booking.meta?.title || `Request ${booking.id.slice(0, 4).toUpperCase()}`,
          owner: booking.meta?.requester || 'Unassigned',
          value: formatCurrency(booking.totalAmount, booking.currency),
          eta: booking.type === 'scheduled' ? 'Awaiting scheduling' : 'Requires triage'
        }))
    },
    {
      title: 'Scheduling',
      items: bookings
        .filter((booking) => ['awaiting_assignment', 'scheduled'].includes(booking.status))
        .slice(0, 4)
        .map((booking) => ({
          title: booking.meta?.title || `Visit ${booking.id.slice(0, 4).toUpperCase()}`,
          owner: booking.meta?.zoneName || 'Zone pending',
          value: formatCurrency(booking.totalAmount, booking.currency),
          eta: booking.scheduledStart
            ? DateTime.fromJSDate(booking.scheduledStart).setZone(window.timezone).toRelative({ base: window.end })
            : 'Scheduling required'
        }))
    },
    {
      title: 'In Delivery',
      items: bookings
        .filter((booking) => ['in_progress'].includes(booking.status))
        .slice(0, 4)
        .map((booking) => ({
          title: booking.meta?.title || `Job ${booking.id.slice(0, 4).toUpperCase()}`,
          owner: booking.meta?.primaryCrew || 'Crew TBD',
          value: formatCurrency(booking.totalAmount, booking.currency),
          eta: DateTime.fromJSDate(booking.slaExpiresAt).setZone(window.timezone).toRelative({ base: window.end })
        }))
    },
    {
      title: 'At Risk',
      items: bookings
        .filter((booking) =>
          ['disputed', 'cancelled'].includes(booking.status) ||
          (DateTime.fromJSDate(booking.slaExpiresAt) < window.end && booking.status !== 'completed')
        )
        .slice(0, 4)
        .map((booking) => ({
          title: booking.meta?.title || `Job ${booking.id.slice(0, 4).toUpperCase()}`,
          owner: booking.meta?.owner || 'Operations',
          value: formatCurrency(booking.totalAmount, booking.currency),
          eta: booking.status === 'disputed' ? 'Dispute pending' : 'SLA breached'
        }))
    }
  ];

  const complianceRows = [
    ...complianceDocs.slice(0, 5).map((doc) => [
      doc.type,
      doc.status.replace(/_/g, ' '),
      doc.expiryAt ? DateTime.fromJSDate(doc.expiryAt).setZone(window.timezone).toISODate() : '—',
      doc.reviewerId ? 'Assigned' : 'Awaiting review',
      doc.rejectionReason || '—'
    ]),
    ...fraudSignals.slice(0, 5).map((signal) => [
      `Campaign: ${signal.AdCampaign?.name ?? signal.campaignId.slice(0, 6)}`,
      signal.signalType.replace(/_/g, ' '),
      signal.severity,
      DateTime.fromJSDate(signal.detectedAt).setZone(window.timezone).toISODate(),
      signal.resolutionNote || 'Pending investigation'
    ])
  ];

  const rentalsAtRisk = rentals.filter((rental) => ['return_pending', 'inspection_pending', 'disputed'].includes(rental.status));
  const activeAlerts = inventoryAlerts.filter((alert) => alert.status === 'active');

  const campaignSpend = campaignMetrics.reduce((sum, metric) => sum + parseDecimal(metric.spend), 0);
  const campaignRevenue = campaignMetrics.reduce((sum, metric) => sum + parseDecimal(metric.revenue), 0);
  const campaignCurrency = campaignMetrics[0]?.AdCampaign?.currency || 'GBP';

  const insights = [
    `Completion rate ${formatPercent(completed, totalBookings)} • ${slaBreaches} bookings require SLA intervention`,
    `${rentalsAtRisk.length} rentals pending inspection or dispute review`,
    `${activeAlerts.length} active inventory alerts flagged this window`,
    `Campaign ROI ${campaignRevenue && campaignSpend ? formatPercent(campaignRevenue, campaignSpend) : '0.0%'} across ${campaignMetrics.length} metric days`
  ];

  const websiteSnapshot = await getWebsiteManagementSnapshot();

  const overview = {
    metrics: [
      computeTrend(totalBookings, previousTotal, formatNumber, ''),
      computeTrend(completionRate, previousCompletionRate, (value) => formatPercent(value, 1), ''),
      computeTrend(totalRevenue, previousRevenue, (value) => formatCurrency(value, campaignCurrency), ''),
      { value: formatNumber(disputed), change: `${formatNumber(slaBreaches)} SLA issues`, trend: disputed > 0 ? 'down' : 'up' }
    ].map((metric, index) => {
      const labels = ['Jobs Received', 'Completion Rate', 'Revenue Processed', 'Escalations'];
      return { label: labels[index], ...metric };
    }),
    charts: [
      {
        id: 'jobs-by-week',
        title: 'Jobs by Week',
        description: 'Volume of bookings created each week.',
        type: 'line',
        dataKey: 'count',
        data: groupByWeek(bookings, (booking) => booking.createdAt, window)
      },
      {
        id: 'campaign-spend',
        title: 'Campaign Spend vs Revenue',
        description: 'Ad spend compared to attributed revenue this window.',
        type: 'bar',
        dataKey: 'spend',
        secondaryKey: 'revenue',
        data: [
          {
            name: 'This window',
            spend: Number.parseFloat(campaignSpend.toFixed(2)),
            revenue: Number.parseFloat(campaignRevenue.toFixed(2))
          }
        ]
      }
    ],
    upcoming: upcomingBookings,
    insights
  };

  const marketplaceOverview = await buildMarketplaceDashboardSlice({ companyId });

  const marketplaceSection = marketplaceOverview
    ? {
        id: 'marketplace-workspace',
        label: 'Marketplace management',
        description: 'Tools, consumables, and listing governance workspace.',
        type: 'marketplace-workspace',
        icon: 'marketplace',
        data: {
          overview: marketplaceOverview,
          companyId: companyId ?? null,
          summary: {
            tools: marketplaceOverview.summary.tools,
            materials: marketplaceOverview.summary.materials,
            moderationQueue: marketplaceOverview.moderationQueue.length
          }
        }
      }
    : null;

  return {
    persona: 'admin',
    name: PERSONA_METADATA.admin.name,
    headline: PERSONA_METADATA.admin.headline,
    window,
    metadata: {
      companyId: companyId ?? null,
      totals: {
        bookings: totalBookings,
        revenue: totalRevenue,
        completionRate,
        disputed
      },
      features: {
        ads: buildAdsFeatureMetadata('admin')
      }
    },
    navigation: [
      {
        id: 'overview',
        label: 'Executive Overview',
        description: 'Track bookings, spend, and SLA signals.',
        type: 'overview',
        analytics: overview
      },
      {
        id: 'operations',
        label: 'Operations Pipeline',
        description: 'Monitor intake through delivery and risk queues.',
        type: 'board',
        data: { columns: boardColumns }
      },
      {
        id: 'compliance',
        label: 'Compliance & Risk',
        description: 'Expiring evidence and campaign anomaly register.',
        type: 'table',
        data: {
          headers: ['Item', 'Status', 'Due / Detected', 'Owner', 'Notes'],
          rows: complianceRows.slice(0, EXPORT_ROW_LIMIT)
        }
      },
      {
        id: 'assets',
        label: 'Assets & Rentals',
        description: 'Rental lifecycle alerts and asset readiness.',
        type: 'list',
        data: {
          items: [
            {
              title: `${rentalsAtRisk.length} rentals pending return`,
              description: 'Ensure inspections and settlements are actioned.',
              status: rentalsAtRisk.length > 0 ? 'Attention required' : 'On track'
            },
            {
              title: `${activeAlerts.length} inventory alerts open`,
              description: 'Low stock and damage reports awaiting acknowledgement.',
              status: activeAlerts.length > 0 ? 'Investigate today' : 'Healthy'
            },
            {
              title: `${fraudSignals.length} active campaign alerts`,
              description: 'Overspend, delivery gaps, or suspicious conversions detected.',
              status: fraudSignals.length > 0 ? 'Escalated to marketing ops' : 'Clear'
            }
          ]
        }
      },
      marketplaceSection
    ].filter(Boolean)
      {
        id: 'home-builder',
        label: 'Home Page Builder',
        description: 'Launch the modular home page workspace to design, publish, and manage components.',
        type: 'link',
        href: '/admin/home-builder'
        id: 'website-management',
        label: 'Website management',
        description: 'Govern marketing pages, content blocks, and navigation coverage.',
        type: 'settings',
        data: {
          panels: [
            {
              id: 'pages-summary',
              title: 'Marketing pages',
              description: 'Lifecycle of enterprise marketing experiences.',
              status: `${websiteSnapshot.pages.published} published`,
              items: [
                { id: 'pages-total', label: 'Total pages', value: websiteSnapshot.pages.total },
                { id: 'pages-draft', label: 'Draft', value: websiteSnapshot.pages.draft },
                { id: 'pages-preview', label: 'Preview', value: websiteSnapshot.pages.preview },
                { id: 'pages-role-gated', label: 'Role gated', value: websiteSnapshot.pages.roleGated },
                {
                  id: 'pages-last-published',
                  label: 'Last publish',
                  value:
                    websiteSnapshot.pages.lastPublishedAt
                      ? DateTime.fromISO(websiteSnapshot.pages.lastPublishedAt)
                          .setZone(window.timezone)
                          .toLocaleString(DateTime.DATETIME_MED)
                      : 'No published pages yet'
                }
              ]
            },
            {
              id: 'blocks-summary',
              title: 'Content blocks',
              description: 'Reusable hero, feature, and CTA components.',
              items: [
                { id: 'blocks-total', label: 'Total blocks', value: websiteSnapshot.blocks.total },
                { id: 'blocks-visible', label: 'Visible blocks', value: websiteSnapshot.blocks.visible }
              ]
            },
            {
              id: 'navigation-summary',
              title: 'Navigation menus',
              description: 'Surface coverage for menus and external links.',
              items: [
                { id: 'menus-total', label: 'Menus', value: websiteSnapshot.navigation.menus },
                { id: 'menus-primary', label: 'Primary menus', value: websiteSnapshot.navigation.primaryMenus },
                { id: 'nav-items', label: 'Navigation items', value: websiteSnapshot.navigation.items },
                { id: 'nav-nested', label: 'Nested items', value: websiteSnapshot.navigation.nestedItems },
                {
                  id: 'nav-external',
                  label: 'External links',
                  value: websiteSnapshot.navigation.externalLinks,
                  helper: 'Links that leave Fixnado surfaces'
                },
                {
                  id: 'nav-restricted',
                  label: 'Restricted items',
                  value: websiteSnapshot.navigation.restrictedItems,
                  helper: 'Role-gated navigation entries'
                },
                {
                  id: 'website-editor-link',
                  label: 'Launch website manager',
                  type: 'action',
                  href: '/admin/website-management',
                  cta: 'Open manager'
                }
              ]
            }
          ]
        }
        id: 'tags-seo',
        label: 'Tags & SEO',
        description: 'Manage metadata defaults, indexing controls, and tag governance.',
        type: 'route',
        icon: 'seo',
        route: '/admin/seo'
      }
    ]
  };
}

async function loadProviderData(context) {
  const { providerId, companyId, window } = context;

  const campaignFilter = companyId ? { companyId } : undefined;

  const [
    assignments,
    previousAssignments,
    rentals,
    inventoryAlerts,
    inventoryItems,
    campaigns,
    campaignMetrics,
    previousCampaignMetrics,
    campaignInvoices,
    campaignSignals
  ] = await Promise.all([
    BookingAssignment.findAll({
      where: {
        ...(providerId ? { providerId } : {}),
        createdAt: asDateRange(window.start, window.end)
      },
      include: [{ model: Booking }]
    }),
    BookingAssignment.findAll({
      where: {
        ...(providerId ? { providerId } : {}),
        createdAt: asDateRange(window.previousStart, window.previousEnd)
      },
      include: [{ model: Booking }]
    }),
    RentalAgreement.findAll({
      where: {
        ...(companyId ? { companyId } : {}),
        createdAt: asDateRange(window.start, window.end)
      }
    }),
    InventoryAlert.findAll({
      include: [
        {
          model: InventoryItem,
          where: companyId ? { companyId } : undefined,
          required: !!companyId
        }
      ],
      where: {
        createdAt: asDateRange(window.start, window.end)
      }
    }),
    InventoryItem.findAll({
      where: {
        ...(companyId ? { companyId } : {}),
        updatedAt: {
          [Op.lte]: window.end.toJSDate()
        }
      },
      include: [
        {
          model: InventoryAlert,
          required: false,
          where: { status: { [Op.in]: ['active', 'acknowledged'] } }
        }
      ],
      order: [['updatedAt', 'DESC']],
      limit: EXPORT_ROW_LIMIT
    }),
    AdCampaign.findAll({
      where: campaignFilter,
      include: [{ model: CampaignFlight, as: 'flights' }],
      order: [['updatedAt', 'DESC']],
      limit: EXPORT_ROW_LIMIT
    }),
    CampaignDailyMetric.findAll({
      include: [
        {
          model: AdCampaign,
          attributes: ['id', 'name', 'currency', 'companyId'],
          where: campaignFilter,
          required: !!campaignFilter
        },
        {
          model: CampaignFlight,
          attributes: ['id', 'name', 'status', 'startAt', 'endAt'],
          required: false
        }
      ],
      where: {
        metricDate: asDateRange(window.start, window.end)
      }
    }),
    CampaignDailyMetric.findAll({
      include: [
        {
          model: AdCampaign,
          attributes: ['id', 'name', 'currency', 'companyId'],
          where: campaignFilter,
          required: !!campaignFilter
        }
      ],
      where: {
        metricDate: asDateRange(window.previousStart, window.previousEnd)
      }
    }),
    CampaignInvoice.findAll({
      include: [
        {
          model: AdCampaign,
          attributes: ['id', 'name', 'currency'],
          where: campaignFilter,
          required: !!campaignFilter
        },
        {
          model: CampaignFlight,
          attributes: ['id', 'name'],
          required: false
        }
      ],
      where: {
        issuedAt: asDateRange(window.start, window.end)
      },
      order: [['issuedAt', 'DESC']],
      limit: EXPORT_ROW_LIMIT
    }),
    CampaignFraudSignal.findAll({
      include: [
        {
          model: AdCampaign,
          attributes: ['id', 'name'],
          where: campaignFilter,
          required: !!campaignFilter
        },
        {
          model: CampaignFlight,
          attributes: ['id', 'name'],
          required: false
        }
      ],
      where: {
        detectedAt: asDateRange(window.start, window.end)
      },
      order: [['detectedAt', 'DESC']],
      limit: EXPORT_ROW_LIMIT
    })
  ]);

  const totalAssignments = assignments.length;
  const previousTotal = previousAssignments.length;
  const accepted = assignments.filter((assignment) => assignment.status === 'accepted').length;
  const acceptedPrevious = previousAssignments.filter((assignment) => assignment.status === 'accepted').length;
  const completed = assignments.filter((assignment) => assignment.Booking?.status === 'completed').length;
  const revenue = assignments.reduce((sum, assignment) => sum + parseDecimal(assignment.Booking?.totalAmount), 0);
  const previousRevenue = previousAssignments.reduce((sum, assignment) => sum + parseDecimal(assignment.Booking?.totalAmount), 0);
  const activeAssignments = assignments.filter((assignment) => ['pending', 'accepted'].includes(assignment.status));

  const upcoming = assignments
    .filter((assignment) => assignment.Booking?.scheduledStart)
    .sort((a, b) => new Date(a.Booking.scheduledStart) - new Date(b.Booking.scheduledStart))
    .slice(0, UPCOMING_LIMIT)
    .map((assignment) => ({
      title: assignment.Booking.meta?.title || `Job ${assignment.Booking.id.slice(0, 4).toUpperCase()}`,
      when: DateTime.fromJSDate(assignment.Booking.scheduledStart)
        .setZone(window.timezone)
        .toLocaleString(DateTime.DATETIME_MED_WITH_WEEKDAY),
      status: assignment.status
    }));

  const acceptanceRate = totalAssignments ? accepted / totalAssignments : 0;
  const previousAcceptanceRate = previousTotal ? acceptedPrevious / previousTotal : 0;
  const completionRate = totalAssignments ? completed / totalAssignments : 0;

  const assignmentsMetric = computeTrend(totalAssignments, previousTotal, formatNumber, '');
  const acceptanceMetric = computeTrend(
    acceptanceRate,
    previousAcceptanceRate,
    (value) => formatPercent(value, 1),
    ''
  );
  const revenueMetric = computeTrend(revenue, previousRevenue, (value) => formatCurrency(value, 'GBP'), '');

  const overview = {
    metrics: [
      { label: 'Assignments Received', ...assignmentsMetric },
      { label: 'Acceptance Rate', ...acceptanceMetric },
      { label: 'Revenue Recognised', ...revenueMetric },
      { label: 'Crew On-schedule', value: formatPercent(completionRate, 1), change: `${formatNumber(activeAssignments.length)} active`, trend: 'up' }
    ],
    charts: [
      {
        id: 'assignments-week',
        title: 'Assignments Received',
        description: 'Work orders allocated each week.',
        type: 'line',
        dataKey: 'count',
        data: groupByWeek(assignments, (assignment) => assignment.createdAt, window)
      },
      {
        id: 'revenue-by-type',
        title: 'Revenue by Booking Type',
        description: 'Mix of on-demand vs scheduled revenue.',
        type: 'bar',
        dataKey: 'value',
        secondaryKey: 'scheduled',
        data: [
          {
            name: 'On-demand',
            value: assignments
              .filter((assignment) => assignment.Booking?.type === 'on_demand')
              .reduce((sum, assignment) => sum + parseDecimal(assignment.Booking?.totalAmount), 0),
            scheduled: assignments
              .filter((assignment) => assignment.Booking?.type === 'scheduled')
              .reduce((sum, assignment) => sum + parseDecimal(assignment.Booking?.totalAmount), 0)
          }
        ]
      }
    ],
    upcoming,
    insights: [
      `${formatPercent(acceptanceRate, 1)} acceptance rate with ${formatNumber(totalAssignments)} orders received`,
      `${formatNumber(activeAssignments.length)} active jobs require confirmation`,
      `${formatCurrency(revenue, 'GBP')} recognised this window`,
      `${inventoryAlerts.length} asset alerts logged • ${rentals.length} rentals active`
    ]
  };

  const boardColumns = [
    {
      title: 'New',
      items: assignments
        .filter((assignment) => assignment.status === 'pending')
        .slice(0, 4)
        .map((assignment) => ({
          title: assignment.Booking?.meta?.title || `Job ${assignment.Booking?.id?.slice(0, 4)}`,
          owner: assignment.role === 'lead' ? 'Lead crew' : 'Support crew',
          value: formatCurrency(assignment.Booking?.totalAmount, assignment.Booking?.currency)
        }))
    },
    {
      title: 'Confirmed',
      items: assignments
        .filter((assignment) => assignment.status === 'accepted' && assignment.Booking?.status === 'scheduled')
        .slice(0, 4)
        .map((assignment) => ({
          title: assignment.Booking?.meta?.title || `Job ${assignment.Booking?.id?.slice(0, 4)}`,
          owner: assignment.Booking?.meta?.zoneName || 'Zone',
          value: formatCurrency(assignment.Booking?.totalAmount, assignment.Booking?.currency),
          eta: assignment.Booking?.scheduledStart
            ? DateTime.fromJSDate(assignment.Booking.scheduledStart).setZone(window.timezone).toRelative({ base: window.end })
            : 'Awaiting schedule'
        }))
    },
    {
      title: 'In Progress',
      items: assignments
        .filter((assignment) => assignment.Booking?.status === 'in_progress')
        .slice(0, 4)
        .map((assignment) => ({
          title: assignment.Booking?.meta?.title || `Job ${assignment.Booking?.id?.slice(0, 4)}`,
          owner: assignment.Booking?.meta?.primaryCrew || 'Crew',
          value: formatCurrency(assignment.Booking?.totalAmount, assignment.Booking?.currency),
          eta: DateTime.fromJSDate(assignment.Booking?.slaExpiresAt).setZone(window.timezone).toRelative({ base: window.end })
        }))
    },
    {
      title: 'Follow-up',
      items: assignments
        .filter((assignment) => ['cancelled', 'disputed'].includes(assignment.Booking?.status))
        .slice(0, 4)
        .map((assignment) => ({
          title: assignment.Booking?.meta?.title || `Job ${assignment.Booking?.id?.slice(0, 4)}`,
          owner: 'Account manager',
          value: formatCurrency(assignment.Booking?.totalAmount, assignment.Booking?.currency),
          eta: assignment.Booking?.status === 'disputed' ? 'Investigate dispute' : 'Client cancelled'
        }))
    }
  ];

  const rentalRows = rentals.slice(0, EXPORT_ROW_LIMIT).map((rental) => [
    rental.rentalNumber,
    rental.status.replace(/_/g, ' '),
    rental.pickupAt ? DateTime.fromJSDate(rental.pickupAt).setZone(window.timezone).toISODate() : '—',
    rental.returnDueAt ? DateTime.fromJSDate(rental.returnDueAt).setZone(window.timezone).toISODate() : '—',
    rental.depositStatus.replace(/_/g, ' ')
  ]);

  const alertItems = inventoryAlerts.slice(0, 4).map((alert) => ({
    title: `${alert.type.replace(/_/g, ' ')} • ${alert.severity}`,
    description: alert.metadata?.note || 'Resolve alert to restore asset health.',
    status: alert.status
  }));

  const rentalsByItem = rentals.reduce((acc, rental) => {
    const activeStatuses = new Set([
      'requested',
      'approved',
      'ready_for_pickup',
      'checked_out',
      'in_progress'
    ]);
    if (rental.itemId && activeStatuses.has(rental.status)) {
      acc.set(rental.itemId, (acc.get(rental.itemId) ?? 0) + rental.quantity);
    }
    return acc;
  }, new Map());

  const severityRank = { critical: 3, warning: 2, info: 1 };

  const mapInventoryRecord = (item) => {
    const onHand = Number.parseInt(item.quantityOnHand ?? 0, 10) || 0;
    const reserved = Number.parseInt(item.quantityReserved ?? 0, 10) || 0;
    const safetyStock = Number.parseInt(item.safetyStock ?? 0, 10) || 0;
    const available = inventoryAvailable(item);
    const alerts = Array.isArray(item.InventoryAlerts) ? item.InventoryAlerts : [];
    const activeAlert = alerts
      .filter((alert) => alert.status === 'active')
      .sort((a, b) => (severityRank[b.severity] ?? 0) - (severityRank[a.severity] ?? 0))[0];

    return {
      id: item.id || item.sku || item.name,
      name: item.name,
      sku: item.sku,
      category: item.category,
      status: inventoryStatus(item),
      available,
      onHand,
      reserved,
      safetyStock,
      unitType: item.unitType,
      condition: item.conditionRating,
      location: item.metadata?.warehouse || item.metadata?.location || null,
      nextMaintenanceDue: item.metadata?.nextServiceDue || item.metadata?.inspectionDue || null,
      notes: item.metadata?.notes || null,
      activeAlerts: alerts.filter((alert) => alert.status === 'active').length,
      alertSeverity: activeAlert?.severity || null,
      activeRentals: rentalsByItem.get(item.id) ?? 0,
      rentalRate: item.rentalRate ? Number.parseFloat(item.rentalRate) : null,
      rentalRateCurrency: item.rentalRateCurrency || 'GBP',
      depositAmount: item.depositAmount ? Number.parseFloat(item.depositAmount) : null,
      depositCurrency: item.depositCurrency || item.rentalRateCurrency || 'GBP'
    };
  };

  const inventorySummary = inventoryItems.reduce(
    (acc, item) => {
      const available = inventoryAvailable(item);
      const reserved = Number.parseInt(item.quantityReserved ?? 0, 10);
      const onHand = Number.parseInt(item.quantityOnHand ?? 0, 10);
      const alerts = Array.isArray(item.InventoryAlerts) ? item.InventoryAlerts : [];
      const hasActiveAlert = alerts.some((alert) => alert.status === 'active');
      return {
        onHand: acc.onHand + (Number.isFinite(onHand) ? onHand : 0),
        reserved: acc.reserved + (Number.isFinite(reserved) ? reserved : 0),
        available: acc.available + available,
        alerts: acc.alerts + (hasActiveAlert || inventoryStatus(item) !== 'healthy' ? 1 : 0)
      };
    },
    { onHand: 0, reserved: 0, available: 0, alerts: 0 }
  );

  const lower = (value) => (typeof value === 'string' ? value.toLowerCase() : String(value ?? '').toLowerCase());

  const materialsInventory = inventoryItems
    .filter((item) => {
      const category = lower(item.category);
      const type = lower(item.metadata?.type);
      const usage = lower(item.metadata?.usage);
      const hasRental = Number.isFinite(Number.parseFloat(item.rentalRate ?? NaN));
      if (hasRental) {
        return false;
      }
      if (category.includes('tool')) {
        return false;
      }
      if (category.includes('material') || type === 'material' || usage === 'consumable') {
        return true;
      }
      return true;
    })
    .slice(0, 10)
    .map(mapInventoryRecord);

  const toolsInventory = inventoryItems
    .filter((item) => {
      const category = lower(item.category);
      if (category.includes('tool')) {
        return true;
      }
      return Number.isFinite(Number.parseFloat(item.rentalRate ?? NaN));
    })
    .slice(0, 10)
    .map(mapInventoryRecord);
  const aggregateCampaignMetrics = (collection) => {
    const totals = { spend: 0, revenue: 0, impressions: 0, clicks: 0, conversions: 0, target: 0 };
    const byCampaign = new Map();

    for (const metric of collection) {
      const id = metric.campaignId;
      if (!id) continue;
      const entry = byCampaign.get(id) ?? {
        spend: 0,
        revenue: 0,
        impressions: 0,
        clicks: 0,
        conversions: 0,
        target: 0,
        lastMetricDate: null
      };

      entry.spend += parseDecimal(metric.spend);
      entry.revenue += parseDecimal(metric.revenue);
      entry.impressions += Number(metric.impressions ?? 0);
      entry.clicks += Number(metric.clicks ?? 0);
      entry.conversions += Number(metric.conversions ?? 0);
      entry.target += parseDecimal(metric.spendTarget ?? 0);
      if (metric.metricDate) {
        entry.lastMetricDate = DateTime.fromJSDate(metric.metricDate).setZone(window.timezone).toISODate();
      }

      byCampaign.set(id, entry);

      totals.spend += parseDecimal(metric.spend);
      totals.revenue += parseDecimal(metric.revenue);
      totals.impressions += Number(metric.impressions ?? 0);
      totals.clicks += Number(metric.clicks ?? 0);
      totals.conversions += Number(metric.conversions ?? 0);
      totals.target += parseDecimal(metric.spendTarget ?? 0);
    }

    return { totals, byCampaign };
  };

  const { totals: currentCampaignTotals, byCampaign: metricsByCampaign } = aggregateCampaignMetrics(campaignMetrics);
  const { totals: previousCampaignTotals, byCampaign: previousMetricsByCampaign } = aggregateCampaignMetrics(previousCampaignMetrics);

  const adsSourcedCount = assignments.filter((assignment) => assignment.Booking?.meta?.source === 'fixnado_ads').length;
  const previousAdsSourced = previousAssignments.filter((assignment) => assignment.Booking?.meta?.source === 'fixnado_ads').length;
  const adsShare = totalAssignments ? adsSourcedCount / totalAssignments : 0;
  const previousAdsShare = previousTotal ? previousAdsSourced / Math.max(previousTotal, 1) : 0;

  const currency =
    campaigns[0]?.currency ||
    campaignMetrics[0]?.AdCampaign?.currency ||
    campaignInvoices[0]?.currency ||
    'GBP';

  const activeCampaigns = campaigns.filter((campaign) => ['active', 'scheduled'].includes(campaign.status));

  const spendTrend = computeTrend(
    currentCampaignTotals.spend,
    previousCampaignTotals.spend,
    (value) => formatCurrency(value, currency)
  );
  const revenueTrend = computeTrend(
    currentCampaignTotals.revenue,
    previousCampaignTotals.revenue,
    (value) => formatCurrency(value, currency)
  );
  const impressionsTrend = computeTrend(
    currentCampaignTotals.impressions,
    previousCampaignTotals.impressions,
    formatNumber
  );
  const clicksTrend = computeTrend(
    currentCampaignTotals.clicks,
    previousCampaignTotals.clicks,
    formatNumber
  );
  const conversionsTrend = computeTrend(
    currentCampaignTotals.conversions,
    previousCampaignTotals.conversions,
    formatNumber
  );
  const shareTrend = computeTrend(adsShare, previousAdsShare, (value) => formatPercent(value, 1));

  const summaryCards = [
    {
      title: 'Managed spend',
      ...spendTrend,
      helper: `${formatNumber(activeCampaigns.length)} active campaigns`
    },
    {
      title: 'Attributed revenue',
      ...revenueTrend,
      helper:
        currentCampaignTotals.spend > 0
          ? `ROAS ${formatPercent(currentCampaignTotals.revenue, currentCampaignTotals.spend)}`
          : 'ROAS 0.0%'
    },
    {
      title: 'Conversions',
      ...conversionsTrend,
      helper:
        currentCampaignTotals.conversions > 0
          ? `CPA ${formatCurrency(currentCampaignTotals.spend / currentCampaignTotals.conversions, currency)}`
          : `CPA ${formatCurrency(0, currency)}`
    },
    {
      title: 'Fixnado Ads share',
      value: shareTrend.value,
      change: shareTrend.change,
      trend: shareTrend.trend,
      helper: `${formatNumber(adsSourcedCount)} jobs attributed`
    }
  ];

  const ctr = currentCampaignTotals.impressions
    ? currentCampaignTotals.clicks / currentCampaignTotals.impressions
    : 0;
  const cvr = currentCampaignTotals.clicks
    ? currentCampaignTotals.conversions / currentCampaignTotals.clicks
    : 0;

  const funnelStages = [
    {
      title: 'Impressions',
      value: formatNumber(currentCampaignTotals.impressions),
      helper:
        currentCampaignTotals.impressions > 0
          ? `${formatPercent(currentCampaignTotals.clicks, currentCampaignTotals.impressions)} CTR`
          : 'No delivery'
    },
    {
      title: 'Clicks',
      value: formatNumber(currentCampaignTotals.clicks),
      helper: currentCampaignTotals.clicks > 0 ? `${formatPercent(cvr, 1)} CVR` : 'Awaiting engagement'
    },
    {
      title: 'Conversions',
      value: formatNumber(currentCampaignTotals.conversions),
      helper: `${formatCurrency(currentCampaignTotals.spend, currency)} spend`
    },
    {
      title: 'Jobs won',
      value: formatNumber(adsSourcedCount),
      helper:
        currentCampaignTotals.conversions > 0
          ? `${formatPercent(adsSourcedCount, currentCampaignTotals.conversions)} of conversions`
          : 'Link bookings for attribution'
    }
  ];

  const campaignsData = campaigns.slice(0, 8).map((campaign) => {
    const metrics = metricsByCampaign.get(campaign.id) ?? {
      spend: 0,
      revenue: 0,
      impressions: 0,
      clicks: 0,
      conversions: 0,
      target: 0,
      lastMetricDate: null
    };
    const previous = previousMetricsByCampaign.get(campaign.id) ?? {
      spend: 0,
      revenue: 0,
      impressions: 0,
      clicks: 0,
      conversions: 0,
      target: 0,
      lastMetricDate: null
    };

    const spendByCampaign = computeTrend(
      metrics.spend,
      previous.spend,
      (value) => formatCurrency(value, campaign.currency ?? currency)
    );
    const conversionsByCampaign = computeTrend(metrics.conversions, previous.conversions, formatNumber);
    const roasValue = metrics.spend > 0 ? metrics.revenue / metrics.spend : 0;
    const previousRoasValue = previous.spend > 0 ? previous.revenue / previous.spend : 0;
    const roasTrend = computeTrend(roasValue, previousRoasValue, (value) => formatPercent(value, 1));
    const pacingRatio = metrics.target > 0 ? metrics.spend / metrics.target : 0;

    return {
      id: campaign.id,
      name: campaign.name,
      status: humanise(campaign.status),
      objective: humanise(campaign.objective),
      spend: spendByCampaign.value,
      spendChange: spendByCampaign.change,
      conversions: conversionsByCampaign.value,
      conversionsChange: conversionsByCampaign.change,
      cpa:
        metrics.conversions > 0
          ? formatCurrency(metrics.spend / metrics.conversions, campaign.currency ?? currency)
          : formatCurrency(metrics.spend, campaign.currency ?? currency),
      roas: roasTrend.value,
      roasChange: roasTrend.change,
      pacing: pacingRatio > 0 ? `${Math.min(Math.round(pacingRatio * 100), 999)}% of target` : 'No pacing target',
      lastMetricDate: metrics.lastMetricDate,
      flights: (campaign.flights ?? []).length,
      window: `${campaign.startAt ? DateTime.fromJSDate(campaign.startAt).setZone(window.timezone).toISODate() : '—'} → ${
        campaign.endAt ? DateTime.fromJSDate(campaign.endAt).setZone(window.timezone).toISODate() : '—'
      }`
    };
  });

  const overdueInvoices = campaignInvoices.filter((invoice) => invoice.status === 'overdue');
  const invoiceRows = campaignInvoices.slice(0, EXPORT_ROW_LIMIT).map((invoice) => ({
    invoiceNumber: invoice.invoiceNumber,
    campaign: invoice.AdCampaign?.name ?? 'Campaign',
    status: humanise(invoice.status),
    amountDue: formatCurrency(
      parseDecimal(invoice.amountDue),
      invoice.currency || invoice.AdCampaign?.currency || currency
    ),
    amountPaid: formatCurrency(
      parseDecimal(invoice.amountPaid),
      invoice.currency || invoice.AdCampaign?.currency || currency
    ),
    dueDate: DateTime.fromJSDate(invoice.dueDate).setZone(window.timezone).toISODate()
  }));

  const adsAlerts = [
    ...campaignSignals.slice(0, 5).map((signal) => ({
      title: `${humanise(signal.signalType)} • ${signal.AdCampaign?.name ?? 'Campaign'}`,
      severity: humanise(signal.severity),
      description: signal.resolutionNote || 'Investigate flagged performance.',
      detectedAt: DateTime.fromJSDate(signal.detectedAt).setZone(window.timezone).toISODate(),
      flight: signal.CampaignFlight?.name ?? null
    })),
    ...overdueInvoices.slice(0, 3).map((invoice) => ({
      title: `Invoice ${invoice.invoiceNumber}`,
      severity: 'Warning',
      description: `Overdue • ${formatCurrency(
        parseDecimal(invoice.amountDue) - parseDecimal(invoice.amountPaid),
        invoice.currency || invoice.AdCampaign?.currency || currency
      )} outstanding for ${invoice.AdCampaign?.name ?? 'campaign'}.`,
      detectedAt: DateTime.fromJSDate(invoice.dueDate).setZone(window.timezone).toISODate(),
      flight: invoice.CampaignFlight?.name ?? null
    }))
  ];

  const timeline = campaigns
    .flatMap((campaign) =>
      (campaign.flights ?? []).map((flight) => ({
        title: `${flight.name} • ${campaign.name}`,
        status: humanise(flight.status),
        start: DateTime.fromJSDate(flight.startAt).setZone(window.timezone).toISODate(),
        end: DateTime.fromJSDate(flight.endAt).setZone(window.timezone).toISODate(),
        budget: formatCurrency(parseDecimal(flight.budget), campaign.currency ?? currency)
      }))
    )
    .sort((a, b) => new Date(a.start) - new Date(b.start))
    .slice(0, 6);

  const recommendations = [];
  if (adsShare < 0.2 && campaigns.length > 0) {
    recommendations.push({
      title: 'Expand Fixnado Ads coverage',
      description: 'Increase daily caps or add high-intent zones to lift attributed bookings.',
      action: 'Review targeting'
    });
  }
  if (ctr < 0.015) {
    recommendations.push({
      title: 'Refresh creative set',
      description: 'CTR below marketplace benchmark. Rotate creatives or optimise headlines.',
      action: 'Update creatives'
    });
  }
  if (overdueInvoices.length > 0) {
    recommendations.push({
      title: 'Resolve overdue invoices',
      description: `${overdueInvoices.length} invoice${overdueInvoices.length === 1 ? '' : 's'} require payment to keep delivery uninterrupted.`,
      action: 'Open billing centre'
    });
  }
  if (campaignSignals.some((signal) => signal.severity === 'critical')) {
    recommendations.push({
      title: 'Investigate critical fraud alerts',
      description: 'Critical anomalies detected. Validate traffic sources and pause impacted flights.',
      action: 'View fraud centre'
    });
  }
  if (recommendations.length === 0) {
    recommendations.push({
      title: 'Maintain optimisation cadence',
      description: 'Delivery, pacing, and billing are healthy. Continue monitoring automated guardrails.',
      action: 'Schedule weekly review'
    });
  }

  const costPerClick = safeAverage(currentCampaignTotals.spend, currentCampaignTotals.clicks);
  const costPerConversion = safeAverage(currentCampaignTotals.spend, currentCampaignTotals.conversions);
  const costPerMille = safeAverage(currentCampaignTotals.spend, currentCampaignTotals.impressions) * 1000;
  const ctrValue = safeShare(currentCampaignTotals.clicks, currentCampaignTotals.impressions);
  const cvrValue = safeShare(currentCampaignTotals.conversions, currentCampaignTotals.clicks);

  const pricingModels = [
    {
      id: 'ppc',
      label: 'Pay-per-click (PPC)',
      spend: spendTrend.value,
      unitCost: formatCurrency(costPerClick, currency),
      unitLabel: 'Cost per click',
      performance: `${formatPercent(
        currentCampaignTotals.clicks,
        currentCampaignTotals.impressions || currentCampaignTotals.clicks || 1
      )} CTR`,
      status: trendStatus(clicksTrend.trend)
    },
    {
      id: 'pp-conversion',
      label: 'Pay-per-conversion',
      spend: formatCurrency(currentCampaignTotals.spend, currency),
      unitCost: formatCurrency(costPerConversion, currency),
      unitLabel: 'Cost per conversion',
      performance: `${formatPercent(adsSourcedCount, currentCampaignTotals.conversions || adsSourcedCount || 1)} attributed`,
      status: trendStatus(conversionsTrend.trend)
    },
    {
      id: 'ppi',
      label: 'Pay-per-impression (PPI)',
      spend: formatCurrency(currentCampaignTotals.spend, currency),
      unitCost: formatCurrency(costPerMille, currency),
      unitLabel: 'CPM',
      performance: `${formatNumber(currentCampaignTotals.impressions)} impressions`,
      status: trendStatus(impressionsTrend.trend)
    }
  ];

  const channelAggregates = new Map();
  for (const campaign of campaigns) {
    const channel = normaliseChannel(campaign);
    const metrics = metricsByCampaign.get(campaign.id) ?? {
      spend: 0,
      impressions: 0,
      clicks: 0,
      conversions: 0
    };
    const aggregate = channelAggregates.get(channel) ?? {
      spend: 0,
      impressions: 0,
      clicks: 0,
      conversions: 0,
      campaigns: 0
    };

    aggregate.spend += metrics.spend;
    aggregate.impressions += metrics.impressions;
    aggregate.clicks += metrics.clicks;
    aggregate.conversions += metrics.conversions;
    aggregate.campaigns += 1;

    channelAggregates.set(channel, aggregate);
  }

  const channelBreakdown = Array.from(channelAggregates.entries())
    .map(([channel, values]) => {
      const conversionShare = safeShare(values.conversions, currentCampaignTotals.conversions || values.conversions || 1);
      let status = 'Test';
      if (conversionShare >= 0.4) {
        status = 'Scaling';
      } else if (conversionShare >= 0.2) {
        status = 'Steady';
      }
      return {
        id: channel,
        label: channelLabel(channel),
        spend: formatCurrency(values.spend, currency),
        share: formatPercent(values.spend, currentCampaignTotals.spend || values.spend || 1),
        performance:
          values.clicks > 0 ? `${formatPercent(values.conversions, values.clicks)} CVR` : '0.0% CVR',
        status,
        campaigns: values.campaigns,
        _sort: values.spend
      };
    })
    .sort((a, b) => b._sort - a._sort)
    .map(({ _sort, ...rest }) => rest);

  if (channelBreakdown.length === 0) {
    channelBreakdown.push({
      id: 'omnichannel',
      label: 'Omnichannel Mix',
      spend: formatCurrency(currentCampaignTotals.spend, currency),
      share: formatPercent(currentCampaignTotals.spend, currentCampaignTotals.spend || 1),
      performance: `${formatPercent(currentCampaignTotals.conversions, currentCampaignTotals.clicks || 1)} CVR`,
      status: trendStatus(conversionsTrend.trend),
      campaigns: campaigns.length
    });
  }

  const adsAttributedAssignments = assignments.filter(
    (assignment) => assignment.Booking?.meta?.source === 'fixnado_ads'
  );
  const regionBreakdown = new Map();
  const propertyBreakdown = new Map();

  for (const assignment of adsAttributedAssignments) {
    const region = assignment.Booking?.meta?.region;
    if (typeof region === 'string' && region.trim()) {
      const key = region.trim();
      regionBreakdown.set(key, (regionBreakdown.get(key) ?? 0) + 1);
    }

    const propertyType = assignment.Booking?.meta?.propertyType;
    if (typeof propertyType === 'string' && propertyType.trim()) {
      const key = propertyType.trim();
      propertyBreakdown.set(key, (propertyBreakdown.get(key) ?? 0) + 1);
    }
  }

  const totalAdsAssignments = adsAttributedAssignments.length;
  const autoMatchedAds = adsAttributedAssignments.filter((assignment) => assignment.Booking?.meta?.autoMatched);
  const automationShare = safeShare(autoMatchedAds.length, totalAdsAssignments || 1);

  const regionSegments = Array.from(regionBreakdown.entries())
    .sort((a, b) => b[1] - a[1])
    .slice(0, 3)
    .map(([region, count], index) => {
      const share = safeShare(count, totalAdsAssignments || count || 1);
      const status = share >= 0.4 ? 'Primary' : share >= 0.2 ? 'Scaling' : 'Explore';
      return {
        id: `region-${index}`,
        label: region,
        metric: `${formatNumber(count)} jobs`,
        share: formatPercent(count, totalAdsAssignments || count || 1),
        status,
        helper: 'Regional reach from Fixnado Ads'
      };
    });

  const propertySegments = Array.from(propertyBreakdown.entries())
    .sort((a, b) => b[1] - a[1])
    .slice(0, 2)
    .map(([property, count], index) => {
      const share = safeShare(count, totalAdsAssignments || count || 1);
      const status = share >= 0.3 ? 'High intent' : share >= 0.15 ? 'Growing' : 'Niche';
      return {
        id: `property-${index}`,
        label: `${property} properties`,
        metric: `${formatNumber(count)} jobs`,
        share: formatPercent(count, totalAdsAssignments || count || 1),
        status,
        helper: 'Property segment performance'
      };
    });

  const targetingSegments = [...regionSegments, ...propertySegments];

  if (totalAdsAssignments > 0) {
    targetingSegments.push({
      id: 'automation',
      label: 'Auto-matched routing',
      metric: `${formatPercent(autoMatchedAds.length, totalAdsAssignments || 1)} of ads jobs`,
      share: formatPercent(autoMatchedAds.length, totalAdsAssignments || autoMatchedAds.length || 1),
      status: automationShare >= 0.4 ? 'Scaling' : automationShare >= 0.2 ? 'Steady' : 'Enable',
      helper: 'Automation coverage for ad-sourced jobs'
    });
  }

  if (targetingSegments.length === 0) {
    targetingSegments.push({
      id: 'coverage',
      label: 'Campaign coverage',
      metric: `${formatNumber(adsSourcedCount)} attributed jobs`,
      share: formatPercent(adsSourcedCount, totalAssignments || adsSourcedCount || 1),
      status: adsSourcedCount > 0 ? 'Scaling' : 'Pending',
      helper: 'Attribution from Fixnado Ads'
    });
  }

  const severityOrder = { critical: 4, high: 3, warning: 2, info: 1 };
  const signalSummaries = new Map();
  for (const signal of campaignSignals) {
    const type = typeof signal.signalType === 'string' ? signal.signalType.toLowerCase() : 'performance';
    const severity = typeof signal.severity === 'string' ? signal.severity.toLowerCase() : 'info';
    const rank = severityOrder[severity] ?? 1;
    const existing = signalSummaries.get(type);
    if (!existing || rank > existing.rank) {
      signalSummaries.set(type, {
        label: humanise(signal.signalType) || 'Campaign signal',
        severity,
        description: signal.resolutionNote || 'Guardrail triggered',
        detectedAt: DateTime.fromJSDate(signal.detectedAt).setZone(window.timezone).toISODate(),
        rank
      });
    }
  }

  const contentInsights = Array.from(signalSummaries.values()).map((summary, index) => ({
    id: `signal-${index}`,
    label: summary.label,
    severity: humanise(summary.severity),
    message: summary.description,
    detectedAt: summary.detectedAt
  }));

  const insightNow = DateTime.now().setZone(window.timezone).toISODate();
  let ctrSeverity = 'Healthy';
  if (ctrValue < 0.015) {
    ctrSeverity = 'Critical';
  } else if (ctrValue < 0.025) {
    ctrSeverity = 'Warning';
  }
  contentInsights.push({
    id: 'ctr-health',
    label: 'Click-through rate',
    severity: ctrSeverity,
    message: `CTR ${formatPercent(
      currentCampaignTotals.clicks,
      currentCampaignTotals.impressions || currentCampaignTotals.clicks || 1
    )} across placements.`,
    detectedAt: insightNow
  });

  let cvrSeverity = 'Healthy';
  if (cvrValue < 0.04) {
    cvrSeverity = 'Monitor';
  } else if (cvrValue < 0.06) {
    cvrSeverity = 'Warning';
  }
  contentInsights.push({
    id: 'cvr-health',
    label: 'Conversion rate',
    severity: cvrSeverity,
    message: `CVR ${formatPercent(
      currentCampaignTotals.conversions,
      currentCampaignTotals.clicks || currentCampaignTotals.conversions || 1
    )} with ${formatNumber(adsSourcedCount)} bookings.`,
    detectedAt: insightNow
  });

  const seenInsights = new Set();
  const uniqueContentInsights = [];
  for (const insight of contentInsights) {
    const key = `${insight.label}-${insight.severity}`;
    if (seenInsights.has(key)) {
      continue;
    }
    seenInsights.add(key);
    uniqueContentInsights.push(insight);
  }

  if (uniqueContentInsights.length === 0) {
    uniqueContentInsights.push({
      id: 'creative-health',
      label: 'Creative health',
      severity: 'Healthy',
      message: 'No guardrail breaches detected in the current window.',
      detectedAt: insightNow
    });
  }

  const adsData = {
    summaryCards,
    funnel: funnelStages,
    campaigns: campaignsData,
    invoices: invoiceRows.slice(0, 8),
    alerts: adsAlerts.slice(0, 6),
    recommendations,
    timeline,
    pricingModels,
    channelMix: channelBreakdown,
    targeting: targetingSegments,
    creativeInsights: uniqueContentInsights
  };

  const navigation = [
    {
      id: 'overview',
      label: 'Provider Overview',
      description: 'Bookings, acceptance, and crew utilisation trends.',
      type: 'overview',
      analytics: overview
    },
    {
      id: 'workboard',
      label: 'Workboard',
      description: 'Track assignments through confirmation and follow-up.',
      type: 'board',
      data: { columns: boardColumns }
    },
    {
      id: 'rentals',
      label: 'Rental Lifecycle',
      description: 'Monitor rental fulfilment and deposit status.',
      type: 'table',
      data: {
        headers: ['Rental', 'Status', 'Pickup', 'Return Due', 'Deposit'],
        rows: rentalRows
      }
    },
    {
      id: 'inventory',
      label: 'Tools & Materials',
      description: 'Inventory availability, low-stock signals, and maintenance cadence.',
      type: 'inventory',
      data: {
        summary: [
          {
            id: 'available',
            label: 'Available units',
            value: inventorySummary.available,
            helper: `${formatNumber(inventoryItems.length)} SKUs tracked`,
            tone: 'info'
          },
          {
            id: 'reserved',
            label: 'Reserved',
            value: inventorySummary.reserved,
            helper: `${formatNumber(inventorySummary.onHand)} on hand`,
            tone: 'accent'
          },
          {
            id: 'alerts',
            label: 'Alerts',
            value: inventorySummary.alerts,
            helper: inventorySummary.alerts > 0 ? 'Action required' : 'All healthy',
            tone: inventorySummary.alerts > 0 ? 'warning' : 'positive'
          }
        ],
        groups: [
          { id: 'materials', label: 'Materials', items: materialsInventory },
          { id: 'tools', label: 'Tools', items: toolsInventory }
        ]
      }
    }
  ];

  const adsSection = annotateAdsSection('provider', {
    id: 'fixnado-ads',
    label: 'Fixnado Ads',
    description: 'Campaign pacing, spend, guardrails, and billing.',
    icon: 'analytics',
    type: 'ads',
    data: adsData
  });

  if (adsSection) {
    navigation.push(adsSection);
  }

  navigation.push({
    id: 'asset-alerts',
    label: 'Asset Alerts',
    description: 'Active inventory notifications requiring action.',
    type: 'list',
    data: { items: alertItems }
  });

  return {
    persona: 'provider',
    name: PERSONA_METADATA.provider.name,
    headline: PERSONA_METADATA.provider.headline,
    window,
    metadata: {
      providerId: providerId ?? null,
      companyId: companyId ?? null,
      totals: {
        assignments: totalAssignments,
        revenue,
        acceptanceRate,
        completionRate,
        inventory: {
          onHand: inventorySummary.onHand,
          reserved: inventorySummary.reserved,
          available: inventorySummary.available,
          skuCount: inventoryItems.length,
          alerts: inventorySummary.alerts
        },
        ads: {
          spend: currentCampaignTotals.spend,
          revenue: currentCampaignTotals.revenue,
          conversions: currentCampaignTotals.conversions,
          share: adsShare,
          jobs: adsSourcedCount
        }
      },
      features: {
        ads: buildAdsFeatureMetadata('provider')
      }
    },
    navigation
  };
}

async function loadServicemanData(context) {
  const { providerId, window } = context;

  const providerFilter = providerId ? { providerId } : {};

  const [assignments, previousAssignments, bids, services] = await Promise.all([
    BookingAssignment.findAll({
      where: {
        ...providerFilter,
        createdAt: asDateRange(window.start, window.end)
      },
      include: [{ model: Booking }]
    }),
    BookingAssignment.findAll({
      where: {
        ...providerFilter,
        createdAt: asDateRange(window.previousStart, window.previousEnd)
      },
      include: [{ model: Booking }]
    }),
    BookingBid.findAll({
      where: {
        ...providerFilter,
        submittedAt: asDateRange(window.start, window.end)
      },
      include: [{ model: Booking }],
      order: [['submittedAt', 'DESC']]
    }),
    Service.findAll({
      where: providerFilter,
      limit: EXPORT_ROW_LIMIT,
      order: [['updatedAt', 'DESC']]
    })
  ]);

  const providerIds = Array.from(
    new Set(assignments.map((assignment) => assignment.providerId).filter(Boolean))
  );

  const crewRecords = providerIds.length
    ? await User.findAll({
        where: { id: { [Op.in]: providerIds } },
        attributes: ['id', 'firstName', 'lastName', 'type', 'createdAt']
      })
    : [];

  const completed = assignments.filter((assignment) => assignment.Booking?.status === 'completed').length;
  const inProgress = assignments.filter((assignment) => assignment.Booking?.status === 'in_progress').length;
  const scheduled = assignments.filter((assignment) => assignment.Booking?.status === 'scheduled').length;
  const revenue = assignments.reduce((sum, assignment) => sum + parseDecimal(assignment.Booking?.commissionAmount), 0);

  const previousCompleted = previousAssignments.filter((assignment) => assignment.Booking?.status === 'completed').length;
  const previousScheduled = previousAssignments.filter((assignment) => assignment.Booking?.status === 'scheduled').length;
  const previousInProgress = previousAssignments.filter((assignment) => assignment.Booking?.status === 'in_progress').length;
  const previousRevenue = previousAssignments.reduce(
    (sum, assignment) => sum + parseDecimal(assignment.Booking?.commissionAmount),
    0
  );

  const crewSummaries = crewRecords.map((record) => {
    const crewAssignments = assignments.filter((assignment) => assignment.providerId === record.id);
    const completedAssignments = crewAssignments.filter((assignment) => assignment.Booking?.status === 'completed').length;
    const activeAssignments = crewAssignments.filter((assignment) =>
      ['scheduled', 'in_progress'].includes(assignment.Booking?.status)
    ).length;
    const leadAssignments = crewAssignments.filter((assignment) => assignment.role === 'lead').length;

    return {
      id: record.id,
      name: [record.firstName, record.lastName].filter(Boolean).join(' ') || 'Crew member',
      role: leadAssignments > 0 ? 'Lead technician' : 'Field technician',
      assignments: crewAssignments.length,
      completed: completedAssignments,
      active: activeAssignments
    };
  });

  crewSummaries.sort((a, b) => b.assignments - a.assignments || a.name.localeCompare(b.name));

  const crewLead = crewSummaries.find((member) => member.role === 'Lead technician') ?? crewSummaries[0] ?? null;

  const coverageRegions = assignments
    .map((assignment) => assignment.Booking?.meta?.region)
    .filter((region) => typeof region === 'string' && region.trim().length > 0);

  const primaryRegion = coverageRegions[0] ?? 'Multi-zone coverage';

  const travelBufferMinutes = assignments.reduce((sum, assignment) => {
    const metaMinutes = Number.parseInt(assignment.Booking?.meta?.travelMinutes ?? 0, 10);
    return sum + (Number.isFinite(metaMinutes) ? metaMinutes : 0);
  }, 0);
  const previousTravelBufferMinutes = previousAssignments.reduce((sum, assignment) => {
    const metaMinutes = Number.parseInt(assignment.Booking?.meta?.travelMinutes ?? 0, 10);
    return sum + (Number.isFinite(metaMinutes) ? metaMinutes : 0);
  }, 0);

  const avgTravelMinutes = assignments.length ? Math.round(travelBufferMinutes / assignments.length) : 0;
  const previousAvgTravelMinutes = previousAssignments.length
    ? Math.round(previousTravelBufferMinutes / previousAssignments.length)
    : 0;

  const autoMatchedAssignments = assignments.filter((assignment) => assignment.Booking?.meta?.autoMatched);
  const autoMatchedCount = autoMatchedAssignments.length;
  const adsSourcedCount = assignments.filter(
    (assignment) => assignment.Booking?.meta?.source === 'fixnado_ads'
  ).length;

  const bookingCurrency = assignments[0]?.Booking?.currency ?? 'GBP';

  const scheduledUpcoming = assignments
    .filter((assignment) => assignment.Booking?.scheduledStart)
    .sort((a, b) => new Date(a.Booking.scheduledStart) - new Date(b.Booking.scheduledStart))
    .slice(0, UPCOMING_LIMIT)
    .map((assignment) => {
      const scheduledStart = assignment.Booking?.scheduledStart;
      const status = assignment.Booking?.status ?? 'scheduled';
      const statusLabel = status.replace(/_/g, ' ');
      return {
        title: assignment.Booking?.meta?.title || `Job ${assignment.Booking?.id?.slice(0, 4)}`,
        when: scheduledStart
          ? DateTime.fromJSDate(scheduledStart)
              .setZone(window.timezone)
              .toLocaleString(DateTime.DATETIME_MED_WITH_WEEKDAY)
          : 'Awaiting schedule',
        status: statusLabel.charAt(0).toUpperCase() + statusLabel.slice(1)
      };
    });

  const weeklyVelocityBuckets = [];
  let cursor = window.start.startOf('week');
  while (cursor < window.end) {
    const bucketEnd = cursor.plus({ weeks: 1 });
    weeklyVelocityBuckets.push({
      start: cursor,
      end: bucketEnd,
      label: cursor.toFormat('dd LLL'),
      accepted: 0,
      autoMatches: 0
    });
    cursor = bucketEnd;
  }

  for (const assignment of assignments) {
    const assignedAt = assignment.assignedAt ?? assignment.createdAt;
    if (!assignedAt) continue;
    const dt = DateTime.fromJSDate(assignedAt).setZone(window.timezone);
    const bucket = weeklyVelocityBuckets.find((entry) => dt >= entry.start && dt < entry.end);
    if (!bucket) continue;
    if (assignment.status === 'accepted') {
      bucket.accepted += 1;
    }
    if (assignment.Booking?.meta?.autoMatched) {
      bucket.autoMatches += 1;
    }
  }

  const overview = {
    metrics: [
      {
        label: 'Assignments Completed',
        ...computeTrend(completed, previousCompleted, formatNumber, ' jobs')
      },
      {
        label: 'In Progress',
        ...computeTrend(inProgress, previousInProgress, formatNumber, ' jobs')
      },
      {
        label: 'Scheduled',
        ...computeTrend(scheduled, previousScheduled, formatNumber, ' jobs')
      },
      {
        label: 'Avg. Travel Buffer',
        ...computeTrend(
          avgTravelMinutes,
          previousAvgTravelMinutes,
          (value) => `${formatNumber(value)} mins`
        )
      },
      {
        label: 'Commission Earned',
        ...computeTrend(revenue, previousRevenue, (value) => formatCurrency(value, bookingCurrency))
      }
    ],
    charts: [
      {
        id: 'assignment-status-mix',
        title: 'Status Mix',
        description: 'Current allocation of assignments by status.',
        type: 'bar',
        dataKey: 'count',
        data: [
          { name: 'Pending', count: assignments.filter((assignment) => assignment.status === 'pending').length },
          { name: 'Accepted', count: assignments.filter((assignment) => assignment.status === 'accepted').length },
          { name: 'Declined', count: assignments.filter((assignment) => assignment.status === 'declined').length }
        ]
      },
      {
        id: 'assignment-velocity',
        title: 'Assignment Velocity',
        description: 'Accepted jobs and auto-matches per week.',
        type: 'bar',
        dataKey: 'accepted',
        secondaryKey: 'autoMatches',
        data: weeklyVelocityBuckets.map((bucket) => ({
          name: bucket.label,
          accepted: bucket.accepted,
          autoMatches: bucket.autoMatches
        }))
      }
    ],
    upcoming: scheduledUpcoming,
    insights: [
      `${formatNumber(inProgress)} active jobs and ${formatNumber(scheduled)} scheduled this window`,
      `${formatCurrency(revenue, bookingCurrency)} commission accrued after platform fees`,
      `${formatNumber(autoMatchedCount)} assignments auto-matched • ${formatNumber(adsSourcedCount)} sourced via Fixnado Ads`
    ]
  };

  const boardColumns = [
    {
      title: 'Today',
      items: assignments
        .filter((assignment) => {
          if (!assignment.Booking?.scheduledStart) return false;
          const dt = DateTime.fromJSDate(assignment.Booking.scheduledStart).setZone(window.timezone);
          return dt.hasSame(window.end, 'day');
        })
        .slice(0, 4)
        .map((assignment) => ({
          title: assignment.Booking?.meta?.title || `Job ${assignment.Booking?.id?.slice(0, 4)}`,
          owner: assignment.Booking?.meta?.siteContact || assignment.Booking?.meta?.requester || 'Contact pending',
          value: formatCurrency(assignment.Booking?.totalAmount, assignment.Booking?.currency),
          eta: assignment.Booking?.scheduledStart
            ? DateTime.fromJSDate(assignment.Booking.scheduledStart).setZone(window.timezone).toRelative({ base: window.end })
            : 'Scheduled soon'
        }))
    },
    {
      title: 'This Week',
      items: assignments
        .filter((assignment) => {
          if (!assignment.Booking?.scheduledStart) return false;
          const dt = DateTime.fromJSDate(assignment.Booking.scheduledStart).setZone(window.timezone);
          return dt >= window.end.startOf('week') && dt <= window.end.endOf('week');
        })
        .slice(0, 4)
        .map((assignment) => ({
          title: assignment.Booking?.meta?.title || `Job ${assignment.Booking?.id?.slice(0, 4)}`,
          owner: assignment.Booking?.meta?.zoneName || assignment.Booking?.meta?.owner || 'Zone pending',
          value: formatCurrency(assignment.Booking?.totalAmount, assignment.Booking?.currency),
          eta: assignment.Booking?.scheduledStart
            ? DateTime.fromJSDate(assignment.Booking.scheduledStart).setZone(window.timezone).toRelative({ base: window.end })
            : 'Scheduled soon'
        }))
    },
    {
      title: 'Requires Attention',
      items: assignments
        .filter((assignment) => assignment.Booking?.status === 'disputed')
        .slice(0, 4)
        .map((assignment) => ({
          title: assignment.Booking?.meta?.title || `Job ${assignment.Booking?.id?.slice(0, 4)}`,
          owner: assignment.Booking?.meta?.owner || 'Support',
          value: formatCurrency(assignment.Booking?.totalAmount, assignment.Booking?.currency),
          eta: 'Dispute open'
        }))
    },
    {
      title: 'Completed',
      items: assignments
        .filter((assignment) => assignment.Booking?.status === 'completed')
        .slice(0, 4)
        .map((assignment) => ({
          title: assignment.Booking?.meta?.title || `Job ${assignment.Booking?.id?.slice(0, 4)}`,
          owner: assignment.Booking?.meta?.customerName || assignment.Booking?.meta?.requester || 'Client',
          value: formatCurrency(assignment.Booking?.totalAmount, assignment.Booking?.currency),
          eta: 'Feedback requested'
        }))
    }
  ];

  const bidStageLookup = {
    new: 'New Requests',
    negotiation: 'Negotiation',
    awarded: 'Awarded',
    closed: 'Closed Out'
  };

  const determineBidStage = (bid) => {
    if (bid.status === 'accepted') {
      return 'awarded';
    }
    if (bid.status === 'declined' || bid.status === 'withdrawn') {
      return 'closed';
    }
    const revisions = Array.isArray(bid.revisionHistory) ? bid.revisionHistory.length : 0;
    const audits = Array.isArray(bid.auditLog) ? bid.auditLog.length : 0;
    if (revisions > 0 || audits > 0) {
      return 'negotiation';
    }
    return 'new';
  };

  const bidColumns = Object.entries(bidStageLookup).map(([stage, title]) => ({
    stage,
    title,
    items: []
  }));

  for (const bid of bids) {
    const booking = bid.Booking;
    const column = bidColumns.find((col) => col.stage === determineBidStage(bid));
    if (!column) continue;
    const submittedAt = bid.submittedAt ? DateTime.fromJSDate(bid.submittedAt).setZone(window.timezone) : null;
    column.items.push({
      title: booking?.meta?.title || `Bid ${bid.id.slice(0, 6)}`,
      owner: booking?.meta?.requester || booking?.meta?.owner || 'Client',
      value: formatCurrency(bid.amount, bid.currency || booking?.currency || bookingCurrency),
      eta: submittedAt ? `Submitted ${submittedAt.toRelative({ base: window.end })}` : 'Submission pending'
    });
  }

  const serviceLookup = new Map(services.map((service) => [service.id, service]));
  const serviceStats = new Map();

  for (const assignment of assignments) {
    const booking = assignment.Booking;
    if (!booking?.meta?.serviceId) continue;
    const service = serviceLookup.get(booking.meta.serviceId);
    if (!service) continue;
    const currentStats = serviceStats.get(service.id) ?? {
      total: 0,
      active: 0,
      completed: 0,
      revenue: 0,
      autoMatches: 0,
      sources: {}
    };
    currentStats.total += 1;
    if (booking.status === 'completed') {
      currentStats.completed += 1;
    } else if (['scheduled', 'in_progress'].includes(booking.status)) {
      currentStats.active += 1;
    }
    currentStats.revenue += parseDecimal(booking.totalAmount);
    if (booking.meta?.autoMatched) {
      currentStats.autoMatches += 1;
    }
    const source = booking.meta?.source ?? 'marketplace';
    currentStats.sources[source] = (currentStats.sources[source] ?? 0) + 1;
    serviceStats.set(service.id, currentStats);
  }

  const sourceLabels = {
    fixnado_ads: 'Fixnado Ads',
    marketplace: 'Marketplace',
    partner_referral: 'Partner referral'
  };

  const serviceCards = services.slice(0, 9).map((service) => {
    const stats = serviceStats.get(service.id) ?? {
      total: 0,
      active: 0,
      completed: 0,
      revenue: 0,
      autoMatches: 0,
      sources: {}
    };
    const averageValue = stats.total ? stats.revenue / stats.total : 0;
    const topSourceEntry = Object.entries(stats.sources).sort((a, b) => b[1] - a[1])[0];
    const topSourceLabel = topSourceEntry ? sourceLabels[topSourceEntry[0]] ?? topSourceEntry[0] : 'Marketplace';

    return {
      title: service.title,
      details: [
        `${formatNumber(stats.completed)} completed • ${formatNumber(stats.active)} active`,
        `Avg value ${formatCurrency(averageValue, service.currency ?? bookingCurrency)}`,
        stats.autoMatches > 0
          ? `${formatNumber(stats.autoMatches)} auto-matched wins`
          : 'Awaiting auto-match wins',
        `Top source: ${topSourceLabel}`
      ],
      accent: 'from-sky-50 via-white to-indigo-100'
    };
  });

  const automationItems = [
    {
      title: 'Auto-match performance',
      description: `${formatPercent(autoMatchedCount, assignments.length || 1)} of jobs auto-routed to your crew this window`,
      status: autoMatchedCount / Math.max(assignments.length, 1) >= 0.5 ? 'On track' : 'Needs review'
    },
    {
      title: 'Fixnado Ads impact',
      description: `${formatNumber(adsSourcedCount)} jobs sourced via Fixnado Ads in the current window`,
      status: adsSourcedCount > 0 ? 'Active campaigns' : 'Launch campaign'
    },
    {
      title: 'Travel buffer health',
      description: `Average buffer ${formatNumber(avgTravelMinutes)} mins across ${formatNumber(assignments.length)} jobs`,
      status: avgTravelMinutes > 45 ? 'Optimise routing' : 'Efficient routing'
    }
  ];

  return {
    persona: 'serviceman',
    name: PERSONA_METADATA.serviceman.name,
    headline: PERSONA_METADATA.serviceman.headline,
    window,
    metadata: {
      providerId: providerId ?? null,
      region: primaryRegion,
      crewLead,
      crew: crewSummaries,
      velocity: {
        travelMinutes: avgTravelMinutes,
        previousTravelMinutes: previousAvgTravelMinutes,
        weekly: weeklyVelocityBuckets.map((bucket) => ({
          label: bucket.label,
          accepted: bucket.accepted,
          autoMatches: bucket.autoMatches
        }))
      },
      totals: {
        completed,
        inProgress,
        scheduled,
        revenue,
        autoMatched: autoMatchedCount,
        adsSourced: adsSourcedCount
      },
      features: {
        ads: buildAdsFeatureMetadata('serviceman')
      }
    },
    navigation: [
      {
        id: 'overview',
        label: 'Crew Overview',
        description: 'Assignments, travel buffers, and earnings.',
        type: 'overview',
        analytics: overview
      },
      {
        id: 'schedule',
        label: 'Schedule Board',
        description: 'Daily and weekly workload.',
        type: 'board',
        data: { columns: boardColumns }
      },
      {
        id: 'bid-pipeline',
        label: 'Bid Pipeline',
        description: 'Track bids from submission through award.',
        type: 'board',
        data: { columns: bidColumns.map(({ title, items }) => ({ title, items })) }
      },
      {
        id: 'service-catalogue',
        label: 'Service Catalogue',
        description: 'Performance of services offered to Fixnado clients.',
        type: 'grid',
        data: { cards: serviceCards }
      },
      {
        id: 'automation',
        label: 'Automation & Growth',
        description: 'Auto-match, routing, and acquisition insights.',
        type: 'list',
        data: { items: automationItems }
      }
    ]
  };
}

async function loadEnterpriseData(context) {
  const { companyId, window } = context;

  const [bookings, campaignMetrics, complianceDocs, participants] = await Promise.all([
    Booking.findAll({
      where: {
        ...(companyId ? { companyId } : {}),
        createdAt: asDateRange(window.start, window.end)
      }
    }),
    CampaignDailyMetric.findAll({
      include: [
        {
          model: AdCampaign,
          attributes: ['currency', 'name'],
          where: companyId ? { companyId } : undefined,
          required: !!companyId
        }
      ],
      where: {
        metricDate: asDateRange(window.start, window.end)
      }
    }),
    ComplianceDocument.findAll({
      where: {
        ...(companyId ? { companyId } : {}),
        status: { [Op.in]: ['approved', 'expired', 'rejected'] }
      }
    }),
    ConversationParticipant.findAll({
      where: {
        participantType: 'enterprise',
        participantReferenceId: companyId ? companyId : null,
        createdAt: asDateRange(window.start, window.end)
      }
    })
  ]);

  const spend = campaignMetrics.reduce((sum, metric) => sum + parseDecimal(metric.spend), 0);
  const revenue = campaignMetrics.reduce((sum, metric) => sum + parseDecimal(metric.revenue), 0);
  const currency = campaignMetrics[0]?.AdCampaign?.currency || 'GBP';
  const ctr = campaignMetrics.reduce((sum, metric) => sum + parseDecimal(metric.ctr), 0) / Math.max(campaignMetrics.length, 1);
  const cvr = campaignMetrics.reduce((sum, metric) => sum + parseDecimal(metric.cvr), 0) / Math.max(campaignMetrics.length, 1);
  const activeContracts = complianceDocs.filter((doc) => doc.status === 'approved').length;
  const expiredContracts = complianceDocs.filter((doc) => doc.status === 'expired').length;

  const overview = {
    metrics: [
      { label: 'Campaign Spend', value: formatCurrency(spend, currency), change: `${campaignMetrics.length} metric days`, trend: 'up' },
      { label: 'Campaign Revenue', value: formatCurrency(revenue, currency), change: formatPercent(revenue, spend), trend: 'up' },
      { label: 'Average CTR', value: formatPercent(ctr, 1), change: 'Blended channel performance', trend: 'up' },
      { label: 'Average CVR', value: formatPercent(cvr, 1), change: 'Bookings attributed to campaigns', trend: 'up' }
    ],
    charts: [
      {
        id: 'campaign-pacing',
        title: 'Campaign Pacing',
        description: 'Daily spend compared to target.',
        type: 'line',
        dataKey: 'spend',
        secondaryKey: 'target',
        data: campaignMetrics.slice(0, 14).map((metric) => ({
          name: DateTime.fromJSDate(metric.metricDate).setZone(window.timezone).toFormat('dd LLL'),
          spend: Number.parseFloat(parseDecimal(metric.spend).toFixed(2)),
          target: Number.parseFloat(parseDecimal(metric.spendTarget ?? metric.spend).toFixed(2))
        }))
      }
    ],
    upcoming: bookings
      .filter((booking) => booking.scheduledStart)
      .slice(0, UPCOMING_LIMIT)
      .map((booking) => ({
        title: booking.meta?.title || `Service ${booking.id.slice(0, 4).toUpperCase()}`,
        when: DateTime.fromJSDate(booking.scheduledStart).setZone(window.timezone).toLocaleString(DateTime.DATETIME_MED),
        status: booking.status
      })),
    insights: [
      `${formatCurrency(spend, currency)} spend managed across enterprise campaigns`,
      `${activeContracts} active compliance artefacts • ${expiredContracts} expired`,
      `${participants.length} enterprise participants engaged in communications`
    ]
  };

  const complianceRows = complianceDocs.slice(0, EXPORT_ROW_LIMIT).map((doc) => [
    doc.type,
    doc.status,
    doc.expiryAt ? DateTime.fromJSDate(doc.expiryAt).setZone(window.timezone).toISODate() : '—',
    doc.reviewerId ? 'Reviewed' : 'Pending',
    doc.rejectionReason || '—'
  ]);

  return {
    persona: 'enterprise',
    name: PERSONA_METADATA.enterprise.name,
    headline: PERSONA_METADATA.enterprise.headline,
    window,
    metadata: {
      companyId: companyId ?? null,
      totals: {
        spend,
        revenue,
        activeContracts,
        communications: participants.length
      },
      features: {
        ads: buildAdsFeatureMetadata('enterprise')
      }
    },
    navigation: [
      {
        id: 'overview',
        label: 'Enterprise Overview',
        description: 'Campaign pacing, attributed bookings, and compliance.',
        type: 'overview',
        analytics: overview
      },
      {
        id: 'compliance',
        label: 'Compliance Library',
        description: 'Review enterprise contract health.',
        type: 'table',
        data: {
          headers: ['Document', 'Status', 'Expiry', 'Reviewer', 'Notes'],
          rows: complianceRows
        }
      }
    ]
  };
}

async function resolveContext(persona, query, window) {
  const defaults = PERSONA_DEFAULTS[persona] ?? {};

  switch (persona) {
    case 'admin':
      return {
        persona,
        window,
        companyId: await resolveCompanyId({ companyId: query.companyId ?? defaults.companyId })
      };
    case 'provider':
      return {
        persona,
        window,
        providerId: normaliseUuid(query.providerId ?? defaults.providerId),
        companyId: await resolveCompanyId({ companyId: query.companyId ?? defaults.companyId })
      };
    case 'serviceman':
      return {
        persona,
        window,
        providerId: normaliseUuid(query.providerId ?? defaults.providerId)
      };
    case 'enterprise':
      return {
        persona,
        window,
        companyId: await resolveCompanyId({ companyId: query.companyId ?? defaults.companyId })
      };
    case 'user': {
      const resolvedUserId = await resolveUserId({ userId: query.userId ?? defaults.userId });
      const shouldResolveCompany = query.companyId || defaults.companyId;
      const resolvedCompanyId = shouldResolveCompany
        ? await resolveCompanyId({ companyId: query.companyId ?? defaults.companyId })
        : null;
      return { persona, window, userId: resolvedUserId, companyId: resolvedCompanyId };
    }
    default:
      throw new Error('Unsupported persona');
  }
}

export async function getPersonaDashboard(personaInput, query = {}) {
  const persona = resolvePersona(personaInput);
  if (!persona) {
    const error = new Error('persona_not_supported');
    error.statusCode = 404;
    throw error;
  }

  const window = resolveWindow(query);
  const context = await resolveContext(persona, query, window);

  if (persona === 'user') {
    return loadUserData(context);
  }
  if (persona === 'admin') {
    return loadAdminData(context);
  }
  if (persona === 'provider') {
    return loadProviderData(context);
  }
  if (persona === 'serviceman') {
    return loadServicemanData(context);
  }
  if (persona === 'enterprise') {
    return loadEnterpriseData(context);
  }

  const error = new Error('persona_not_supported');
  error.statusCode = 404;
  throw error;
}

function escapeCsvValue(value) {
  if (value == null) {
    return '';
  }
  const stringValue = String(value);
  if (stringValue.includes('"') || stringValue.includes(',') || stringValue.includes('\n')) {
    return `"${stringValue.replace(/"/g, '""')}"`;
  }
  return stringValue;
}

function flattenOverview(overview) {
  const rows = [['Metric', 'Value', 'Change', 'Trend']];
  for (const metric of overview.metrics ?? []) {
    rows.push([metric.label, metric.value, metric.change, metric.trend]);
  }
  rows.push([]);
  rows.push(['Chart', 'Description', 'Data']);
  for (const chart of overview.charts ?? []) {
    rows.push([chart.title, chart.description, JSON.stringify(chart.data)]);
  }
  rows.push([]);
  rows.push(['Upcoming']);
  for (const event of overview.upcoming ?? []) {
    rows.push([event.title, event.when, event.status]);
  }
  rows.push([]);
  rows.push(['Insights']);
  for (const insight of overview.insights ?? []) {
    rows.push([insight]);
  }
  return rows;
}

function flattenSection(section) {
  if (section.type === 'overview') {
    return flattenOverview(section.analytics ?? {});
  }

  if (section.type === 'table') {
    const rows = [section.data?.headers ?? []];
    for (const row of section.data?.rows ?? []) {
      rows.push(row);
    }
    return rows;
  }

  if (section.type === 'board') {
    const rows = [['Stage', 'Item', 'Owner', 'Value', 'ETA']];
    for (const column of section.data?.columns ?? []) {
      for (const item of column.items ?? []) {
        rows.push([column.title, item.title, item.owner ?? '', item.value ?? '', item.eta ?? '']);
      }
    }
    return rows;
  }

  if (section.type === 'list') {
    const rows = [['Title', 'Description', 'Status']];
    for (const item of section.data?.items ?? []) {
      rows.push([item.title, item.description, item.status]);
    }
    return rows;
  }

  if (section.type === 'grid') {
    const rows = [['Card', 'Details']];
    for (const card of section.data?.cards ?? []) {
      rows.push([card.title, (card.details ?? []).join(' | ')]);
    }
    return rows;
  }

  if (section.type === 'ads') {
    const rows = [['Category', 'Name', 'Value', 'Notes']];
    for (const card of section.data?.summaryCards ?? []) {
      rows.push(['Summary', card.title, card.value, `${card.change ?? ''} ${card.helper ?? ''}`.trim()]);
    }
    for (const stage of section.data?.funnel ?? []) {
      rows.push(['Funnel', stage.title, stage.value, stage.helper ?? '']);
    }
    for (const campaign of section.data?.campaigns ?? []) {
      rows.push([
        'Campaign',
        campaign.name,
        campaign.spend,
        `Status ${campaign.status} · ${campaign.pacing} · ROAS ${campaign.roas ?? ''}`.trim()
      ]);
    }
    for (const invoice of section.data?.invoices ?? []) {
      rows.push(['Invoice', invoice.invoiceNumber ?? '', invoice.amountDue ?? '', `${invoice.campaign ?? ''} • ${invoice.status ?? ''} • due ${invoice.dueDate ?? ''}`.trim()]);
    }
    for (const alert of section.data?.alerts ?? []) {
      rows.push(['Alert', alert.title ?? '', alert.severity ?? '', `${alert.description ?? ''} ${alert.detectedAt ?? ''}`.trim()]);
    }
    return rows;
  }

  if (section.type === 'settings') {
    const rows = [['Panel', 'Setting', 'Value', 'Details']];
    for (const panel of section.data?.panels ?? []) {
      for (const item of panel.items ?? []) {
        const value =
          item.type === 'toggle'
            ? item.enabled
              ? 'Enabled'
              : 'Disabled'
            : item.value ?? '';
        rows.push([panel.title ?? panel.id ?? 'Panel', item.label ?? '', value, item.helper ?? '']);
      }
    }
    return rows;
  }

  return [];
}

export function buildDashboardExport(dashboard) {
  const lines = [];
  lines.push(['Persona', dashboard.persona]);
  lines.push(['Name', dashboard.name]);
  lines.push(['Window Start', toIso(dashboard.window?.start)]);
  lines.push(['Window End', toIso(dashboard.window?.end)]);
  lines.push(['Timezone', dashboard.window?.timezone ?? DEFAULT_TIMEZONE]);
  lines.push([]);

  for (const section of dashboard.navigation ?? []) {
    lines.push([section.label ?? section.id ?? 'Section']);
    for (const row of flattenSection(section)) {
      lines.push(row);
    }
    lines.push([]);
  }

  return lines
    .map((row) => row.map((value) => escapeCsvValue(value)).join(','))
    .join('\n');
}

export function buildExportPath(persona, query = {}) {
  const searchParams = new URLSearchParams();
  for (const [key, value] of Object.entries(query)) {
    if (value == null || value === '') continue;
    searchParams.set(key, value);
  }
  const suffix = searchParams.toString();
  return `/api/analytics/dashboards/${persona}/export${suffix ? `?${suffix}` : ''}`;
}<|MERGE_RESOLUTION|>--- conflicted
+++ resolved
@@ -26,12 +26,9 @@
   Service,
   User
 } from '../models/index.js';
-<<<<<<< HEAD
 import { listTasks as listAccountSupportTasks } from './accountSupportService.js';
-=======
 import { getWebsiteManagementSnapshot } from './websiteManagementService.js';
 import { getWalletOverview } from './walletService.js';
->>>>>>> 02b38f94
 
 const DEFAULT_TIMEZONE = config.dashboards?.defaultTimezone || 'Europe/London';
 const DEFAULT_WINDOW_DAYS = Math.max(config.dashboards?.defaultWindowDays ?? 28, 7);
@@ -409,11 +406,8 @@
     rentals,
     disputes,
     conversations,
-<<<<<<< HEAD
     company
-=======
     walletOverview
->>>>>>> 02b38f94
   ] = await Promise.all([
     userId ? User.findByPk(userId, { attributes: ['id', 'firstName', 'lastName', 'email', 'twoFactorEmail', 'twoFactorApp'] }) : null,
     Booking.findAll({ where: bookingWhere }),
@@ -454,11 +448,8 @@
       ]
     }),
     ConversationParticipant.findAll({ where: conversationWhere }),
-<<<<<<< HEAD
     companyPromise
-=======
     getWalletOverview({ userId, companyId })
->>>>>>> 02b38f94
   ]);
 
   const inventoryExtras = companyId

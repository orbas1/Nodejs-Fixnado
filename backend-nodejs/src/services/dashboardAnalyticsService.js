--- conflicted
+++ resolved
@@ -1120,9 +1120,7 @@
 async function loadProviderData(context) {
   const { providerId, companyId, window } = context;
 
-<<<<<<< HEAD
   const [assignments, previousAssignments, rentals, inventoryAlerts, inventoryItems] = await Promise.all([
-=======
   const campaignFilter = companyId ? { companyId } : undefined;
 
   const [
@@ -1136,7 +1134,6 @@
     campaignInvoices,
     campaignSignals
   ] = await Promise.all([
->>>>>>> d1914237
     BookingAssignment.findAll({
       where: {
         ...(providerId ? { providerId } : {}),
@@ -1169,7 +1166,6 @@
         createdAt: asDateRange(window.start, window.end)
       }
     }),
-<<<<<<< HEAD
     InventoryItem.findAll({
       where: {
         ...(companyId ? { companyId } : {}),
@@ -1185,7 +1181,6 @@
         }
       ],
       order: [['updatedAt', 'DESC']],
-=======
     AdCampaign.findAll({
       where: campaignFilter,
       include: [{ model: CampaignFlight, as: 'flights' }],
@@ -1261,7 +1256,6 @@
         detectedAt: asDateRange(window.start, window.end)
       },
       order: [['detectedAt', 'DESC']],
->>>>>>> d1914237
       limit: EXPORT_ROW_LIMIT
     })
   ]);
@@ -1411,7 +1405,6 @@
     status: alert.status
   }));
 
-<<<<<<< HEAD
   const rentalsByItem = rentals.reduce((acc, rental) => {
     const activeStatuses = new Set([
       'requested',
@@ -1512,7 +1505,6 @@
     })
     .slice(0, 10)
     .map(mapInventoryRecord);
-=======
   const aggregateCampaignMetrics = (collection) => {
     const totals = { spend: 0, revenue: 0, impressions: 0, clicks: 0, conversions: 0, target: 0 };
     const byCampaign = new Map();
@@ -1803,7 +1795,6 @@
     recommendations,
     timeline
   };
->>>>>>> d1914237
 
   return {
     persona: 'provider',
@@ -1818,21 +1809,18 @@
         revenue,
         acceptanceRate,
         completionRate,
-<<<<<<< HEAD
         inventory: {
           onHand: inventorySummary.onHand,
           reserved: inventorySummary.reserved,
           available: inventorySummary.available,
           skuCount: inventoryItems.length,
           alerts: inventorySummary.alerts
-=======
         ads: {
           spend: currentCampaignTotals.spend,
           revenue: currentCampaignTotals.revenue,
           conversions: currentCampaignTotals.conversions,
           share: adsShare,
           jobs: adsSourcedCount
->>>>>>> d1914237
         }
       }
     },
@@ -1862,7 +1850,6 @@
         }
       },
       {
-<<<<<<< HEAD
         id: 'inventory',
         label: 'Tools & Materials',
         description: 'Inventory availability, low-stock signals, and maintenance cadence.',
@@ -1896,14 +1883,12 @@
             { id: 'tools', label: 'Tools', items: toolsInventory }
           ]
         }
-=======
         id: 'fixnado-ads',
         label: 'Fixnado Ads',
         description: 'Campaign pacing, spend, guardrails, and billing.',
         icon: 'analytics',
         type: 'ads',
         data: adsData
->>>>>>> d1914237
       },
       {
         id: 'asset-alerts',

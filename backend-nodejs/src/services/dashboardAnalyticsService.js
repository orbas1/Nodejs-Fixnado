--- conflicted
+++ resolved
@@ -39,12 +39,9 @@
 import { listTasks as listAccountSupportTasks } from './accountSupportService.js';
 import { getWebsiteManagementSnapshot } from './websiteManagementService.js';
 import { getWalletOverview } from './walletService.js';
-<<<<<<< HEAD
 import { getServicemanMetricsBundle } from './servicemanMetricsService.js';
-=======
 import { getServicemanFinanceWorkspace } from './servicemanFinanceService.js';
 import { getServicemanWebsitePreferences } from './servicemanWebsitePreferencesService.js';
->>>>>>> 4895d92b
 
 const DEFAULT_TIMEZONE = config.dashboards?.defaultTimezone || 'Europe/London';
 const DEFAULT_WINDOW_DAYS = Math.max(config.dashboards?.defaultWindowDays ?? 28, 7);
@@ -3052,12 +3049,9 @@
 
   const providerFilter = providerId ? { providerId } : {};
 
-<<<<<<< HEAD
   const [assignments, previousAssignments, bids, services, metricsBundle] = await Promise.all([
-=======
   const [assignments, previousAssignments, bids, services, financeWorkspace] = await Promise.all([
   const [assignments, previousAssignments, bids, services, websitePreferences] = await Promise.all([
->>>>>>> 4895d92b
     BookingAssignment.findAll({
       where: {
         ...providerFilter,
@@ -3085,9 +3079,7 @@
       limit: EXPORT_ROW_LIMIT,
       order: [['updatedAt', 'DESC']]
     }),
-<<<<<<< HEAD
     getServicemanMetricsBundle({ includeInactiveCards: true })
-=======
     providerId
       ? getServicemanFinanceWorkspace({ servicemanId: providerId, limit: 6 }).catch((error) => {
           console.warn('Failed to load serviceman finance workspace', error);
@@ -3095,7 +3087,6 @@
         })
       : Promise.resolve(null)
     getServicemanWebsitePreferences().catch(() => ({ preferences: null, meta: null }))
->>>>>>> 4895d92b
   ]);
 
   const { settings: metricsSettings, cards: metricsCards } = metricsBundle;

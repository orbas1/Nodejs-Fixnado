--- conflicted
+++ resolved
@@ -15,15 +15,10 @@
   Escrow,
   InventoryAlert,
   InventoryItem,
-<<<<<<< HEAD
   Order,
   RentalAgreement,
   Service,
   User
-=======
-  RentalAgreement,
-  Service
->>>>>>> 06c8e84e
 } from '../models/index.js';
 
 const DEFAULT_TIMEZONE = config.dashboards?.defaultTimezone || 'Europe/London';

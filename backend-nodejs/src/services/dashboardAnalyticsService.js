import { Op } from 'sequelize';
import { DateTime } from 'luxon';
import config from '../config/index.js';
import { annotateAdsSection, buildAdsFeatureMetadata } from '../utils/adsAccessPolicy.js';
import { getFixnadoWorkspaceSnapshot } from './fixnadoAdsService.js';
import { getBookingCalendar } from './bookingCalendarService.js';
import { buildMarketplaceDashboardSlice } from './adminMarketplaceService.js';
import { getUserProfileSettings } from './userProfileService.js';
import { getProviderCalendar } from './providerCalendarService.js';
import {
  AdCampaign,
  Booking,
  BookingAssignment,
  BookingBid,
  BookingHistoryEntry,
  CampaignDailyMetric,
  CampaignFraudSignal,
  CampaignFlight,
  CampaignInvoice,
  Company,
  ComplianceDocument,
  Conversation,
  ConversationParticipant,
  CommunicationsInboxConfiguration,
  CommunicationsEntryPoint,
  CommunicationsQuickReply,
  CommunicationsEscalationRule,
  Dispute,
  Escrow,
  MessageDelivery,
  InventoryAlert,
  InventoryItem,
  Order,
  RentalAgreement,
  Service,
  User
} from '../models/index.js';
import { listCustomerServiceManagement } from './customerServiceManagementService.js';
import { listTasks as listAccountSupportTasks } from './accountSupportService.js';
import { getWebsiteManagementSnapshot } from './websiteManagementService.js';
import { getWalletOverview } from './walletService.js';
import { getProviderByokSnapshot } from './providerByokService.js';
import { getInboxSettings } from './communicationsInboxService.js';
import { getServicemanIdentitySnapshot } from './servicemanIdentityService.js';
import { getServicemanMetricsBundle } from './servicemanMetricsService.js';
import { getServicemanFinanceWorkspace } from './servicemanFinanceService.js';
import { getServicemanWebsitePreferences } from './servicemanWebsitePreferencesService.js';

const DEFAULT_TIMEZONE = config.dashboards?.defaultTimezone || 'Europe/London';
const DEFAULT_WINDOW_DAYS = Math.max(config.dashboards?.defaultWindowDays ?? 28, 7);
const UPCOMING_LIMIT = Math.max(config.dashboards?.upcomingLimit ?? 8, 3);
const EXPORT_ROW_LIMIT = Math.max(config.dashboards?.exportRowLimit ?? 5000, 500);
const PERSONA_DEFAULTS = Object.freeze(config.dashboards?.defaults ?? {});
const ORDER_HISTORY_ENTRY_TYPES = Object.freeze([
  { value: 'note', label: 'Note' },
  { value: 'status_update', label: 'Status update' },
  { value: 'milestone', label: 'Milestone' },
  { value: 'handoff', label: 'Handoff' },
  { value: 'document', label: 'Document' }
]);
const ORDER_HISTORY_ACTOR_ROLES = Object.freeze([
  { value: 'customer', label: 'Customer' },
  { value: 'provider', label: 'Provider' },
  { value: 'operations', label: 'Operations' },
  { value: 'support', label: 'Support' },
  { value: 'finance', label: 'Finance' },
  { value: 'system', label: 'System' }
]);
const ORDER_HISTORY_ATTACHMENT_TYPES = Object.freeze(['image', 'document', 'link']);
const ORDER_HISTORY_TIMELINE_LIMIT = Math.max(config.dashboards?.historyTimelineLimit ?? 50, 10);
const ORDER_HISTORY_ACCESS = Object.freeze({
  level: 'manage',
  features: ['order-history:write', 'history:write']
});

const toIsoString = (value) => {
  if (!value) {
    return null;
  }

  if (value instanceof Date) {
    return value.toISOString();
  }

  try {
    const parsed = new Date(value);
    return Number.isNaN(parsed.getTime()) ? null : parsed.toISOString();
  } catch (error) {
    return null;
  }
};

const CURRENCY_FORMATTER = (currency = 'GBP', locale = 'en-GB') =>
  new Intl.NumberFormat(locale, { style: 'currency', currency, minimumFractionDigits: 0, maximumFractionDigits: 0 });
const NUMBER_FORMATTER = new Intl.NumberFormat('en-GB', { maximumFractionDigits: 0 });
const PERCENT_FORMATTER = new Intl.NumberFormat('en-GB', { style: 'percent', minimumFractionDigits: 1, maximumFractionDigits: 1 });

function normaliseUuid(value) {
  if (typeof value !== 'string') {
    return null;
  }
  const trimmed = value.trim();
  return trimmed.length > 0 ? trimmed : null;
}

function inventoryAvailable(item) {
  const onHand = Number.parseInt(item.quantityOnHand ?? 0, 10);
  const reserved = Number.parseInt(item.quantityReserved ?? 0, 10);
  if (!Number.isFinite(onHand) || !Number.isFinite(reserved)) {
    return 0;
  }
  return Math.max(onHand - reserved, 0);
}

function inventoryStatus(item) {
  const available = inventoryAvailable(item);
  const safety = Number.parseInt(item.safetyStock ?? 0, 10);
  if (available <= 0) {
    return 'stockout';
  }
  if (Number.isFinite(safety) && available <= Math.max(safety, 0)) {
    return 'low_stock';
  }
  return 'healthy';
}

function resolvePersona(persona) {
  if (typeof persona !== 'string') {
    return null;
  }
  const normalised = persona.trim().toLowerCase();
  if (['admin', 'provider', 'serviceman', 'enterprise', 'user'].includes(normalised)) {
    return normalised;
  }
  return null;
}

function resolveWindow({ startDate, endDate, timezone }) {
  const tz = typeof timezone === 'string' && timezone.trim() ? timezone.trim() : DEFAULT_TIMEZONE;
  const now = DateTime.now().setZone(tz);
  const end = endDate ? DateTime.fromISO(endDate, { zone: tz }) : now;
  const clampedEnd = end.isValid ? end : now;
  const start = startDate ? DateTime.fromISO(startDate, { zone: tz }) : clampedEnd.minus({ days: DEFAULT_WINDOW_DAYS });
  const clampedStart = start.isValid ? start : clampedEnd.minus({ days: DEFAULT_WINDOW_DAYS });

  if (clampedStart >= clampedEnd) {
    const adjustedStart = clampedEnd.minus({ days: DEFAULT_WINDOW_DAYS });
    return {
      start: adjustedStart,
      end: clampedEnd,
      timezone: tz,
      previousStart: adjustedStart.minus({ days: DEFAULT_WINDOW_DAYS }),
      previousEnd: adjustedStart,
      label: `Last ${DEFAULT_WINDOW_DAYS} days`
    };
  }

  const windowDays = Math.max(Math.round(clampedEnd.diff(clampedStart, 'days').days), 1);
  const previousDuration = { days: windowDays };

  return {
    start: clampedStart,
    end: clampedEnd,
    timezone: tz,
    previousStart: clampedStart.minus(previousDuration),
    previousEnd: clampedStart,
    label: `Last ${windowDays} days`
  };
}

function formatCurrency(amount, currency = 'GBP') {
  const numeric = Number.parseFloat(amount ?? 0);
  if (!Number.isFinite(numeric)) {
    return '£0';
  }
  return CURRENCY_FORMATTER(currency).format(numeric);
}

function formatNumber(value) {
  const numeric = Number.parseFloat(value ?? 0);
  if (!Number.isFinite(numeric)) {
    return '0';
  }
  return NUMBER_FORMATTER.format(numeric);
}

function formatPercent(part, total) {
  if (!Number.isFinite(part) || !Number.isFinite(total) || total <= 0) {
    return '0.0%';
  }
  return PERCENT_FORMATTER.format(part / total);
}

function safeAverage(total, count) {
  const numericTotal = Number.parseFloat(total ?? 0);
  const numericCount = Number.parseFloat(count ?? 0);
  if (!Number.isFinite(numericTotal) || !Number.isFinite(numericCount) || numericCount <= 0) {
    return 0;
  }
  return numericTotal / numericCount;
}

function safeShare(value, total) {
  const numericValue = Number.parseFloat(value ?? 0);
  const numericTotal = Number.parseFloat(total ?? 0);
  if (!Number.isFinite(numericValue) || !Number.isFinite(numericTotal) || numericTotal <= 0) {
    return 0;
  }
  return numericValue / numericTotal;
}

function normaliseChannel(campaign) {
  const candidates = [
    campaign.primaryChannel,
    campaign.channel,
    campaign.channels?.[0],
    campaign.placementType,
    campaign.objective
  ]
    .map((value) => (typeof value === 'string' ? value.trim().toLowerCase() : null))
    .filter(Boolean);

  for (const candidate of candidates) {
    if (candidate.includes('search') || candidate.includes('marketplace')) {
      return 'marketplace_search';
    }
    if (candidate.includes('display') || candidate.includes('awareness') || candidate.includes('reach')) {
      return 'awareness_display';
    }
    if (candidate.includes('retarget') || candidate.includes('conversion') || candidate.includes('lead')) {
      return 'conversion';
    }
    if (candidate.includes('video')) {
      return 'video';
    }
  }

  return 'omnichannel';
}

function channelLabel(channel) {
  switch (channel) {
    case 'marketplace_search':
      return 'Marketplace & Search';
    case 'awareness_display':
      return 'Awareness & Display';
    case 'conversion':
      return 'Conversion & Remarketing';
    case 'video':
      return 'Video Placements';
    default:
      return 'Omnichannel Mix';
  }
}

function parseDecimal(value) {
  const parsed = Number.parseFloat(value ?? 0);
  return Number.isFinite(parsed) ? parsed : 0;
}

function asDateRange(start, end) {
  return { [Op.between]: [start.toJSDate(), end.toJSDate()] };
}

function toIso(dt) {
  return dt?.toISO?.({ suppressMilliseconds: true }) ?? null;
}

function computeTrend(current, previous, formatter = formatNumber, suffix = '') {
  const delta = current - previous;
  let trend = 'flat';
  if (delta > 0.0001) {
    trend = 'up';
  } else if (delta < -0.0001) {
    trend = 'down';
  }
  const formattedDelta = delta === 0 ? '0' : formatter(Math.abs(delta));
  const change = `${trend === 'down' ? '-' : '+'}${formattedDelta}${suffix}`;
  return { value: formatter(current), change, trend };
}

function trendStatus(trend) {
  if (trend === 'up') {
    return 'Scaling';
  }
  if (trend === 'down') {
    return 'Monitor';
  }
  return 'Steady';
}

function groupByWeek(records, accessor, window) {
  const buckets = [];
  let cursor = window.start.startOf('week');
  while (cursor < window.end) {
    const bucketEnd = cursor.plus({ weeks: 1 });
    buckets.push({
      start: cursor,
      end: bucketEnd,
      label: cursor.toFormat('dd LLL'),
      value: 0
    });
    cursor = bucketEnd;
  }

  for (const record of records) {
    const dt = DateTime.fromJSDate(accessor(record)).setZone(window.timezone);
    const target = buckets.find((bucket) => dt >= bucket.start && dt < bucket.end);
    if (target) {
      target.value += 1;
    }
  }

  return buckets.map((bucket) => ({ name: bucket.label, count: bucket.value }));
}

const PERSONA_METADATA = {
  user: {
    name: 'User Command Center',
    headline: 'Coordinate service orders, rentals, and support in a single workspace.'
  },
  admin: {
    name: 'Admin Control Tower',
    headline: 'Command multi-tenant operations, compliance, and SLA performance in real time.'
  },
  provider: {
    name: 'Provider Operations Studio',
    headline: 'Monitor revenue, crew utilisation, and asset readiness for every contract.'
  },
  serviceman: {
    name: 'Crew Performance Cockpit',
    headline: 'Stay ahead of assignments, travel buffers, and completion quality markers.'
  },
  enterprise: {
    name: 'Enterprise Performance Suite',
    headline: 'Track spend, campaign pacing, and risk signals across every facility.'
  }
};

async function resolveCompanyId({ companyId }) {
  const coerced = normaliseUuid(companyId);
  if (coerced) {
    return coerced;
  }
  const fallback = await Company.findOne({ attributes: ['id'], order: [['createdAt', 'ASC']] });
  return fallback?.id ?? null;
}

async function resolveUserId({ userId }) {
  const coerced = normaliseUuid(userId);
  if (coerced) {
    return coerced;
  }

  const fallback = await User.findOne({
    where: { type: 'user' },
    attributes: ['id'],
    order: [['createdAt', 'ASC']]
  });

  return fallback?.id ?? null;
}

async function resolveServicemanId({ servicemanId }) {
  const coerced = normaliseUuid(servicemanId);
  if (coerced) {
    return coerced;
  }

  const fallback = await User.findOne({
    where: { type: 'servicemen' },
    attributes: ['id'],
    order: [['createdAt', 'ASC']]
  });

  return fallback?.id ?? null;
}

function humanise(value) {
  if (!value) {
    return '';
  }
  return value
    .toString()
    .replace(/_/g, ' ')
    .replace(/\b\w/g, (char) => char.toUpperCase());
}

async function loadUserData(context) {
  const { userId, companyId, window } = context;

  const bookingWhere = {
    createdAt: asDateRange(window.start, window.end),
    ...(userId ? { customerId: userId } : {}),
    ...(companyId ? { companyId } : {})
  };

  const previousBookingWhere = {
    createdAt: asDateRange(window.previousStart, window.previousEnd),
    ...(userId ? { customerId: userId } : {}),
    ...(companyId ? { companyId } : {})
  };

  const orderWhere = {
    createdAt: asDateRange(window.start, window.end),
    ...(userId ? { buyerId: userId } : {})
  };

  const previousOrderWhere = {
    createdAt: asDateRange(window.previousStart, window.previousEnd),
    ...(userId ? { buyerId: userId } : {})
  };

  const rentalWhere = {
    createdAt: asDateRange(window.start, window.end),
    ...(userId ? { renterId: userId } : {})
  };

  const conversationWhere = {
    participantType: 'user',
    createdAt: asDateRange(window.start, window.end),
    ...(userId ? { participantReferenceId: userId } : {})
  };

  const companyPromise = companyId
    ? Company.findByPk(companyId, {
        attributes: ['id', 'name', 'contactName', 'contactEmail', 'contactPhone']
      })
    : Promise.resolve(null);

  const [
    user,
    bookings,
    previousBookings,
    orders,
    previousOrders,
    rentals,
    disputes,
    conversations,
    serviceManagement
    company
    walletOverview
  ] = await Promise.all([
    userId ? User.findByPk(userId, { attributes: ['id', 'firstName', 'lastName', 'email', 'twoFactorEmail', 'twoFactorApp'] }) : null,
    Booking.findAll({ where: bookingWhere }),
    Booking.findAll({ where: previousBookingWhere }),
    Order.findAll({
      where: orderWhere,
      include: [
        { model: Service, attributes: ['title', 'category', 'currency'], required: false },
        { model: Escrow, required: false }
      ]
    }),
    Order.findAll({ where: previousOrderWhere }),
    RentalAgreement.findAll({
      where: rentalWhere,
      include: [
        {
          model: InventoryItem,
          attributes: ['name'],
          required: false
        }
      ]
    }),
    Dispute.findAll({
      where: { createdAt: asDateRange(window.start, window.end) },
      include: [
        {
          model: Escrow,
          required: true,
          include: [
            {
              model: Order,
              required: true,
              where: orderWhere,
              include: [{ model: Service, attributes: ['title'], required: false }]
            }
          ]
        }
      ]
    }),
    ConversationParticipant.findAll({ where: conversationWhere }),
    userId
      ? listCustomerServiceManagement({ customerId: userId }).catch((error) => {
          console.warn('Failed to load customer services management data', error);
          return null;
        })
      : Promise.resolve(null)
    companyPromise
    getWalletOverview({ userId, companyId })
  ]);

  const inventoryExtras = companyId
    ? await InventoryItem.findAll({
        where: { companyId },
        order: [['updatedAt', 'DESC']],
        limit: 24
      })
    : [];

  const normaliseDate = (value) => {
    if (!value) {
      return null;
    }
    if (value instanceof Date) {
      return value.toISOString();
    }
    const parsed = new Date(value);
    return Number.isNaN(parsed.getTime()) ? null : parsed.toISOString();
  };
  let profileSettings = null;
  if (userId) {
    try {
      profileSettings = await getUserProfileSettings(userId);
    } catch (error) {
      console.warn('Failed to load profile settings for user dashboard', {
        userId,
        message: error.message
      });
    }
  const bookingIds = bookings.map((booking) => booking.id);
  let historyEntries = [];

  if (bookingIds.length > 0) {
    historyEntries = await BookingHistoryEntry.findAll({
      where: { bookingId: { [Op.in]: bookingIds } },
      order: [
        ['occurredAt', 'DESC'],
        ['createdAt', 'DESC']
      ],
      limit: ORDER_HISTORY_TIMELINE_LIMIT
    });
  }

  const totalBookings = bookings.length;
  const previousTotalBookings = previousBookings.length;
  const completedBookings = bookings.filter((booking) => booking.status === 'completed').length;
  const previousCompletedBookings = previousBookings.filter((booking) => booking.status === 'completed').length;
  const activeBookings = bookings.filter((booking) =>
    ['pending', 'awaiting_assignment', 'scheduled', 'in_progress'].includes(booking.status)
  );

  const serviceManagementData =
    serviceManagement ?? {
      metrics: { activeOrders: 0, fundedEscrows: 0, disputedOrders: 0, totalOrders: 0, totalSpend: 0 },
      orders: [],
      catalogue: { services: [], zones: [] }
    };

  const bookingsMetric = computeTrend(totalBookings, previousTotalBookings, formatNumber, ' jobs');

  const completionRate = totalBookings ? completedBookings / totalBookings : 0;
  const previousCompletionRate = previousTotalBookings ? previousCompletedBookings / previousTotalBookings : 0;
  const completionDelta = (completionRate - previousCompletionRate) * 100;
  const completionMetric = {
    label: 'Completion rate',
    value: `${(completionRate * 100).toFixed(1)}%`,
    change:
      previousTotalBookings > 0
        ? `${completionDelta >= 0 ? '+' : '-'}${Math.abs(completionDelta).toFixed(1)} pts vs prev`
        : `${formatNumber(activeBookings.length)} active jobs`,
    trend: completionDelta > 0.1 ? 'up' : completionDelta < -0.1 ? 'down' : 'flat'
  };

  const spend = orders.reduce((sum, order) => sum + parseDecimal(order.totalAmount), 0);
  const previousSpend = previousOrders.reduce((sum, order) => sum + parseDecimal(order.totalAmount), 0);
  const currency = orders[0]?.currency || orders[0]?.Service?.currency || 'GBP';
  const spendMetric = computeTrend(spend, previousSpend, (value) => formatCurrency(value, currency));

  const conversationMetric = {
    label: 'Conversations touched',
    value: formatNumber(conversations.length),
    change:
      disputes.length > 0
        ? `${formatNumber(disputes.length)} dispute${disputes.length === 1 ? '' : 's'} open`
        : 'All clear',
    trend: conversations.length > 0 ? 'up' : 'flat'
  };

  const now = DateTime.now().setZone(window.timezone);
  const upcoming = bookings
    .filter((booking) => booking.scheduledStart)
    .filter((booking) => DateTime.fromJSDate(booking.scheduledStart).setZone(window.timezone) >= now)
    .sort((a, b) => new Date(a.scheduledStart) - new Date(b.scheduledStart))
    .slice(0, UPCOMING_LIMIT)
    .map((booking) => ({
      title: booking.meta?.title || `Booking ${booking.id.slice(0, 6).toUpperCase()}`,
      when: DateTime.fromJSDate(booking.scheduledStart)
        .setZone(window.timezone)
        .toLocaleString(DateTime.DATETIME_MED_WITH_WEEKDAY),
      status: humanise(booking.status)
    }));

  const spendBuckets = orders.reduce((acc, order) => {
    const dateKey = DateTime.fromJSDate(order.createdAt).setZone(window.timezone).toISODate();
    if (!dateKey) {
      return acc;
    }
    const current = acc.get(dateKey) ?? 0;
    acc.set(dateKey, current + parseDecimal(order.totalAmount));
    return acc;
  }, new Map());

  const spendSeries = Array.from(spendBuckets.entries())
    .sort(([a], [b]) => (a > b ? 1 : -1))
    .map(([date, value]) => ({
      name: DateTime.fromISO(date, { zone: window.timezone }).toFormat('dd LLL'),
      value: Number.parseFloat(value.toFixed(2))
    }));

  const statusData = [
    { key: 'draft', label: 'Draft' },
    { key: 'funded', label: 'Funded' },
    { key: 'in_progress', label: 'In delivery' },
    { key: 'completed', label: 'Completed' },
    { key: 'disputed', label: 'Disputed' }
  ].map(({ key, label }) => ({
    name: label,
    count: orders.filter((order) => order.status === key).length
  }));

  const escrowFunded = orders.filter((order) => order.Escrow?.status === 'funded').length;
  const fundedOrders = orders.filter((order) => order.status === 'funded').length;
  const inProgressOrders = orders.filter((order) => order.status === 'in_progress').length;
  const awaitingActionOrders = orders.filter((order) => ['draft', 'disputed'].includes(order.status)).length;
  const timezoneLabel = window.timezone?.replace('_', ' ') ?? DEFAULT_TIMEZONE;
  const totalOrders = orders.length;
  const supportConversations = conversations.length;
  const rentalsDueSoon = rentals.filter((rental) => {
    if (!rental.returnDueAt) return false;
    const due = DateTime.fromJSDate(rental.returnDueAt).setZone(window.timezone);
    return due >= now && due.diff(now, 'days').days <= 3;
  }).length;
  const rentalsInUse = rentals.filter((rental) =>
    ['in_use', 'pickup_scheduled', 'return_pending', 'inspection_pending'].includes(rental.status)
  ).length;

  const overview = {
    metrics: [bookingsMetric, completionMetric, spendMetric, conversationMetric],
    charts: [
      {
        id: 'bookings-volume',
        title: 'Bookings per week',
        description: 'New bookings placed this window.',
        type: 'line',
        dataKey: 'count',
        data: groupByWeek(bookings, (booking) => booking.createdAt, window)
      },
      {
        id: 'order-spend',
        title: 'Service order spend',
        description: 'Escrow commitments captured per day.',
        type: 'area',
        dataKey: 'value',
        data: spendSeries
      },
      {
        id: 'order-status-mix',
        title: 'Order status mix',
        description: 'Pipeline distribution across your service orders.',
        type: 'bar',
        dataKey: 'count',
        data: statusData
      }
    ],
    upcoming,
    insights: [
      `${formatNumber(activeBookings.length)} active bookings across your workspace`,
      `${formatCurrency(spend, currency)} committed across ${formatNumber(orders.length)} service orders`,
      `${formatNumber(escrowFunded)} funded escrow${escrowFunded === 1 ? '' : 's'} ready for delivery`,
      rentalsDueSoon
        ? `${formatNumber(rentalsDueSoon)} rental${rentalsDueSoon === 1 ? '' : 's'} due within 72 hours`
        : `${formatNumber(rentalsInUse)} rental asset${rentalsInUse === 1 ? '' : 's'} currently in the field`
    ]
  };

  const calendarMonth = window.end?.toFormat?.('yyyy-LL') || DateTime.now().setZone(window.timezone).toFormat('yyyy-LL');
  const calendarData = await getBookingCalendar({
    customerId: userId,
    companyId,
    month: calendarMonth,
    timezone: window.timezone
  });

  const orderBoardColumns = [
    {
      title: 'Quotes & Drafts',
      filter: (order) => order.status === 'draft'
    },
    {
      title: 'Escrow Funded',
      filter: (order) => order.status === 'funded'
    },
    {
      title: 'In Delivery',
      filter: (order) => order.status === 'in_progress'
    },
    {
      title: 'Wrap-up & Follow-up',
      filter: (order) => ['completed', 'disputed'].includes(order.status)
    }
  ].map((column) => ({
    title: column.title,
    items: orders
      .filter(column.filter)
      .slice(0, 4)
      .map((order) => {
        const etaLabel =
          order.status === 'disputed'
            ? 'Dispute in progress'
            : order.scheduledFor
            ? DateTime.fromJSDate(order.scheduledFor)
                .setZone(window.timezone)
                .toRelative({ base: window.end })
            : 'Schedule pending';
        const ownerLabel =
          order.metadata?.siteAddress ||
          order.metadata?.contactName ||
          order.Service?.category ||
          'Service order';
        const priorityLabel =
          order.priority && order.priority !== 'medium'
            ? `Priority: ${order.priority.replace(/_/g, ' ')}`
            : null;
        return {
          title: order.title || order.Service?.title || `Order ${order.id.slice(0, 6).toUpperCase()}`,
          owner: priorityLabel ? `${ownerLabel} • ${priorityLabel}` : ownerLabel,
          value: formatCurrency(order.totalAmount, order.currency || order.Service?.currency || 'GBP'),
          eta: etaLabel
        };
      })
  }));

  const depositStatusCounts = rentals.reduce(
    (acc, rental) => {
      const key = rental.depositStatus || 'unknown';
      acc[key] = (acc[key] ?? 0) + 1;
      return acc;
    },
    { pending: 0, held: 0, released: 0, forfeited: 0, partially_released: 0, unknown: 0 }
  );

  const depositAmountTotals = rentals.reduce(
    (acc, rental) => {
      const amount = Number.parseFloat(rental.depositAmount ?? NaN);
      if (!Number.isFinite(amount) || amount <= 0) {
        return acc;
      }
      const key = rental.depositStatus || 'pending';
      acc[key] = (acc[key] ?? 0) + amount;
      acc.total += amount;
      return acc;
    },
    { total: 0, pending: 0, held: 0, released: 0, forfeited: 0, partially_released: 0 }
  );

  const rentalsAtRisk = rentals.filter((rental) => ['disputed', 'inspection_pending'].includes(rental.status));

  const rentalSummaries = rentals.slice(0, 50).map((rental) => ({
    id: rental.id,
    rentalNumber: rental.rentalNumber,
    status: rental.status,
    depositStatus: rental.depositStatus,
    quantity: rental.quantity,
    renterId: rental.renterId,
    companyId: rental.companyId,
    bookingId: rental.bookingId,
    pickupAt: normaliseDate(rental.pickupAt),
    returnDueAt: normaliseDate(rental.returnDueAt),
    rentalStartAt: normaliseDate(rental.rentalStartAt),
    rentalEndAt: normaliseDate(rental.rentalEndAt),
    lastStatusTransitionAt: normaliseDate(rental.lastStatusTransitionAt),
    depositAmount: rental.depositAmount != null ? Number.parseFloat(rental.depositAmount) : null,
    depositCurrency: rental.depositCurrency || null,
    dailyRate: rental.dailyRate != null ? Number.parseFloat(rental.dailyRate) : null,
    rateCurrency: rental.rateCurrency || null,
    conditionOut: rental.conditionOut ?? {},
    conditionIn: rental.conditionIn ?? {},
    meta: rental.meta ?? {},
    item: rental.InventoryItem
      ? {
          id: rental.InventoryItem.id,
          name: rental.InventoryItem.name,
          sku: rental.InventoryItem.sku || null,
          rentalRate: rental.InventoryItem.rentalRate != null ? Number.parseFloat(rental.InventoryItem.rentalRate) : null,
          rentalRateCurrency: rental.InventoryItem.rentalRateCurrency || null,
          depositAmount:
            rental.InventoryItem.depositAmount != null ? Number.parseFloat(rental.InventoryItem.depositAmount) : null,
          depositCurrency: rental.InventoryItem.depositCurrency || null
        }
      : null,
    booking: rental.Booking
      ? {
          id: rental.Booking.id,
          status: rental.Booking.status,
          reference: rental.Booking.meta?.reference || null,
          title: rental.Booking.meta?.title || null
        }
      : null,
    timeline: Array.isArray(rental.RentalCheckpoints)
      ? rental.RentalCheckpoints.map((checkpoint) => ({
          id: checkpoint.id,
          type: checkpoint.type,
          description: checkpoint.description,
          recordedBy: checkpoint.recordedBy,
          recordedByRole: checkpoint.recordedByRole,
          occurredAt: normaliseDate(checkpoint.occurredAt),
          payload: checkpoint.payload ?? {}
        }))
      : []
  }));

  const inventoryCatalogueMap = new Map();
  rentals.forEach((rental) => {
    if (rental.InventoryItem) {
      const plain = rental.InventoryItem.get ? rental.InventoryItem.get({ plain: true }) : rental.InventoryItem;
      inventoryCatalogueMap.set(plain.id, plain);
    }
  });
  inventoryExtras.forEach((item) => {
    const plain = item.get ? item.get({ plain: true }) : item;
    inventoryCatalogueMap.set(plain.id, plain);
  });

  const inventoryCatalogue = Array.from(inventoryCatalogueMap.values()).slice(0, 40).map((item) => ({
    id: item.id,
    name: item.name,
    sku: item.sku || null,
    category: item.category || null,
    rentalRate: item.rentalRate != null ? Number.parseFloat(item.rentalRate) : null,
    rentalRateCurrency: item.rentalRateCurrency || null,
    depositAmount: item.depositAmount != null ? Number.parseFloat(item.depositAmount) : null,
    depositCurrency: item.depositCurrency || null,
    quantityOnHand: item.quantityOnHand ?? null,
    quantityReserved: item.quantityReserved ?? null,
    safetyStock: item.safetyStock ?? null,
    metadata: item.metadata ?? {},
    imageUrl: item.metadata?.imageUrl || null,
    description: item.metadata?.description || null,
    availability: inventoryAvailable(item),
    status: inventoryStatus(item)
  }));

  const accountItems = [];

  if (disputes.length > 0) {
    disputes.slice(0, 4).forEach((dispute) => {
      const order = dispute.Escrow?.Order;
      accountItems.push({
        title: order?.Service?.title || 'Service dispute',
        description: dispute.reason || 'Resolution pending with Fixnado support.',
        status: humanise(dispute.status)
      });
    });
  } else {
    accountItems.push({
      title: 'Escrow and disputes',
      description: 'No disputes or chargebacks are currently open.',
      status: 'Healthy'
    });
  }

  if (rentalsDueSoon > 0) {
    accountItems.push({
      title: 'Rental returns due',
      description: `${formatNumber(rentalsDueSoon)} rental${rentalsDueSoon === 1 ? '' : 's'} need returning within 72 hours.`,
      status: 'Action required'
    });
  } else {
    accountItems.push({
      title: 'Rental logistics',
      description: 'All rental equipment is within the agreed return window.',
      status: 'On track'
    });
  }

  if (user && !(user.twoFactorApp || user.twoFactorEmail)) {
    accountItems.push({
      title: 'Secure your account',
      description: 'Enable two-factor authentication to protect bookings and escrow payouts.',
      status: 'Recommendation'
    });
  } else {
    accountItems.push({
      title: 'Account security',
      description: 'Multi-factor authentication is enabled for this account.',
      status: 'Compliant'
    });
  }

  if (conversations.length > 0) {
    accountItems.push({
      title: 'Support conversations',
      description: `${formatNumber(conversations.length)} support touchpoint${conversations.length === 1 ? '' : 's'} logged this window.`,
      status: 'In progress'
    });
  }

  const supportTasksResult = await listAccountSupportTasks({
    companyId,
    userId,
    limit: 25
  });

  const supportTaskMeta = supportTasksResult?.meta ?? {};
  const openSupportTasks =
    (supportTaskMeta.open ?? 0) +
    (supportTaskMeta.inProgress ?? 0) +
    (supportTaskMeta.waitingExternal ?? 0);

  const supportContacts = {
    email:
      company?.contactEmail ||
      config.integrations?.app?.supportEmail ||
      'support@fixnado.com',
    phone: company?.contactPhone || '+44 20 4520 9282',
    concierge: company?.contactName
      ? `Account managed by ${company.contactName}`
      : 'Fixnado concierge support',
    knowledgeBase: config.support?.knowledgeBaseUrl || 'https://support.fixnado.com/knowledge-base'
  };

  const overviewSidebar = {
    badge: `${formatNumber(totalBookings)} jobs`,
    status:
      disputes.length > 0
        ? { label: `${formatNumber(disputes.length)} dispute${disputes.length === 1 ? '' : 's'} open`, tone: 'warning' }
        : { label: 'Workspace healthy', tone: 'success' },
    highlights: [
      { label: 'Active bookings', value: formatNumber(activeBookings.length) },
      { label: 'Spend', value: formatCurrency(spend, currency) }
    ]
  };

  const ordersSidebar = {
    badge: `${formatNumber(totalOrders)} orders`,
    status:
      awaitingActionOrders > 0
        ? { label: `${formatNumber(awaitingActionOrders)} need action`, tone: 'warning' }
        : { label: 'Pipeline healthy', tone: 'success' },
    highlights: [
      { label: 'Escrow funded', value: formatNumber(fundedOrders) },
      { label: 'In delivery', value: formatNumber(inProgressOrders) }
    ]
  };

  const servicesManagementSidebar = {
    badge: `${formatNumber(serviceManagementData.metrics.totalOrders ?? 0)} managed`,
    status:
      (serviceManagementData.metrics.disputedOrders ?? 0) > 0
        ? {
            label: `${formatNumber(serviceManagementData.metrics.disputedOrders)} in dispute`,
            tone: 'warning'
          }
        : (serviceManagementData.metrics.activeOrders ?? 0) > 0
        ? {
            label: `${formatNumber(serviceManagementData.metrics.activeOrders)} in delivery`,
            tone: 'info'
          }
        : { label: 'No active orders', tone: 'success' },
    highlights: [
      { label: 'Active orders', value: formatNumber(serviceManagementData.metrics.activeOrders ?? 0) },
      { label: 'Funded escrows', value: formatNumber(serviceManagementData.metrics.fundedEscrows ?? 0) }
    ]
  const completedBookingsCount = bookings.filter((booking) => booking.status === 'completed').length;
  const escalatedBookings = bookings.filter((booking) => ['disputed', 'cancelled'].includes(booking.status)).length;
  const latestHistoryTransition = bookings.reduce((latest, booking) => {
    if (booking.lastStatusTransitionAt instanceof Date && !Number.isNaN(booking.lastStatusTransitionAt.getTime())) {
      return latest && latest > booking.lastStatusTransitionAt ? latest : booking.lastStatusTransitionAt;
    }
    return latest;
  }, null);
  const latestTimelineUpdate = historyEntries.reduce((latest, entry) => {
    const candidate = entry.occurredAt instanceof Date ? entry.occurredAt : entry.createdAt;
    if (candidate instanceof Date && !Number.isNaN(candidate.getTime())) {
      return latest && latest > candidate ? latest : candidate;
    }
    return latest;
  }, null);
  const latestHistory = [latestHistoryTransition, latestTimelineUpdate].reduce((resolved, candidate) => {
    if (candidate instanceof Date && !Number.isNaN(candidate.getTime())) {
      return resolved && resolved > candidate ? resolved : candidate;
    }
    return resolved;
  }, null);
  const lastUpdatedLabel = latestHistory
    ? DateTime.fromJSDate(latestHistory).setZone(window.timezone).toRelative({ base: window.end })
    : '—';

  const historySidebar = {
    badge: `${formatNumber(totalBookings)} records`,
    status:
      escalatedBookings > 0
        ? { label: `${formatNumber(escalatedBookings)} escalated`, tone: 'danger' }
        : { label: 'No escalations', tone: 'success' },
    highlights: [
      { label: 'Completed', value: formatNumber(completedBookingsCount) },
      { label: 'In flight', value: formatNumber(totalBookings - completedBookingsCount) }
    ],
    meta: [{ label: 'Last update', value: lastUpdatedLabel || '—' }]
  };

  const orderSummaries = bookings
    .slice()
    .sort((a, b) => new Date(b.createdAt) - new Date(a.createdAt))
    .slice(0, EXPORT_ROW_LIMIT)
    .map((order) => ({
      id: order.id,
      reference: order.id.slice(0, 8).toUpperCase(),
      status: order.status,
      serviceTitle: order.meta?.service || order.meta?.title || 'Service order',
      serviceCategory: order.meta?.category || null,
      totalAmount: Number.parseFloat(order.totalAmount ?? 0) || 0,
      currency: order.currency || 'GBP',
      scheduledFor: order.scheduledStart instanceof Date
        ? DateTime.fromJSDate(order.scheduledStart).setZone(window.timezone).toISO()
        : null,
      createdAt: order.createdAt instanceof Date ? order.createdAt.toISOString() : null,
      updatedAt: order.updatedAt instanceof Date ? order.updatedAt.toISOString() : null,
      lastStatusTransitionAt:
        order.lastStatusTransitionAt instanceof Date ? order.lastStatusTransitionAt.toISOString() : null,
      zoneId: order.zoneId || null,
      companyId: order.companyId || null,
      meta: order.meta || {}
    }));

  const statusOptions = Array.from(new Set(orderSummaries.map((order) => order.status).filter(Boolean))).map(
    (status) => ({ value: status, label: humanise(status) })
  );

  if (!statusOptions.some((option) => option.value === 'all')) {
    statusOptions.unshift({ value: 'all', label: 'All statuses' });
  }

  const historyEntriesPayload = historyEntries.map((entry) => ({
    id: entry.id,
    bookingId: entry.bookingId,
    title: entry.title,
    entryType: entry.entryType,
    status: entry.status,
    summary: entry.summary,
    actorRole: entry.actorRole,
    actorId: entry.actorId,
    occurredAt: toIsoString(entry.occurredAt),
    createdAt: toIsoString(entry.createdAt),
    updatedAt: toIsoString(entry.updatedAt),
    attachments: Array.isArray(entry.attachments) ? entry.attachments : [],
    meta:
      entry.meta && typeof entry.meta === 'object' && !Array.isArray(entry.meta)
        ? entry.meta
        : {}
  }));

  const historyData = {
    statusOptions,
    entryTypes: ORDER_HISTORY_ENTRY_TYPES,
    actorRoles: ORDER_HISTORY_ACTOR_ROLES,
    defaultFilters: { status: 'all', sort: 'desc', limit: 25 },
    attachments: { acceptedTypes: ORDER_HISTORY_ATTACHMENT_TYPES, maxPerEntry: 6 },
    context: {
      customerId: userId ?? null,
      companyId: companyId ?? null
    },
    orders: orderSummaries,
    entries: historyEntriesPayload,
    access: ORDER_HISTORY_ACCESS
  };

  const rentalsSidebar = {
    badge: `${formatNumber(rentals.length)} rentals`,
    status:
      rentalsDueSoon > 0
        ? { label: `${formatNumber(rentalsDueSoon)} due soon`, tone: 'warning' }
        : { label: 'All on schedule', tone: 'success' },
    highlights: [
      { label: 'In field', value: formatNumber(rentalsInUse) },
      { label: 'Due soon', value: formatNumber(rentalsDueSoon) }
    ]
  };

  const accountSidebar = {
    badge: `${formatNumber(openSupportTasks)} active`,
    status:
      disputes.length > 0
        ? { label: 'Escalations open', tone: 'danger' }
        : openSupportTasks > 0
        ? { label: 'Support actions pending', tone: 'warning' }
        : supportConversations > 0
        ? { label: 'Concierge engaged', tone: 'info' }
        : { label: 'Support quiet', tone: 'success' },
    highlights: [
      { label: 'Active tasks', value: formatNumber(openSupportTasks) },
      { label: 'Resolved', value: formatNumber(supportTaskMeta.resolved ?? 0) },
      { label: 'Conversations', value: formatNumber(supportConversations) }
    ]
  };

  const mfaEnabled = Boolean(user?.twoFactorApp || user?.twoFactorEmail);
  const profilePrefs = profileSettings?.profile ?? {};
  const notificationsPrefs = profileSettings?.notifications ?? {
    dispatch: { email: true, sms: false },
    support: { email: true, sms: false },
    weeklySummary: { email: true },
    concierge: { email: true, sms: false },
    quietHours: { enabled: false, start: null, end: null, timezone: timezoneLabel },
    escalationContacts: []
  };
  const billingPrefs = profileSettings?.billing ?? {
    preferredCurrency: currency,
    defaultPaymentMethod: null,
    paymentNotes: null,
    invoiceRecipients: []
  };
  const securityPrefs = profileSettings?.security?.twoFactor ?? {
    app: Boolean(user?.twoFactorApp),
    email: Boolean(user?.twoFactorEmail),
    methods: [],
    lastUpdated: null
  };

  const timezonePreference = profilePrefs.timezone ?? timezoneLabel;
  const preferredCurrency = billingPrefs.preferredCurrency ?? currency;
  const quietHours = notificationsPrefs.quietHours ?? {
    enabled: false,
    start: null,
    end: null,
    timezone: timezonePreference
  };
  const quietHoursLabel = quietHours.enabled
    ? `${quietHours.start ?? '--:--'} – ${quietHours.end ?? '--:--'} ${quietHours.timezone ?? timezonePreference}`
    : 'Disabled';
  const escalationCount = Array.isArray(notificationsPrefs.escalationContacts)
    ? notificationsPrefs.escalationContacts.length
    : 0;
  const invoiceRecipientCount = Array.isArray(billingPrefs.invoiceRecipients)
    ? billingPrefs.invoiceRecipients.length
    : 0;

  const settingsSidebar = {
    badge: profilePrefs.preferredName
      ? `${profilePrefs.preferredName}`
      : mfaEnabled
        ? 'MFA secured'
        : 'Security review',
    status: mfaEnabled ? { label: 'MFA enabled', tone: 'success' } : { label: 'Enable MFA', tone: 'warning' },
    highlights: [
      { label: 'Timezone', value: timezonePreference },
      { label: 'Currency', value: preferredCurrency }
    ]
  };

  const displayName = (() => {
    if (profilePrefs.firstName || profilePrefs.lastName) {
      return `${profilePrefs.firstName ?? ''} ${profilePrefs.lastName ?? ''}`.trim();
    }
    return user ? `${user.firstName ?? ''} ${user.lastName ?? ''}`.trim() || 'Fixnado user' : 'Fixnado user';
  })();
  const walletCurrency = walletOverview?.account?.currency || currency;
  const walletSummary = walletOverview?.summary;
  const walletSidebar = walletOverview
    ? {
        badge: formatCurrency(walletSummary?.balance ?? 0, walletCurrency),
        status:
          walletSummary?.pending && walletSummary.pending > 0
            ? {
                label: `${formatCurrency(walletSummary.pending, walletCurrency)} held`,
                tone: 'warning'
              }
            : { label: 'Ready for release', tone: 'success' },
        highlights: [
          {
            label: 'Available',
            value: formatCurrency(
              walletSummary?.available ?? walletSummary?.balance ?? 0,
              walletCurrency
            )
          },
          { label: 'Methods', value: formatNumber(walletOverview?.methods?.length ?? 0) }
        ]
      }
    : null;

  const walletSection = walletOverview
    ? {
        id: 'wallet',
        label: 'Wallet & Payments',
        description: 'Manage wallet balance, autopayouts, and funding routes.',
        type: 'wallet',
        sidebar: walletSidebar,
        data: {
          account: walletOverview.account,
          accountId: walletOverview.account?.id ?? null,
          summary: walletSummary,
          autopayout: walletOverview.autopayout,
          methods: walletOverview.methods,
          user: walletOverview.user,
          company: walletOverview.company,
          currency: walletCurrency,
          policy: {
            canManage: true,
            canTransact:
              walletOverview.account?.status !== 'suspended' && walletOverview.account?.status !== 'closed',
            canEditMethods: true
          }
        }
      }
    : null;

  const displayName = user ? `${user.firstName ?? ''} ${user.lastName ?? ''}`.trim() || 'Fixnado user' : 'Fixnado user';
  const workspaceAlignment = companyId ? 'Linked to company workspace' : 'Standalone workspace';

  const settingsPanels = [
    {
      id: 'profile',
      title: 'Profile & Identity',
      description: 'Details shared with crews, providers, and support.',
      items: [
        {
          type: 'value',
          label: 'Full name',
          value: displayName,
          helper: 'Shown on bookings, receipts, and support conversations.'
        },
        {
          type: 'value',
          label: 'Preferred name',
          value: profilePrefs.preferredName ?? 'Not set',
          helper: 'Used on dashboards, receipts, and shared documents.'
        },
        {
          type: 'value',
          label: 'Contact email',
          value: profilePrefs.email ?? user?.email ?? 'Not provided',
          helper: 'Primary channel for booking updates and notifications.'
        },
        {
          type: 'value',
          label: 'Workspace alignment',
          value: workspaceAlignment,
          helper: companyId
            ? 'Bookings inherit company-approved rates and SLAs.'
            : 'Orders use personal preferences and payment methods.'
        },
        {
          type: 'value',
          label: 'Phone number',
          value: profilePrefs.phoneNumber ?? 'Not provided',
          helper: 'SMS alerts and concierge outreach use this number.'
        },
        {
          type: 'value',
          label: 'Language',
          value: profilePrefs.language ?? 'en-GB',
          helper: 'Applied to notifications and scheduling copy.'
        },
        {
          type: 'value',
          label: 'Local timezone',
          value: timezonePreference,
          helper: 'Applied to scheduling, reminders, and exports.'
        }
      ]
    },
    {
      id: 'security',
      title: 'Security & Access',
      description: 'Protect the account that controls bookings and payouts.',
      items: [
        {
          type: 'toggle',
          label: 'Authenticator app 2FA',
          enabled: Boolean(securityPrefs.app),
          helper: securityPrefs.app
            ? 'Time-based one-time passcodes are required on sign-in.'
            : 'Add an authenticator app to secure sign-ins.'
        },
        {
          type: 'toggle',
          label: 'Email verification codes',
          enabled: Boolean(securityPrefs.email),
          helper: securityPrefs.email
            ? 'Backup verification codes are delivered to your inbox.'
            : 'Enable email codes as a fallback second factor.'
        },
        {
          type: 'value',
          label: 'Registered methods',
          value:
            securityPrefs.methods && securityPrefs.methods.length > 0
              ? securityPrefs.methods.join(', ')
              : 'No secondary methods saved',
          helper: securityPrefs.lastUpdated
            ? `Last security review ${DateTime.fromISO(securityPrefs.lastUpdated).toRelative?.() ?? ''}`
            : 'Record MFA methods to keep access recovery options ready.'
        },
        {
          type: 'value',
          label: 'Dispute status',
          value: disputes.length > 0 ? `${formatNumber(disputes.length)} open` : 'None open',
          helper: disputes.length > 0
            ? 'Resolve disputes to restore full payout automation.'
            : 'All escrow payouts releasing automatically.'
        }
      ]
    },
    {
      id: 'notifications',
      title: 'Notifications',
      description: 'Control how Fixnado keeps you informed.',
      items: [
        {
          type: 'toggle',
          label: 'Dispatch email alerts',
          enabled: Boolean(notificationsPrefs.dispatch?.email),
          helper: 'Emails send whenever a crew assignment or ETA changes.'
        },
        {
          type: 'toggle',
          label: 'Dispatch SMS alerts',
          enabled: Boolean(notificationsPrefs.dispatch?.sms),
          helper: 'SMS nudges mirror urgent dispatch or SLA changes.'
        },
        {
          type: 'toggle',
          label: 'Support email updates',
          enabled: Boolean(notificationsPrefs.support?.email),
          helper: 'Escalations and concierge follow-ups trigger email updates.'
        },
        {
          type: 'value',
          label: 'Quiet hours',
          value: quietHoursLabel,
          helper: quietHours.enabled
            ? 'Notifications pause during these hours across channels.'
            : 'No quiet hours configured.'
        },
        {
          type: 'value',
          label: 'Escalation contacts',
          value: `${escalationCount} contact${escalationCount === 1 ? '' : 's'}`,
          helper: 'Escalation contacts mirror urgent disputes or incidents.'
        }
      ]
    },
    {
      id: 'billing',
      title: 'Billing & Payments',
      description: 'Manage escrow, invoices, and default payment settings.',
      items: [
        {
          type: 'value',
          label: 'Preferred currency',
          value: preferredCurrency,
          helper: 'All new orders default to this currency.'
        },
        {
          type: 'value',
          label: 'Default payment method',
          value: billingPrefs.defaultPaymentMethod ?? 'Not set',
          helper: 'Shown to finance teams when approving releases.'
        },
        {
          type: 'value',
          label: 'Invoice recipients',
          value: `${invoiceRecipientCount} contact${invoiceRecipientCount === 1 ? '' : 's'}`,
          helper: 'Contacts copied into every invoice and billing summary.'
        },
        {
          type: 'value',
          label: 'Invoices this window',
          value: formatNumber(totalOrders),
          helper: totalOrders > 0
            ? `${formatCurrency(spend, currency)} invoiced across service orders.`
            : 'No invoices generated during this window.'
        }
      ]
    }
  ];

  return {
    persona: 'user',
    name: PERSONA_METADATA.user.name,
    headline: PERSONA_METADATA.user.headline,
    window,
      metadata: {
        userId: userId ?? null,
        companyId: companyId ?? null,
        user: user
          ? {
              id: user.id,
              name: `${user.firstName} ${user.lastName}`.trim(),
              email: user.email
            }
          : null,
        company: company
          ? {
              id: company.id,
              name: company.contactName || company.name || null,
              contactEmail: company.contactEmail || null,
              contactPhone: company.contactPhone || null
            }
          : null,
        totals: {
          bookings: totalBookings,
          activeBookings: activeBookings.length,
          spend,
          rentals: rentals.length,
          disputes: disputes.length,
          conversations: conversations.length
        },
        features: {
          ads: buildAdsFeatureMetadata('user')
        }
      },
    navigation: [
      {
        id: 'overview',
        label: 'Customer Overview',
        description: 'Bookings, spend, and support signals.',
        type: 'overview',
        analytics: overview,
        sidebar: overviewSidebar
      },
      {
        id: 'calendar',
        icon: 'calendar',
        label: 'Service Calendar',
        description: 'Plan visits, assignments, and follow-ups in one view.',
        type: 'calendar',
        data: calendarData
      },
      {
        id: 'orders',
        label: 'Service Orders',
        description: 'Escrow, delivery, and follow-up pipeline.',
        type: 'board',
        sidebar: ordersSidebar,
        data: { columns: orderBoardColumns }
      },
      {
        id: 'services-management',
        label: 'Services Management',
        description: 'Create service orders, manage escrow, and launch disputes.',
        type: 'services-management',
        sidebar: servicesManagementSidebar,
        data: serviceManagementData
        id: 'history',
        label: 'Order History',
        description: 'Detailed audit trail for every service order.',
        type: 'history',
        access: ORDER_HISTORY_ACCESS,
        sidebar: historySidebar,
        data: historyData
      },
      {
        id: 'rentals',
        label: 'Rental Assets',
        description: 'Track equipment associated with your jobs.',
        type: 'rentals',
        sidebar: rentalsSidebar,
        data: {
          metrics: [
            { id: 'active', label: 'Active rentals', value: rentalsInUse },
            { id: 'dueSoon', label: 'Due within 72h', value: rentalsDueSoon },
            { id: 'held', label: 'Deposits held', value: depositStatusCounts.held ?? 0 },
            {
              id: 'released',
              label: 'Deposits released',
              value: (depositStatusCounts.released ?? 0) + (depositStatusCounts.partially_released ?? 0)
            },
            { id: 'atRisk', label: 'Disputes or inspections', value: rentalsAtRisk.length }
          ],
          rentals: rentalSummaries,
          inventoryCatalogue,
          endpoints: {
            list: '/api/rentals',
            request: '/api/rentals',
            approve: '/api/rentals/:rentalId/approve',
            schedulePickup: '/api/rentals/:rentalId/schedule-pickup',
            checkout: '/api/rentals/:rentalId/checkout',
            markReturned: '/api/rentals/:rentalId/return',
            inspection: '/api/rentals/:rentalId/inspection',
            cancel: '/api/rentals/:rentalId/cancel',
            checkpoint: '/api/rentals/:rentalId/checkpoints',
            deposit: '/api/rentals/:rentalId/deposit',
            dispute: '/api/rentals/:rentalId/dispute'
          },
          escrow: {
            totals: depositAmountTotals,
            currency,
            ledgerEndpoint: '/api/rentals/:rentalId/deposit'
          },
          defaults: {
            renterId: userId ?? null,
            companyId: companyId ?? null,
            timezone: window.timezone,
            currency
          },
          statusOptions: {
            rental: [
              { value: 'requested', label: 'Requested' },
              { value: 'approved', label: 'Approved' },
              { value: 'pickup_scheduled', label: 'Pickup scheduled' },
              { value: 'in_use', label: 'In use' },
              { value: 'return_pending', label: 'Return pending' },
              { value: 'inspection_pending', label: 'Inspection pending' },
              { value: 'settled', label: 'Settled' },
              { value: 'cancelled', label: 'Cancelled' },
              { value: 'disputed', label: 'Disputed' }
            ],
            deposit: [
              { value: 'pending', label: 'Pending' },
              { value: 'held', label: 'Held' },
              { value: 'released', label: 'Released' },
              { value: 'partially_released', label: 'Partially released' },
              { value: 'forfeited', label: 'Forfeited' }
            ]
          }
        }
      },
      ...(walletSection ? [walletSection] : []),
      {
        id: 'account',
        label: 'Account & Support',
        description: 'Next best actions to keep everything running smoothly.',
        type: 'accountSupport',
        sidebar: accountSidebar,
        data: {
          insights: accountItems,
          tasks: supportTasksResult.tasks,
          stats: supportTaskMeta,
          contacts: supportContacts
        }
      },
      {
        id: 'settings',
        label: 'Account Settings',
        description: 'Identity, security, and notification preferences.',
        type: 'settings',
        sidebar: settingsSidebar,
        data: { panels: settingsPanels }
      }
    ]
  };
}

async function loadAdminData(context) {
  const { companyId, window } = context;

  const [
    bookings,
    previousBookings,
    rentals,
    inventoryAlerts,
    complianceDocs,
    fraudSignals,
    campaignMetrics
  ] = await Promise.all([
    Booking.findAll({
      where: {
        ...(companyId ? { companyId } : {}),
        createdAt: asDateRange(window.start, window.end)
      }
    }),
    Booking.findAll({
      where: {
        ...(companyId ? { companyId } : {}),
        createdAt: asDateRange(window.previousStart, window.previousEnd)
      }
    }),
    RentalAgreement.findAll({
      where: {
        ...(companyId ? { companyId } : {}),
        createdAt: asDateRange(window.start, window.end)
      }
    }),
    InventoryAlert.findAll({
      include: [
        {
          model: InventoryItem,
          where: companyId ? { companyId } : undefined,
          required: !!companyId
        }
      ],
      where: {
        createdAt: asDateRange(window.start, window.end)
      }
    }),
    ComplianceDocument.findAll({
      where: {
        ...(companyId ? { companyId } : {}),
        [Op.or]: [
          { expiryAt: { [Op.between]: [window.start.toJSDate(), window.end.plus({ days: 30 }).toJSDate()] } },
          { status: { [Op.in]: ['rejected', 'expired'] } }
        ]
      }
    }),
    CampaignFraudSignal.findAll({
      include: [
        {
          model: AdCampaign,
          attributes: ['name'],
          where: companyId ? { companyId } : undefined,
          required: !!companyId
        }
      ],
      where: {
        detectedAt: asDateRange(window.start, window.end)
      }
    }),
    CampaignDailyMetric.findAll({
      include: [
        {
          model: AdCampaign,
          attributes: ['currency', 'name'],
          where: companyId ? { companyId } : undefined,
          required: !!companyId
        }
      ],
      where: {
        metricDate: asDateRange(window.start, window.end)
      }
    })
  ]);

  const totalBookings = bookings.length;
  const previousTotal = previousBookings.length;
  const completed = bookings.filter((booking) => booking.status === 'completed').length;
  const completionRate = totalBookings ? completed / totalBookings : 0;
  const previousCompleted = previousBookings.filter((booking) => booking.status === 'completed').length;
  const previousCompletionRate = previousTotal ? previousCompleted / Math.max(previousTotal, 1) : 0;
  const disputed = bookings.filter((booking) => booking.status === 'disputed').length;

  const totalRevenue = bookings.reduce((sum, booking) => sum + parseDecimal(booking.totalAmount), 0);
  const previousRevenue = previousBookings.reduce((sum, booking) => sum + parseDecimal(booking.totalAmount), 0);
  const slaBreaches = bookings.filter(
    (booking) => booking.status !== 'completed' && booking.status !== 'cancelled' && DateTime.fromJSDate(booking.slaExpiresAt) < window.end
  ).length;

  const upcomingBookings = bookings
    .filter((booking) => booking.scheduledStart)
    .sort((a, b) => new Date(a.scheduledStart) - new Date(b.scheduledStart))
    .slice(0, UPCOMING_LIMIT)
    .map((booking) => ({
      title: booking.meta?.title || `Job ${booking.id.slice(0, 6).toUpperCase()}`,
      when: DateTime.fromJSDate(booking.scheduledStart).setZone(window.timezone).toLocaleString(DateTime.DATETIME_MED_WITH_WEEKDAY),
      status: booking.status.replace(/_/g, ' ')
    }));

  const boardColumns = [
    {
      title: 'Intake',
      items: bookings
        .filter((booking) => ['draft', 'pending'].includes(booking.status))
        .slice(0, 4)
        .map((booking) => ({
          title: booking.meta?.title || `Request ${booking.id.slice(0, 4).toUpperCase()}`,
          owner: booking.meta?.requester || 'Unassigned',
          value: formatCurrency(booking.totalAmount, booking.currency),
          eta: booking.type === 'scheduled' ? 'Awaiting scheduling' : 'Requires triage'
        }))
    },
    {
      title: 'Scheduling',
      items: bookings
        .filter((booking) => ['awaiting_assignment', 'scheduled'].includes(booking.status))
        .slice(0, 4)
        .map((booking) => ({
          title: booking.meta?.title || `Visit ${booking.id.slice(0, 4).toUpperCase()}`,
          owner: booking.meta?.zoneName || 'Zone pending',
          value: formatCurrency(booking.totalAmount, booking.currency),
          eta: booking.scheduledStart
            ? DateTime.fromJSDate(booking.scheduledStart).setZone(window.timezone).toRelative({ base: window.end })
            : 'Scheduling required'
        }))
    },
    {
      title: 'In Delivery',
      items: bookings
        .filter((booking) => ['in_progress'].includes(booking.status))
        .slice(0, 4)
        .map((booking) => ({
          title: booking.meta?.title || `Job ${booking.id.slice(0, 4).toUpperCase()}`,
          owner: booking.meta?.primaryCrew || 'Crew TBD',
          value: formatCurrency(booking.totalAmount, booking.currency),
          eta: DateTime.fromJSDate(booking.slaExpiresAt).setZone(window.timezone).toRelative({ base: window.end })
        }))
    },
    {
      title: 'At Risk',
      items: bookings
        .filter((booking) =>
          ['disputed', 'cancelled'].includes(booking.status) ||
          (DateTime.fromJSDate(booking.slaExpiresAt) < window.end && booking.status !== 'completed')
        )
        .slice(0, 4)
        .map((booking) => ({
          title: booking.meta?.title || `Job ${booking.id.slice(0, 4).toUpperCase()}`,
          owner: booking.meta?.owner || 'Operations',
          value: formatCurrency(booking.totalAmount, booking.currency),
          eta: booking.status === 'disputed' ? 'Dispute pending' : 'SLA breached'
        }))
    }
  ];

  const complianceRows = [
    ...complianceDocs.slice(0, 5).map((doc) => [
      doc.type,
      doc.status.replace(/_/g, ' '),
      doc.expiryAt ? DateTime.fromJSDate(doc.expiryAt).setZone(window.timezone).toISODate() : '—',
      doc.reviewerId ? 'Assigned' : 'Awaiting review',
      doc.rejectionReason || '—'
    ]),
    ...fraudSignals.slice(0, 5).map((signal) => [
      `Campaign: ${signal.AdCampaign?.name ?? signal.campaignId.slice(0, 6)}`,
      signal.signalType.replace(/_/g, ' '),
      signal.severity,
      DateTime.fromJSDate(signal.detectedAt).setZone(window.timezone).toISODate(),
      signal.resolutionNote || 'Pending investigation'
    ])
  ];

  const rentalsAtRisk = rentals.filter((rental) => ['return_pending', 'inspection_pending', 'disputed'].includes(rental.status));
  const activeAlerts = inventoryAlerts.filter((alert) => alert.status === 'active');

  const campaignSpend = campaignMetrics.reduce((sum, metric) => sum + parseDecimal(metric.spend), 0);
  const campaignRevenue = campaignMetrics.reduce((sum, metric) => sum + parseDecimal(metric.revenue), 0);
  const campaignCurrency = campaignMetrics[0]?.AdCampaign?.currency || 'GBP';

  const insights = [
    `Completion rate ${formatPercent(completed, totalBookings)} • ${slaBreaches} bookings require SLA intervention`,
    `${rentalsAtRisk.length} rentals pending inspection or dispute review`,
    `${activeAlerts.length} active inventory alerts flagged this window`,
    `Campaign ROI ${campaignRevenue && campaignSpend ? formatPercent(campaignRevenue, campaignSpend) : '0.0%'} across ${campaignMetrics.length} metric days`
  ];

  const websiteSnapshot = await getWebsiteManagementSnapshot();

  const overview = {
    metrics: [
      computeTrend(totalBookings, previousTotal, formatNumber, ''),
      computeTrend(completionRate, previousCompletionRate, (value) => formatPercent(value, 1), ''),
      computeTrend(totalRevenue, previousRevenue, (value) => formatCurrency(value, campaignCurrency), ''),
      { value: formatNumber(disputed), change: `${formatNumber(slaBreaches)} SLA issues`, trend: disputed > 0 ? 'down' : 'up' }
    ].map((metric, index) => {
      const labels = ['Jobs Received', 'Completion Rate', 'Revenue Processed', 'Escalations'];
      return { label: labels[index], ...metric };
    }),
    charts: [
      {
        id: 'jobs-by-week',
        title: 'Jobs by Week',
        description: 'Volume of bookings created each week.',
        type: 'line',
        dataKey: 'count',
        data: groupByWeek(bookings, (booking) => booking.createdAt, window)
      },
      {
        id: 'campaign-spend',
        title: 'Campaign Spend vs Revenue',
        description: 'Ad spend compared to attributed revenue this window.',
        type: 'bar',
        dataKey: 'spend',
        secondaryKey: 'revenue',
        data: [
          {
            name: 'This window',
            spend: Number.parseFloat(campaignSpend.toFixed(2)),
            revenue: Number.parseFloat(campaignRevenue.toFixed(2))
          }
        ]
      }
    ],
    upcoming: upcomingBookings,
    insights
  };

  const marketplaceOverview = await buildMarketplaceDashboardSlice({ companyId });

  const marketplaceSection = marketplaceOverview
    ? {
        id: 'marketplace-workspace',
        label: 'Marketplace management',
        description: 'Tools, consumables, and listing governance workspace.',
        type: 'marketplace-workspace',
        icon: 'marketplace',
        data: {
          overview: marketplaceOverview,
          companyId: companyId ?? null,
          summary: {
            tools: marketplaceOverview.summary.tools,
            materials: marketplaceOverview.summary.materials,
            moderationQueue: marketplaceOverview.moderationQueue.length
          }
        }
      }
    : null;

  return {
    persona: 'admin',
    name: PERSONA_METADATA.admin.name,
    headline: PERSONA_METADATA.admin.headline,
    window,
    metadata: {
      companyId: companyId ?? null,
      totals: {
        bookings: totalBookings,
        revenue: totalRevenue,
        completionRate,
        disputed
      },
      features: {
        ads: buildAdsFeatureMetadata('admin')
      }
    },
    navigation: [
      {
        id: 'overview',
        label: 'Executive Overview',
        description: 'Track bookings, spend, and SLA signals.',
        type: 'overview',
        analytics: overview
      },
      {
        id: 'operations',
        label: 'Operations Pipeline',
        description: 'Monitor intake through delivery and risk queues.',
        type: 'board',
        data: { columns: boardColumns }
      },
      {
        id: 'compliance',
        label: 'Compliance & Risk',
        description: 'Expiring evidence and campaign anomaly register.',
        type: 'table',
        data: {
          headers: ['Item', 'Status', 'Due / Detected', 'Owner', 'Notes'],
          rows: complianceRows.slice(0, EXPORT_ROW_LIMIT)
        }
      },
      {
        id: 'assets',
        label: 'Assets & Rentals',
        description: 'Rental lifecycle alerts and asset readiness.',
        type: 'list',
        data: {
          items: [
            {
              title: `${rentalsAtRisk.length} rentals pending return`,
              description: 'Ensure inspections and settlements are actioned.',
              status: rentalsAtRisk.length > 0 ? 'Attention required' : 'On track'
            },
            {
              title: `${activeAlerts.length} inventory alerts open`,
              description: 'Low stock and damage reports awaiting acknowledgement.',
              status: activeAlerts.length > 0 ? 'Investigate today' : 'Healthy'
            },
            {
              title: `${fraudSignals.length} active campaign alerts`,
              description: 'Overspend, delivery gaps, or suspicious conversions detected.',
              status: fraudSignals.length > 0 ? 'Escalated to marketing ops' : 'Clear'
            }
          ]
        }
      },
      marketplaceSection
    ].filter(Boolean)
      {
        id: 'home-builder',
        label: 'Home Page Builder',
        description: 'Launch the modular home page workspace to design, publish, and manage components.',
        type: 'link',
        href: '/admin/home-builder'
        id: 'website-management',
        label: 'Website management',
        description: 'Govern marketing pages, content blocks, and navigation coverage.',
        type: 'settings',
        data: {
          panels: [
            {
              id: 'pages-summary',
              title: 'Marketing pages',
              description: 'Lifecycle of enterprise marketing experiences.',
              status: `${websiteSnapshot.pages.published} published`,
              items: [
                { id: 'pages-total', label: 'Total pages', value: websiteSnapshot.pages.total },
                { id: 'pages-draft', label: 'Draft', value: websiteSnapshot.pages.draft },
                { id: 'pages-preview', label: 'Preview', value: websiteSnapshot.pages.preview },
                { id: 'pages-role-gated', label: 'Role gated', value: websiteSnapshot.pages.roleGated },
                {
                  id: 'pages-last-published',
                  label: 'Last publish',
                  value:
                    websiteSnapshot.pages.lastPublishedAt
                      ? DateTime.fromISO(websiteSnapshot.pages.lastPublishedAt)
                          .setZone(window.timezone)
                          .toLocaleString(DateTime.DATETIME_MED)
                      : 'No published pages yet'
                }
              ]
            },
            {
              id: 'blocks-summary',
              title: 'Content blocks',
              description: 'Reusable hero, feature, and CTA components.',
              items: [
                { id: 'blocks-total', label: 'Total blocks', value: websiteSnapshot.blocks.total },
                { id: 'blocks-visible', label: 'Visible blocks', value: websiteSnapshot.blocks.visible }
              ]
            },
            {
              id: 'navigation-summary',
              title: 'Navigation menus',
              description: 'Surface coverage for menus and external links.',
              items: [
                { id: 'menus-total', label: 'Menus', value: websiteSnapshot.navigation.menus },
                { id: 'menus-primary', label: 'Primary menus', value: websiteSnapshot.navigation.primaryMenus },
                { id: 'nav-items', label: 'Navigation items', value: websiteSnapshot.navigation.items },
                { id: 'nav-nested', label: 'Nested items', value: websiteSnapshot.navigation.nestedItems },
                {
                  id: 'nav-external',
                  label: 'External links',
                  value: websiteSnapshot.navigation.externalLinks,
                  helper: 'Links that leave Fixnado surfaces'
                },
                {
                  id: 'nav-restricted',
                  label: 'Restricted items',
                  value: websiteSnapshot.navigation.restrictedItems,
                  helper: 'Role-gated navigation entries'
                },
                {
                  id: 'website-editor-link',
                  label: 'Launch website manager',
                  type: 'action',
                  href: '/admin/website-management',
                  cta: 'Open manager'
                }
              ]
            }
          ]
        }
        id: 'tags-seo',
        label: 'Tags & SEO',
        description: 'Manage metadata defaults, indexing controls, and tag governance.',
        type: 'route',
        icon: 'seo',
        route: '/admin/seo'
      }
    ]
  };
}

async function loadProviderData(context) {
  const { providerId, companyId, window } = context;

  const campaignFilter = companyId ? { companyId } : undefined;
  const tenantId = companyId ?? providerId ?? null;
  let inboxSnapshotError = null;

  const [
    assignments,
    previousAssignments,
    rentals,
    inventoryAlerts,
    inventoryItems,
    campaigns,
    campaignMetrics,
    previousCampaignMetrics,
    campaignInvoices,
    campaignSignals,
    inboxSnapshot
  ] = await Promise.all([
    BookingAssignment.findAll({
      where: {
        ...(providerId ? { providerId } : {}),
        createdAt: asDateRange(window.start, window.end)
      },
      include: [{ model: Booking }]
    }),
    BookingAssignment.findAll({
      where: {
        ...(providerId ? { providerId } : {}),
        createdAt: asDateRange(window.previousStart, window.previousEnd)
      },
      include: [{ model: Booking }]
    }),
    RentalAgreement.findAll({
      where: {
        ...(companyId ? { companyId } : {}),
        createdAt: asDateRange(window.start, window.end)
      }
    }),
    InventoryAlert.findAll({
      include: [
        {
          model: InventoryItem,
          where: companyId ? { companyId } : undefined,
          required: !!companyId
        }
      ],
      where: {
        createdAt: asDateRange(window.start, window.end)
      }
    }),
    InventoryItem.findAll({
      where: {
        ...(companyId ? { companyId } : {}),
        updatedAt: {
          [Op.lte]: window.end.toJSDate()
        }
      },
      include: [
        {
          model: InventoryAlert,
          required: false,
          where: { status: { [Op.in]: ['active', 'acknowledged'] } }
        }
      ],
      order: [['updatedAt', 'DESC']],
      limit: EXPORT_ROW_LIMIT
    }),
    AdCampaign.findAll({
      where: campaignFilter,
      include: [{ model: CampaignFlight, as: 'flights' }],
      order: [['updatedAt', 'DESC']],
      limit: EXPORT_ROW_LIMIT
    }),
    CampaignDailyMetric.findAll({
      include: [
        {
          model: AdCampaign,
          attributes: ['id', 'name', 'currency', 'companyId'],
          where: campaignFilter,
          required: !!campaignFilter
        },
        {
          model: CampaignFlight,
          attributes: ['id', 'name', 'status', 'startAt', 'endAt'],
          required: false
        }
      ],
      where: {
        metricDate: asDateRange(window.start, window.end)
      }
    }),
    CampaignDailyMetric.findAll({
      include: [
        {
          model: AdCampaign,
          attributes: ['id', 'name', 'currency', 'companyId'],
          where: campaignFilter,
          required: !!campaignFilter
        }
      ],
      where: {
        metricDate: asDateRange(window.previousStart, window.previousEnd)
      }
    }),
    CampaignInvoice.findAll({
      include: [
        {
          model: AdCampaign,
          attributes: ['id', 'name', 'currency'],
          where: campaignFilter,
          required: !!campaignFilter
        },
        {
          model: CampaignFlight,
          attributes: ['id', 'name'],
          required: false
        }
      ],
      where: {
        issuedAt: asDateRange(window.start, window.end)
      },
      order: [['issuedAt', 'DESC']],
      limit: EXPORT_ROW_LIMIT
    }),
    CampaignFraudSignal.findAll({
      include: [
        {
          model: AdCampaign,
          attributes: ['id', 'name'],
          where: campaignFilter,
          required: !!campaignFilter
        },
        {
          model: CampaignFlight,
          attributes: ['id', 'name'],
          required: false
        }
      ],
      where: {
        detectedAt: asDateRange(window.start, window.end)
      },
      order: [['detectedAt', 'DESC']],
      limit: EXPORT_ROW_LIMIT
    }),
    tenantId
      ? getInboxSettings(tenantId).catch((error) => {
          inboxSnapshotError = error;
          console.warn('Failed to load provider inbox settings', {
            tenantId,
            message: error?.message
          });
          return null;
        })
      : Promise.resolve(null)
  ]);

  const byokSnapshot = await getProviderByokSnapshot({ companyId });

  const totalAssignments = assignments.length;
  const previousTotal = previousAssignments.length;
  const accepted = assignments.filter((assignment) => assignment.status === 'accepted').length;
  const acceptedPrevious = previousAssignments.filter((assignment) => assignment.status === 'accepted').length;
  const completed = assignments.filter((assignment) => assignment.Booking?.status === 'completed').length;
  const revenue = assignments.reduce((sum, assignment) => sum + parseDecimal(assignment.Booking?.totalAmount), 0);
  const previousRevenue = previousAssignments.reduce((sum, assignment) => sum + parseDecimal(assignment.Booking?.totalAmount), 0);
  const activeAssignments = assignments.filter((assignment) => ['pending', 'accepted'].includes(assignment.status));

  const upcoming = assignments
    .filter((assignment) => assignment.Booking?.scheduledStart)
    .sort((a, b) => new Date(a.Booking.scheduledStart) - new Date(b.Booking.scheduledStart))
    .slice(0, UPCOMING_LIMIT)
    .map((assignment) => ({
      title: assignment.Booking.meta?.title || `Job ${assignment.Booking.id.slice(0, 4).toUpperCase()}`,
      when: DateTime.fromJSDate(assignment.Booking.scheduledStart)
        .setZone(window.timezone)
        .toLocaleString(DateTime.DATETIME_MED_WITH_WEEKDAY),
      status: assignment.status
    }));

  const acceptanceRate = totalAssignments ? accepted / totalAssignments : 0;
  const previousAcceptanceRate = previousTotal ? acceptedPrevious / previousTotal : 0;
  const completionRate = totalAssignments ? completed / totalAssignments : 0;

  const assignmentsMetric = computeTrend(totalAssignments, previousTotal, formatNumber, '');
  const acceptanceMetric = computeTrend(
    acceptanceRate,
    previousAcceptanceRate,
    (value) => formatPercent(value, 1),
    ''
  );
  const revenueMetric = computeTrend(revenue, previousRevenue, (value) => formatCurrency(value, 'GBP'), '');

  const overview = {
    metrics: [
      { label: 'Assignments Received', ...assignmentsMetric },
      { label: 'Acceptance Rate', ...acceptanceMetric },
      { label: 'Revenue Recognised', ...revenueMetric },
      { label: 'Crew On-schedule', value: formatPercent(completionRate, 1), change: `${formatNumber(activeAssignments.length)} active`, trend: 'up' }
    ],
    charts: [
      {
        id: 'assignments-week',
        title: 'Assignments Received',
        description: 'Work orders allocated each week.',
        type: 'line',
        dataKey: 'count',
        data: groupByWeek(assignments, (assignment) => assignment.createdAt, window)
      },
      {
        id: 'revenue-by-type',
        title: 'Revenue by Booking Type',
        description: 'Mix of on-demand vs scheduled revenue.',
        type: 'bar',
        dataKey: 'value',
        secondaryKey: 'scheduled',
        data: [
          {
            name: 'On-demand',
            value: assignments
              .filter((assignment) => assignment.Booking?.type === 'on_demand')
              .reduce((sum, assignment) => sum + parseDecimal(assignment.Booking?.totalAmount), 0),
            scheduled: assignments
              .filter((assignment) => assignment.Booking?.type === 'scheduled')
              .reduce((sum, assignment) => sum + parseDecimal(assignment.Booking?.totalAmount), 0)
          }
        ]
      }
    ],
    upcoming,
    insights: [
      `${formatPercent(acceptanceRate, 1)} acceptance rate with ${formatNumber(totalAssignments)} orders received`,
      `${formatNumber(activeAssignments.length)} active jobs require confirmation`,
      `${formatCurrency(revenue, 'GBP')} recognised this window`,
      `${inventoryAlerts.length} asset alerts logged • ${rentals.length} rentals active`
    ]
  };

  const boardColumns = [
    {
      title: 'New',
      items: assignments
        .filter((assignment) => assignment.status === 'pending')
        .slice(0, 4)
        .map((assignment) => ({
          title: assignment.Booking?.meta?.title || `Job ${assignment.Booking?.id?.slice(0, 4)}`,
          owner: assignment.role === 'lead' ? 'Lead crew' : 'Support crew',
          value: formatCurrency(assignment.Booking?.totalAmount, assignment.Booking?.currency)
        }))
    },
    {
      title: 'Confirmed',
      items: assignments
        .filter((assignment) => assignment.status === 'accepted' && assignment.Booking?.status === 'scheduled')
        .slice(0, 4)
        .map((assignment) => ({
          title: assignment.Booking?.meta?.title || `Job ${assignment.Booking?.id?.slice(0, 4)}`,
          owner: assignment.Booking?.meta?.zoneName || 'Zone',
          value: formatCurrency(assignment.Booking?.totalAmount, assignment.Booking?.currency),
          eta: assignment.Booking?.scheduledStart
            ? DateTime.fromJSDate(assignment.Booking.scheduledStart).setZone(window.timezone).toRelative({ base: window.end })
            : 'Awaiting schedule'
        }))
    },
    {
      title: 'In Progress',
      items: assignments
        .filter((assignment) => assignment.Booking?.status === 'in_progress')
        .slice(0, 4)
        .map((assignment) => ({
          title: assignment.Booking?.meta?.title || `Job ${assignment.Booking?.id?.slice(0, 4)}`,
          owner: assignment.Booking?.meta?.primaryCrew || 'Crew',
          value: formatCurrency(assignment.Booking?.totalAmount, assignment.Booking?.currency),
          eta: DateTime.fromJSDate(assignment.Booking?.slaExpiresAt).setZone(window.timezone).toRelative({ base: window.end })
        }))
    },
    {
      title: 'Follow-up',
      items: assignments
        .filter((assignment) => ['cancelled', 'disputed'].includes(assignment.Booking?.status))
        .slice(0, 4)
        .map((assignment) => ({
          title: assignment.Booking?.meta?.title || `Job ${assignment.Booking?.id?.slice(0, 4)}`,
          owner: 'Account manager',
          value: formatCurrency(assignment.Booking?.totalAmount, assignment.Booking?.currency),
          eta: assignment.Booking?.status === 'disputed' ? 'Investigate dispute' : 'Client cancelled'
        }))
    }
  ];

  const rentalRows = rentals.slice(0, EXPORT_ROW_LIMIT).map((rental) => [
    rental.rentalNumber,
    rental.status.replace(/_/g, ' '),
    rental.pickupAt ? DateTime.fromJSDate(rental.pickupAt).setZone(window.timezone).toISODate() : '—',
    rental.returnDueAt ? DateTime.fromJSDate(rental.returnDueAt).setZone(window.timezone).toISODate() : '—',
    rental.depositStatus.replace(/_/g, ' ')
  ]);

  const alertItems = inventoryAlerts.slice(0, 4).map((alert) => ({
    title: `${alert.type.replace(/_/g, ' ')} • ${alert.severity}`,
    description: alert.metadata?.note || 'Resolve alert to restore asset health.',
    status: alert.status
  }));

  const inboxSummary = inboxSnapshot
    ? {
        entryPoints: inboxSnapshot.entryPoints?.length ?? 0,
        quickReplies: inboxSnapshot.quickReplies?.length ?? 0,
        escalationRules: inboxSnapshot.escalationRules?.length ?? 0,
        liveRoutingEnabled: Boolean(inboxSnapshot.configuration?.liveRoutingEnabled),
        timezone: inboxSnapshot.configuration?.timezone ?? DEFAULT_TIMEZONE,
        updatedAt: toIso(inboxSnapshot.configuration?.updatedAt)
      }
    : null;

  const inboxSectionData = {
    tenantId,
    summary: inboxSummary,
    snapshot: inboxSnapshot,
    error: null,
    capabilities: {
      allowManage: Boolean(tenantId),
      allowTemplates: Boolean(tenantId),
      allowEscalations: Boolean(tenantId)
    }
  };

  if (!tenantId) {
    inboxSectionData.error = 'Assign this provider to a company to unlock inbox controls.';
    inboxSectionData.snapshot = null;
  } else if (inboxSnapshotError) {
    inboxSectionData.error = 'Unable to load inbox configuration. Try refreshing the dashboard.';
  }

  const inboxSection = {
    id: 'full-inbox',
    label: 'Full inbox',
    description:
      'Manage routing, quick replies, and escalation guardrails for provider communications.',
    type: 'provider-inbox',
    icon: 'support',
    data: inboxSectionData
  };

  const rentalsByItem = rentals.reduce((acc, rental) => {
    const activeStatuses = new Set([
      'requested',
      'approved',
      'ready_for_pickup',
      'checked_out',
      'in_progress'
    ]);
    if (rental.itemId && activeStatuses.has(rental.status)) {
      acc.set(rental.itemId, (acc.get(rental.itemId) ?? 0) + rental.quantity);
    }
    return acc;
  }, new Map());

  const severityRank = { critical: 3, warning: 2, info: 1 };

  const mapInventoryRecord = (item) => {
    const onHand = Number.parseInt(item.quantityOnHand ?? 0, 10) || 0;
    const reserved = Number.parseInt(item.quantityReserved ?? 0, 10) || 0;
    const safetyStock = Number.parseInt(item.safetyStock ?? 0, 10) || 0;
    const available = inventoryAvailable(item);
    const alerts = Array.isArray(item.InventoryAlerts) ? item.InventoryAlerts : [];
    const activeAlert = alerts
      .filter((alert) => alert.status === 'active')
      .sort((a, b) => (severityRank[b.severity] ?? 0) - (severityRank[a.severity] ?? 0))[0];

    return {
      id: item.id || item.sku || item.name,
      name: item.name,
      sku: item.sku,
      category: item.category,
      status: inventoryStatus(item),
      available,
      onHand,
      reserved,
      safetyStock,
      unitType: item.unitType,
      condition: item.conditionRating,
      location: item.metadata?.warehouse || item.metadata?.location || null,
      nextMaintenanceDue: item.metadata?.nextServiceDue || item.metadata?.inspectionDue || null,
      notes: item.metadata?.notes || null,
      activeAlerts: alerts.filter((alert) => alert.status === 'active').length,
      alertSeverity: activeAlert?.severity || null,
      activeRentals: rentalsByItem.get(item.id) ?? 0,
      rentalRate: item.rentalRate ? Number.parseFloat(item.rentalRate) : null,
      rentalRateCurrency: item.rentalRateCurrency || 'GBP',
      depositAmount: item.depositAmount ? Number.parseFloat(item.depositAmount) : null,
      depositCurrency: item.depositCurrency || item.rentalRateCurrency || 'GBP'
    };
  };

  const inventorySummary = inventoryItems.reduce(
    (acc, item) => {
      const available = inventoryAvailable(item);
      const reserved = Number.parseInt(item.quantityReserved ?? 0, 10);
      const onHand = Number.parseInt(item.quantityOnHand ?? 0, 10);
      const alerts = Array.isArray(item.InventoryAlerts) ? item.InventoryAlerts : [];
      const hasActiveAlert = alerts.some((alert) => alert.status === 'active');
      return {
        onHand: acc.onHand + (Number.isFinite(onHand) ? onHand : 0),
        reserved: acc.reserved + (Number.isFinite(reserved) ? reserved : 0),
        available: acc.available + available,
        alerts: acc.alerts + (hasActiveAlert || inventoryStatus(item) !== 'healthy' ? 1 : 0)
      };
    },
    { onHand: 0, reserved: 0, available: 0, alerts: 0 }
  );

  const lower = (value) => (typeof value === 'string' ? value.toLowerCase() : String(value ?? '').toLowerCase());

  const materialsInventory = inventoryItems
    .filter((item) => {
      const category = lower(item.category);
      const type = lower(item.metadata?.type);
      const usage = lower(item.metadata?.usage);
      const hasRental = Number.isFinite(Number.parseFloat(item.rentalRate ?? NaN));
      if (hasRental) {
        return false;
      }
      if (category.includes('tool')) {
        return false;
      }
      if (category.includes('material') || type === 'material' || usage === 'consumable') {
        return true;
      }
      return true;
    })
    .slice(0, 10)
    .map(mapInventoryRecord);

  const toolsInventory = inventoryItems
    .filter((item) => {
      const category = lower(item.category);
      if (category.includes('tool')) {
        return true;
      }
      return Number.isFinite(Number.parseFloat(item.rentalRate ?? NaN));
    })
    .slice(0, 10)
    .map(mapInventoryRecord);
  const aggregateCampaignMetrics = (collection) => {
    const totals = { spend: 0, revenue: 0, impressions: 0, clicks: 0, conversions: 0, target: 0 };
    const byCampaign = new Map();

    for (const metric of collection) {
      const id = metric.campaignId;
      if (!id) continue;
      const entry = byCampaign.get(id) ?? {
        spend: 0,
        revenue: 0,
        impressions: 0,
        clicks: 0,
        conversions: 0,
        target: 0,
        lastMetricDate: null
      };

      entry.spend += parseDecimal(metric.spend);
      entry.revenue += parseDecimal(metric.revenue);
      entry.impressions += Number(metric.impressions ?? 0);
      entry.clicks += Number(metric.clicks ?? 0);
      entry.conversions += Number(metric.conversions ?? 0);
      entry.target += parseDecimal(metric.spendTarget ?? 0);
      if (metric.metricDate) {
        entry.lastMetricDate = DateTime.fromJSDate(metric.metricDate).setZone(window.timezone).toISODate();
      }

      byCampaign.set(id, entry);

      totals.spend += parseDecimal(metric.spend);
      totals.revenue += parseDecimal(metric.revenue);
      totals.impressions += Number(metric.impressions ?? 0);
      totals.clicks += Number(metric.clicks ?? 0);
      totals.conversions += Number(metric.conversions ?? 0);
      totals.target += parseDecimal(metric.spendTarget ?? 0);
    }

    return { totals, byCampaign };
  };

  const { totals: currentCampaignTotals, byCampaign: metricsByCampaign } = aggregateCampaignMetrics(campaignMetrics);
  const { totals: previousCampaignTotals, byCampaign: previousMetricsByCampaign } = aggregateCampaignMetrics(previousCampaignMetrics);

  const adsSourcedCount = assignments.filter((assignment) => assignment.Booking?.meta?.source === 'fixnado_ads').length;
  const previousAdsSourced = previousAssignments.filter((assignment) => assignment.Booking?.meta?.source === 'fixnado_ads').length;
  const adsShare = totalAssignments ? adsSourcedCount / totalAssignments : 0;
  const previousAdsShare = previousTotal ? previousAdsSourced / Math.max(previousTotal, 1) : 0;

  const currency =
    campaigns[0]?.currency ||
    campaignMetrics[0]?.AdCampaign?.currency ||
    campaignInvoices[0]?.currency ||
    'GBP';

  const activeCampaigns = campaigns.filter((campaign) => ['active', 'scheduled'].includes(campaign.status));

  const spendTrend = computeTrend(
    currentCampaignTotals.spend,
    previousCampaignTotals.spend,
    (value) => formatCurrency(value, currency)
  );
  const revenueTrend = computeTrend(
    currentCampaignTotals.revenue,
    previousCampaignTotals.revenue,
    (value) => formatCurrency(value, currency)
  );
  const impressionsTrend = computeTrend(
    currentCampaignTotals.impressions,
    previousCampaignTotals.impressions,
    formatNumber
  );
  const clicksTrend = computeTrend(
    currentCampaignTotals.clicks,
    previousCampaignTotals.clicks,
    formatNumber
  );
  const conversionsTrend = computeTrend(
    currentCampaignTotals.conversions,
    previousCampaignTotals.conversions,
    formatNumber
  );
  const shareTrend = computeTrend(adsShare, previousAdsShare, (value) => formatPercent(value, 1));

  const summaryCards = [
    {
      title: 'Managed spend',
      ...spendTrend,
      helper: `${formatNumber(activeCampaigns.length)} active campaigns`
    },
    {
      title: 'Attributed revenue',
      ...revenueTrend,
      helper:
        currentCampaignTotals.spend > 0
          ? `ROAS ${formatPercent(currentCampaignTotals.revenue, currentCampaignTotals.spend)}`
          : 'ROAS 0.0%'
    },
    {
      title: 'Conversions',
      ...conversionsTrend,
      helper:
        currentCampaignTotals.conversions > 0
          ? `CPA ${formatCurrency(currentCampaignTotals.spend / currentCampaignTotals.conversions, currency)}`
          : `CPA ${formatCurrency(0, currency)}`
    },
    {
      title: 'Fixnado Ads share',
      value: shareTrend.value,
      change: shareTrend.change,
      trend: shareTrend.trend,
      helper: `${formatNumber(adsSourcedCount)} jobs attributed`
    }
  ];

  const ctr = currentCampaignTotals.impressions
    ? currentCampaignTotals.clicks / currentCampaignTotals.impressions
    : 0;
  const cvr = currentCampaignTotals.clicks
    ? currentCampaignTotals.conversions / currentCampaignTotals.clicks
    : 0;

  const funnelStages = [
    {
      title: 'Impressions',
      value: formatNumber(currentCampaignTotals.impressions),
      helper:
        currentCampaignTotals.impressions > 0
          ? `${formatPercent(currentCampaignTotals.clicks, currentCampaignTotals.impressions)} CTR`
          : 'No delivery'
    },
    {
      title: 'Clicks',
      value: formatNumber(currentCampaignTotals.clicks),
      helper: currentCampaignTotals.clicks > 0 ? `${formatPercent(cvr, 1)} CVR` : 'Awaiting engagement'
    },
    {
      title: 'Conversions',
      value: formatNumber(currentCampaignTotals.conversions),
      helper: `${formatCurrency(currentCampaignTotals.spend, currency)} spend`
    },
    {
      title: 'Jobs won',
      value: formatNumber(adsSourcedCount),
      helper:
        currentCampaignTotals.conversions > 0
          ? `${formatPercent(adsSourcedCount, currentCampaignTotals.conversions)} of conversions`
          : 'Link bookings for attribution'
    }
  ];

  const campaignsData = campaigns.slice(0, 8).map((campaign) => {
    const metrics = metricsByCampaign.get(campaign.id) ?? {
      spend: 0,
      revenue: 0,
      impressions: 0,
      clicks: 0,
      conversions: 0,
      target: 0,
      lastMetricDate: null
    };
    const previous = previousMetricsByCampaign.get(campaign.id) ?? {
      spend: 0,
      revenue: 0,
      impressions: 0,
      clicks: 0,
      conversions: 0,
      target: 0,
      lastMetricDate: null
    };

    const spendByCampaign = computeTrend(
      metrics.spend,
      previous.spend,
      (value) => formatCurrency(value, campaign.currency ?? currency)
    );
    const conversionsByCampaign = computeTrend(metrics.conversions, previous.conversions, formatNumber);
    const roasValue = metrics.spend > 0 ? metrics.revenue / metrics.spend : 0;
    const previousRoasValue = previous.spend > 0 ? previous.revenue / previous.spend : 0;
    const roasTrend = computeTrend(roasValue, previousRoasValue, (value) => formatPercent(value, 1));
    const pacingRatio = metrics.target > 0 ? metrics.spend / metrics.target : 0;

    return {
      id: campaign.id,
      name: campaign.name,
      status: humanise(campaign.status),
      objective: humanise(campaign.objective),
      spend: spendByCampaign.value,
      spendChange: spendByCampaign.change,
      conversions: conversionsByCampaign.value,
      conversionsChange: conversionsByCampaign.change,
      cpa:
        metrics.conversions > 0
          ? formatCurrency(metrics.spend / metrics.conversions, campaign.currency ?? currency)
          : formatCurrency(metrics.spend, campaign.currency ?? currency),
      roas: roasTrend.value,
      roasChange: roasTrend.change,
      pacing: pacingRatio > 0 ? `${Math.min(Math.round(pacingRatio * 100), 999)}% of target` : 'No pacing target',
      lastMetricDate: metrics.lastMetricDate,
      flights: (campaign.flights ?? []).length,
      window: `${campaign.startAt ? DateTime.fromJSDate(campaign.startAt).setZone(window.timezone).toISODate() : '—'} → ${
        campaign.endAt ? DateTime.fromJSDate(campaign.endAt).setZone(window.timezone).toISODate() : '—'
      }`
    };
  });

  const overdueInvoices = campaignInvoices.filter((invoice) => invoice.status === 'overdue');
  const invoiceRows = campaignInvoices.slice(0, EXPORT_ROW_LIMIT).map((invoice) => ({
    invoiceNumber: invoice.invoiceNumber,
    campaign: invoice.AdCampaign?.name ?? 'Campaign',
    status: humanise(invoice.status),
    amountDue: formatCurrency(
      parseDecimal(invoice.amountDue),
      invoice.currency || invoice.AdCampaign?.currency || currency
    ),
    amountPaid: formatCurrency(
      parseDecimal(invoice.amountPaid),
      invoice.currency || invoice.AdCampaign?.currency || currency
    ),
    dueDate: DateTime.fromJSDate(invoice.dueDate).setZone(window.timezone).toISODate()
  }));

  const adsAlerts = [
    ...campaignSignals.slice(0, 5).map((signal) => ({
      title: `${humanise(signal.signalType)} • ${signal.AdCampaign?.name ?? 'Campaign'}`,
      severity: humanise(signal.severity),
      description: signal.resolutionNote || 'Investigate flagged performance.',
      detectedAt: DateTime.fromJSDate(signal.detectedAt).setZone(window.timezone).toISODate(),
      flight: signal.CampaignFlight?.name ?? null
    })),
    ...overdueInvoices.slice(0, 3).map((invoice) => ({
      title: `Invoice ${invoice.invoiceNumber}`,
      severity: 'Warning',
      description: `Overdue • ${formatCurrency(
        parseDecimal(invoice.amountDue) - parseDecimal(invoice.amountPaid),
        invoice.currency || invoice.AdCampaign?.currency || currency
      )} outstanding for ${invoice.AdCampaign?.name ?? 'campaign'}.`,
      detectedAt: DateTime.fromJSDate(invoice.dueDate).setZone(window.timezone).toISODate(),
      flight: invoice.CampaignFlight?.name ?? null
    }))
  ];

  const timeline = campaigns
    .flatMap((campaign) =>
      (campaign.flights ?? []).map((flight) => ({
        title: `${flight.name} • ${campaign.name}`,
        status: humanise(flight.status),
        start: DateTime.fromJSDate(flight.startAt).setZone(window.timezone).toISODate(),
        end: DateTime.fromJSDate(flight.endAt).setZone(window.timezone).toISODate(),
        budget: formatCurrency(parseDecimal(flight.budget), campaign.currency ?? currency)
      }))
    )
    .sort((a, b) => new Date(a.start) - new Date(b.start))
    .slice(0, 6);

  const recommendations = [];
  if (adsShare < 0.2 && campaigns.length > 0) {
    recommendations.push({
      title: 'Expand Fixnado Ads coverage',
      description: 'Increase daily caps or add high-intent zones to lift attributed bookings.',
      action: 'Review targeting'
    });
  }
  if (ctr < 0.015) {
    recommendations.push({
      title: 'Refresh creative set',
      description: 'CTR below marketplace benchmark. Rotate creatives or optimise headlines.',
      action: 'Update creatives'
    });
  }
  if (overdueInvoices.length > 0) {
    recommendations.push({
      title: 'Resolve overdue invoices',
      description: `${overdueInvoices.length} invoice${overdueInvoices.length === 1 ? '' : 's'} require payment to keep delivery uninterrupted.`,
      action: 'Open billing centre'
    });
  }
  if (campaignSignals.some((signal) => signal.severity === 'critical')) {
    recommendations.push({
      title: 'Investigate critical fraud alerts',
      description: 'Critical anomalies detected. Validate traffic sources and pause impacted flights.',
      action: 'View fraud centre'
    });
  }
  if (recommendations.length === 0) {
    recommendations.push({
      title: 'Maintain optimisation cadence',
      description: 'Delivery, pacing, and billing are healthy. Continue monitoring automated guardrails.',
      action: 'Schedule weekly review'
    });
  }

  const costPerClick = safeAverage(currentCampaignTotals.spend, currentCampaignTotals.clicks);
  const costPerConversion = safeAverage(currentCampaignTotals.spend, currentCampaignTotals.conversions);
  const costPerMille = safeAverage(currentCampaignTotals.spend, currentCampaignTotals.impressions) * 1000;
  const ctrValue = safeShare(currentCampaignTotals.clicks, currentCampaignTotals.impressions);
  const cvrValue = safeShare(currentCampaignTotals.conversions, currentCampaignTotals.clicks);

  const pricingModels = [
    {
      id: 'ppc',
      label: 'Pay-per-click (PPC)',
      spend: spendTrend.value,
      unitCost: formatCurrency(costPerClick, currency),
      unitLabel: 'Cost per click',
      performance: `${formatPercent(
        currentCampaignTotals.clicks,
        currentCampaignTotals.impressions || currentCampaignTotals.clicks || 1
      )} CTR`,
      status: trendStatus(clicksTrend.trend)
    },
    {
      id: 'pp-conversion',
      label: 'Pay-per-conversion',
      spend: formatCurrency(currentCampaignTotals.spend, currency),
      unitCost: formatCurrency(costPerConversion, currency),
      unitLabel: 'Cost per conversion',
      performance: `${formatPercent(adsSourcedCount, currentCampaignTotals.conversions || adsSourcedCount || 1)} attributed`,
      status: trendStatus(conversionsTrend.trend)
    },
    {
      id: 'ppi',
      label: 'Pay-per-impression (PPI)',
      spend: formatCurrency(currentCampaignTotals.spend, currency),
      unitCost: formatCurrency(costPerMille, currency),
      unitLabel: 'CPM',
      performance: `${formatNumber(currentCampaignTotals.impressions)} impressions`,
      status: trendStatus(impressionsTrend.trend)
    }
  ];

  const channelAggregates = new Map();
  for (const campaign of campaigns) {
    const channel = normaliseChannel(campaign);
    const metrics = metricsByCampaign.get(campaign.id) ?? {
      spend: 0,
      impressions: 0,
      clicks: 0,
      conversions: 0
    };
    const aggregate = channelAggregates.get(channel) ?? {
      spend: 0,
      impressions: 0,
      clicks: 0,
      conversions: 0,
      campaigns: 0
    };

    aggregate.spend += metrics.spend;
    aggregate.impressions += metrics.impressions;
    aggregate.clicks += metrics.clicks;
    aggregate.conversions += metrics.conversions;
    aggregate.campaigns += 1;

    channelAggregates.set(channel, aggregate);
  }

  const channelBreakdown = Array.from(channelAggregates.entries())
    .map(([channel, values]) => {
      const conversionShare = safeShare(values.conversions, currentCampaignTotals.conversions || values.conversions || 1);
      let status = 'Test';
      if (conversionShare >= 0.4) {
        status = 'Scaling';
      } else if (conversionShare >= 0.2) {
        status = 'Steady';
      }
      return {
        id: channel,
        label: channelLabel(channel),
        spend: formatCurrency(values.spend, currency),
        share: formatPercent(values.spend, currentCampaignTotals.spend || values.spend || 1),
        performance:
          values.clicks > 0 ? `${formatPercent(values.conversions, values.clicks)} CVR` : '0.0% CVR',
        status,
        campaigns: values.campaigns,
        _sort: values.spend
      };
    })
    .sort((a, b) => b._sort - a._sort)
    .map(({ _sort, ...rest }) => rest);

  if (channelBreakdown.length === 0) {
    channelBreakdown.push({
      id: 'omnichannel',
      label: 'Omnichannel Mix',
      spend: formatCurrency(currentCampaignTotals.spend, currency),
      share: formatPercent(currentCampaignTotals.spend, currentCampaignTotals.spend || 1),
      performance: `${formatPercent(currentCampaignTotals.conversions, currentCampaignTotals.clicks || 1)} CVR`,
      status: trendStatus(conversionsTrend.trend),
      campaigns: campaigns.length
    });
  }

  const adsAttributedAssignments = assignments.filter(
    (assignment) => assignment.Booking?.meta?.source === 'fixnado_ads'
  );
  const regionBreakdown = new Map();
  const propertyBreakdown = new Map();

  for (const assignment of adsAttributedAssignments) {
    const region = assignment.Booking?.meta?.region;
    if (typeof region === 'string' && region.trim()) {
      const key = region.trim();
      regionBreakdown.set(key, (regionBreakdown.get(key) ?? 0) + 1);
    }

    const propertyType = assignment.Booking?.meta?.propertyType;
    if (typeof propertyType === 'string' && propertyType.trim()) {
      const key = propertyType.trim();
      propertyBreakdown.set(key, (propertyBreakdown.get(key) ?? 0) + 1);
    }
  }

  const totalAdsAssignments = adsAttributedAssignments.length;
  const autoMatchedAds = adsAttributedAssignments.filter((assignment) => assignment.Booking?.meta?.autoMatched);
  const automationShare = safeShare(autoMatchedAds.length, totalAdsAssignments || 1);

  const regionSegments = Array.from(regionBreakdown.entries())
    .sort((a, b) => b[1] - a[1])
    .slice(0, 3)
    .map(([region, count], index) => {
      const share = safeShare(count, totalAdsAssignments || count || 1);
      const status = share >= 0.4 ? 'Primary' : share >= 0.2 ? 'Scaling' : 'Explore';
      return {
        id: `region-${index}`,
        label: region,
        metric: `${formatNumber(count)} jobs`,
        share: formatPercent(count, totalAdsAssignments || count || 1),
        status,
        helper: 'Regional reach from Fixnado Ads'
      };
    });

  const propertySegments = Array.from(propertyBreakdown.entries())
    .sort((a, b) => b[1] - a[1])
    .slice(0, 2)
    .map(([property, count], index) => {
      const share = safeShare(count, totalAdsAssignments || count || 1);
      const status = share >= 0.3 ? 'High intent' : share >= 0.15 ? 'Growing' : 'Niche';
      return {
        id: `property-${index}`,
        label: `${property} properties`,
        metric: `${formatNumber(count)} jobs`,
        share: formatPercent(count, totalAdsAssignments || count || 1),
        status,
        helper: 'Property segment performance'
      };
    });

  const targetingSegments = [...regionSegments, ...propertySegments];

  if (totalAdsAssignments > 0) {
    targetingSegments.push({
      id: 'automation',
      label: 'Auto-matched routing',
      metric: `${formatPercent(autoMatchedAds.length, totalAdsAssignments || 1)} of ads jobs`,
      share: formatPercent(autoMatchedAds.length, totalAdsAssignments || autoMatchedAds.length || 1),
      status: automationShare >= 0.4 ? 'Scaling' : automationShare >= 0.2 ? 'Steady' : 'Enable',
      helper: 'Automation coverage for ad-sourced jobs'
    });
  }

  if (targetingSegments.length === 0) {
    targetingSegments.push({
      id: 'coverage',
      label: 'Campaign coverage',
      metric: `${formatNumber(adsSourcedCount)} attributed jobs`,
      share: formatPercent(adsSourcedCount, totalAssignments || adsSourcedCount || 1),
      status: adsSourcedCount > 0 ? 'Scaling' : 'Pending',
      helper: 'Attribution from Fixnado Ads'
    });
  }

  const severityOrder = { critical: 4, high: 3, warning: 2, info: 1 };
  const signalSummaries = new Map();
  for (const signal of campaignSignals) {
    const type = typeof signal.signalType === 'string' ? signal.signalType.toLowerCase() : 'performance';
    const severity = typeof signal.severity === 'string' ? signal.severity.toLowerCase() : 'info';
    const rank = severityOrder[severity] ?? 1;
    const existing = signalSummaries.get(type);
    if (!existing || rank > existing.rank) {
      signalSummaries.set(type, {
        label: humanise(signal.signalType) || 'Campaign signal',
        severity,
        description: signal.resolutionNote || 'Guardrail triggered',
        detectedAt: DateTime.fromJSDate(signal.detectedAt).setZone(window.timezone).toISODate(),
        rank
      });
    }
  }

  const contentInsights = Array.from(signalSummaries.values()).map((summary, index) => ({
    id: `signal-${index}`,
    label: summary.label,
    severity: humanise(summary.severity),
    message: summary.description,
    detectedAt: summary.detectedAt
  }));

  const insightNow = DateTime.now().setZone(window.timezone).toISODate();
  let ctrSeverity = 'Healthy';
  if (ctrValue < 0.015) {
    ctrSeverity = 'Critical';
  } else if (ctrValue < 0.025) {
    ctrSeverity = 'Warning';
  }
  contentInsights.push({
    id: 'ctr-health',
    label: 'Click-through rate',
    severity: ctrSeverity,
    message: `CTR ${formatPercent(
      currentCampaignTotals.clicks,
      currentCampaignTotals.impressions || currentCampaignTotals.clicks || 1
    )} across placements.`,
    detectedAt: insightNow
  });

  let cvrSeverity = 'Healthy';
  if (cvrValue < 0.04) {
    cvrSeverity = 'Monitor';
  } else if (cvrValue < 0.06) {
    cvrSeverity = 'Warning';
  }
  contentInsights.push({
    id: 'cvr-health',
    label: 'Conversion rate',
    severity: cvrSeverity,
    message: `CVR ${formatPercent(
      currentCampaignTotals.conversions,
      currentCampaignTotals.clicks || currentCampaignTotals.conversions || 1
    )} with ${formatNumber(adsSourcedCount)} bookings.`,
    detectedAt: insightNow
  });

  const seenInsights = new Set();
  const uniqueContentInsights = [];
  for (const insight of contentInsights) {
    const key = `${insight.label}-${insight.severity}`;
    if (seenInsights.has(key)) {
      continue;
    }
    seenInsights.add(key);
    uniqueContentInsights.push(insight);
  }

  if (uniqueContentInsights.length === 0) {
    uniqueContentInsights.push({
      id: 'creative-health',
      label: 'Creative health',
      severity: 'Healthy',
      message: 'No guardrail breaches detected in the current window.',
      detectedAt: insightNow
    });
  }

  const adsData = {
    summaryCards,
    funnel: funnelStages,
    campaigns: campaignsData,
    invoices: invoiceRows.slice(0, 8),
    alerts: adsAlerts.slice(0, 6),
    recommendations,
    timeline,
    pricingModels,
    channelMix: channelBreakdown,
    targeting: targetingSegments,
    creativeInsights: uniqueContentInsights
  };

  let calendarSection = null;
  try {
    const calendarSnapshot = await getProviderCalendar({
      companyId,
      start: window.start?.toISO?.() ?? null,
      end: window.end?.toISO?.() ?? null,
      timezone: window.timezone
    });
    calendarSection = {
      id: 'calendar',
      label: 'Operations Calendar',
      description: 'Plan bookings, holds, and travel across crews.',
      type: 'provider-calendar',
      data: {
        ...calendarSnapshot.data,
        meta: calendarSnapshot.meta
      }
    };
  } catch (error) {
    console.warn('[dashboard] Failed to load provider calendar snapshot', error);
  }

  const navigation = [
    {
      id: 'overview',
      label: 'Provider Overview',
      description: 'Bookings, acceptance, and crew utilisation trends.',
      type: 'overview',
      analytics: overview
    },
    calendarSection,
    {
      id: 'workboard',
      label: 'Workboard',
      description: 'Track assignments through confirmation and follow-up.',
      type: 'board',
      data: { columns: boardColumns }
    },
    {
      id: 'rentals',
      label: 'Rental Lifecycle',
      description: 'Monitor rental fulfilment and deposit status.',
      type: 'table',
      data: {
        headers: ['Rental', 'Status', 'Pickup', 'Return Due', 'Deposit'],
        rows: rentalRows
      }
    },
    {
      id: 'escrow-management',
      label: 'Escrow management',
      description: 'Provider escrow funding, release readiness, and dispute notes.',
      type: 'component',
      meta: {
        api: 'provider-escrows',
        providerId: providerId ?? null,
        companyId: companyId ?? null
      }
    },
    {
      id: 'inventory',
      label: 'Tools & Materials',
      description: 'Inventory availability, low-stock signals, and maintenance cadence.',
      type: 'inventory',
      data: {
        summary: [
          {
            id: 'available',
            label: 'Available units',
            value: inventorySummary.available,
            helper: `${formatNumber(inventoryItems.length)} SKUs tracked`,
            tone: 'info'
          },
          {
            id: 'reserved',
            label: 'Reserved',
            value: inventorySummary.reserved,
            helper: `${formatNumber(inventorySummary.onHand)} on hand`,
            tone: 'accent'
          },
          {
            id: 'alerts',
            label: 'Alerts',
            value: inventorySummary.alerts,
            helper: inventorySummary.alerts > 0 ? 'Action required' : 'All healthy',
            tone: inventorySummary.alerts > 0 ? 'warning' : 'positive'
          }
        ],
        groups: [
          { id: 'materials', label: 'Materials', items: materialsInventory },
          { id: 'tools', label: 'Tools', items: toolsInventory }
        ]
      }
    },
    inboxSection
  ];
    }
  ].filter(Boolean);

  const adsSection = annotateAdsSection('provider', {
    id: 'fixnado-ads',
    label: 'Fixnado Ads',
    description: 'Campaign pacing, spend, guardrails, and billing.',
    icon: 'analytics',
    type: 'ads',
    data: adsData
  });

  if (adsSection) {
    navigation.push(adsSection);
  }

  navigation.push({
    id: 'asset-alerts',
    label: 'Asset Alerts',
    description: 'Active inventory notifications requiring action.',
    type: 'list',
    data: { items: alertItems }
  });

  navigation.push({
    id: 'byok-management',
    label: 'BYOK Management',
    description: 'Manage provider-owned API keys, rotation guardrails, and validation runs.',
    type: 'byok-management',
    data: byokSnapshot
  });

  return {
    persona: 'provider',
    name: PERSONA_METADATA.provider.name,
    headline: PERSONA_METADATA.provider.headline,
    window,
    metadata: {
      providerId: providerId ?? null,
      companyId: companyId ?? null,
      totals: {
        assignments: totalAssignments,
        revenue,
        acceptanceRate,
        completionRate,
        inventory: {
          onHand: inventorySummary.onHand,
          reserved: inventorySummary.reserved,
          available: inventorySummary.available,
          skuCount: inventoryItems.length,
          alerts: inventorySummary.alerts
        },
        ads: {
          spend: currentCampaignTotals.spend,
          revenue: currentCampaignTotals.revenue,
          conversions: currentCampaignTotals.conversions,
          share: adsShare,
          jobs: adsSourcedCount
        },
        inbox: inboxSummary
          ? {
              entryPoints: inboxSummary.entryPoints,
              quickReplies: inboxSummary.quickReplies,
              escalationRules: inboxSummary.escalationRules,
              liveRoutingEnabled: inboxSummary.liveRoutingEnabled,
              timezone: inboxSummary.timezone,
              updatedAt: inboxSummary.updatedAt
            }
          : null
      },
      byok: byokSnapshot.summary,
      features: {
        ads: buildAdsFeatureMetadata('provider'),
        inbox: {
          available: Boolean(tenantId && !inboxSnapshotError),
          level: 'manage',
          label: 'Full inbox',
          actions: ['routing', 'templates', 'escalations']
        }
      }
    },
    navigation
  };
}

async function loadServicemanData(context) {
  const { providerId, servicemanId, window } = context;

  const identityOwnerId = servicemanId ?? providerId;

  const providerFilter = providerId ? { providerId } : {};

  const [assignments, previousAssignments, bids, services, identitySnapshot] = await Promise.all([
  const [assignments, previousAssignments, bids, services, metricsBundle] = await Promise.all([
  const [assignments, previousAssignments, bids, services, financeWorkspace] = await Promise.all([
  const [assignments, previousAssignments, bids, services, websitePreferences] = await Promise.all([
    BookingAssignment.findAll({
      where: {
        ...providerFilter,
        createdAt: asDateRange(window.start, window.end)
      },
      include: [{ model: Booking }]
    }),
    BookingAssignment.findAll({
      where: {
        ...providerFilter,
        createdAt: asDateRange(window.previousStart, window.previousEnd)
      },
      include: [{ model: Booking }]
    }),
    BookingBid.findAll({
      where: {
        ...providerFilter,
        submittedAt: asDateRange(window.start, window.end)
      },
      include: [{ model: Booking }],
      order: [['submittedAt', 'DESC']]
    }),
    Service.findAll({
      where: providerFilter,
      limit: EXPORT_ROW_LIMIT,
      order: [['updatedAt', 'DESC']]
    }),
    identityOwnerId ? getServicemanIdentitySnapshot(identityOwnerId) : Promise.resolve(null)
    getServicemanMetricsBundle({ includeInactiveCards: true })
    providerId
      ? getServicemanFinanceWorkspace({ servicemanId: providerId, limit: 6 }).catch((error) => {
          console.warn('Failed to load serviceman finance workspace', error);
          return null;
        })
      : Promise.resolve(null)
    getServicemanWebsitePreferences().catch(() => ({ preferences: null, meta: null }))
  ]);

  const { settings: metricsSettings, cards: metricsCards } = metricsBundle;

  const providerIds = Array.from(
    new Set(assignments.map((assignment) => assignment.providerId).filter(Boolean))
  );

  const crewRecords = providerIds.length
    ? await User.findAll({
        where: { id: { [Op.in]: providerIds } },
        attributes: ['id', 'firstName', 'lastName', 'type', 'createdAt']
      })
    : [];

  const completed = assignments.filter((assignment) => assignment.Booking?.status === 'completed').length;
  const inProgress = assignments.filter((assignment) => assignment.Booking?.status === 'in_progress').length;
  const scheduled = assignments.filter((assignment) => assignment.Booking?.status === 'scheduled').length;
  const revenue = assignments.reduce((sum, assignment) => sum + parseDecimal(assignment.Booking?.commissionAmount), 0);

  const previousCompleted = previousAssignments.filter((assignment) => assignment.Booking?.status === 'completed').length;
  const previousScheduled = previousAssignments.filter((assignment) => assignment.Booking?.status === 'scheduled').length;
  const previousInProgress = previousAssignments.filter((assignment) => assignment.Booking?.status === 'in_progress').length;
  const previousRevenue = previousAssignments.reduce(
    (sum, assignment) => sum + parseDecimal(assignment.Booking?.commissionAmount),
    0
  );

  const crewSummaries = crewRecords.map((record) => {
    const crewAssignments = assignments.filter((assignment) => assignment.providerId === record.id);
    const completedAssignments = crewAssignments.filter((assignment) => assignment.Booking?.status === 'completed').length;
    const activeAssignments = crewAssignments.filter((assignment) =>
      ['scheduled', 'in_progress'].includes(assignment.Booking?.status)
    ).length;
    const leadAssignments = crewAssignments.filter((assignment) => assignment.role === 'lead').length;

    return {
      id: record.id,
      name: [record.firstName, record.lastName].filter(Boolean).join(' ') || 'Crew member',
      role: leadAssignments > 0 ? 'Lead technician' : 'Field technician',
      assignments: crewAssignments.length,
      completed: completedAssignments,
      active: activeAssignments
    };
  });

  crewSummaries.sort((a, b) => b.assignments - a.assignments || a.name.localeCompare(b.name));

  const crewLead = crewSummaries.find((member) => member.role === 'Lead technician') ?? crewSummaries[0] ?? null;

  const coverageRegions = assignments
    .map((assignment) => assignment.Booking?.meta?.region)
    .filter((region) => typeof region === 'string' && region.trim().length > 0);

  const primaryRegion = coverageRegions[0] ?? 'Multi-zone coverage';

  const travelBufferMinutes = assignments.reduce((sum, assignment) => {
    const metaMinutes = Number.parseInt(assignment.Booking?.meta?.travelMinutes ?? 0, 10);
    return sum + (Number.isFinite(metaMinutes) ? metaMinutes : 0);
  }, 0);
  const previousTravelBufferMinutes = previousAssignments.reduce((sum, assignment) => {
    const metaMinutes = Number.parseInt(assignment.Booking?.meta?.travelMinutes ?? 0, 10);
    return sum + (Number.isFinite(metaMinutes) ? metaMinutes : 0);
  }, 0);

  const avgTravelMinutes = assignments.length ? Math.round(travelBufferMinutes / assignments.length) : 0;
  const previousAvgTravelMinutes = previousAssignments.length
    ? Math.round(previousTravelBufferMinutes / previousAssignments.length)
    : 0;

  const autoMatchedAssignments = assignments.filter((assignment) => assignment.Booking?.meta?.autoMatched);
  const autoMatchedCount = autoMatchedAssignments.length;
  const adsSourcedCount = assignments.filter(
    (assignment) => assignment.Booking?.meta?.source === 'fixnado_ads'
  ).length;
  const pendingAssignments = assignments.filter((assignment) => assignment.status === 'pending').length;

  const slaAtRiskCount = assignments.filter((assignment) => {
    const booking = assignment.Booking;
    if (!booking?.slaExpiresAt || ['completed', 'cancelled'].includes(booking.status)) {
      return false;
    }
    const expiry = DateTime.fromJSDate(booking.slaExpiresAt).setZone(window.timezone);
    return expiry <= window.end.plus({ hours: 6 });
  }).length;

  const bookingCurrency = assignments[0]?.Booking?.currency ?? 'GBP';

  const scheduledUpcoming = assignments
    .filter((assignment) => assignment.Booking?.scheduledStart)
    .sort((a, b) => new Date(a.Booking.scheduledStart) - new Date(b.Booking.scheduledStart))
    .slice(0, UPCOMING_LIMIT)
    .map((assignment) => {
      const scheduledStart = assignment.Booking?.scheduledStart;
      const status = assignment.Booking?.status ?? 'scheduled';
      const statusLabel = status.replace(/_/g, ' ');
      return {
        title: assignment.Booking?.meta?.title || `Job ${assignment.Booking?.id?.slice(0, 4)}`,
        when: scheduledStart
          ? DateTime.fromJSDate(scheduledStart)
              .setZone(window.timezone)
              .toLocaleString(DateTime.DATETIME_MED_WITH_WEEKDAY)
          : 'Awaiting schedule',
        status: statusLabel.charAt(0).toUpperCase() + statusLabel.slice(1)
      };
    });

  const weeklyVelocityBuckets = [];
  let cursor = window.start.startOf('week');
  while (cursor < window.end) {
    const bucketEnd = cursor.plus({ weeks: 1 });
    weeklyVelocityBuckets.push({
      start: cursor,
      end: bucketEnd,
      label: cursor.toFormat('dd LLL'),
      accepted: 0,
      autoMatches: 0
    });
    cursor = bucketEnd;
  }

  for (const assignment of assignments) {
    const assignedAt = assignment.assignedAt ?? assignment.createdAt;
    if (!assignedAt) continue;
    const dt = DateTime.fromJSDate(assignedAt).setZone(window.timezone);
    const bucket = weeklyVelocityBuckets.find((entry) => dt >= entry.start && dt < entry.end);
    if (!bucket) continue;
    if (assignment.status === 'accepted') {
      bucket.accepted += 1;
    }
    if (assignment.Booking?.meta?.autoMatched) {
      bucket.autoMatches += 1;
    }
  }

  const overview = {
    metrics: [
      {
        label: 'Assignments Completed',
        ...computeTrend(completed, previousCompleted, formatNumber, ' jobs')
      },
      {
        label: 'In Progress',
        ...computeTrend(inProgress, previousInProgress, formatNumber, ' jobs')
      },
      {
        label: 'Scheduled',
        ...computeTrend(scheduled, previousScheduled, formatNumber, ' jobs')
      },
      {
        label: 'Avg. Travel Buffer',
        ...computeTrend(
          avgTravelMinutes,
          previousAvgTravelMinutes,
          (value) => `${formatNumber(value)} mins`
        )
      },
      {
        label: 'Commission Earned',
        ...computeTrend(revenue, previousRevenue, (value) => formatCurrency(value, bookingCurrency))
      }
    ],
    charts: [
      {
        id: 'assignment-status-mix',
        title: 'Status Mix',
        description: 'Current allocation of assignments by status.',
        type: 'bar',
        dataKey: 'count',
        data: [
          { name: 'Pending', count: assignments.filter((assignment) => assignment.status === 'pending').length },
          { name: 'Accepted', count: assignments.filter((assignment) => assignment.status === 'accepted').length },
          { name: 'Declined', count: assignments.filter((assignment) => assignment.status === 'declined').length }
        ]
      },
      {
        id: 'assignment-velocity',
        title: 'Assignment Velocity',
        description: 'Accepted jobs and auto-matches per week.',
        type: 'bar',
        dataKey: 'accepted',
        secondaryKey: 'autoMatches',
        data: weeklyVelocityBuckets.map((bucket) => ({
          name: bucket.label,
          accepted: bucket.accepted,
          autoMatches: bucket.autoMatches
        }))
      }
    ],
    upcoming: scheduledUpcoming,
    insights: [
      `${formatNumber(inProgress)} active jobs and ${formatNumber(scheduled)} scheduled this window`,
      `${formatCurrency(revenue, bookingCurrency)} commission accrued after platform fees`,
      `${formatNumber(autoMatchedCount)} assignments auto-matched • ${formatNumber(adsSourcedCount)} sourced via Fixnado Ads`
    ]
  };

  const boardColumns = [
    {
      title: 'Today',
      items: assignments
        .filter((assignment) => {
          if (!assignment.Booking?.scheduledStart) return false;
          const dt = DateTime.fromJSDate(assignment.Booking.scheduledStart).setZone(window.timezone);
          return dt.hasSame(window.end, 'day');
        })
        .slice(0, 4)
        .map((assignment) => ({
          title: assignment.Booking?.meta?.title || `Job ${assignment.Booking?.id?.slice(0, 4)}`,
          owner: assignment.Booking?.meta?.siteContact || assignment.Booking?.meta?.requester || 'Contact pending',
          value: formatCurrency(assignment.Booking?.totalAmount, assignment.Booking?.currency),
          eta: assignment.Booking?.scheduledStart
            ? DateTime.fromJSDate(assignment.Booking.scheduledStart).setZone(window.timezone).toRelative({ base: window.end })
            : 'Scheduled soon'
        }))
    },
    {
      title: 'This Week',
      items: assignments
        .filter((assignment) => {
          if (!assignment.Booking?.scheduledStart) return false;
          const dt = DateTime.fromJSDate(assignment.Booking.scheduledStart).setZone(window.timezone);
          return dt >= window.end.startOf('week') && dt <= window.end.endOf('week');
        })
        .slice(0, 4)
        .map((assignment) => ({
          title: assignment.Booking?.meta?.title || `Job ${assignment.Booking?.id?.slice(0, 4)}`,
          owner: assignment.Booking?.meta?.zoneName || assignment.Booking?.meta?.owner || 'Zone pending',
          value: formatCurrency(assignment.Booking?.totalAmount, assignment.Booking?.currency),
          eta: assignment.Booking?.scheduledStart
            ? DateTime.fromJSDate(assignment.Booking.scheduledStart).setZone(window.timezone).toRelative({ base: window.end })
            : 'Scheduled soon'
        }))
    },
    {
      title: 'Requires Attention',
      items: assignments
        .filter((assignment) => assignment.Booking?.status === 'disputed')
        .slice(0, 4)
        .map((assignment) => ({
          title: assignment.Booking?.meta?.title || `Job ${assignment.Booking?.id?.slice(0, 4)}`,
          owner: assignment.Booking?.meta?.owner || 'Support',
          value: formatCurrency(assignment.Booking?.totalAmount, assignment.Booking?.currency),
          eta: 'Dispute open'
        }))
    },
    {
      title: 'Completed',
      items: assignments
        .filter((assignment) => assignment.Booking?.status === 'completed')
        .slice(0, 4)
        .map((assignment) => ({
          title: assignment.Booking?.meta?.title || `Job ${assignment.Booking?.id?.slice(0, 4)}`,
          owner: assignment.Booking?.meta?.customerName || assignment.Booking?.meta?.requester || 'Client',
          value: formatCurrency(assignment.Booking?.totalAmount, assignment.Booking?.currency),
          eta: 'Feedback requested'
        }))
    }
  ];

  const bidStageLookup = {
    new: 'New Requests',
    negotiation: 'Negotiation',
    awarded: 'Awarded',
    closed: 'Closed Out'
  };

  const determineBidStage = (bid) => {
    if (bid.status === 'accepted') {
      return 'awarded';
    }
    if (bid.status === 'declined' || bid.status === 'withdrawn') {
      return 'closed';
    }
    const revisions = Array.isArray(bid.revisionHistory) ? bid.revisionHistory.length : 0;
    const audits = Array.isArray(bid.auditLog) ? bid.auditLog.length : 0;
    if (revisions > 0 || audits > 0) {
      return 'negotiation';
    }
    return 'new';
  };

  const bidColumns = Object.entries(bidStageLookup).map(([stage, title]) => ({
    stage,
    title,
    items: []
  }));

  for (const bid of bids) {
    const booking = bid.Booking;
    const column = bidColumns.find((col) => col.stage === determineBidStage(bid));
    if (!column) continue;
    const submittedAt = bid.submittedAt ? DateTime.fromJSDate(bid.submittedAt).setZone(window.timezone) : null;
    column.items.push({
      title: booking?.meta?.title || `Bid ${bid.id.slice(0, 6)}`,
      owner: booking?.meta?.requester || booking?.meta?.owner || 'Client',
      value: formatCurrency(bid.amount, bid.currency || booking?.currency || bookingCurrency),
      eta: submittedAt ? `Submitted ${submittedAt.toRelative({ base: window.end })}` : 'Submission pending'
    });
  }

  const pendingBids = bids.filter((bid) => bid.status === 'pending');
  const awardedBids = bids.filter((bid) => bid.status === 'accepted');
  const rejectedBids = bids.filter((bid) => bid.status === 'rejected');
  const withdrawnBids = bids.filter((bid) => bid.status === 'withdrawn');

  const pipelineValue = pendingBids.reduce((sum, bid) => sum + parseDecimal(bid.amount), 0);
  const awardedValue = awardedBids.reduce((sum, bid) => sum + parseDecimal(bid.amount), 0);

  const bidResponseMinutes = bids
    .map((bid) => {
      if (!bid.submittedAt || !bid.Booking?.createdAt) {
        return null;
      }
      const created = DateTime.fromJSDate(bid.Booking.createdAt);
      const submitted = DateTime.fromJSDate(bid.submittedAt);
      if (!created.isValid || !submitted.isValid) {
        return null;
      }
      const minutes = submitted.diff(created, 'minutes').minutes;
      return Number.isFinite(minutes) && minutes >= 0 ? minutes : null;
    })
    .filter((value) => typeof value === 'number');

  const averageBidResponseMinutes = bidResponseMinutes.length
    ? Math.round(
        bidResponseMinutes.reduce((total, value) => total + value, 0) / bidResponseMinutes.length
      )
    : null;

  const bidVelocityBuckets = new Map();
  for (const bid of bids) {
    if (!bid.submittedAt) continue;
    const submitted = DateTime.fromJSDate(bid.submittedAt).setZone(window.timezone);
    if (!submitted.isValid) continue;
    const key = submitted.startOf('week').toISODate();
    const existing = bidVelocityBuckets.get(key) ?? {
      label: submitted.startOf('week').toFormat('dd LLL'),
      submitted: 0,
      awarded: 0
    };
    existing.submitted += 1;
    if (bid.status === 'accepted') {
      existing.awarded += 1;
    }
    bidVelocityBuckets.set(key, existing);
  }

  const bidVelocity = Array.from(bidVelocityBuckets.entries())
    .sort((a, b) => (a[0] < b[0] ? -1 : 1))
    .map(([, bucket]) => bucket)
    .slice(-8);

  const customJobSnapshot = {
    summary: {
      totalBids: bids.length,
      activeBids: pendingBids.length,
      awardedBids: awardedBids.length,
      rejectedBids: rejectedBids.length,
      withdrawnBids: withdrawnBids.length,
      pipelineValue,
      awardedValue,
      averageResponseMinutes: averageBidResponseMinutes,
      currency: bookingCurrency
    },
    board: {
      columns: bidColumns.map(({ title, items }) => ({ title, items }))
    },
    metrics: {
      totals: {
        bids: bids.length,
        pending: pendingBids.length,
        awarded: awardedBids.length,
        rejected: rejectedBids.length,
        withdrawn: withdrawnBids.length
      },
      velocity: bidVelocity
    },
    generatedAt: new Date().toISOString()
  };

  const serviceLookup = new Map(services.map((service) => [service.id, service]));
  const serviceStats = new Map();

  for (const assignment of assignments) {
    const booking = assignment.Booking;
    if (!booking?.meta?.serviceId) continue;
    const service = serviceLookup.get(booking.meta.serviceId);
    if (!service) continue;
    const currentStats = serviceStats.get(service.id) ?? {
      total: 0,
      active: 0,
      completed: 0,
      revenue: 0,
      autoMatches: 0,
      sources: {}
    };
    currentStats.total += 1;
    if (booking.status === 'completed') {
      currentStats.completed += 1;
    } else if (['scheduled', 'in_progress'].includes(booking.status)) {
      currentStats.active += 1;
    }
    currentStats.revenue += parseDecimal(booking.totalAmount);
    if (booking.meta?.autoMatched) {
      currentStats.autoMatches += 1;
    }
    const source = booking.meta?.source ?? 'marketplace';
    currentStats.sources[source] = (currentStats.sources[source] ?? 0) + 1;
    serviceStats.set(service.id, currentStats);
  }

  const sourceLabels = {
    fixnado_ads: 'Fixnado Ads',
    marketplace: 'Marketplace',
    partner_referral: 'Partner referral'
  };

  const serviceCards = services.slice(0, 9).map((service) => {
    const stats = serviceStats.get(service.id) ?? {
      total: 0,
      active: 0,
      completed: 0,
      revenue: 0,
      autoMatches: 0,
      sources: {}
    };
    const averageValue = stats.total ? stats.revenue / stats.total : 0;
    const topSourceEntry = Object.entries(stats.sources).sort((a, b) => b[1] - a[1])[0];
    const topSourceLabel = topSourceEntry ? sourceLabels[topSourceEntry[0]] ?? topSourceEntry[0] : 'Marketplace';

    return {
      title: service.title,
      details: [
        `${formatNumber(stats.completed)} completed • ${formatNumber(stats.active)} active`,
        `Avg value ${formatCurrency(averageValue, service.currency ?? bookingCurrency)}`,
        stats.autoMatches > 0
          ? `${formatNumber(stats.autoMatches)} auto-matched wins`
          : 'Awaiting auto-match wins',
        `Top source: ${topSourceLabel}`
      ],
      accent: 'from-sky-50 via-white to-indigo-100'
    };
  });

  const automationItems = [
    {
      title: 'Auto-match performance',
      description: `${formatPercent(autoMatchedCount, assignments.length || 1)} of jobs auto-routed to your crew this window`,
      status: autoMatchedCount / Math.max(assignments.length, 1) >= 0.5 ? 'On track' : 'Needs review'
    },
    {
      title: 'Fixnado Ads impact',
      description: `${formatNumber(adsSourcedCount)} jobs sourced via Fixnado Ads in the current window`,
      status: adsSourcedCount > 0 ? 'Active campaigns' : 'Launch campaign'
    },
    {
      title: 'Travel buffer health',
      description: `Average buffer ${formatNumber(avgTravelMinutes)} mins across ${formatNumber(assignments.length)} jobs`,
      status: avgTravelMinutes > 45 ? 'Optimise routing' : 'Efficient routing'
    }
  ];

  const tenantId = providerId ? String(providerId) : 'fixnado-demo';

  let crewParticipantRecord = null;
  let activeThreadCount = 0;
  let awaitingResponseCount = 0;

  if (crewLead?.id) {
    const crewParticipants = await ConversationParticipant.findAll({
      where: {
        participantReferenceId: crewLead.id,
        participantType: 'serviceman'
      },
      include: [
        {
          model: Conversation,
          as: 'conversation',
          attributes: ['id', 'updatedAt']
        }
      ],
      order: [['updatedAt', 'DESC']],
      limit: 25
    });

    crewParticipantRecord = crewParticipants[0] ?? null;

    const participantIds = [];
    const conversationIds = new Set();
    crewParticipants.forEach((participant) => {
      if (participant.conversationId) {
        conversationIds.add(participant.conversationId);
      }
      participantIds.push(participant.id);
    });

    activeThreadCount = conversationIds.size;

    if (participantIds.length > 0) {
      awaitingResponseCount = await MessageDelivery.count({
        where: {
          participantId: { [Op.in]: participantIds },
          status: 'pending'
        }
      });
    }
  }

  const inboxConfiguration = await CommunicationsInboxConfiguration.findOne({ where: { tenantId } });
  let entryPointCount = 0;
  let quickReplyCount = 0;
  let escalationRuleCount = 0;

  if (inboxConfiguration) {
    const configurationId = inboxConfiguration.id;
    const [entryPointsTotal, quickRepliesTotal, escalationTotal] = await Promise.all([
      CommunicationsEntryPoint.count({ where: { configurationId } }),
      CommunicationsQuickReply.count({ where: { configurationId } }),
      CommunicationsEscalationRule.count({ where: { configurationId } })
    ]);
    entryPointCount = entryPointsTotal;
    quickReplyCount = quickRepliesTotal;
    escalationRuleCount = escalationTotal;
  }

  const crewParticipantPayload = crewParticipantRecord
    ? {
        participantId: crewParticipantRecord.id,
        participantReferenceId: crewParticipantRecord.participantReferenceId,
        participantType: crewParticipantRecord.participantType,
        displayName: crewParticipantRecord.displayName,
        role: crewParticipantRecord.role,
        timezone: crewParticipantRecord.timezone
      }
    : crewLead
      ? {
          participantId: null,
          participantReferenceId: crewLead.id,
          participantType: 'serviceman',
          displayName: crewLead.name,
          role: 'serviceman',
          timezone: window.timezone
        }
      : null;

  const inboxSummary = {
    activeThreads: activeThreadCount,
    awaitingResponse: awaitingResponseCount,
    entryPoints: entryPointCount,
    quickReplies: quickReplyCount,
    escalationRules: escalationRuleCount
  };
  const fixnadoSnapshot = await getFixnadoWorkspaceSnapshot({ windowDays: 30 });

  return {
    persona: 'serviceman',
    name: PERSONA_METADATA.serviceman.name,
    headline: PERSONA_METADATA.serviceman.headline,
    window,
    metadata: {
      providerId: providerId ?? null,
      region: primaryRegion,
      crewLead,
      crew: crewSummaries,
      velocity: {
        travelMinutes: avgTravelMinutes,
        previousTravelMinutes: previousAvgTravelMinutes,
        weekly: weeklyVelocityBuckets.map((bucket) => ({
          label: bucket.label,
          accepted: bucket.accepted,
          autoMatches: bucket.autoMatches
        }))
      },
      totals: {
        completed,
        inProgress,
        scheduled,
        revenue,
        autoMatched: autoMatchedCount,
        adsSourced: adsSourcedCount
      },
      identity: identitySnapshot
        ? {
            status: identitySnapshot.verification?.status ?? 'pending',
            riskRating: identitySnapshot.verification?.riskRating ?? 'medium',
            verificationLevel: identitySnapshot.verification?.verificationLevel ?? 'standard',
            reviewer: identitySnapshot.verification?.reviewer ?? null,
            expiresAt: identitySnapshot.verification?.expiresAt ?? null
          }
        : null,
      features: {
        ads: buildAdsFeatureMetadata('serviceman')
      },
      communications: {
        tenantId,
        participant: crewParticipantPayload,
        summary: inboxSummary
      }
    },
    navigation: [
      {
        id: 'overview',
        label: 'Crew Overview',
        description: 'Assignments, travel buffers, and earnings.',
        type: 'overview',
        analytics: overview
      },
      {
        id: 'metrics',
        label: 'Metrics',
        description: 'Crew KPIs, readiness checklists, and automation guardrails.',
        type: 'serviceman-metrics',
        access: {
          label: 'Crew metrics control',
          level: 'manage',
          features: ['targets', 'checklists', 'automation']
        },
        data: {
          settings: metricsSettings,
          cards: metricsCards,
          metadata: metricsSettings?.metadata ?? {},
          operations: metricsSettings?.operations ?? {}
        }
      },
      {
        id: 'schedule',
        label: 'Schedule Board',
        description: 'Daily and weekly workload.',
        type: 'board',
        data: { columns: boardColumns }
      },
      {
<<<<<<< HEAD
        id: 'custom-jobs',
        label: 'Custom Jobs & Bids',
        description: 'Manage bespoke jobs, bidding, and performance analytics.',
        type: 'component',
        componentKey: 'serviceman-custom-jobs',
        data: customJobSnapshot
=======
        id: 'inbox',
        label: 'Crew Inbox',
        description: 'Manage crew messaging, AI assist, and escalation guardrails.',
        type: 'serviceman-inbox',
        data: {
          defaultParticipantId: crewParticipantPayload?.participantId ?? null,
          currentParticipant: crewParticipantPayload,
          tenantId,
          summary: inboxSummary
        }
      },
      {
        id: 'bid-pipeline',
        label: 'Bid Pipeline',
        description: 'Track bids from submission through award.',
        type: 'board',
        data: { columns: bidColumns.map(({ title, items }) => ({ title, items })) }
>>>>>>> 0b85f7f1
      },
      {
        id: 'booking-management',
        label: 'Booking Management',
        description: 'Update bookings, notes, and crew preferences in real time.',
        type: 'component',
        componentKey: 'serviceman-booking-management',
        props: {
          initialWorkspace: {
            servicemanId: providerId ?? null,
            timezone: window.timezone,
            summary: {
              totalAssignments: assignments.length,
              scheduledAssignments: scheduled,
              activeAssignments: inProgress,
              awaitingResponse: pendingAssignments,
              completedThisMonth: completed,
              slaAtRisk: slaAtRiskCount,
              revenueEarned: revenue,
              averageTravelMinutes: avgTravelMinutes,
              currency: bookingCurrency
            }
          }
        }
      },
      {
        id: 'service-catalogue',
        label: 'Service Catalogue',
        description: 'Performance of services offered to Fixnado clients.',
        type: 'grid',
        data: { cards: serviceCards }
      },
      ...(identitySnapshot
        ? [
            {
              id: 'id-verification',
              label: 'ID Verification',
              description: 'Identity records, document governance, and reviewer notes.',
              type: 'serviceman-identity',
              data: identitySnapshot
            }
          ]
        : []),
      {
        id: 'automation',
        label: 'Automation & Growth',
        description: 'Auto-match, routing, and acquisition insights.',
        type: 'list',
        data: { items: automationItems }
      },
      {
        id: 'financial-management',
        label: 'Financial management',
        description: 'Track payouts, reimbursements, and allowances in real time.',
        type: 'serviceman-finance',
        data:
          financeWorkspace ?? {
            context: { servicemanId: providerId ?? null },
            summary: { earnings: { total: 0, outstanding: 0, payable: 0, paid: 0 }, expenses: { total: 0, reimbursed: 0 } },
            permissions: { canManagePayments: false, canSubmitExpenses: false, canManageAllowances: false },
            earnings: { items: [], meta: { total: 0 } },
            expenses: { items: [], meta: { total: 0 } },
            allowances: { items: [] }
          }
        id: 'website-preferences',
        icon: 'builder',
        label: 'Website Preferences',
        description: 'Control microsite branding, booking intake, and publishing readiness.',
        type: 'serviceman-website-preferences',
        data: {
          initialPreferences: websitePreferences?.preferences ?? null,
          meta: websitePreferences?.meta ?? null
        }
        id: 'profile-settings',
        label: 'Profile Settings',
        description: 'Update crew identity, emergency contacts, certifications, and issued equipment.',
        type: 'serviceman-profile-settings',
        data: {
          helper: 'All changes sync across dispatch, safety, and provider leadership dashboards.'
        }
        id: 'serviceman-disputes',
        label: 'Dispute Management',
        description: 'Open and track dispute cases, assignments, and supporting evidence.',
        type: 'component'
        id: 'fixnado-ads',
        label: 'Fixnado Ads',
        description: 'Spin up rapid response placements and manage Fixnado campaigns.',
        icon: 'analytics',
        type: 'fixnado-ads',
        data: fixnadoSnapshot
      }
    ]
  };
}

async function loadEnterpriseData(context) {
  const { companyId, window } = context;

  const [bookings, campaignMetrics, complianceDocs, participants] = await Promise.all([
    Booking.findAll({
      where: {
        ...(companyId ? { companyId } : {}),
        createdAt: asDateRange(window.start, window.end)
      }
    }),
    CampaignDailyMetric.findAll({
      include: [
        {
          model: AdCampaign,
          attributes: ['currency', 'name'],
          where: companyId ? { companyId } : undefined,
          required: !!companyId
        }
      ],
      where: {
        metricDate: asDateRange(window.start, window.end)
      }
    }),
    ComplianceDocument.findAll({
      where: {
        ...(companyId ? { companyId } : {}),
        status: { [Op.in]: ['approved', 'expired', 'rejected'] }
      }
    }),
    ConversationParticipant.findAll({
      where: {
        participantType: 'enterprise',
        participantReferenceId: companyId ? companyId : null,
        createdAt: asDateRange(window.start, window.end)
      }
    })
  ]);

  const spend = campaignMetrics.reduce((sum, metric) => sum + parseDecimal(metric.spend), 0);
  const revenue = campaignMetrics.reduce((sum, metric) => sum + parseDecimal(metric.revenue), 0);
  const currency = campaignMetrics[0]?.AdCampaign?.currency || 'GBP';
  const ctr = campaignMetrics.reduce((sum, metric) => sum + parseDecimal(metric.ctr), 0) / Math.max(campaignMetrics.length, 1);
  const cvr = campaignMetrics.reduce((sum, metric) => sum + parseDecimal(metric.cvr), 0) / Math.max(campaignMetrics.length, 1);
  const activeContracts = complianceDocs.filter((doc) => doc.status === 'approved').length;
  const expiredContracts = complianceDocs.filter((doc) => doc.status === 'expired').length;

  const overview = {
    metrics: [
      { label: 'Campaign Spend', value: formatCurrency(spend, currency), change: `${campaignMetrics.length} metric days`, trend: 'up' },
      { label: 'Campaign Revenue', value: formatCurrency(revenue, currency), change: formatPercent(revenue, spend), trend: 'up' },
      { label: 'Average CTR', value: formatPercent(ctr, 1), change: 'Blended channel performance', trend: 'up' },
      { label: 'Average CVR', value: formatPercent(cvr, 1), change: 'Bookings attributed to campaigns', trend: 'up' }
    ],
    charts: [
      {
        id: 'campaign-pacing',
        title: 'Campaign Pacing',
        description: 'Daily spend compared to target.',
        type: 'line',
        dataKey: 'spend',
        secondaryKey: 'target',
        data: campaignMetrics.slice(0, 14).map((metric) => ({
          name: DateTime.fromJSDate(metric.metricDate).setZone(window.timezone).toFormat('dd LLL'),
          spend: Number.parseFloat(parseDecimal(metric.spend).toFixed(2)),
          target: Number.parseFloat(parseDecimal(metric.spendTarget ?? metric.spend).toFixed(2))
        }))
      }
    ],
    upcoming: bookings
      .filter((booking) => booking.scheduledStart)
      .slice(0, UPCOMING_LIMIT)
      .map((booking) => ({
        title: booking.meta?.title || `Service ${booking.id.slice(0, 4).toUpperCase()}`,
        when: DateTime.fromJSDate(booking.scheduledStart).setZone(window.timezone).toLocaleString(DateTime.DATETIME_MED),
        status: booking.status
      })),
    insights: [
      `${formatCurrency(spend, currency)} spend managed across enterprise campaigns`,
      `${activeContracts} active compliance artefacts • ${expiredContracts} expired`,
      `${participants.length} enterprise participants engaged in communications`
    ]
  };

  const complianceRows = complianceDocs.slice(0, EXPORT_ROW_LIMIT).map((doc) => [
    doc.type,
    doc.status,
    doc.expiryAt ? DateTime.fromJSDate(doc.expiryAt).setZone(window.timezone).toISODate() : '—',
    doc.reviewerId ? 'Reviewed' : 'Pending',
    doc.rejectionReason || '—'
  ]);

  return {
    persona: 'enterprise',
    name: PERSONA_METADATA.enterprise.name,
    headline: PERSONA_METADATA.enterprise.headline,
    window,
    metadata: {
      companyId: companyId ?? null,
      totals: {
        spend,
        revenue,
        activeContracts,
        communications: participants.length
      },
      features: {
        ads: buildAdsFeatureMetadata('enterprise')
      }
    },
    navigation: [
      {
        id: 'overview',
        label: 'Enterprise Overview',
        description: 'Campaign pacing, attributed bookings, and compliance.',
        type: 'overview',
        analytics: overview
      },
      {
        id: 'compliance',
        label: 'Compliance Library',
        description: 'Review enterprise contract health.',
        type: 'table',
        data: {
          headers: ['Document', 'Status', 'Expiry', 'Reviewer', 'Notes'],
          rows: complianceRows
        }
      }
    ]
  };
}

async function resolveContext(persona, query, window) {
  const defaults = PERSONA_DEFAULTS[persona] ?? {};

  switch (persona) {
    case 'admin':
      return {
        persona,
        window,
        companyId: await resolveCompanyId({ companyId: query.companyId ?? defaults.companyId })
      };
    case 'provider':
      return {
        persona,
        window,
        providerId: normaliseUuid(query.providerId ?? defaults.providerId),
        companyId: await resolveCompanyId({ companyId: query.companyId ?? defaults.companyId })
      };
    case 'serviceman': {
      const fallbackId = query.servicemanId ?? query.providerId ?? defaults.servicemanId ?? defaults.providerId;
      const resolvedServicemanId = await resolveServicemanId({ servicemanId: fallbackId });
      return {
        persona,
        window,
        providerId: resolvedServicemanId,
        servicemanId: resolvedServicemanId
      };
    }
    case 'enterprise':
      return {
        persona,
        window,
        companyId: await resolveCompanyId({ companyId: query.companyId ?? defaults.companyId })
      };
    case 'user': {
      const resolvedUserId = await resolveUserId({ userId: query.userId ?? defaults.userId });
      const shouldResolveCompany = query.companyId || defaults.companyId;
      const resolvedCompanyId = shouldResolveCompany
        ? await resolveCompanyId({ companyId: query.companyId ?? defaults.companyId })
        : null;
      return { persona, window, userId: resolvedUserId, companyId: resolvedCompanyId };
    }
    default:
      throw new Error('Unsupported persona');
  }
}

export async function getPersonaDashboard(personaInput, query = {}) {
  const persona = resolvePersona(personaInput);
  if (!persona) {
    const error = new Error('persona_not_supported');
    error.statusCode = 404;
    throw error;
  }

  const window = resolveWindow(query);
  const context = await resolveContext(persona, query, window);

  if (persona === 'user') {
    return loadUserData(context);
  }
  if (persona === 'admin') {
    return loadAdminData(context);
  }
  if (persona === 'provider') {
    return loadProviderData(context);
  }
  if (persona === 'serviceman') {
    return loadServicemanData(context);
  }
  if (persona === 'enterprise') {
    return loadEnterpriseData(context);
  }

  const error = new Error('persona_not_supported');
  error.statusCode = 404;
  throw error;
}

function escapeCsvValue(value) {
  if (value == null) {
    return '';
  }
  const stringValue = String(value);
  if (stringValue.includes('"') || stringValue.includes(',') || stringValue.includes('\n')) {
    return `"${stringValue.replace(/"/g, '""')}"`;
  }
  return stringValue;
}

function flattenOverview(overview) {
  const rows = [['Metric', 'Value', 'Change', 'Trend']];
  for (const metric of overview.metrics ?? []) {
    rows.push([metric.label, metric.value, metric.change, metric.trend]);
  }
  rows.push([]);
  rows.push(['Chart', 'Description', 'Data']);
  for (const chart of overview.charts ?? []) {
    rows.push([chart.title, chart.description, JSON.stringify(chart.data)]);
  }
  rows.push([]);
  rows.push(['Upcoming']);
  for (const event of overview.upcoming ?? []) {
    rows.push([event.title, event.when, event.status]);
  }
  rows.push([]);
  rows.push(['Insights']);
  for (const insight of overview.insights ?? []) {
    rows.push([insight]);
  }
  return rows;
}

function flattenSection(section) {
  if (section.type === 'overview') {
    return flattenOverview(section.analytics ?? {});
  }

  if (section.type === 'table') {
    const rows = [section.data?.headers ?? []];
    for (const row of section.data?.rows ?? []) {
      rows.push(row);
    }
    return rows;
  }

  if (section.type === 'board') {
    const rows = [['Stage', 'Item', 'Owner', 'Value', 'ETA']];
    for (const column of section.data?.columns ?? []) {
      for (const item of column.items ?? []) {
        rows.push([column.title, item.title, item.owner ?? '', item.value ?? '', item.eta ?? '']);
      }
    }
    return rows;
  }

  if (section.type === 'list') {
    const rows = [['Title', 'Description', 'Status']];
    for (const item of section.data?.items ?? []) {
      rows.push([item.title, item.description, item.status]);
    }
    return rows;
  }

  if (section.type === 'grid') {
    const rows = [['Card', 'Details']];
    for (const card of section.data?.cards ?? []) {
      rows.push([card.title, (card.details ?? []).join(' | ')]);
    }
    return rows;
  }

  if (section.type === 'ads') {
    const rows = [['Category', 'Name', 'Value', 'Notes']];
    for (const card of section.data?.summaryCards ?? []) {
      rows.push(['Summary', card.title, card.value, `${card.change ?? ''} ${card.helper ?? ''}`.trim()]);
    }
    for (const stage of section.data?.funnel ?? []) {
      rows.push(['Funnel', stage.title, stage.value, stage.helper ?? '']);
    }
    for (const campaign of section.data?.campaigns ?? []) {
      rows.push([
        'Campaign',
        campaign.name,
        campaign.spend,
        `Status ${campaign.status} · ${campaign.pacing} · ROAS ${campaign.roas ?? ''}`.trim()
      ]);
    }
    for (const invoice of section.data?.invoices ?? []) {
      rows.push(['Invoice', invoice.invoiceNumber ?? '', invoice.amountDue ?? '', `${invoice.campaign ?? ''} • ${invoice.status ?? ''} • due ${invoice.dueDate ?? ''}`.trim()]);
    }
    for (const alert of section.data?.alerts ?? []) {
      rows.push(['Alert', alert.title ?? '', alert.severity ?? '', `${alert.description ?? ''} ${alert.detectedAt ?? ''}`.trim()]);
    }
    return rows;
  }

  if (section.type === 'settings') {
    const rows = [['Panel', 'Setting', 'Value', 'Details']];
    for (const panel of section.data?.panels ?? []) {
      for (const item of panel.items ?? []) {
        const value =
          item.type === 'toggle'
            ? item.enabled
              ? 'Enabled'
              : 'Disabled'
            : item.value ?? '';
        rows.push([panel.title ?? panel.id ?? 'Panel', item.label ?? '', value, item.helper ?? '']);
      }
    }
    return rows;
  }

  return [];
}

export function buildDashboardExport(dashboard) {
  const lines = [];
  lines.push(['Persona', dashboard.persona]);
  lines.push(['Name', dashboard.name]);
  lines.push(['Window Start', toIso(dashboard.window?.start)]);
  lines.push(['Window End', toIso(dashboard.window?.end)]);
  lines.push(['Timezone', dashboard.window?.timezone ?? DEFAULT_TIMEZONE]);
  lines.push([]);

  for (const section of dashboard.navigation ?? []) {
    lines.push([section.label ?? section.id ?? 'Section']);
    for (const row of flattenSection(section)) {
      lines.push(row);
    }
    lines.push([]);
  }

  return lines
    .map((row) => row.map((value) => escapeCsvValue(value)).join(','))
    .join('\n');
}

export function buildExportPath(persona, query = {}) {
  const searchParams = new URLSearchParams();
  for (const [key, value] of Object.entries(query)) {
    if (value == null || value === '') continue;
    searchParams.set(key, value);
  }
  const suffix = searchParams.toString();
  return `/api/analytics/dashboards/${persona}/export${suffix ? `?${suffix}` : ''}`;
}<|MERGE_RESOLUTION|>--- conflicted
+++ resolved
@@ -3825,14 +3825,12 @@
         data: { columns: boardColumns }
       },
       {
-<<<<<<< HEAD
         id: 'custom-jobs',
         label: 'Custom Jobs & Bids',
         description: 'Manage bespoke jobs, bidding, and performance analytics.',
         type: 'component',
         componentKey: 'serviceman-custom-jobs',
         data: customJobSnapshot
-=======
         id: 'inbox',
         label: 'Crew Inbox',
         description: 'Manage crew messaging, AI assist, and escalation guardrails.',
@@ -3850,7 +3848,6 @@
         description: 'Track bids from submission through award.',
         type: 'board',
         data: { columns: bidColumns.map(({ title, items }) => ({ title, items })) }
->>>>>>> 0b85f7f1
       },
       {
         id: 'booking-management',

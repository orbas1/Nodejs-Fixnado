import { Op } from 'sequelize';
import { DateTime } from 'luxon';
import config from '../config/index.js';
import { annotateAdsSection, buildAdsFeatureMetadata } from '../utils/adsAccessPolicy.js';
<<<<<<< HEAD
import { buildMarketplaceDashboardSlice } from './adminMarketplaceService.js';
=======
import { getUserProfileSettings } from './userProfileService.js';
>>>>>>> 319fb204
import {
  AdCampaign,
  Booking,
  BookingAssignment,
  BookingBid,
  BookingHistoryEntry,
  CampaignDailyMetric,
  CampaignFraudSignal,
  CampaignFlight,
  CampaignInvoice,
  Company,
  ComplianceDocument,
  ConversationParticipant,
  Dispute,
  Escrow,
  InventoryAlert,
  InventoryItem,
  Order,
  RentalAgreement,
  Service,
  User
} from '../models/index.js';
import { getWebsiteManagementSnapshot } from './websiteManagementService.js';
import { getWalletOverview } from './walletService.js';

const DEFAULT_TIMEZONE = config.dashboards?.defaultTimezone || 'Europe/London';
const DEFAULT_WINDOW_DAYS = Math.max(config.dashboards?.defaultWindowDays ?? 28, 7);
const UPCOMING_LIMIT = Math.max(config.dashboards?.upcomingLimit ?? 8, 3);
const EXPORT_ROW_LIMIT = Math.max(config.dashboards?.exportRowLimit ?? 5000, 500);
const PERSONA_DEFAULTS = Object.freeze(config.dashboards?.defaults ?? {});
const ORDER_HISTORY_ENTRY_TYPES = Object.freeze([
  { value: 'note', label: 'Note' },
  { value: 'status_update', label: 'Status update' },
  { value: 'milestone', label: 'Milestone' },
  { value: 'handoff', label: 'Handoff' },
  { value: 'document', label: 'Document' }
]);
const ORDER_HISTORY_ACTOR_ROLES = Object.freeze([
  { value: 'customer', label: 'Customer' },
  { value: 'provider', label: 'Provider' },
  { value: 'operations', label: 'Operations' },
  { value: 'support', label: 'Support' },
  { value: 'finance', label: 'Finance' },
  { value: 'system', label: 'System' }
]);
const ORDER_HISTORY_ATTACHMENT_TYPES = Object.freeze(['image', 'document', 'link']);
const ORDER_HISTORY_TIMELINE_LIMIT = Math.max(config.dashboards?.historyTimelineLimit ?? 50, 10);
const ORDER_HISTORY_ACCESS = Object.freeze({
  level: 'manage',
  features: ['order-history:write', 'history:write']
});

const toIsoString = (value) => {
  if (!value) {
    return null;
  }

  if (value instanceof Date) {
    return value.toISOString();
  }

  try {
    const parsed = new Date(value);
    return Number.isNaN(parsed.getTime()) ? null : parsed.toISOString();
  } catch (error) {
    return null;
  }
};

const CURRENCY_FORMATTER = (currency = 'GBP', locale = 'en-GB') =>
  new Intl.NumberFormat(locale, { style: 'currency', currency, minimumFractionDigits: 0, maximumFractionDigits: 0 });
const NUMBER_FORMATTER = new Intl.NumberFormat('en-GB', { maximumFractionDigits: 0 });
const PERCENT_FORMATTER = new Intl.NumberFormat('en-GB', { style: 'percent', minimumFractionDigits: 1, maximumFractionDigits: 1 });

function normaliseUuid(value) {
  if (typeof value !== 'string') {
    return null;
  }
  const trimmed = value.trim();
  return trimmed.length > 0 ? trimmed : null;
}

function inventoryAvailable(item) {
  const onHand = Number.parseInt(item.quantityOnHand ?? 0, 10);
  const reserved = Number.parseInt(item.quantityReserved ?? 0, 10);
  if (!Number.isFinite(onHand) || !Number.isFinite(reserved)) {
    return 0;
  }
  return Math.max(onHand - reserved, 0);
}

function inventoryStatus(item) {
  const available = inventoryAvailable(item);
  const safety = Number.parseInt(item.safetyStock ?? 0, 10);
  if (available <= 0) {
    return 'stockout';
  }
  if (Number.isFinite(safety) && available <= Math.max(safety, 0)) {
    return 'low_stock';
  }
  return 'healthy';
}

function resolvePersona(persona) {
  if (typeof persona !== 'string') {
    return null;
  }
  const normalised = persona.trim().toLowerCase();
  if (['admin', 'provider', 'serviceman', 'enterprise', 'user'].includes(normalised)) {
    return normalised;
  }
  return null;
}

function resolveWindow({ startDate, endDate, timezone }) {
  const tz = typeof timezone === 'string' && timezone.trim() ? timezone.trim() : DEFAULT_TIMEZONE;
  const now = DateTime.now().setZone(tz);
  const end = endDate ? DateTime.fromISO(endDate, { zone: tz }) : now;
  const clampedEnd = end.isValid ? end : now;
  const start = startDate ? DateTime.fromISO(startDate, { zone: tz }) : clampedEnd.minus({ days: DEFAULT_WINDOW_DAYS });
  const clampedStart = start.isValid ? start : clampedEnd.minus({ days: DEFAULT_WINDOW_DAYS });

  if (clampedStart >= clampedEnd) {
    const adjustedStart = clampedEnd.minus({ days: DEFAULT_WINDOW_DAYS });
    return {
      start: adjustedStart,
      end: clampedEnd,
      timezone: tz,
      previousStart: adjustedStart.minus({ days: DEFAULT_WINDOW_DAYS }),
      previousEnd: adjustedStart,
      label: `Last ${DEFAULT_WINDOW_DAYS} days`
    };
  }

  const windowDays = Math.max(Math.round(clampedEnd.diff(clampedStart, 'days').days), 1);
  const previousDuration = { days: windowDays };

  return {
    start: clampedStart,
    end: clampedEnd,
    timezone: tz,
    previousStart: clampedStart.minus(previousDuration),
    previousEnd: clampedStart,
    label: `Last ${windowDays} days`
  };
}

function formatCurrency(amount, currency = 'GBP') {
  const numeric = Number.parseFloat(amount ?? 0);
  if (!Number.isFinite(numeric)) {
    return '£0';
  }
  return CURRENCY_FORMATTER(currency).format(numeric);
}

function formatNumber(value) {
  const numeric = Number.parseFloat(value ?? 0);
  if (!Number.isFinite(numeric)) {
    return '0';
  }
  return NUMBER_FORMATTER.format(numeric);
}

function formatPercent(part, total) {
  if (!Number.isFinite(part) || !Number.isFinite(total) || total <= 0) {
    return '0.0%';
  }
  return PERCENT_FORMATTER.format(part / total);
}

function safeAverage(total, count) {
  const numericTotal = Number.parseFloat(total ?? 0);
  const numericCount = Number.parseFloat(count ?? 0);
  if (!Number.isFinite(numericTotal) || !Number.isFinite(numericCount) || numericCount <= 0) {
    return 0;
  }
  return numericTotal / numericCount;
}

function safeShare(value, total) {
  const numericValue = Number.parseFloat(value ?? 0);
  const numericTotal = Number.parseFloat(total ?? 0);
  if (!Number.isFinite(numericValue) || !Number.isFinite(numericTotal) || numericTotal <= 0) {
    return 0;
  }
  return numericValue / numericTotal;
}

function normaliseChannel(campaign) {
  const candidates = [
    campaign.primaryChannel,
    campaign.channel,
    campaign.channels?.[0],
    campaign.placementType,
    campaign.objective
  ]
    .map((value) => (typeof value === 'string' ? value.trim().toLowerCase() : null))
    .filter(Boolean);

  for (const candidate of candidates) {
    if (candidate.includes('search') || candidate.includes('marketplace')) {
      return 'marketplace_search';
    }
    if (candidate.includes('display') || candidate.includes('awareness') || candidate.includes('reach')) {
      return 'awareness_display';
    }
    if (candidate.includes('retarget') || candidate.includes('conversion') || candidate.includes('lead')) {
      return 'conversion';
    }
    if (candidate.includes('video')) {
      return 'video';
    }
  }

  return 'omnichannel';
}

function channelLabel(channel) {
  switch (channel) {
    case 'marketplace_search':
      return 'Marketplace & Search';
    case 'awareness_display':
      return 'Awareness & Display';
    case 'conversion':
      return 'Conversion & Remarketing';
    case 'video':
      return 'Video Placements';
    default:
      return 'Omnichannel Mix';
  }
}

function parseDecimal(value) {
  const parsed = Number.parseFloat(value ?? 0);
  return Number.isFinite(parsed) ? parsed : 0;
}

function asDateRange(start, end) {
  return { [Op.between]: [start.toJSDate(), end.toJSDate()] };
}

function toIso(dt) {
  return dt?.toISO?.({ suppressMilliseconds: true }) ?? null;
}

function computeTrend(current, previous, formatter = formatNumber, suffix = '') {
  const delta = current - previous;
  let trend = 'flat';
  if (delta > 0.0001) {
    trend = 'up';
  } else if (delta < -0.0001) {
    trend = 'down';
  }
  const formattedDelta = delta === 0 ? '0' : formatter(Math.abs(delta));
  const change = `${trend === 'down' ? '-' : '+'}${formattedDelta}${suffix}`;
  return { value: formatter(current), change, trend };
}

function trendStatus(trend) {
  if (trend === 'up') {
    return 'Scaling';
  }
  if (trend === 'down') {
    return 'Monitor';
  }
  return 'Steady';
}

function groupByWeek(records, accessor, window) {
  const buckets = [];
  let cursor = window.start.startOf('week');
  while (cursor < window.end) {
    const bucketEnd = cursor.plus({ weeks: 1 });
    buckets.push({
      start: cursor,
      end: bucketEnd,
      label: cursor.toFormat('dd LLL'),
      value: 0
    });
    cursor = bucketEnd;
  }

  for (const record of records) {
    const dt = DateTime.fromJSDate(accessor(record)).setZone(window.timezone);
    const target = buckets.find((bucket) => dt >= bucket.start && dt < bucket.end);
    if (target) {
      target.value += 1;
    }
  }

  return buckets.map((bucket) => ({ name: bucket.label, count: bucket.value }));
}

const PERSONA_METADATA = {
  user: {
    name: 'User Command Center',
    headline: 'Coordinate service orders, rentals, and support in a single workspace.'
  },
  admin: {
    name: 'Admin Control Tower',
    headline: 'Command multi-tenant operations, compliance, and SLA performance in real time.'
  },
  provider: {
    name: 'Provider Operations Studio',
    headline: 'Monitor revenue, crew utilisation, and asset readiness for every contract.'
  },
  serviceman: {
    name: 'Crew Performance Cockpit',
    headline: 'Stay ahead of assignments, travel buffers, and completion quality markers.'
  },
  enterprise: {
    name: 'Enterprise Performance Suite',
    headline: 'Track spend, campaign pacing, and risk signals across every facility.'
  }
};

async function resolveCompanyId({ companyId }) {
  const coerced = normaliseUuid(companyId);
  if (coerced) {
    return coerced;
  }
  const fallback = await Company.findOne({ attributes: ['id'], order: [['createdAt', 'ASC']] });
  return fallback?.id ?? null;
}

async function resolveUserId({ userId }) {
  const coerced = normaliseUuid(userId);
  if (coerced) {
    return coerced;
  }

  const fallback = await User.findOne({
    where: { type: 'user' },
    attributes: ['id'],
    order: [['createdAt', 'ASC']]
  });

  return fallback?.id ?? null;
}

function humanise(value) {
  if (!value) {
    return '';
  }
  return value
    .toString()
    .replace(/_/g, ' ')
    .replace(/\b\w/g, (char) => char.toUpperCase());
}

async function loadUserData(context) {
  const { userId, companyId, window } = context;

  const bookingWhere = {
    createdAt: asDateRange(window.start, window.end),
    ...(userId ? { customerId: userId } : {}),
    ...(companyId ? { companyId } : {})
  };

  const previousBookingWhere = {
    createdAt: asDateRange(window.previousStart, window.previousEnd),
    ...(userId ? { customerId: userId } : {}),
    ...(companyId ? { companyId } : {})
  };

  const orderWhere = {
    createdAt: asDateRange(window.start, window.end),
    ...(userId ? { buyerId: userId } : {})
  };

  const previousOrderWhere = {
    createdAt: asDateRange(window.previousStart, window.previousEnd),
    ...(userId ? { buyerId: userId } : {})
  };

  const rentalWhere = {
    createdAt: asDateRange(window.start, window.end),
    ...(userId ? { renterId: userId } : {})
  };

  const conversationWhere = {
    participantType: 'user',
    createdAt: asDateRange(window.start, window.end),
    ...(userId ? { participantReferenceId: userId } : {})
  };

  const [
    user,
    bookings,
    previousBookings,
    orders,
    previousOrders,
    rentals,
    disputes,
    conversations,
    walletOverview
  ] = await Promise.all([
    userId ? User.findByPk(userId, { attributes: ['id', 'firstName', 'lastName', 'email', 'twoFactorEmail', 'twoFactorApp'] }) : null,
    Booking.findAll({ where: bookingWhere }),
    Booking.findAll({ where: previousBookingWhere }),
    Order.findAll({
      where: orderWhere,
      include: [
        { model: Service, attributes: ['title', 'category', 'currency'], required: false },
        { model: Escrow, required: false }
      ]
    }),
    Order.findAll({ where: previousOrderWhere }),
    RentalAgreement.findAll({
      where: rentalWhere,
      include: [
        {
          model: InventoryItem,
          attributes: ['name'],
          required: false
        }
      ]
    }),
    Dispute.findAll({
      where: { createdAt: asDateRange(window.start, window.end) },
      include: [
        {
          model: Escrow,
          required: true,
          include: [
            {
              model: Order,
              required: true,
              where: orderWhere,
              include: [{ model: Service, attributes: ['title'], required: false }]
            }
          ]
        }
      ]
    }),
    ConversationParticipant.findAll({ where: conversationWhere }),
    getWalletOverview({ userId, companyId })
  ]);

  const inventoryExtras = companyId
    ? await InventoryItem.findAll({
        where: { companyId },
        order: [['updatedAt', 'DESC']],
        limit: 24
      })
    : [];

  const normaliseDate = (value) => {
    if (!value) {
      return null;
    }
    if (value instanceof Date) {
      return value.toISOString();
    }
    const parsed = new Date(value);
    return Number.isNaN(parsed.getTime()) ? null : parsed.toISOString();
  };
  let profileSettings = null;
  if (userId) {
    try {
      profileSettings = await getUserProfileSettings(userId);
    } catch (error) {
      console.warn('Failed to load profile settings for user dashboard', {
        userId,
        message: error.message
      });
    }
  const bookingIds = bookings.map((booking) => booking.id);
  let historyEntries = [];

  if (bookingIds.length > 0) {
    historyEntries = await BookingHistoryEntry.findAll({
      where: { bookingId: { [Op.in]: bookingIds } },
      order: [
        ['occurredAt', 'DESC'],
        ['createdAt', 'DESC']
      ],
      limit: ORDER_HISTORY_TIMELINE_LIMIT
    });
  }

  const totalBookings = bookings.length;
  const previousTotalBookings = previousBookings.length;
  const completedBookings = bookings.filter((booking) => booking.status === 'completed').length;
  const previousCompletedBookings = previousBookings.filter((booking) => booking.status === 'completed').length;
  const activeBookings = bookings.filter((booking) =>
    ['pending', 'awaiting_assignment', 'scheduled', 'in_progress'].includes(booking.status)
  );

  const bookingsMetric = computeTrend(totalBookings, previousTotalBookings, formatNumber, ' jobs');

  const completionRate = totalBookings ? completedBookings / totalBookings : 0;
  const previousCompletionRate = previousTotalBookings ? previousCompletedBookings / previousTotalBookings : 0;
  const completionDelta = (completionRate - previousCompletionRate) * 100;
  const completionMetric = {
    label: 'Completion rate',
    value: `${(completionRate * 100).toFixed(1)}%`,
    change:
      previousTotalBookings > 0
        ? `${completionDelta >= 0 ? '+' : '-'}${Math.abs(completionDelta).toFixed(1)} pts vs prev`
        : `${formatNumber(activeBookings.length)} active jobs`,
    trend: completionDelta > 0.1 ? 'up' : completionDelta < -0.1 ? 'down' : 'flat'
  };

  const spend = orders.reduce((sum, order) => sum + parseDecimal(order.totalAmount), 0);
  const previousSpend = previousOrders.reduce((sum, order) => sum + parseDecimal(order.totalAmount), 0);
  const currency = orders[0]?.currency || orders[0]?.Service?.currency || 'GBP';
  const spendMetric = computeTrend(spend, previousSpend, (value) => formatCurrency(value, currency));

  const conversationMetric = {
    label: 'Conversations touched',
    value: formatNumber(conversations.length),
    change:
      disputes.length > 0
        ? `${formatNumber(disputes.length)} dispute${disputes.length === 1 ? '' : 's'} open`
        : 'All clear',
    trend: conversations.length > 0 ? 'up' : 'flat'
  };

  const now = DateTime.now().setZone(window.timezone);
  const upcoming = bookings
    .filter((booking) => booking.scheduledStart)
    .filter((booking) => DateTime.fromJSDate(booking.scheduledStart).setZone(window.timezone) >= now)
    .sort((a, b) => new Date(a.scheduledStart) - new Date(b.scheduledStart))
    .slice(0, UPCOMING_LIMIT)
    .map((booking) => ({
      title: booking.meta?.title || `Booking ${booking.id.slice(0, 6).toUpperCase()}`,
      when: DateTime.fromJSDate(booking.scheduledStart)
        .setZone(window.timezone)
        .toLocaleString(DateTime.DATETIME_MED_WITH_WEEKDAY),
      status: humanise(booking.status)
    }));

  const spendBuckets = orders.reduce((acc, order) => {
    const dateKey = DateTime.fromJSDate(order.createdAt).setZone(window.timezone).toISODate();
    if (!dateKey) {
      return acc;
    }
    const current = acc.get(dateKey) ?? 0;
    acc.set(dateKey, current + parseDecimal(order.totalAmount));
    return acc;
  }, new Map());

  const spendSeries = Array.from(spendBuckets.entries())
    .sort(([a], [b]) => (a > b ? 1 : -1))
    .map(([date, value]) => ({
      name: DateTime.fromISO(date, { zone: window.timezone }).toFormat('dd LLL'),
      value: Number.parseFloat(value.toFixed(2))
    }));

  const statusData = [
    { key: 'draft', label: 'Draft' },
    { key: 'funded', label: 'Funded' },
    { key: 'in_progress', label: 'In delivery' },
    { key: 'completed', label: 'Completed' },
    { key: 'disputed', label: 'Disputed' }
  ].map(({ key, label }) => ({
    name: label,
    count: orders.filter((order) => order.status === key).length
  }));

  const escrowFunded = orders.filter((order) => order.Escrow?.status === 'funded').length;
  const fundedOrders = orders.filter((order) => order.status === 'funded').length;
  const inProgressOrders = orders.filter((order) => order.status === 'in_progress').length;
  const awaitingActionOrders = orders.filter((order) => ['draft', 'disputed'].includes(order.status)).length;
  const timezoneLabel = window.timezone?.replace('_', ' ') ?? DEFAULT_TIMEZONE;
  const totalOrders = orders.length;
  const supportConversations = conversations.length;
  const rentalsDueSoon = rentals.filter((rental) => {
    if (!rental.returnDueAt) return false;
    const due = DateTime.fromJSDate(rental.returnDueAt).setZone(window.timezone);
    return due >= now && due.diff(now, 'days').days <= 3;
  }).length;
  const rentalsInUse = rentals.filter((rental) =>
    ['in_use', 'pickup_scheduled', 'return_pending', 'inspection_pending'].includes(rental.status)
  ).length;

  const overview = {
    metrics: [bookingsMetric, completionMetric, spendMetric, conversationMetric],
    charts: [
      {
        id: 'bookings-volume',
        title: 'Bookings per week',
        description: 'New bookings placed this window.',
        type: 'line',
        dataKey: 'count',
        data: groupByWeek(bookings, (booking) => booking.createdAt, window)
      },
      {
        id: 'order-spend',
        title: 'Service order spend',
        description: 'Escrow commitments captured per day.',
        type: 'area',
        dataKey: 'value',
        data: spendSeries
      },
      {
        id: 'order-status-mix',
        title: 'Order status mix',
        description: 'Pipeline distribution across your service orders.',
        type: 'bar',
        dataKey: 'count',
        data: statusData
      }
    ],
    upcoming,
    insights: [
      `${formatNumber(activeBookings.length)} active bookings across your workspace`,
      `${formatCurrency(spend, currency)} committed across ${formatNumber(orders.length)} service orders`,
      `${formatNumber(escrowFunded)} funded escrow${escrowFunded === 1 ? '' : 's'} ready for delivery`,
      rentalsDueSoon
        ? `${formatNumber(rentalsDueSoon)} rental${rentalsDueSoon === 1 ? '' : 's'} due within 72 hours`
        : `${formatNumber(rentalsInUse)} rental asset${rentalsInUse === 1 ? '' : 's'} currently in the field`
    ]
  };

  const orderBoardColumns = [
    {
      title: 'Quotes & Drafts',
      filter: (order) => order.status === 'draft'
    },
    {
      title: 'Escrow Funded',
      filter: (order) => order.status === 'funded'
    },
    {
      title: 'In Delivery',
      filter: (order) => order.status === 'in_progress'
    },
    {
      title: 'Wrap-up & Follow-up',
      filter: (order) => ['completed', 'disputed'].includes(order.status)
    }
  ].map((column) => ({
    title: column.title,
    items: orders
      .filter(column.filter)
      .slice(0, 4)
      .map((order) => {
        const etaLabel =
          order.status === 'disputed'
            ? 'Dispute in progress'
            : order.scheduledFor
            ? DateTime.fromJSDate(order.scheduledFor)
                .setZone(window.timezone)
                .toRelative({ base: window.end })
            : 'Schedule pending';
        const ownerLabel =
          order.metadata?.siteAddress ||
          order.metadata?.contactName ||
          order.Service?.category ||
          'Service order';
        const priorityLabel =
          order.priority && order.priority !== 'medium'
            ? `Priority: ${order.priority.replace(/_/g, ' ')}`
            : null;
        return {
          title: order.title || order.Service?.title || `Order ${order.id.slice(0, 6).toUpperCase()}`,
          owner: priorityLabel ? `${ownerLabel} • ${priorityLabel}` : ownerLabel,
          value: formatCurrency(order.totalAmount, order.currency || order.Service?.currency || 'GBP'),
          eta: etaLabel
        };
      })
  }));

  const depositStatusCounts = rentals.reduce(
    (acc, rental) => {
      const key = rental.depositStatus || 'unknown';
      acc[key] = (acc[key] ?? 0) + 1;
      return acc;
    },
    { pending: 0, held: 0, released: 0, forfeited: 0, partially_released: 0, unknown: 0 }
  );

  const depositAmountTotals = rentals.reduce(
    (acc, rental) => {
      const amount = Number.parseFloat(rental.depositAmount ?? NaN);
      if (!Number.isFinite(amount) || amount <= 0) {
        return acc;
      }
      const key = rental.depositStatus || 'pending';
      acc[key] = (acc[key] ?? 0) + amount;
      acc.total += amount;
      return acc;
    },
    { total: 0, pending: 0, held: 0, released: 0, forfeited: 0, partially_released: 0 }
  );

  const rentalsAtRisk = rentals.filter((rental) => ['disputed', 'inspection_pending'].includes(rental.status));

  const rentalSummaries = rentals.slice(0, 50).map((rental) => ({
    id: rental.id,
    rentalNumber: rental.rentalNumber,
    status: rental.status,
    depositStatus: rental.depositStatus,
    quantity: rental.quantity,
    renterId: rental.renterId,
    companyId: rental.companyId,
    bookingId: rental.bookingId,
    pickupAt: normaliseDate(rental.pickupAt),
    returnDueAt: normaliseDate(rental.returnDueAt),
    rentalStartAt: normaliseDate(rental.rentalStartAt),
    rentalEndAt: normaliseDate(rental.rentalEndAt),
    lastStatusTransitionAt: normaliseDate(rental.lastStatusTransitionAt),
    depositAmount: rental.depositAmount != null ? Number.parseFloat(rental.depositAmount) : null,
    depositCurrency: rental.depositCurrency || null,
    dailyRate: rental.dailyRate != null ? Number.parseFloat(rental.dailyRate) : null,
    rateCurrency: rental.rateCurrency || null,
    conditionOut: rental.conditionOut ?? {},
    conditionIn: rental.conditionIn ?? {},
    meta: rental.meta ?? {},
    item: rental.InventoryItem
      ? {
          id: rental.InventoryItem.id,
          name: rental.InventoryItem.name,
          sku: rental.InventoryItem.sku || null,
          rentalRate: rental.InventoryItem.rentalRate != null ? Number.parseFloat(rental.InventoryItem.rentalRate) : null,
          rentalRateCurrency: rental.InventoryItem.rentalRateCurrency || null,
          depositAmount:
            rental.InventoryItem.depositAmount != null ? Number.parseFloat(rental.InventoryItem.depositAmount) : null,
          depositCurrency: rental.InventoryItem.depositCurrency || null
        }
      : null,
    booking: rental.Booking
      ? {
          id: rental.Booking.id,
          status: rental.Booking.status,
          reference: rental.Booking.meta?.reference || null,
          title: rental.Booking.meta?.title || null
        }
      : null,
    timeline: Array.isArray(rental.RentalCheckpoints)
      ? rental.RentalCheckpoints.map((checkpoint) => ({
          id: checkpoint.id,
          type: checkpoint.type,
          description: checkpoint.description,
          recordedBy: checkpoint.recordedBy,
          recordedByRole: checkpoint.recordedByRole,
          occurredAt: normaliseDate(checkpoint.occurredAt),
          payload: checkpoint.payload ?? {}
        }))
      : []
  }));

  const inventoryCatalogueMap = new Map();
  rentals.forEach((rental) => {
    if (rental.InventoryItem) {
      const plain = rental.InventoryItem.get ? rental.InventoryItem.get({ plain: true }) : rental.InventoryItem;
      inventoryCatalogueMap.set(plain.id, plain);
    }
  });
  inventoryExtras.forEach((item) => {
    const plain = item.get ? item.get({ plain: true }) : item;
    inventoryCatalogueMap.set(plain.id, plain);
  });

  const inventoryCatalogue = Array.from(inventoryCatalogueMap.values()).slice(0, 40).map((item) => ({
    id: item.id,
    name: item.name,
    sku: item.sku || null,
    category: item.category || null,
    rentalRate: item.rentalRate != null ? Number.parseFloat(item.rentalRate) : null,
    rentalRateCurrency: item.rentalRateCurrency || null,
    depositAmount: item.depositAmount != null ? Number.parseFloat(item.depositAmount) : null,
    depositCurrency: item.depositCurrency || null,
    quantityOnHand: item.quantityOnHand ?? null,
    quantityReserved: item.quantityReserved ?? null,
    safetyStock: item.safetyStock ?? null,
    metadata: item.metadata ?? {},
    imageUrl: item.metadata?.imageUrl || null,
    description: item.metadata?.description || null,
    availability: inventoryAvailable(item),
    status: inventoryStatus(item)
  }));

  const accountItems = [];

  if (disputes.length > 0) {
    disputes.slice(0, 4).forEach((dispute) => {
      const order = dispute.Escrow?.Order;
      accountItems.push({
        title: order?.Service?.title || 'Service dispute',
        description: dispute.reason || 'Resolution pending with Fixnado support.',
        status: humanise(dispute.status)
      });
    });
  } else {
    accountItems.push({
      title: 'Escrow and disputes',
      description: 'No disputes or chargebacks are currently open.',
      status: 'Healthy'
    });
  }

  if (rentalsDueSoon > 0) {
    accountItems.push({
      title: 'Rental returns due',
      description: `${formatNumber(rentalsDueSoon)} rental${rentalsDueSoon === 1 ? '' : 's'} need returning within 72 hours.`,
      status: 'Action required'
    });
  } else {
    accountItems.push({
      title: 'Rental logistics',
      description: 'All rental equipment is within the agreed return window.',
      status: 'On track'
    });
  }

  if (user && !(user.twoFactorApp || user.twoFactorEmail)) {
    accountItems.push({
      title: 'Secure your account',
      description: 'Enable two-factor authentication to protect bookings and escrow payouts.',
      status: 'Recommendation'
    });
  } else {
    accountItems.push({
      title: 'Account security',
      description: 'Multi-factor authentication is enabled for this account.',
      status: 'Compliant'
    });
  }

  if (conversations.length > 0) {
    accountItems.push({
      title: 'Support conversations',
      description: `${formatNumber(conversations.length)} support touchpoint${conversations.length === 1 ? '' : 's'} logged this window.`,
      status: 'In progress'
    });
  }

  const overviewSidebar = {
    badge: `${formatNumber(totalBookings)} jobs`,
    status:
      disputes.length > 0
        ? { label: `${formatNumber(disputes.length)} dispute${disputes.length === 1 ? '' : 's'} open`, tone: 'warning' }
        : { label: 'Workspace healthy', tone: 'success' },
    highlights: [
      { label: 'Active bookings', value: formatNumber(activeBookings.length) },
      { label: 'Spend', value: formatCurrency(spend, currency) }
    ]
  };

  const ordersSidebar = {
    badge: `${formatNumber(totalOrders)} orders`,
    status:
      awaitingActionOrders > 0
        ? { label: `${formatNumber(awaitingActionOrders)} need action`, tone: 'warning' }
        : { label: 'Pipeline healthy', tone: 'success' },
    highlights: [
      { label: 'Escrow funded', value: formatNumber(fundedOrders) },
      { label: 'In delivery', value: formatNumber(inProgressOrders) }
    ]
  };

  const completedBookingsCount = bookings.filter((booking) => booking.status === 'completed').length;
  const escalatedBookings = bookings.filter((booking) => ['disputed', 'cancelled'].includes(booking.status)).length;
  const latestHistoryTransition = bookings.reduce((latest, booking) => {
    if (booking.lastStatusTransitionAt instanceof Date && !Number.isNaN(booking.lastStatusTransitionAt.getTime())) {
      return latest && latest > booking.lastStatusTransitionAt ? latest : booking.lastStatusTransitionAt;
    }
    return latest;
  }, null);
  const latestTimelineUpdate = historyEntries.reduce((latest, entry) => {
    const candidate = entry.occurredAt instanceof Date ? entry.occurredAt : entry.createdAt;
    if (candidate instanceof Date && !Number.isNaN(candidate.getTime())) {
      return latest && latest > candidate ? latest : candidate;
    }
    return latest;
  }, null);
  const latestHistory = [latestHistoryTransition, latestTimelineUpdate].reduce((resolved, candidate) => {
    if (candidate instanceof Date && !Number.isNaN(candidate.getTime())) {
      return resolved && resolved > candidate ? resolved : candidate;
    }
    return resolved;
  }, null);
  const lastUpdatedLabel = latestHistory
    ? DateTime.fromJSDate(latestHistory).setZone(window.timezone).toRelative({ base: window.end })
    : '—';

  const historySidebar = {
    badge: `${formatNumber(totalBookings)} records`,
    status:
      escalatedBookings > 0
        ? { label: `${formatNumber(escalatedBookings)} escalated`, tone: 'danger' }
        : { label: 'No escalations', tone: 'success' },
    highlights: [
      { label: 'Completed', value: formatNumber(completedBookingsCount) },
      { label: 'In flight', value: formatNumber(totalBookings - completedBookingsCount) }
    ],
    meta: [{ label: 'Last update', value: lastUpdatedLabel || '—' }]
  };

  const orderSummaries = bookings
    .slice()
    .sort((a, b) => new Date(b.createdAt) - new Date(a.createdAt))
    .slice(0, EXPORT_ROW_LIMIT)
    .map((order) => ({
      id: order.id,
      reference: order.id.slice(0, 8).toUpperCase(),
      status: order.status,
      serviceTitle: order.meta?.service || order.meta?.title || 'Service order',
      serviceCategory: order.meta?.category || null,
      totalAmount: Number.parseFloat(order.totalAmount ?? 0) || 0,
      currency: order.currency || 'GBP',
      scheduledFor: order.scheduledStart instanceof Date
        ? DateTime.fromJSDate(order.scheduledStart).setZone(window.timezone).toISO()
        : null,
      createdAt: order.createdAt instanceof Date ? order.createdAt.toISOString() : null,
      updatedAt: order.updatedAt instanceof Date ? order.updatedAt.toISOString() : null,
      lastStatusTransitionAt:
        order.lastStatusTransitionAt instanceof Date ? order.lastStatusTransitionAt.toISOString() : null,
      zoneId: order.zoneId || null,
      companyId: order.companyId || null,
      meta: order.meta || {}
    }));

  const statusOptions = Array.from(new Set(orderSummaries.map((order) => order.status).filter(Boolean))).map(
    (status) => ({ value: status, label: humanise(status) })
  );

  if (!statusOptions.some((option) => option.value === 'all')) {
    statusOptions.unshift({ value: 'all', label: 'All statuses' });
  }

  const historyEntriesPayload = historyEntries.map((entry) => ({
    id: entry.id,
    bookingId: entry.bookingId,
    title: entry.title,
    entryType: entry.entryType,
    status: entry.status,
    summary: entry.summary,
    actorRole: entry.actorRole,
    actorId: entry.actorId,
    occurredAt: toIsoString(entry.occurredAt),
    createdAt: toIsoString(entry.createdAt),
    updatedAt: toIsoString(entry.updatedAt),
    attachments: Array.isArray(entry.attachments) ? entry.attachments : [],
    meta:
      entry.meta && typeof entry.meta === 'object' && !Array.isArray(entry.meta)
        ? entry.meta
        : {}
  }));

  const historyData = {
    statusOptions,
    entryTypes: ORDER_HISTORY_ENTRY_TYPES,
    actorRoles: ORDER_HISTORY_ACTOR_ROLES,
    defaultFilters: { status: 'all', sort: 'desc', limit: 25 },
    attachments: { acceptedTypes: ORDER_HISTORY_ATTACHMENT_TYPES, maxPerEntry: 6 },
    context: {
      customerId: userId ?? null,
      companyId: companyId ?? null
    },
    orders: orderSummaries,
    entries: historyEntriesPayload,
    access: ORDER_HISTORY_ACCESS
  };

  const rentalsSidebar = {
    badge: `${formatNumber(rentals.length)} rentals`,
    status:
      rentalsDueSoon > 0
        ? { label: `${formatNumber(rentalsDueSoon)} due soon`, tone: 'warning' }
        : { label: 'All on schedule', tone: 'success' },
    highlights: [
      { label: 'In field', value: formatNumber(rentalsInUse) },
      { label: 'Due soon', value: formatNumber(rentalsDueSoon) }
    ]
  };

  const accountSidebar = {
    badge: `${formatNumber(supportConversations)} support`,
    status:
      disputes.length > 0
        ? { label: 'Escalations open', tone: 'danger' }
        : supportConversations > 0
        ? { label: 'Active conversations', tone: 'info' }
        : { label: 'Support quiet', tone: 'success' },
    highlights: [
      { label: 'Disputes', value: formatNumber(disputes.length) },
      { label: 'Conversations', value: formatNumber(supportConversations) }
    ]
  };

  const mfaEnabled = Boolean(user?.twoFactorApp || user?.twoFactorEmail);
  const profilePrefs = profileSettings?.profile ?? {};
  const notificationsPrefs = profileSettings?.notifications ?? {
    dispatch: { email: true, sms: false },
    support: { email: true, sms: false },
    weeklySummary: { email: true },
    concierge: { email: true, sms: false },
    quietHours: { enabled: false, start: null, end: null, timezone: timezoneLabel },
    escalationContacts: []
  };
  const billingPrefs = profileSettings?.billing ?? {
    preferredCurrency: currency,
    defaultPaymentMethod: null,
    paymentNotes: null,
    invoiceRecipients: []
  };
  const securityPrefs = profileSettings?.security?.twoFactor ?? {
    app: Boolean(user?.twoFactorApp),
    email: Boolean(user?.twoFactorEmail),
    methods: [],
    lastUpdated: null
  };

  const timezonePreference = profilePrefs.timezone ?? timezoneLabel;
  const preferredCurrency = billingPrefs.preferredCurrency ?? currency;
  const quietHours = notificationsPrefs.quietHours ?? {
    enabled: false,
    start: null,
    end: null,
    timezone: timezonePreference
  };
  const quietHoursLabel = quietHours.enabled
    ? `${quietHours.start ?? '--:--'} – ${quietHours.end ?? '--:--'} ${quietHours.timezone ?? timezonePreference}`
    : 'Disabled';
  const escalationCount = Array.isArray(notificationsPrefs.escalationContacts)
    ? notificationsPrefs.escalationContacts.length
    : 0;
  const invoiceRecipientCount = Array.isArray(billingPrefs.invoiceRecipients)
    ? billingPrefs.invoiceRecipients.length
    : 0;

  const settingsSidebar = {
    badge: profilePrefs.preferredName
      ? `${profilePrefs.preferredName}`
      : mfaEnabled
        ? 'MFA secured'
        : 'Security review',
    status: mfaEnabled ? { label: 'MFA enabled', tone: 'success' } : { label: 'Enable MFA', tone: 'warning' },
    highlights: [
      { label: 'Timezone', value: timezonePreference },
      { label: 'Currency', value: preferredCurrency }
    ]
  };

  const displayName = (() => {
    if (profilePrefs.firstName || profilePrefs.lastName) {
      return `${profilePrefs.firstName ?? ''} ${profilePrefs.lastName ?? ''}`.trim();
    }
    return user ? `${user.firstName ?? ''} ${user.lastName ?? ''}`.trim() || 'Fixnado user' : 'Fixnado user';
  })();
  const walletCurrency = walletOverview?.account?.currency || currency;
  const walletSummary = walletOverview?.summary;
  const walletSidebar = walletOverview
    ? {
        badge: formatCurrency(walletSummary?.balance ?? 0, walletCurrency),
        status:
          walletSummary?.pending && walletSummary.pending > 0
            ? {
                label: `${formatCurrency(walletSummary.pending, walletCurrency)} held`,
                tone: 'warning'
              }
            : { label: 'Ready for release', tone: 'success' },
        highlights: [
          {
            label: 'Available',
            value: formatCurrency(
              walletSummary?.available ?? walletSummary?.balance ?? 0,
              walletCurrency
            )
          },
          { label: 'Methods', value: formatNumber(walletOverview?.methods?.length ?? 0) }
        ]
      }
    : null;

  const walletSection = walletOverview
    ? {
        id: 'wallet',
        label: 'Wallet & Payments',
        description: 'Manage wallet balance, autopayouts, and funding routes.',
        type: 'wallet',
        sidebar: walletSidebar,
        data: {
          account: walletOverview.account,
          accountId: walletOverview.account?.id ?? null,
          summary: walletSummary,
          autopayout: walletOverview.autopayout,
          methods: walletOverview.methods,
          user: walletOverview.user,
          company: walletOverview.company,
          currency: walletCurrency,
          policy: {
            canManage: true,
            canTransact:
              walletOverview.account?.status !== 'suspended' && walletOverview.account?.status !== 'closed',
            canEditMethods: true
          }
        }
      }
    : null;

  const displayName = user ? `${user.firstName ?? ''} ${user.lastName ?? ''}`.trim() || 'Fixnado user' : 'Fixnado user';
  const workspaceAlignment = companyId ? 'Linked to company workspace' : 'Standalone workspace';

  const settingsPanels = [
    {
      id: 'profile',
      title: 'Profile & Identity',
      description: 'Details shared with crews, providers, and support.',
      items: [
        {
          type: 'value',
          label: 'Full name',
          value: displayName,
          helper: 'Shown on bookings, receipts, and support conversations.'
        },
        {
          type: 'value',
          label: 'Preferred name',
          value: profilePrefs.preferredName ?? 'Not set',
          helper: 'Used on dashboards, receipts, and shared documents.'
        },
        {
          type: 'value',
          label: 'Contact email',
          value: profilePrefs.email ?? user?.email ?? 'Not provided',
          helper: 'Primary channel for booking updates and notifications.'
        },
        {
          type: 'value',
          label: 'Workspace alignment',
          value: workspaceAlignment,
          helper: companyId
            ? 'Bookings inherit company-approved rates and SLAs.'
            : 'Orders use personal preferences and payment methods.'
        },
        {
          type: 'value',
          label: 'Phone number',
          value: profilePrefs.phoneNumber ?? 'Not provided',
          helper: 'SMS alerts and concierge outreach use this number.'
        },
        {
          type: 'value',
          label: 'Language',
          value: profilePrefs.language ?? 'en-GB',
          helper: 'Applied to notifications and scheduling copy.'
        },
        {
          type: 'value',
          label: 'Local timezone',
          value: timezonePreference,
          helper: 'Applied to scheduling, reminders, and exports.'
        }
      ]
    },
    {
      id: 'security',
      title: 'Security & Access',
      description: 'Protect the account that controls bookings and payouts.',
      items: [
        {
          type: 'toggle',
          label: 'Authenticator app 2FA',
          enabled: Boolean(securityPrefs.app),
          helper: securityPrefs.app
            ? 'Time-based one-time passcodes are required on sign-in.'
            : 'Add an authenticator app to secure sign-ins.'
        },
        {
          type: 'toggle',
          label: 'Email verification codes',
          enabled: Boolean(securityPrefs.email),
          helper: securityPrefs.email
            ? 'Backup verification codes are delivered to your inbox.'
            : 'Enable email codes as a fallback second factor.'
        },
        {
          type: 'value',
          label: 'Registered methods',
          value:
            securityPrefs.methods && securityPrefs.methods.length > 0
              ? securityPrefs.methods.join(', ')
              : 'No secondary methods saved',
          helper: securityPrefs.lastUpdated
            ? `Last security review ${DateTime.fromISO(securityPrefs.lastUpdated).toRelative?.() ?? ''}`
            : 'Record MFA methods to keep access recovery options ready.'
        },
        {
          type: 'value',
          label: 'Dispute status',
          value: disputes.length > 0 ? `${formatNumber(disputes.length)} open` : 'None open',
          helper: disputes.length > 0
            ? 'Resolve disputes to restore full payout automation.'
            : 'All escrow payouts releasing automatically.'
        }
      ]
    },
    {
      id: 'notifications',
      title: 'Notifications',
      description: 'Control how Fixnado keeps you informed.',
      items: [
        {
          type: 'toggle',
          label: 'Dispatch email alerts',
          enabled: Boolean(notificationsPrefs.dispatch?.email),
          helper: 'Emails send whenever a crew assignment or ETA changes.'
        },
        {
          type: 'toggle',
          label: 'Dispatch SMS alerts',
          enabled: Boolean(notificationsPrefs.dispatch?.sms),
          helper: 'SMS nudges mirror urgent dispatch or SLA changes.'
        },
        {
          type: 'toggle',
          label: 'Support email updates',
          enabled: Boolean(notificationsPrefs.support?.email),
          helper: 'Escalations and concierge follow-ups trigger email updates.'
        },
        {
          type: 'value',
          label: 'Quiet hours',
          value: quietHoursLabel,
          helper: quietHours.enabled
            ? 'Notifications pause during these hours across channels.'
            : 'No quiet hours configured.'
        },
        {
          type: 'value',
          label: 'Escalation contacts',
          value: `${escalationCount} contact${escalationCount === 1 ? '' : 's'}`,
          helper: 'Escalation contacts mirror urgent disputes or incidents.'
        }
      ]
    },
    {
      id: 'billing',
      title: 'Billing & Payments',
      description: 'Manage escrow, invoices, and default payment settings.',
      items: [
        {
          type: 'value',
          label: 'Preferred currency',
          value: preferredCurrency,
          helper: 'All new orders default to this currency.'
        },
        {
          type: 'value',
          label: 'Default payment method',
          value: billingPrefs.defaultPaymentMethod ?? 'Not set',
          helper: 'Shown to finance teams when approving releases.'
        },
        {
          type: 'value',
          label: 'Invoice recipients',
          value: `${invoiceRecipientCount} contact${invoiceRecipientCount === 1 ? '' : 's'}`,
          helper: 'Contacts copied into every invoice and billing summary.'
        },
        {
          type: 'value',
          label: 'Invoices this window',
          value: formatNumber(totalOrders),
          helper: totalOrders > 0
            ? `${formatCurrency(spend, currency)} invoiced across service orders.`
            : 'No invoices generated during this window.'
        }
      ]
    }
  ];

  return {
    persona: 'user',
    name: PERSONA_METADATA.user.name,
    headline: PERSONA_METADATA.user.headline,
    window,
      metadata: {
        userId: userId ?? null,
        companyId: companyId ?? null,
        user: user
          ? {
              id: user.id,
              name: `${user.firstName} ${user.lastName}`.trim(),
              email: user.email
            }
          : null,
        totals: {
          bookings: totalBookings,
          activeBookings: activeBookings.length,
          spend,
          rentals: rentals.length,
          disputes: disputes.length,
          conversations: conversations.length
        },
        features: {
          ads: buildAdsFeatureMetadata('user')
        }
      },
    navigation: [
      {
        id: 'overview',
        label: 'Customer Overview',
        description: 'Bookings, spend, and support signals.',
        type: 'overview',
        analytics: overview,
        sidebar: overviewSidebar
      },
      {
        id: 'orders',
        label: 'Service Orders',
        description: 'Escrow, delivery, and follow-up pipeline.',
        type: 'board',
        sidebar: ordersSidebar,
        data: { columns: orderBoardColumns }
      },
      {
        id: 'history',
        label: 'Order History',
        description: 'Detailed audit trail for every service order.',
        type: 'history',
        access: ORDER_HISTORY_ACCESS,
        sidebar: historySidebar,
        data: historyData
      },
      {
        id: 'rentals',
        label: 'Rental Assets',
        description: 'Track equipment associated with your jobs.',
        type: 'rentals',
        sidebar: rentalsSidebar,
        data: {
          metrics: [
            { id: 'active', label: 'Active rentals', value: rentalsInUse },
            { id: 'dueSoon', label: 'Due within 72h', value: rentalsDueSoon },
            { id: 'held', label: 'Deposits held', value: depositStatusCounts.held ?? 0 },
            {
              id: 'released',
              label: 'Deposits released',
              value: (depositStatusCounts.released ?? 0) + (depositStatusCounts.partially_released ?? 0)
            },
            { id: 'atRisk', label: 'Disputes or inspections', value: rentalsAtRisk.length }
          ],
          rentals: rentalSummaries,
          inventoryCatalogue,
          endpoints: {
            list: '/api/rentals',
            request: '/api/rentals',
            approve: '/api/rentals/:rentalId/approve',
            schedulePickup: '/api/rentals/:rentalId/schedule-pickup',
            checkout: '/api/rentals/:rentalId/checkout',
            markReturned: '/api/rentals/:rentalId/return',
            inspection: '/api/rentals/:rentalId/inspection',
            cancel: '/api/rentals/:rentalId/cancel',
            checkpoint: '/api/rentals/:rentalId/checkpoints',
            deposit: '/api/rentals/:rentalId/deposit',
            dispute: '/api/rentals/:rentalId/dispute'
          },
          escrow: {
            totals: depositAmountTotals,
            currency,
            ledgerEndpoint: '/api/rentals/:rentalId/deposit'
          },
          defaults: {
            renterId: userId ?? null,
            companyId: companyId ?? null,
            timezone: window.timezone,
            currency
          },
          statusOptions: {
            rental: [
              { value: 'requested', label: 'Requested' },
              { value: 'approved', label: 'Approved' },
              { value: 'pickup_scheduled', label: 'Pickup scheduled' },
              { value: 'in_use', label: 'In use' },
              { value: 'return_pending', label: 'Return pending' },
              { value: 'inspection_pending', label: 'Inspection pending' },
              { value: 'settled', label: 'Settled' },
              { value: 'cancelled', label: 'Cancelled' },
              { value: 'disputed', label: 'Disputed' }
            ],
            deposit: [
              { value: 'pending', label: 'Pending' },
              { value: 'held', label: 'Held' },
              { value: 'released', label: 'Released' },
              { value: 'partially_released', label: 'Partially released' },
              { value: 'forfeited', label: 'Forfeited' }
            ]
          }
        }
      },
      ...(walletSection ? [walletSection] : []),
      {
        id: 'account',
        label: 'Account & Support',
        description: 'Next best actions to keep everything running smoothly.',
        type: 'list',
        sidebar: accountSidebar,
        data: { items: accountItems }
      },
      {
        id: 'settings',
        label: 'Account Settings',
        description: 'Identity, security, and notification preferences.',
        type: 'settings',
        sidebar: settingsSidebar,
        data: { panels: settingsPanels }
      }
    ]
  };
}

async function loadAdminData(context) {
  const { companyId, window } = context;

  const [
    bookings,
    previousBookings,
    rentals,
    inventoryAlerts,
    complianceDocs,
    fraudSignals,
    campaignMetrics
  ] = await Promise.all([
    Booking.findAll({
      where: {
        ...(companyId ? { companyId } : {}),
        createdAt: asDateRange(window.start, window.end)
      }
    }),
    Booking.findAll({
      where: {
        ...(companyId ? { companyId } : {}),
        createdAt: asDateRange(window.previousStart, window.previousEnd)
      }
    }),
    RentalAgreement.findAll({
      where: {
        ...(companyId ? { companyId } : {}),
        createdAt: asDateRange(window.start, window.end)
      }
    }),
    InventoryAlert.findAll({
      include: [
        {
          model: InventoryItem,
          where: companyId ? { companyId } : undefined,
          required: !!companyId
        }
      ],
      where: {
        createdAt: asDateRange(window.start, window.end)
      }
    }),
    ComplianceDocument.findAll({
      where: {
        ...(companyId ? { companyId } : {}),
        [Op.or]: [
          { expiryAt: { [Op.between]: [window.start.toJSDate(), window.end.plus({ days: 30 }).toJSDate()] } },
          { status: { [Op.in]: ['rejected', 'expired'] } }
        ]
      }
    }),
    CampaignFraudSignal.findAll({
      include: [
        {
          model: AdCampaign,
          attributes: ['name'],
          where: companyId ? { companyId } : undefined,
          required: !!companyId
        }
      ],
      where: {
        detectedAt: asDateRange(window.start, window.end)
      }
    }),
    CampaignDailyMetric.findAll({
      include: [
        {
          model: AdCampaign,
          attributes: ['currency', 'name'],
          where: companyId ? { companyId } : undefined,
          required: !!companyId
        }
      ],
      where: {
        metricDate: asDateRange(window.start, window.end)
      }
    })
  ]);

  const totalBookings = bookings.length;
  const previousTotal = previousBookings.length;
  const completed = bookings.filter((booking) => booking.status === 'completed').length;
  const completionRate = totalBookings ? completed / totalBookings : 0;
  const previousCompleted = previousBookings.filter((booking) => booking.status === 'completed').length;
  const previousCompletionRate = previousTotal ? previousCompleted / Math.max(previousTotal, 1) : 0;
  const disputed = bookings.filter((booking) => booking.status === 'disputed').length;

  const totalRevenue = bookings.reduce((sum, booking) => sum + parseDecimal(booking.totalAmount), 0);
  const previousRevenue = previousBookings.reduce((sum, booking) => sum + parseDecimal(booking.totalAmount), 0);
  const slaBreaches = bookings.filter(
    (booking) => booking.status !== 'completed' && booking.status !== 'cancelled' && DateTime.fromJSDate(booking.slaExpiresAt) < window.end
  ).length;

  const upcomingBookings = bookings
    .filter((booking) => booking.scheduledStart)
    .sort((a, b) => new Date(a.scheduledStart) - new Date(b.scheduledStart))
    .slice(0, UPCOMING_LIMIT)
    .map((booking) => ({
      title: booking.meta?.title || `Job ${booking.id.slice(0, 6).toUpperCase()}`,
      when: DateTime.fromJSDate(booking.scheduledStart).setZone(window.timezone).toLocaleString(DateTime.DATETIME_MED_WITH_WEEKDAY),
      status: booking.status.replace(/_/g, ' ')
    }));

  const boardColumns = [
    {
      title: 'Intake',
      items: bookings
        .filter((booking) => ['draft', 'pending'].includes(booking.status))
        .slice(0, 4)
        .map((booking) => ({
          title: booking.meta?.title || `Request ${booking.id.slice(0, 4).toUpperCase()}`,
          owner: booking.meta?.requester || 'Unassigned',
          value: formatCurrency(booking.totalAmount, booking.currency),
          eta: booking.type === 'scheduled' ? 'Awaiting scheduling' : 'Requires triage'
        }))
    },
    {
      title: 'Scheduling',
      items: bookings
        .filter((booking) => ['awaiting_assignment', 'scheduled'].includes(booking.status))
        .slice(0, 4)
        .map((booking) => ({
          title: booking.meta?.title || `Visit ${booking.id.slice(0, 4).toUpperCase()}`,
          owner: booking.meta?.zoneName || 'Zone pending',
          value: formatCurrency(booking.totalAmount, booking.currency),
          eta: booking.scheduledStart
            ? DateTime.fromJSDate(booking.scheduledStart).setZone(window.timezone).toRelative({ base: window.end })
            : 'Scheduling required'
        }))
    },
    {
      title: 'In Delivery',
      items: bookings
        .filter((booking) => ['in_progress'].includes(booking.status))
        .slice(0, 4)
        .map((booking) => ({
          title: booking.meta?.title || `Job ${booking.id.slice(0, 4).toUpperCase()}`,
          owner: booking.meta?.primaryCrew || 'Crew TBD',
          value: formatCurrency(booking.totalAmount, booking.currency),
          eta: DateTime.fromJSDate(booking.slaExpiresAt).setZone(window.timezone).toRelative({ base: window.end })
        }))
    },
    {
      title: 'At Risk',
      items: bookings
        .filter((booking) =>
          ['disputed', 'cancelled'].includes(booking.status) ||
          (DateTime.fromJSDate(booking.slaExpiresAt) < window.end && booking.status !== 'completed')
        )
        .slice(0, 4)
        .map((booking) => ({
          title: booking.meta?.title || `Job ${booking.id.slice(0, 4).toUpperCase()}`,
          owner: booking.meta?.owner || 'Operations',
          value: formatCurrency(booking.totalAmount, booking.currency),
          eta: booking.status === 'disputed' ? 'Dispute pending' : 'SLA breached'
        }))
    }
  ];

  const complianceRows = [
    ...complianceDocs.slice(0, 5).map((doc) => [
      doc.type,
      doc.status.replace(/_/g, ' '),
      doc.expiryAt ? DateTime.fromJSDate(doc.expiryAt).setZone(window.timezone).toISODate() : '—',
      doc.reviewerId ? 'Assigned' : 'Awaiting review',
      doc.rejectionReason || '—'
    ]),
    ...fraudSignals.slice(0, 5).map((signal) => [
      `Campaign: ${signal.AdCampaign?.name ?? signal.campaignId.slice(0, 6)}`,
      signal.signalType.replace(/_/g, ' '),
      signal.severity,
      DateTime.fromJSDate(signal.detectedAt).setZone(window.timezone).toISODate(),
      signal.resolutionNote || 'Pending investigation'
    ])
  ];

  const rentalsAtRisk = rentals.filter((rental) => ['return_pending', 'inspection_pending', 'disputed'].includes(rental.status));
  const activeAlerts = inventoryAlerts.filter((alert) => alert.status === 'active');

  const campaignSpend = campaignMetrics.reduce((sum, metric) => sum + parseDecimal(metric.spend), 0);
  const campaignRevenue = campaignMetrics.reduce((sum, metric) => sum + parseDecimal(metric.revenue), 0);
  const campaignCurrency = campaignMetrics[0]?.AdCampaign?.currency || 'GBP';

  const insights = [
    `Completion rate ${formatPercent(completed, totalBookings)} • ${slaBreaches} bookings require SLA intervention`,
    `${rentalsAtRisk.length} rentals pending inspection or dispute review`,
    `${activeAlerts.length} active inventory alerts flagged this window`,
    `Campaign ROI ${campaignRevenue && campaignSpend ? formatPercent(campaignRevenue, campaignSpend) : '0.0%'} across ${campaignMetrics.length} metric days`
  ];

  const websiteSnapshot = await getWebsiteManagementSnapshot();

  const overview = {
    metrics: [
      computeTrend(totalBookings, previousTotal, formatNumber, ''),
      computeTrend(completionRate, previousCompletionRate, (value) => formatPercent(value, 1), ''),
      computeTrend(totalRevenue, previousRevenue, (value) => formatCurrency(value, campaignCurrency), ''),
      { value: formatNumber(disputed), change: `${formatNumber(slaBreaches)} SLA issues`, trend: disputed > 0 ? 'down' : 'up' }
    ].map((metric, index) => {
      const labels = ['Jobs Received', 'Completion Rate', 'Revenue Processed', 'Escalations'];
      return { label: labels[index], ...metric };
    }),
    charts: [
      {
        id: 'jobs-by-week',
        title: 'Jobs by Week',
        description: 'Volume of bookings created each week.',
        type: 'line',
        dataKey: 'count',
        data: groupByWeek(bookings, (booking) => booking.createdAt, window)
      },
      {
        id: 'campaign-spend',
        title: 'Campaign Spend vs Revenue',
        description: 'Ad spend compared to attributed revenue this window.',
        type: 'bar',
        dataKey: 'spend',
        secondaryKey: 'revenue',
        data: [
          {
            name: 'This window',
            spend: Number.parseFloat(campaignSpend.toFixed(2)),
            revenue: Number.parseFloat(campaignRevenue.toFixed(2))
          }
        ]
      }
    ],
    upcoming: upcomingBookings,
    insights
  };

  const marketplaceOverview = await buildMarketplaceDashboardSlice({ companyId });

  const marketplaceSection = marketplaceOverview
    ? {
        id: 'marketplace-workspace',
        label: 'Marketplace management',
        description: 'Tools, consumables, and listing governance workspace.',
        type: 'marketplace-workspace',
        icon: 'marketplace',
        data: {
          overview: marketplaceOverview,
          companyId: companyId ?? null,
          summary: {
            tools: marketplaceOverview.summary.tools,
            materials: marketplaceOverview.summary.materials,
            moderationQueue: marketplaceOverview.moderationQueue.length
          }
        }
      }
    : null;

  return {
    persona: 'admin',
    name: PERSONA_METADATA.admin.name,
    headline: PERSONA_METADATA.admin.headline,
    window,
    metadata: {
      companyId: companyId ?? null,
      totals: {
        bookings: totalBookings,
        revenue: totalRevenue,
        completionRate,
        disputed
      },
      features: {
        ads: buildAdsFeatureMetadata('admin')
      }
    },
    navigation: [
      {
        id: 'overview',
        label: 'Executive Overview',
        description: 'Track bookings, spend, and SLA signals.',
        type: 'overview',
        analytics: overview
      },
      {
        id: 'operations',
        label: 'Operations Pipeline',
        description: 'Monitor intake through delivery and risk queues.',
        type: 'board',
        data: { columns: boardColumns }
      },
      {
        id: 'compliance',
        label: 'Compliance & Risk',
        description: 'Expiring evidence and campaign anomaly register.',
        type: 'table',
        data: {
          headers: ['Item', 'Status', 'Due / Detected', 'Owner', 'Notes'],
          rows: complianceRows.slice(0, EXPORT_ROW_LIMIT)
        }
      },
      {
        id: 'assets',
        label: 'Assets & Rentals',
        description: 'Rental lifecycle alerts and asset readiness.',
        type: 'list',
        data: {
          items: [
            {
              title: `${rentalsAtRisk.length} rentals pending return`,
              description: 'Ensure inspections and settlements are actioned.',
              status: rentalsAtRisk.length > 0 ? 'Attention required' : 'On track'
            },
            {
              title: `${activeAlerts.length} inventory alerts open`,
              description: 'Low stock and damage reports awaiting acknowledgement.',
              status: activeAlerts.length > 0 ? 'Investigate today' : 'Healthy'
            },
            {
              title: `${fraudSignals.length} active campaign alerts`,
              description: 'Overspend, delivery gaps, or suspicious conversions detected.',
              status: fraudSignals.length > 0 ? 'Escalated to marketing ops' : 'Clear'
            }
          ]
        }
      },
<<<<<<< HEAD
      marketplaceSection
    ].filter(Boolean)
=======
      {
        id: 'home-builder',
        label: 'Home Page Builder',
        description: 'Launch the modular home page workspace to design, publish, and manage components.',
        type: 'link',
        href: '/admin/home-builder'
        id: 'website-management',
        label: 'Website management',
        description: 'Govern marketing pages, content blocks, and navigation coverage.',
        type: 'settings',
        data: {
          panels: [
            {
              id: 'pages-summary',
              title: 'Marketing pages',
              description: 'Lifecycle of enterprise marketing experiences.',
              status: `${websiteSnapshot.pages.published} published`,
              items: [
                { id: 'pages-total', label: 'Total pages', value: websiteSnapshot.pages.total },
                { id: 'pages-draft', label: 'Draft', value: websiteSnapshot.pages.draft },
                { id: 'pages-preview', label: 'Preview', value: websiteSnapshot.pages.preview },
                { id: 'pages-role-gated', label: 'Role gated', value: websiteSnapshot.pages.roleGated },
                {
                  id: 'pages-last-published',
                  label: 'Last publish',
                  value:
                    websiteSnapshot.pages.lastPublishedAt
                      ? DateTime.fromISO(websiteSnapshot.pages.lastPublishedAt)
                          .setZone(window.timezone)
                          .toLocaleString(DateTime.DATETIME_MED)
                      : 'No published pages yet'
                }
              ]
            },
            {
              id: 'blocks-summary',
              title: 'Content blocks',
              description: 'Reusable hero, feature, and CTA components.',
              items: [
                { id: 'blocks-total', label: 'Total blocks', value: websiteSnapshot.blocks.total },
                { id: 'blocks-visible', label: 'Visible blocks', value: websiteSnapshot.blocks.visible }
              ]
            },
            {
              id: 'navigation-summary',
              title: 'Navigation menus',
              description: 'Surface coverage for menus and external links.',
              items: [
                { id: 'menus-total', label: 'Menus', value: websiteSnapshot.navigation.menus },
                { id: 'menus-primary', label: 'Primary menus', value: websiteSnapshot.navigation.primaryMenus },
                { id: 'nav-items', label: 'Navigation items', value: websiteSnapshot.navigation.items },
                { id: 'nav-nested', label: 'Nested items', value: websiteSnapshot.navigation.nestedItems },
                {
                  id: 'nav-external',
                  label: 'External links',
                  value: websiteSnapshot.navigation.externalLinks,
                  helper: 'Links that leave Fixnado surfaces'
                },
                {
                  id: 'nav-restricted',
                  label: 'Restricted items',
                  value: websiteSnapshot.navigation.restrictedItems,
                  helper: 'Role-gated navigation entries'
                },
                {
                  id: 'website-editor-link',
                  label: 'Launch website manager',
                  type: 'action',
                  href: '/admin/website-management',
                  cta: 'Open manager'
                }
              ]
            }
          ]
        }
        id: 'tags-seo',
        label: 'Tags & SEO',
        description: 'Manage metadata defaults, indexing controls, and tag governance.',
        type: 'route',
        icon: 'seo',
        route: '/admin/seo'
      }
    ]
>>>>>>> 319fb204
  };
}

async function loadProviderData(context) {
  const { providerId, companyId, window } = context;

  const campaignFilter = companyId ? { companyId } : undefined;

  const [
    assignments,
    previousAssignments,
    rentals,
    inventoryAlerts,
    inventoryItems,
    campaigns,
    campaignMetrics,
    previousCampaignMetrics,
    campaignInvoices,
    campaignSignals
  ] = await Promise.all([
    BookingAssignment.findAll({
      where: {
        ...(providerId ? { providerId } : {}),
        createdAt: asDateRange(window.start, window.end)
      },
      include: [{ model: Booking }]
    }),
    BookingAssignment.findAll({
      where: {
        ...(providerId ? { providerId } : {}),
        createdAt: asDateRange(window.previousStart, window.previousEnd)
      },
      include: [{ model: Booking }]
    }),
    RentalAgreement.findAll({
      where: {
        ...(companyId ? { companyId } : {}),
        createdAt: asDateRange(window.start, window.end)
      }
    }),
    InventoryAlert.findAll({
      include: [
        {
          model: InventoryItem,
          where: companyId ? { companyId } : undefined,
          required: !!companyId
        }
      ],
      where: {
        createdAt: asDateRange(window.start, window.end)
      }
    }),
    InventoryItem.findAll({
      where: {
        ...(companyId ? { companyId } : {}),
        updatedAt: {
          [Op.lte]: window.end.toJSDate()
        }
      },
      include: [
        {
          model: InventoryAlert,
          required: false,
          where: { status: { [Op.in]: ['active', 'acknowledged'] } }
        }
      ],
      order: [['updatedAt', 'DESC']],
      limit: EXPORT_ROW_LIMIT
    }),
    AdCampaign.findAll({
      where: campaignFilter,
      include: [{ model: CampaignFlight, as: 'flights' }],
      order: [['updatedAt', 'DESC']],
      limit: EXPORT_ROW_LIMIT
    }),
    CampaignDailyMetric.findAll({
      include: [
        {
          model: AdCampaign,
          attributes: ['id', 'name', 'currency', 'companyId'],
          where: campaignFilter,
          required: !!campaignFilter
        },
        {
          model: CampaignFlight,
          attributes: ['id', 'name', 'status', 'startAt', 'endAt'],
          required: false
        }
      ],
      where: {
        metricDate: asDateRange(window.start, window.end)
      }
    }),
    CampaignDailyMetric.findAll({
      include: [
        {
          model: AdCampaign,
          attributes: ['id', 'name', 'currency', 'companyId'],
          where: campaignFilter,
          required: !!campaignFilter
        }
      ],
      where: {
        metricDate: asDateRange(window.previousStart, window.previousEnd)
      }
    }),
    CampaignInvoice.findAll({
      include: [
        {
          model: AdCampaign,
          attributes: ['id', 'name', 'currency'],
          where: campaignFilter,
          required: !!campaignFilter
        },
        {
          model: CampaignFlight,
          attributes: ['id', 'name'],
          required: false
        }
      ],
      where: {
        issuedAt: asDateRange(window.start, window.end)
      },
      order: [['issuedAt', 'DESC']],
      limit: EXPORT_ROW_LIMIT
    }),
    CampaignFraudSignal.findAll({
      include: [
        {
          model: AdCampaign,
          attributes: ['id', 'name'],
          where: campaignFilter,
          required: !!campaignFilter
        },
        {
          model: CampaignFlight,
          attributes: ['id', 'name'],
          required: false
        }
      ],
      where: {
        detectedAt: asDateRange(window.start, window.end)
      },
      order: [['detectedAt', 'DESC']],
      limit: EXPORT_ROW_LIMIT
    })
  ]);

  const totalAssignments = assignments.length;
  const previousTotal = previousAssignments.length;
  const accepted = assignments.filter((assignment) => assignment.status === 'accepted').length;
  const acceptedPrevious = previousAssignments.filter((assignment) => assignment.status === 'accepted').length;
  const completed = assignments.filter((assignment) => assignment.Booking?.status === 'completed').length;
  const revenue = assignments.reduce((sum, assignment) => sum + parseDecimal(assignment.Booking?.totalAmount), 0);
  const previousRevenue = previousAssignments.reduce((sum, assignment) => sum + parseDecimal(assignment.Booking?.totalAmount), 0);
  const activeAssignments = assignments.filter((assignment) => ['pending', 'accepted'].includes(assignment.status));

  const upcoming = assignments
    .filter((assignment) => assignment.Booking?.scheduledStart)
    .sort((a, b) => new Date(a.Booking.scheduledStart) - new Date(b.Booking.scheduledStart))
    .slice(0, UPCOMING_LIMIT)
    .map((assignment) => ({
      title: assignment.Booking.meta?.title || `Job ${assignment.Booking.id.slice(0, 4).toUpperCase()}`,
      when: DateTime.fromJSDate(assignment.Booking.scheduledStart)
        .setZone(window.timezone)
        .toLocaleString(DateTime.DATETIME_MED_WITH_WEEKDAY),
      status: assignment.status
    }));

  const acceptanceRate = totalAssignments ? accepted / totalAssignments : 0;
  const previousAcceptanceRate = previousTotal ? acceptedPrevious / previousTotal : 0;
  const completionRate = totalAssignments ? completed / totalAssignments : 0;

  const assignmentsMetric = computeTrend(totalAssignments, previousTotal, formatNumber, '');
  const acceptanceMetric = computeTrend(
    acceptanceRate,
    previousAcceptanceRate,
    (value) => formatPercent(value, 1),
    ''
  );
  const revenueMetric = computeTrend(revenue, previousRevenue, (value) => formatCurrency(value, 'GBP'), '');

  const overview = {
    metrics: [
      { label: 'Assignments Received', ...assignmentsMetric },
      { label: 'Acceptance Rate', ...acceptanceMetric },
      { label: 'Revenue Recognised', ...revenueMetric },
      { label: 'Crew On-schedule', value: formatPercent(completionRate, 1), change: `${formatNumber(activeAssignments.length)} active`, trend: 'up' }
    ],
    charts: [
      {
        id: 'assignments-week',
        title: 'Assignments Received',
        description: 'Work orders allocated each week.',
        type: 'line',
        dataKey: 'count',
        data: groupByWeek(assignments, (assignment) => assignment.createdAt, window)
      },
      {
        id: 'revenue-by-type',
        title: 'Revenue by Booking Type',
        description: 'Mix of on-demand vs scheduled revenue.',
        type: 'bar',
        dataKey: 'value',
        secondaryKey: 'scheduled',
        data: [
          {
            name: 'On-demand',
            value: assignments
              .filter((assignment) => assignment.Booking?.type === 'on_demand')
              .reduce((sum, assignment) => sum + parseDecimal(assignment.Booking?.totalAmount), 0),
            scheduled: assignments
              .filter((assignment) => assignment.Booking?.type === 'scheduled')
              .reduce((sum, assignment) => sum + parseDecimal(assignment.Booking?.totalAmount), 0)
          }
        ]
      }
    ],
    upcoming,
    insights: [
      `${formatPercent(acceptanceRate, 1)} acceptance rate with ${formatNumber(totalAssignments)} orders received`,
      `${formatNumber(activeAssignments.length)} active jobs require confirmation`,
      `${formatCurrency(revenue, 'GBP')} recognised this window`,
      `${inventoryAlerts.length} asset alerts logged • ${rentals.length} rentals active`
    ]
  };

  const boardColumns = [
    {
      title: 'New',
      items: assignments
        .filter((assignment) => assignment.status === 'pending')
        .slice(0, 4)
        .map((assignment) => ({
          title: assignment.Booking?.meta?.title || `Job ${assignment.Booking?.id?.slice(0, 4)}`,
          owner: assignment.role === 'lead' ? 'Lead crew' : 'Support crew',
          value: formatCurrency(assignment.Booking?.totalAmount, assignment.Booking?.currency)
        }))
    },
    {
      title: 'Confirmed',
      items: assignments
        .filter((assignment) => assignment.status === 'accepted' && assignment.Booking?.status === 'scheduled')
        .slice(0, 4)
        .map((assignment) => ({
          title: assignment.Booking?.meta?.title || `Job ${assignment.Booking?.id?.slice(0, 4)}`,
          owner: assignment.Booking?.meta?.zoneName || 'Zone',
          value: formatCurrency(assignment.Booking?.totalAmount, assignment.Booking?.currency),
          eta: assignment.Booking?.scheduledStart
            ? DateTime.fromJSDate(assignment.Booking.scheduledStart).setZone(window.timezone).toRelative({ base: window.end })
            : 'Awaiting schedule'
        }))
    },
    {
      title: 'In Progress',
      items: assignments
        .filter((assignment) => assignment.Booking?.status === 'in_progress')
        .slice(0, 4)
        .map((assignment) => ({
          title: assignment.Booking?.meta?.title || `Job ${assignment.Booking?.id?.slice(0, 4)}`,
          owner: assignment.Booking?.meta?.primaryCrew || 'Crew',
          value: formatCurrency(assignment.Booking?.totalAmount, assignment.Booking?.currency),
          eta: DateTime.fromJSDate(assignment.Booking?.slaExpiresAt).setZone(window.timezone).toRelative({ base: window.end })
        }))
    },
    {
      title: 'Follow-up',
      items: assignments
        .filter((assignment) => ['cancelled', 'disputed'].includes(assignment.Booking?.status))
        .slice(0, 4)
        .map((assignment) => ({
          title: assignment.Booking?.meta?.title || `Job ${assignment.Booking?.id?.slice(0, 4)}`,
          owner: 'Account manager',
          value: formatCurrency(assignment.Booking?.totalAmount, assignment.Booking?.currency),
          eta: assignment.Booking?.status === 'disputed' ? 'Investigate dispute' : 'Client cancelled'
        }))
    }
  ];

  const rentalRows = rentals.slice(0, EXPORT_ROW_LIMIT).map((rental) => [
    rental.rentalNumber,
    rental.status.replace(/_/g, ' '),
    rental.pickupAt ? DateTime.fromJSDate(rental.pickupAt).setZone(window.timezone).toISODate() : '—',
    rental.returnDueAt ? DateTime.fromJSDate(rental.returnDueAt).setZone(window.timezone).toISODate() : '—',
    rental.depositStatus.replace(/_/g, ' ')
  ]);

  const alertItems = inventoryAlerts.slice(0, 4).map((alert) => ({
    title: `${alert.type.replace(/_/g, ' ')} • ${alert.severity}`,
    description: alert.metadata?.note || 'Resolve alert to restore asset health.',
    status: alert.status
  }));

  const rentalsByItem = rentals.reduce((acc, rental) => {
    const activeStatuses = new Set([
      'requested',
      'approved',
      'ready_for_pickup',
      'checked_out',
      'in_progress'
    ]);
    if (rental.itemId && activeStatuses.has(rental.status)) {
      acc.set(rental.itemId, (acc.get(rental.itemId) ?? 0) + rental.quantity);
    }
    return acc;
  }, new Map());

  const severityRank = { critical: 3, warning: 2, info: 1 };

  const mapInventoryRecord = (item) => {
    const onHand = Number.parseInt(item.quantityOnHand ?? 0, 10) || 0;
    const reserved = Number.parseInt(item.quantityReserved ?? 0, 10) || 0;
    const safetyStock = Number.parseInt(item.safetyStock ?? 0, 10) || 0;
    const available = inventoryAvailable(item);
    const alerts = Array.isArray(item.InventoryAlerts) ? item.InventoryAlerts : [];
    const activeAlert = alerts
      .filter((alert) => alert.status === 'active')
      .sort((a, b) => (severityRank[b.severity] ?? 0) - (severityRank[a.severity] ?? 0))[0];

    return {
      id: item.id || item.sku || item.name,
      name: item.name,
      sku: item.sku,
      category: item.category,
      status: inventoryStatus(item),
      available,
      onHand,
      reserved,
      safetyStock,
      unitType: item.unitType,
      condition: item.conditionRating,
      location: item.metadata?.warehouse || item.metadata?.location || null,
      nextMaintenanceDue: item.metadata?.nextServiceDue || item.metadata?.inspectionDue || null,
      notes: item.metadata?.notes || null,
      activeAlerts: alerts.filter((alert) => alert.status === 'active').length,
      alertSeverity: activeAlert?.severity || null,
      activeRentals: rentalsByItem.get(item.id) ?? 0,
      rentalRate: item.rentalRate ? Number.parseFloat(item.rentalRate) : null,
      rentalRateCurrency: item.rentalRateCurrency || 'GBP',
      depositAmount: item.depositAmount ? Number.parseFloat(item.depositAmount) : null,
      depositCurrency: item.depositCurrency || item.rentalRateCurrency || 'GBP'
    };
  };

  const inventorySummary = inventoryItems.reduce(
    (acc, item) => {
      const available = inventoryAvailable(item);
      const reserved = Number.parseInt(item.quantityReserved ?? 0, 10);
      const onHand = Number.parseInt(item.quantityOnHand ?? 0, 10);
      const alerts = Array.isArray(item.InventoryAlerts) ? item.InventoryAlerts : [];
      const hasActiveAlert = alerts.some((alert) => alert.status === 'active');
      return {
        onHand: acc.onHand + (Number.isFinite(onHand) ? onHand : 0),
        reserved: acc.reserved + (Number.isFinite(reserved) ? reserved : 0),
        available: acc.available + available,
        alerts: acc.alerts + (hasActiveAlert || inventoryStatus(item) !== 'healthy' ? 1 : 0)
      };
    },
    { onHand: 0, reserved: 0, available: 0, alerts: 0 }
  );

  const lower = (value) => (typeof value === 'string' ? value.toLowerCase() : String(value ?? '').toLowerCase());

  const materialsInventory = inventoryItems
    .filter((item) => {
      const category = lower(item.category);
      const type = lower(item.metadata?.type);
      const usage = lower(item.metadata?.usage);
      const hasRental = Number.isFinite(Number.parseFloat(item.rentalRate ?? NaN));
      if (hasRental) {
        return false;
      }
      if (category.includes('tool')) {
        return false;
      }
      if (category.includes('material') || type === 'material' || usage === 'consumable') {
        return true;
      }
      return true;
    })
    .slice(0, 10)
    .map(mapInventoryRecord);

  const toolsInventory = inventoryItems
    .filter((item) => {
      const category = lower(item.category);
      if (category.includes('tool')) {
        return true;
      }
      return Number.isFinite(Number.parseFloat(item.rentalRate ?? NaN));
    })
    .slice(0, 10)
    .map(mapInventoryRecord);
  const aggregateCampaignMetrics = (collection) => {
    const totals = { spend: 0, revenue: 0, impressions: 0, clicks: 0, conversions: 0, target: 0 };
    const byCampaign = new Map();

    for (const metric of collection) {
      const id = metric.campaignId;
      if (!id) continue;
      const entry = byCampaign.get(id) ?? {
        spend: 0,
        revenue: 0,
        impressions: 0,
        clicks: 0,
        conversions: 0,
        target: 0,
        lastMetricDate: null
      };

      entry.spend += parseDecimal(metric.spend);
      entry.revenue += parseDecimal(metric.revenue);
      entry.impressions += Number(metric.impressions ?? 0);
      entry.clicks += Number(metric.clicks ?? 0);
      entry.conversions += Number(metric.conversions ?? 0);
      entry.target += parseDecimal(metric.spendTarget ?? 0);
      if (metric.metricDate) {
        entry.lastMetricDate = DateTime.fromJSDate(metric.metricDate).setZone(window.timezone).toISODate();
      }

      byCampaign.set(id, entry);

      totals.spend += parseDecimal(metric.spend);
      totals.revenue += parseDecimal(metric.revenue);
      totals.impressions += Number(metric.impressions ?? 0);
      totals.clicks += Number(metric.clicks ?? 0);
      totals.conversions += Number(metric.conversions ?? 0);
      totals.target += parseDecimal(metric.spendTarget ?? 0);
    }

    return { totals, byCampaign };
  };

  const { totals: currentCampaignTotals, byCampaign: metricsByCampaign } = aggregateCampaignMetrics(campaignMetrics);
  const { totals: previousCampaignTotals, byCampaign: previousMetricsByCampaign } = aggregateCampaignMetrics(previousCampaignMetrics);

  const adsSourcedCount = assignments.filter((assignment) => assignment.Booking?.meta?.source === 'fixnado_ads').length;
  const previousAdsSourced = previousAssignments.filter((assignment) => assignment.Booking?.meta?.source === 'fixnado_ads').length;
  const adsShare = totalAssignments ? adsSourcedCount / totalAssignments : 0;
  const previousAdsShare = previousTotal ? previousAdsSourced / Math.max(previousTotal, 1) : 0;

  const currency =
    campaigns[0]?.currency ||
    campaignMetrics[0]?.AdCampaign?.currency ||
    campaignInvoices[0]?.currency ||
    'GBP';

  const activeCampaigns = campaigns.filter((campaign) => ['active', 'scheduled'].includes(campaign.status));

  const spendTrend = computeTrend(
    currentCampaignTotals.spend,
    previousCampaignTotals.spend,
    (value) => formatCurrency(value, currency)
  );
  const revenueTrend = computeTrend(
    currentCampaignTotals.revenue,
    previousCampaignTotals.revenue,
    (value) => formatCurrency(value, currency)
  );
  const impressionsTrend = computeTrend(
    currentCampaignTotals.impressions,
    previousCampaignTotals.impressions,
    formatNumber
  );
  const clicksTrend = computeTrend(
    currentCampaignTotals.clicks,
    previousCampaignTotals.clicks,
    formatNumber
  );
  const conversionsTrend = computeTrend(
    currentCampaignTotals.conversions,
    previousCampaignTotals.conversions,
    formatNumber
  );
  const shareTrend = computeTrend(adsShare, previousAdsShare, (value) => formatPercent(value, 1));

  const summaryCards = [
    {
      title: 'Managed spend',
      ...spendTrend,
      helper: `${formatNumber(activeCampaigns.length)} active campaigns`
    },
    {
      title: 'Attributed revenue',
      ...revenueTrend,
      helper:
        currentCampaignTotals.spend > 0
          ? `ROAS ${formatPercent(currentCampaignTotals.revenue, currentCampaignTotals.spend)}`
          : 'ROAS 0.0%'
    },
    {
      title: 'Conversions',
      ...conversionsTrend,
      helper:
        currentCampaignTotals.conversions > 0
          ? `CPA ${formatCurrency(currentCampaignTotals.spend / currentCampaignTotals.conversions, currency)}`
          : `CPA ${formatCurrency(0, currency)}`
    },
    {
      title: 'Fixnado Ads share',
      value: shareTrend.value,
      change: shareTrend.change,
      trend: shareTrend.trend,
      helper: `${formatNumber(adsSourcedCount)} jobs attributed`
    }
  ];

  const ctr = currentCampaignTotals.impressions
    ? currentCampaignTotals.clicks / currentCampaignTotals.impressions
    : 0;
  const cvr = currentCampaignTotals.clicks
    ? currentCampaignTotals.conversions / currentCampaignTotals.clicks
    : 0;

  const funnelStages = [
    {
      title: 'Impressions',
      value: formatNumber(currentCampaignTotals.impressions),
      helper:
        currentCampaignTotals.impressions > 0
          ? `${formatPercent(currentCampaignTotals.clicks, currentCampaignTotals.impressions)} CTR`
          : 'No delivery'
    },
    {
      title: 'Clicks',
      value: formatNumber(currentCampaignTotals.clicks),
      helper: currentCampaignTotals.clicks > 0 ? `${formatPercent(cvr, 1)} CVR` : 'Awaiting engagement'
    },
    {
      title: 'Conversions',
      value: formatNumber(currentCampaignTotals.conversions),
      helper: `${formatCurrency(currentCampaignTotals.spend, currency)} spend`
    },
    {
      title: 'Jobs won',
      value: formatNumber(adsSourcedCount),
      helper:
        currentCampaignTotals.conversions > 0
          ? `${formatPercent(adsSourcedCount, currentCampaignTotals.conversions)} of conversions`
          : 'Link bookings for attribution'
    }
  ];

  const campaignsData = campaigns.slice(0, 8).map((campaign) => {
    const metrics = metricsByCampaign.get(campaign.id) ?? {
      spend: 0,
      revenue: 0,
      impressions: 0,
      clicks: 0,
      conversions: 0,
      target: 0,
      lastMetricDate: null
    };
    const previous = previousMetricsByCampaign.get(campaign.id) ?? {
      spend: 0,
      revenue: 0,
      impressions: 0,
      clicks: 0,
      conversions: 0,
      target: 0,
      lastMetricDate: null
    };

    const spendByCampaign = computeTrend(
      metrics.spend,
      previous.spend,
      (value) => formatCurrency(value, campaign.currency ?? currency)
    );
    const conversionsByCampaign = computeTrend(metrics.conversions, previous.conversions, formatNumber);
    const roasValue = metrics.spend > 0 ? metrics.revenue / metrics.spend : 0;
    const previousRoasValue = previous.spend > 0 ? previous.revenue / previous.spend : 0;
    const roasTrend = computeTrend(roasValue, previousRoasValue, (value) => formatPercent(value, 1));
    const pacingRatio = metrics.target > 0 ? metrics.spend / metrics.target : 0;

    return {
      id: campaign.id,
      name: campaign.name,
      status: humanise(campaign.status),
      objective: humanise(campaign.objective),
      spend: spendByCampaign.value,
      spendChange: spendByCampaign.change,
      conversions: conversionsByCampaign.value,
      conversionsChange: conversionsByCampaign.change,
      cpa:
        metrics.conversions > 0
          ? formatCurrency(metrics.spend / metrics.conversions, campaign.currency ?? currency)
          : formatCurrency(metrics.spend, campaign.currency ?? currency),
      roas: roasTrend.value,
      roasChange: roasTrend.change,
      pacing: pacingRatio > 0 ? `${Math.min(Math.round(pacingRatio * 100), 999)}% of target` : 'No pacing target',
      lastMetricDate: metrics.lastMetricDate,
      flights: (campaign.flights ?? []).length,
      window: `${campaign.startAt ? DateTime.fromJSDate(campaign.startAt).setZone(window.timezone).toISODate() : '—'} → ${
        campaign.endAt ? DateTime.fromJSDate(campaign.endAt).setZone(window.timezone).toISODate() : '—'
      }`
    };
  });

  const overdueInvoices = campaignInvoices.filter((invoice) => invoice.status === 'overdue');
  const invoiceRows = campaignInvoices.slice(0, EXPORT_ROW_LIMIT).map((invoice) => ({
    invoiceNumber: invoice.invoiceNumber,
    campaign: invoice.AdCampaign?.name ?? 'Campaign',
    status: humanise(invoice.status),
    amountDue: formatCurrency(
      parseDecimal(invoice.amountDue),
      invoice.currency || invoice.AdCampaign?.currency || currency
    ),
    amountPaid: formatCurrency(
      parseDecimal(invoice.amountPaid),
      invoice.currency || invoice.AdCampaign?.currency || currency
    ),
    dueDate: DateTime.fromJSDate(invoice.dueDate).setZone(window.timezone).toISODate()
  }));

  const adsAlerts = [
    ...campaignSignals.slice(0, 5).map((signal) => ({
      title: `${humanise(signal.signalType)} • ${signal.AdCampaign?.name ?? 'Campaign'}`,
      severity: humanise(signal.severity),
      description: signal.resolutionNote || 'Investigate flagged performance.',
      detectedAt: DateTime.fromJSDate(signal.detectedAt).setZone(window.timezone).toISODate(),
      flight: signal.CampaignFlight?.name ?? null
    })),
    ...overdueInvoices.slice(0, 3).map((invoice) => ({
      title: `Invoice ${invoice.invoiceNumber}`,
      severity: 'Warning',
      description: `Overdue • ${formatCurrency(
        parseDecimal(invoice.amountDue) - parseDecimal(invoice.amountPaid),
        invoice.currency || invoice.AdCampaign?.currency || currency
      )} outstanding for ${invoice.AdCampaign?.name ?? 'campaign'}.`,
      detectedAt: DateTime.fromJSDate(invoice.dueDate).setZone(window.timezone).toISODate(),
      flight: invoice.CampaignFlight?.name ?? null
    }))
  ];

  const timeline = campaigns
    .flatMap((campaign) =>
      (campaign.flights ?? []).map((flight) => ({
        title: `${flight.name} • ${campaign.name}`,
        status: humanise(flight.status),
        start: DateTime.fromJSDate(flight.startAt).setZone(window.timezone).toISODate(),
        end: DateTime.fromJSDate(flight.endAt).setZone(window.timezone).toISODate(),
        budget: formatCurrency(parseDecimal(flight.budget), campaign.currency ?? currency)
      }))
    )
    .sort((a, b) => new Date(a.start) - new Date(b.start))
    .slice(0, 6);

  const recommendations = [];
  if (adsShare < 0.2 && campaigns.length > 0) {
    recommendations.push({
      title: 'Expand Fixnado Ads coverage',
      description: 'Increase daily caps or add high-intent zones to lift attributed bookings.',
      action: 'Review targeting'
    });
  }
  if (ctr < 0.015) {
    recommendations.push({
      title: 'Refresh creative set',
      description: 'CTR below marketplace benchmark. Rotate creatives or optimise headlines.',
      action: 'Update creatives'
    });
  }
  if (overdueInvoices.length > 0) {
    recommendations.push({
      title: 'Resolve overdue invoices',
      description: `${overdueInvoices.length} invoice${overdueInvoices.length === 1 ? '' : 's'} require payment to keep delivery uninterrupted.`,
      action: 'Open billing centre'
    });
  }
  if (campaignSignals.some((signal) => signal.severity === 'critical')) {
    recommendations.push({
      title: 'Investigate critical fraud alerts',
      description: 'Critical anomalies detected. Validate traffic sources and pause impacted flights.',
      action: 'View fraud centre'
    });
  }
  if (recommendations.length === 0) {
    recommendations.push({
      title: 'Maintain optimisation cadence',
      description: 'Delivery, pacing, and billing are healthy. Continue monitoring automated guardrails.',
      action: 'Schedule weekly review'
    });
  }

  const costPerClick = safeAverage(currentCampaignTotals.spend, currentCampaignTotals.clicks);
  const costPerConversion = safeAverage(currentCampaignTotals.spend, currentCampaignTotals.conversions);
  const costPerMille = safeAverage(currentCampaignTotals.spend, currentCampaignTotals.impressions) * 1000;
  const ctrValue = safeShare(currentCampaignTotals.clicks, currentCampaignTotals.impressions);
  const cvrValue = safeShare(currentCampaignTotals.conversions, currentCampaignTotals.clicks);

  const pricingModels = [
    {
      id: 'ppc',
      label: 'Pay-per-click (PPC)',
      spend: spendTrend.value,
      unitCost: formatCurrency(costPerClick, currency),
      unitLabel: 'Cost per click',
      performance: `${formatPercent(
        currentCampaignTotals.clicks,
        currentCampaignTotals.impressions || currentCampaignTotals.clicks || 1
      )} CTR`,
      status: trendStatus(clicksTrend.trend)
    },
    {
      id: 'pp-conversion',
      label: 'Pay-per-conversion',
      spend: formatCurrency(currentCampaignTotals.spend, currency),
      unitCost: formatCurrency(costPerConversion, currency),
      unitLabel: 'Cost per conversion',
      performance: `${formatPercent(adsSourcedCount, currentCampaignTotals.conversions || adsSourcedCount || 1)} attributed`,
      status: trendStatus(conversionsTrend.trend)
    },
    {
      id: 'ppi',
      label: 'Pay-per-impression (PPI)',
      spend: formatCurrency(currentCampaignTotals.spend, currency),
      unitCost: formatCurrency(costPerMille, currency),
      unitLabel: 'CPM',
      performance: `${formatNumber(currentCampaignTotals.impressions)} impressions`,
      status: trendStatus(impressionsTrend.trend)
    }
  ];

  const channelAggregates = new Map();
  for (const campaign of campaigns) {
    const channel = normaliseChannel(campaign);
    const metrics = metricsByCampaign.get(campaign.id) ?? {
      spend: 0,
      impressions: 0,
      clicks: 0,
      conversions: 0
    };
    const aggregate = channelAggregates.get(channel) ?? {
      spend: 0,
      impressions: 0,
      clicks: 0,
      conversions: 0,
      campaigns: 0
    };

    aggregate.spend += metrics.spend;
    aggregate.impressions += metrics.impressions;
    aggregate.clicks += metrics.clicks;
    aggregate.conversions += metrics.conversions;
    aggregate.campaigns += 1;

    channelAggregates.set(channel, aggregate);
  }

  const channelBreakdown = Array.from(channelAggregates.entries())
    .map(([channel, values]) => {
      const conversionShare = safeShare(values.conversions, currentCampaignTotals.conversions || values.conversions || 1);
      let status = 'Test';
      if (conversionShare >= 0.4) {
        status = 'Scaling';
      } else if (conversionShare >= 0.2) {
        status = 'Steady';
      }
      return {
        id: channel,
        label: channelLabel(channel),
        spend: formatCurrency(values.spend, currency),
        share: formatPercent(values.spend, currentCampaignTotals.spend || values.spend || 1),
        performance:
          values.clicks > 0 ? `${formatPercent(values.conversions, values.clicks)} CVR` : '0.0% CVR',
        status,
        campaigns: values.campaigns,
        _sort: values.spend
      };
    })
    .sort((a, b) => b._sort - a._sort)
    .map(({ _sort, ...rest }) => rest);

  if (channelBreakdown.length === 0) {
    channelBreakdown.push({
      id: 'omnichannel',
      label: 'Omnichannel Mix',
      spend: formatCurrency(currentCampaignTotals.spend, currency),
      share: formatPercent(currentCampaignTotals.spend, currentCampaignTotals.spend || 1),
      performance: `${formatPercent(currentCampaignTotals.conversions, currentCampaignTotals.clicks || 1)} CVR`,
      status: trendStatus(conversionsTrend.trend),
      campaigns: campaigns.length
    });
  }

  const adsAttributedAssignments = assignments.filter(
    (assignment) => assignment.Booking?.meta?.source === 'fixnado_ads'
  );
  const regionBreakdown = new Map();
  const propertyBreakdown = new Map();

  for (const assignment of adsAttributedAssignments) {
    const region = assignment.Booking?.meta?.region;
    if (typeof region === 'string' && region.trim()) {
      const key = region.trim();
      regionBreakdown.set(key, (regionBreakdown.get(key) ?? 0) + 1);
    }

    const propertyType = assignment.Booking?.meta?.propertyType;
    if (typeof propertyType === 'string' && propertyType.trim()) {
      const key = propertyType.trim();
      propertyBreakdown.set(key, (propertyBreakdown.get(key) ?? 0) + 1);
    }
  }

  const totalAdsAssignments = adsAttributedAssignments.length;
  const autoMatchedAds = adsAttributedAssignments.filter((assignment) => assignment.Booking?.meta?.autoMatched);
  const automationShare = safeShare(autoMatchedAds.length, totalAdsAssignments || 1);

  const regionSegments = Array.from(regionBreakdown.entries())
    .sort((a, b) => b[1] - a[1])
    .slice(0, 3)
    .map(([region, count], index) => {
      const share = safeShare(count, totalAdsAssignments || count || 1);
      const status = share >= 0.4 ? 'Primary' : share >= 0.2 ? 'Scaling' : 'Explore';
      return {
        id: `region-${index}`,
        label: region,
        metric: `${formatNumber(count)} jobs`,
        share: formatPercent(count, totalAdsAssignments || count || 1),
        status,
        helper: 'Regional reach from Fixnado Ads'
      };
    });

  const propertySegments = Array.from(propertyBreakdown.entries())
    .sort((a, b) => b[1] - a[1])
    .slice(0, 2)
    .map(([property, count], index) => {
      const share = safeShare(count, totalAdsAssignments || count || 1);
      const status = share >= 0.3 ? 'High intent' : share >= 0.15 ? 'Growing' : 'Niche';
      return {
        id: `property-${index}`,
        label: `${property} properties`,
        metric: `${formatNumber(count)} jobs`,
        share: formatPercent(count, totalAdsAssignments || count || 1),
        status,
        helper: 'Property segment performance'
      };
    });

  const targetingSegments = [...regionSegments, ...propertySegments];

  if (totalAdsAssignments > 0) {
    targetingSegments.push({
      id: 'automation',
      label: 'Auto-matched routing',
      metric: `${formatPercent(autoMatchedAds.length, totalAdsAssignments || 1)} of ads jobs`,
      share: formatPercent(autoMatchedAds.length, totalAdsAssignments || autoMatchedAds.length || 1),
      status: automationShare >= 0.4 ? 'Scaling' : automationShare >= 0.2 ? 'Steady' : 'Enable',
      helper: 'Automation coverage for ad-sourced jobs'
    });
  }

  if (targetingSegments.length === 0) {
    targetingSegments.push({
      id: 'coverage',
      label: 'Campaign coverage',
      metric: `${formatNumber(adsSourcedCount)} attributed jobs`,
      share: formatPercent(adsSourcedCount, totalAssignments || adsSourcedCount || 1),
      status: adsSourcedCount > 0 ? 'Scaling' : 'Pending',
      helper: 'Attribution from Fixnado Ads'
    });
  }

  const severityOrder = { critical: 4, high: 3, warning: 2, info: 1 };
  const signalSummaries = new Map();
  for (const signal of campaignSignals) {
    const type = typeof signal.signalType === 'string' ? signal.signalType.toLowerCase() : 'performance';
    const severity = typeof signal.severity === 'string' ? signal.severity.toLowerCase() : 'info';
    const rank = severityOrder[severity] ?? 1;
    const existing = signalSummaries.get(type);
    if (!existing || rank > existing.rank) {
      signalSummaries.set(type, {
        label: humanise(signal.signalType) || 'Campaign signal',
        severity,
        description: signal.resolutionNote || 'Guardrail triggered',
        detectedAt: DateTime.fromJSDate(signal.detectedAt).setZone(window.timezone).toISODate(),
        rank
      });
    }
  }

  const contentInsights = Array.from(signalSummaries.values()).map((summary, index) => ({
    id: `signal-${index}`,
    label: summary.label,
    severity: humanise(summary.severity),
    message: summary.description,
    detectedAt: summary.detectedAt
  }));

  const insightNow = DateTime.now().setZone(window.timezone).toISODate();
  let ctrSeverity = 'Healthy';
  if (ctrValue < 0.015) {
    ctrSeverity = 'Critical';
  } else if (ctrValue < 0.025) {
    ctrSeverity = 'Warning';
  }
  contentInsights.push({
    id: 'ctr-health',
    label: 'Click-through rate',
    severity: ctrSeverity,
    message: `CTR ${formatPercent(
      currentCampaignTotals.clicks,
      currentCampaignTotals.impressions || currentCampaignTotals.clicks || 1
    )} across placements.`,
    detectedAt: insightNow
  });

  let cvrSeverity = 'Healthy';
  if (cvrValue < 0.04) {
    cvrSeverity = 'Monitor';
  } else if (cvrValue < 0.06) {
    cvrSeverity = 'Warning';
  }
  contentInsights.push({
    id: 'cvr-health',
    label: 'Conversion rate',
    severity: cvrSeverity,
    message: `CVR ${formatPercent(
      currentCampaignTotals.conversions,
      currentCampaignTotals.clicks || currentCampaignTotals.conversions || 1
    )} with ${formatNumber(adsSourcedCount)} bookings.`,
    detectedAt: insightNow
  });

  const seenInsights = new Set();
  const uniqueContentInsights = [];
  for (const insight of contentInsights) {
    const key = `${insight.label}-${insight.severity}`;
    if (seenInsights.has(key)) {
      continue;
    }
    seenInsights.add(key);
    uniqueContentInsights.push(insight);
  }

  if (uniqueContentInsights.length === 0) {
    uniqueContentInsights.push({
      id: 'creative-health',
      label: 'Creative health',
      severity: 'Healthy',
      message: 'No guardrail breaches detected in the current window.',
      detectedAt: insightNow
    });
  }

  const adsData = {
    summaryCards,
    funnel: funnelStages,
    campaigns: campaignsData,
    invoices: invoiceRows.slice(0, 8),
    alerts: adsAlerts.slice(0, 6),
    recommendations,
    timeline,
    pricingModels,
    channelMix: channelBreakdown,
    targeting: targetingSegments,
    creativeInsights: uniqueContentInsights
  };

  const navigation = [
    {
      id: 'overview',
      label: 'Provider Overview',
      description: 'Bookings, acceptance, and crew utilisation trends.',
      type: 'overview',
      analytics: overview
    },
    {
      id: 'workboard',
      label: 'Workboard',
      description: 'Track assignments through confirmation and follow-up.',
      type: 'board',
      data: { columns: boardColumns }
    },
    {
      id: 'rentals',
      label: 'Rental Lifecycle',
      description: 'Monitor rental fulfilment and deposit status.',
      type: 'table',
      data: {
        headers: ['Rental', 'Status', 'Pickup', 'Return Due', 'Deposit'],
        rows: rentalRows
      }
    },
    {
      id: 'inventory',
      label: 'Tools & Materials',
      description: 'Inventory availability, low-stock signals, and maintenance cadence.',
      type: 'inventory',
      data: {
        summary: [
          {
            id: 'available',
            label: 'Available units',
            value: inventorySummary.available,
            helper: `${formatNumber(inventoryItems.length)} SKUs tracked`,
            tone: 'info'
          },
          {
            id: 'reserved',
            label: 'Reserved',
            value: inventorySummary.reserved,
            helper: `${formatNumber(inventorySummary.onHand)} on hand`,
            tone: 'accent'
          },
          {
            id: 'alerts',
            label: 'Alerts',
            value: inventorySummary.alerts,
            helper: inventorySummary.alerts > 0 ? 'Action required' : 'All healthy',
            tone: inventorySummary.alerts > 0 ? 'warning' : 'positive'
          }
        ],
        groups: [
          { id: 'materials', label: 'Materials', items: materialsInventory },
          { id: 'tools', label: 'Tools', items: toolsInventory }
        ]
      }
    }
  ];

  const adsSection = annotateAdsSection('provider', {
    id: 'fixnado-ads',
    label: 'Fixnado Ads',
    description: 'Campaign pacing, spend, guardrails, and billing.',
    icon: 'analytics',
    type: 'ads',
    data: adsData
  });

  if (adsSection) {
    navigation.push(adsSection);
  }

  navigation.push({
    id: 'asset-alerts',
    label: 'Asset Alerts',
    description: 'Active inventory notifications requiring action.',
    type: 'list',
    data: { items: alertItems }
  });

  return {
    persona: 'provider',
    name: PERSONA_METADATA.provider.name,
    headline: PERSONA_METADATA.provider.headline,
    window,
    metadata: {
      providerId: providerId ?? null,
      companyId: companyId ?? null,
      totals: {
        assignments: totalAssignments,
        revenue,
        acceptanceRate,
        completionRate,
        inventory: {
          onHand: inventorySummary.onHand,
          reserved: inventorySummary.reserved,
          available: inventorySummary.available,
          skuCount: inventoryItems.length,
          alerts: inventorySummary.alerts
        },
        ads: {
          spend: currentCampaignTotals.spend,
          revenue: currentCampaignTotals.revenue,
          conversions: currentCampaignTotals.conversions,
          share: adsShare,
          jobs: adsSourcedCount
        }
      },
      features: {
        ads: buildAdsFeatureMetadata('provider')
      }
    },
    navigation
  };
}

async function loadServicemanData(context) {
  const { providerId, window } = context;

  const providerFilter = providerId ? { providerId } : {};

  const [assignments, previousAssignments, bids, services] = await Promise.all([
    BookingAssignment.findAll({
      where: {
        ...providerFilter,
        createdAt: asDateRange(window.start, window.end)
      },
      include: [{ model: Booking }]
    }),
    BookingAssignment.findAll({
      where: {
        ...providerFilter,
        createdAt: asDateRange(window.previousStart, window.previousEnd)
      },
      include: [{ model: Booking }]
    }),
    BookingBid.findAll({
      where: {
        ...providerFilter,
        submittedAt: asDateRange(window.start, window.end)
      },
      include: [{ model: Booking }],
      order: [['submittedAt', 'DESC']]
    }),
    Service.findAll({
      where: providerFilter,
      limit: EXPORT_ROW_LIMIT,
      order: [['updatedAt', 'DESC']]
    })
  ]);

  const providerIds = Array.from(
    new Set(assignments.map((assignment) => assignment.providerId).filter(Boolean))
  );

  const crewRecords = providerIds.length
    ? await User.findAll({
        where: { id: { [Op.in]: providerIds } },
        attributes: ['id', 'firstName', 'lastName', 'type', 'createdAt']
      })
    : [];

  const completed = assignments.filter((assignment) => assignment.Booking?.status === 'completed').length;
  const inProgress = assignments.filter((assignment) => assignment.Booking?.status === 'in_progress').length;
  const scheduled = assignments.filter((assignment) => assignment.Booking?.status === 'scheduled').length;
  const revenue = assignments.reduce((sum, assignment) => sum + parseDecimal(assignment.Booking?.commissionAmount), 0);

  const previousCompleted = previousAssignments.filter((assignment) => assignment.Booking?.status === 'completed').length;
  const previousScheduled = previousAssignments.filter((assignment) => assignment.Booking?.status === 'scheduled').length;
  const previousInProgress = previousAssignments.filter((assignment) => assignment.Booking?.status === 'in_progress').length;
  const previousRevenue = previousAssignments.reduce(
    (sum, assignment) => sum + parseDecimal(assignment.Booking?.commissionAmount),
    0
  );

  const crewSummaries = crewRecords.map((record) => {
    const crewAssignments = assignments.filter((assignment) => assignment.providerId === record.id);
    const completedAssignments = crewAssignments.filter((assignment) => assignment.Booking?.status === 'completed').length;
    const activeAssignments = crewAssignments.filter((assignment) =>
      ['scheduled', 'in_progress'].includes(assignment.Booking?.status)
    ).length;
    const leadAssignments = crewAssignments.filter((assignment) => assignment.role === 'lead').length;

    return {
      id: record.id,
      name: [record.firstName, record.lastName].filter(Boolean).join(' ') || 'Crew member',
      role: leadAssignments > 0 ? 'Lead technician' : 'Field technician',
      assignments: crewAssignments.length,
      completed: completedAssignments,
      active: activeAssignments
    };
  });

  crewSummaries.sort((a, b) => b.assignments - a.assignments || a.name.localeCompare(b.name));

  const crewLead = crewSummaries.find((member) => member.role === 'Lead technician') ?? crewSummaries[0] ?? null;

  const coverageRegions = assignments
    .map((assignment) => assignment.Booking?.meta?.region)
    .filter((region) => typeof region === 'string' && region.trim().length > 0);

  const primaryRegion = coverageRegions[0] ?? 'Multi-zone coverage';

  const travelBufferMinutes = assignments.reduce((sum, assignment) => {
    const metaMinutes = Number.parseInt(assignment.Booking?.meta?.travelMinutes ?? 0, 10);
    return sum + (Number.isFinite(metaMinutes) ? metaMinutes : 0);
  }, 0);
  const previousTravelBufferMinutes = previousAssignments.reduce((sum, assignment) => {
    const metaMinutes = Number.parseInt(assignment.Booking?.meta?.travelMinutes ?? 0, 10);
    return sum + (Number.isFinite(metaMinutes) ? metaMinutes : 0);
  }, 0);

  const avgTravelMinutes = assignments.length ? Math.round(travelBufferMinutes / assignments.length) : 0;
  const previousAvgTravelMinutes = previousAssignments.length
    ? Math.round(previousTravelBufferMinutes / previousAssignments.length)
    : 0;

  const autoMatchedAssignments = assignments.filter((assignment) => assignment.Booking?.meta?.autoMatched);
  const autoMatchedCount = autoMatchedAssignments.length;
  const adsSourcedCount = assignments.filter(
    (assignment) => assignment.Booking?.meta?.source === 'fixnado_ads'
  ).length;

  const bookingCurrency = assignments[0]?.Booking?.currency ?? 'GBP';

  const scheduledUpcoming = assignments
    .filter((assignment) => assignment.Booking?.scheduledStart)
    .sort((a, b) => new Date(a.Booking.scheduledStart) - new Date(b.Booking.scheduledStart))
    .slice(0, UPCOMING_LIMIT)
    .map((assignment) => {
      const scheduledStart = assignment.Booking?.scheduledStart;
      const status = assignment.Booking?.status ?? 'scheduled';
      const statusLabel = status.replace(/_/g, ' ');
      return {
        title: assignment.Booking?.meta?.title || `Job ${assignment.Booking?.id?.slice(0, 4)}`,
        when: scheduledStart
          ? DateTime.fromJSDate(scheduledStart)
              .setZone(window.timezone)
              .toLocaleString(DateTime.DATETIME_MED_WITH_WEEKDAY)
          : 'Awaiting schedule',
        status: statusLabel.charAt(0).toUpperCase() + statusLabel.slice(1)
      };
    });

  const weeklyVelocityBuckets = [];
  let cursor = window.start.startOf('week');
  while (cursor < window.end) {
    const bucketEnd = cursor.plus({ weeks: 1 });
    weeklyVelocityBuckets.push({
      start: cursor,
      end: bucketEnd,
      label: cursor.toFormat('dd LLL'),
      accepted: 0,
      autoMatches: 0
    });
    cursor = bucketEnd;
  }

  for (const assignment of assignments) {
    const assignedAt = assignment.assignedAt ?? assignment.createdAt;
    if (!assignedAt) continue;
    const dt = DateTime.fromJSDate(assignedAt).setZone(window.timezone);
    const bucket = weeklyVelocityBuckets.find((entry) => dt >= entry.start && dt < entry.end);
    if (!bucket) continue;
    if (assignment.status === 'accepted') {
      bucket.accepted += 1;
    }
    if (assignment.Booking?.meta?.autoMatched) {
      bucket.autoMatches += 1;
    }
  }

  const overview = {
    metrics: [
      {
        label: 'Assignments Completed',
        ...computeTrend(completed, previousCompleted, formatNumber, ' jobs')
      },
      {
        label: 'In Progress',
        ...computeTrend(inProgress, previousInProgress, formatNumber, ' jobs')
      },
      {
        label: 'Scheduled',
        ...computeTrend(scheduled, previousScheduled, formatNumber, ' jobs')
      },
      {
        label: 'Avg. Travel Buffer',
        ...computeTrend(
          avgTravelMinutes,
          previousAvgTravelMinutes,
          (value) => `${formatNumber(value)} mins`
        )
      },
      {
        label: 'Commission Earned',
        ...computeTrend(revenue, previousRevenue, (value) => formatCurrency(value, bookingCurrency))
      }
    ],
    charts: [
      {
        id: 'assignment-status-mix',
        title: 'Status Mix',
        description: 'Current allocation of assignments by status.',
        type: 'bar',
        dataKey: 'count',
        data: [
          { name: 'Pending', count: assignments.filter((assignment) => assignment.status === 'pending').length },
          { name: 'Accepted', count: assignments.filter((assignment) => assignment.status === 'accepted').length },
          { name: 'Declined', count: assignments.filter((assignment) => assignment.status === 'declined').length }
        ]
      },
      {
        id: 'assignment-velocity',
        title: 'Assignment Velocity',
        description: 'Accepted jobs and auto-matches per week.',
        type: 'bar',
        dataKey: 'accepted',
        secondaryKey: 'autoMatches',
        data: weeklyVelocityBuckets.map((bucket) => ({
          name: bucket.label,
          accepted: bucket.accepted,
          autoMatches: bucket.autoMatches
        }))
      }
    ],
    upcoming: scheduledUpcoming,
    insights: [
      `${formatNumber(inProgress)} active jobs and ${formatNumber(scheduled)} scheduled this window`,
      `${formatCurrency(revenue, bookingCurrency)} commission accrued after platform fees`,
      `${formatNumber(autoMatchedCount)} assignments auto-matched • ${formatNumber(adsSourcedCount)} sourced via Fixnado Ads`
    ]
  };

  const boardColumns = [
    {
      title: 'Today',
      items: assignments
        .filter((assignment) => {
          if (!assignment.Booking?.scheduledStart) return false;
          const dt = DateTime.fromJSDate(assignment.Booking.scheduledStart).setZone(window.timezone);
          return dt.hasSame(window.end, 'day');
        })
        .slice(0, 4)
        .map((assignment) => ({
          title: assignment.Booking?.meta?.title || `Job ${assignment.Booking?.id?.slice(0, 4)}`,
          owner: assignment.Booking?.meta?.siteContact || assignment.Booking?.meta?.requester || 'Contact pending',
          value: formatCurrency(assignment.Booking?.totalAmount, assignment.Booking?.currency),
          eta: assignment.Booking?.scheduledStart
            ? DateTime.fromJSDate(assignment.Booking.scheduledStart).setZone(window.timezone).toRelative({ base: window.end })
            : 'Scheduled soon'
        }))
    },
    {
      title: 'This Week',
      items: assignments
        .filter((assignment) => {
          if (!assignment.Booking?.scheduledStart) return false;
          const dt = DateTime.fromJSDate(assignment.Booking.scheduledStart).setZone(window.timezone);
          return dt >= window.end.startOf('week') && dt <= window.end.endOf('week');
        })
        .slice(0, 4)
        .map((assignment) => ({
          title: assignment.Booking?.meta?.title || `Job ${assignment.Booking?.id?.slice(0, 4)}`,
          owner: assignment.Booking?.meta?.zoneName || assignment.Booking?.meta?.owner || 'Zone pending',
          value: formatCurrency(assignment.Booking?.totalAmount, assignment.Booking?.currency),
          eta: assignment.Booking?.scheduledStart
            ? DateTime.fromJSDate(assignment.Booking.scheduledStart).setZone(window.timezone).toRelative({ base: window.end })
            : 'Scheduled soon'
        }))
    },
    {
      title: 'Requires Attention',
      items: assignments
        .filter((assignment) => assignment.Booking?.status === 'disputed')
        .slice(0, 4)
        .map((assignment) => ({
          title: assignment.Booking?.meta?.title || `Job ${assignment.Booking?.id?.slice(0, 4)}`,
          owner: assignment.Booking?.meta?.owner || 'Support',
          value: formatCurrency(assignment.Booking?.totalAmount, assignment.Booking?.currency),
          eta: 'Dispute open'
        }))
    },
    {
      title: 'Completed',
      items: assignments
        .filter((assignment) => assignment.Booking?.status === 'completed')
        .slice(0, 4)
        .map((assignment) => ({
          title: assignment.Booking?.meta?.title || `Job ${assignment.Booking?.id?.slice(0, 4)}`,
          owner: assignment.Booking?.meta?.customerName || assignment.Booking?.meta?.requester || 'Client',
          value: formatCurrency(assignment.Booking?.totalAmount, assignment.Booking?.currency),
          eta: 'Feedback requested'
        }))
    }
  ];

  const bidStageLookup = {
    new: 'New Requests',
    negotiation: 'Negotiation',
    awarded: 'Awarded',
    closed: 'Closed Out'
  };

  const determineBidStage = (bid) => {
    if (bid.status === 'accepted') {
      return 'awarded';
    }
    if (bid.status === 'declined' || bid.status === 'withdrawn') {
      return 'closed';
    }
    const revisions = Array.isArray(bid.revisionHistory) ? bid.revisionHistory.length : 0;
    const audits = Array.isArray(bid.auditLog) ? bid.auditLog.length : 0;
    if (revisions > 0 || audits > 0) {
      return 'negotiation';
    }
    return 'new';
  };

  const bidColumns = Object.entries(bidStageLookup).map(([stage, title]) => ({
    stage,
    title,
    items: []
  }));

  for (const bid of bids) {
    const booking = bid.Booking;
    const column = bidColumns.find((col) => col.stage === determineBidStage(bid));
    if (!column) continue;
    const submittedAt = bid.submittedAt ? DateTime.fromJSDate(bid.submittedAt).setZone(window.timezone) : null;
    column.items.push({
      title: booking?.meta?.title || `Bid ${bid.id.slice(0, 6)}`,
      owner: booking?.meta?.requester || booking?.meta?.owner || 'Client',
      value: formatCurrency(bid.amount, bid.currency || booking?.currency || bookingCurrency),
      eta: submittedAt ? `Submitted ${submittedAt.toRelative({ base: window.end })}` : 'Submission pending'
    });
  }

  const serviceLookup = new Map(services.map((service) => [service.id, service]));
  const serviceStats = new Map();

  for (const assignment of assignments) {
    const booking = assignment.Booking;
    if (!booking?.meta?.serviceId) continue;
    const service = serviceLookup.get(booking.meta.serviceId);
    if (!service) continue;
    const currentStats = serviceStats.get(service.id) ?? {
      total: 0,
      active: 0,
      completed: 0,
      revenue: 0,
      autoMatches: 0,
      sources: {}
    };
    currentStats.total += 1;
    if (booking.status === 'completed') {
      currentStats.completed += 1;
    } else if (['scheduled', 'in_progress'].includes(booking.status)) {
      currentStats.active += 1;
    }
    currentStats.revenue += parseDecimal(booking.totalAmount);
    if (booking.meta?.autoMatched) {
      currentStats.autoMatches += 1;
    }
    const source = booking.meta?.source ?? 'marketplace';
    currentStats.sources[source] = (currentStats.sources[source] ?? 0) + 1;
    serviceStats.set(service.id, currentStats);
  }

  const sourceLabels = {
    fixnado_ads: 'Fixnado Ads',
    marketplace: 'Marketplace',
    partner_referral: 'Partner referral'
  };

  const serviceCards = services.slice(0, 9).map((service) => {
    const stats = serviceStats.get(service.id) ?? {
      total: 0,
      active: 0,
      completed: 0,
      revenue: 0,
      autoMatches: 0,
      sources: {}
    };
    const averageValue = stats.total ? stats.revenue / stats.total : 0;
    const topSourceEntry = Object.entries(stats.sources).sort((a, b) => b[1] - a[1])[0];
    const topSourceLabel = topSourceEntry ? sourceLabels[topSourceEntry[0]] ?? topSourceEntry[0] : 'Marketplace';

    return {
      title: service.title,
      details: [
        `${formatNumber(stats.completed)} completed • ${formatNumber(stats.active)} active`,
        `Avg value ${formatCurrency(averageValue, service.currency ?? bookingCurrency)}`,
        stats.autoMatches > 0
          ? `${formatNumber(stats.autoMatches)} auto-matched wins`
          : 'Awaiting auto-match wins',
        `Top source: ${topSourceLabel}`
      ],
      accent: 'from-sky-50 via-white to-indigo-100'
    };
  });

  const automationItems = [
    {
      title: 'Auto-match performance',
      description: `${formatPercent(autoMatchedCount, assignments.length || 1)} of jobs auto-routed to your crew this window`,
      status: autoMatchedCount / Math.max(assignments.length, 1) >= 0.5 ? 'On track' : 'Needs review'
    },
    {
      title: 'Fixnado Ads impact',
      description: `${formatNumber(adsSourcedCount)} jobs sourced via Fixnado Ads in the current window`,
      status: adsSourcedCount > 0 ? 'Active campaigns' : 'Launch campaign'
    },
    {
      title: 'Travel buffer health',
      description: `Average buffer ${formatNumber(avgTravelMinutes)} mins across ${formatNumber(assignments.length)} jobs`,
      status: avgTravelMinutes > 45 ? 'Optimise routing' : 'Efficient routing'
    }
  ];

  return {
    persona: 'serviceman',
    name: PERSONA_METADATA.serviceman.name,
    headline: PERSONA_METADATA.serviceman.headline,
    window,
    metadata: {
      providerId: providerId ?? null,
      region: primaryRegion,
      crewLead,
      crew: crewSummaries,
      velocity: {
        travelMinutes: avgTravelMinutes,
        previousTravelMinutes: previousAvgTravelMinutes,
        weekly: weeklyVelocityBuckets.map((bucket) => ({
          label: bucket.label,
          accepted: bucket.accepted,
          autoMatches: bucket.autoMatches
        }))
      },
      totals: {
        completed,
        inProgress,
        scheduled,
        revenue,
        autoMatched: autoMatchedCount,
        adsSourced: adsSourcedCount
      },
      features: {
        ads: buildAdsFeatureMetadata('serviceman')
      }
    },
    navigation: [
      {
        id: 'overview',
        label: 'Crew Overview',
        description: 'Assignments, travel buffers, and earnings.',
        type: 'overview',
        analytics: overview
      },
      {
        id: 'schedule',
        label: 'Schedule Board',
        description: 'Daily and weekly workload.',
        type: 'board',
        data: { columns: boardColumns }
      },
      {
        id: 'bid-pipeline',
        label: 'Bid Pipeline',
        description: 'Track bids from submission through award.',
        type: 'board',
        data: { columns: bidColumns.map(({ title, items }) => ({ title, items })) }
      },
      {
        id: 'service-catalogue',
        label: 'Service Catalogue',
        description: 'Performance of services offered to Fixnado clients.',
        type: 'grid',
        data: { cards: serviceCards }
      },
      {
        id: 'automation',
        label: 'Automation & Growth',
        description: 'Auto-match, routing, and acquisition insights.',
        type: 'list',
        data: { items: automationItems }
      }
    ]
  };
}

async function loadEnterpriseData(context) {
  const { companyId, window } = context;

  const [bookings, campaignMetrics, complianceDocs, participants] = await Promise.all([
    Booking.findAll({
      where: {
        ...(companyId ? { companyId } : {}),
        createdAt: asDateRange(window.start, window.end)
      }
    }),
    CampaignDailyMetric.findAll({
      include: [
        {
          model: AdCampaign,
          attributes: ['currency', 'name'],
          where: companyId ? { companyId } : undefined,
          required: !!companyId
        }
      ],
      where: {
        metricDate: asDateRange(window.start, window.end)
      }
    }),
    ComplianceDocument.findAll({
      where: {
        ...(companyId ? { companyId } : {}),
        status: { [Op.in]: ['approved', 'expired', 'rejected'] }
      }
    }),
    ConversationParticipant.findAll({
      where: {
        participantType: 'enterprise',
        participantReferenceId: companyId ? companyId : null,
        createdAt: asDateRange(window.start, window.end)
      }
    })
  ]);

  const spend = campaignMetrics.reduce((sum, metric) => sum + parseDecimal(metric.spend), 0);
  const revenue = campaignMetrics.reduce((sum, metric) => sum + parseDecimal(metric.revenue), 0);
  const currency = campaignMetrics[0]?.AdCampaign?.currency || 'GBP';
  const ctr = campaignMetrics.reduce((sum, metric) => sum + parseDecimal(metric.ctr), 0) / Math.max(campaignMetrics.length, 1);
  const cvr = campaignMetrics.reduce((sum, metric) => sum + parseDecimal(metric.cvr), 0) / Math.max(campaignMetrics.length, 1);
  const activeContracts = complianceDocs.filter((doc) => doc.status === 'approved').length;
  const expiredContracts = complianceDocs.filter((doc) => doc.status === 'expired').length;

  const overview = {
    metrics: [
      { label: 'Campaign Spend', value: formatCurrency(spend, currency), change: `${campaignMetrics.length} metric days`, trend: 'up' },
      { label: 'Campaign Revenue', value: formatCurrency(revenue, currency), change: formatPercent(revenue, spend), trend: 'up' },
      { label: 'Average CTR', value: formatPercent(ctr, 1), change: 'Blended channel performance', trend: 'up' },
      { label: 'Average CVR', value: formatPercent(cvr, 1), change: 'Bookings attributed to campaigns', trend: 'up' }
    ],
    charts: [
      {
        id: 'campaign-pacing',
        title: 'Campaign Pacing',
        description: 'Daily spend compared to target.',
        type: 'line',
        dataKey: 'spend',
        secondaryKey: 'target',
        data: campaignMetrics.slice(0, 14).map((metric) => ({
          name: DateTime.fromJSDate(metric.metricDate).setZone(window.timezone).toFormat('dd LLL'),
          spend: Number.parseFloat(parseDecimal(metric.spend).toFixed(2)),
          target: Number.parseFloat(parseDecimal(metric.spendTarget ?? metric.spend).toFixed(2))
        }))
      }
    ],
    upcoming: bookings
      .filter((booking) => booking.scheduledStart)
      .slice(0, UPCOMING_LIMIT)
      .map((booking) => ({
        title: booking.meta?.title || `Service ${booking.id.slice(0, 4).toUpperCase()}`,
        when: DateTime.fromJSDate(booking.scheduledStart).setZone(window.timezone).toLocaleString(DateTime.DATETIME_MED),
        status: booking.status
      })),
    insights: [
      `${formatCurrency(spend, currency)} spend managed across enterprise campaigns`,
      `${activeContracts} active compliance artefacts • ${expiredContracts} expired`,
      `${participants.length} enterprise participants engaged in communications`
    ]
  };

  const complianceRows = complianceDocs.slice(0, EXPORT_ROW_LIMIT).map((doc) => [
    doc.type,
    doc.status,
    doc.expiryAt ? DateTime.fromJSDate(doc.expiryAt).setZone(window.timezone).toISODate() : '—',
    doc.reviewerId ? 'Reviewed' : 'Pending',
    doc.rejectionReason || '—'
  ]);

  return {
    persona: 'enterprise',
    name: PERSONA_METADATA.enterprise.name,
    headline: PERSONA_METADATA.enterprise.headline,
    window,
    metadata: {
      companyId: companyId ?? null,
      totals: {
        spend,
        revenue,
        activeContracts,
        communications: participants.length
      },
      features: {
        ads: buildAdsFeatureMetadata('enterprise')
      }
    },
    navigation: [
      {
        id: 'overview',
        label: 'Enterprise Overview',
        description: 'Campaign pacing, attributed bookings, and compliance.',
        type: 'overview',
        analytics: overview
      },
      {
        id: 'compliance',
        label: 'Compliance Library',
        description: 'Review enterprise contract health.',
        type: 'table',
        data: {
          headers: ['Document', 'Status', 'Expiry', 'Reviewer', 'Notes'],
          rows: complianceRows
        }
      }
    ]
  };
}

async function resolveContext(persona, query, window) {
  const defaults = PERSONA_DEFAULTS[persona] ?? {};

  switch (persona) {
    case 'admin':
      return {
        persona,
        window,
        companyId: await resolveCompanyId({ companyId: query.companyId ?? defaults.companyId })
      };
    case 'provider':
      return {
        persona,
        window,
        providerId: normaliseUuid(query.providerId ?? defaults.providerId),
        companyId: await resolveCompanyId({ companyId: query.companyId ?? defaults.companyId })
      };
    case 'serviceman':
      return {
        persona,
        window,
        providerId: normaliseUuid(query.providerId ?? defaults.providerId)
      };
    case 'enterprise':
      return {
        persona,
        window,
        companyId: await resolveCompanyId({ companyId: query.companyId ?? defaults.companyId })
      };
    case 'user': {
      const resolvedUserId = await resolveUserId({ userId: query.userId ?? defaults.userId });
      const shouldResolveCompany = query.companyId || defaults.companyId;
      const resolvedCompanyId = shouldResolveCompany
        ? await resolveCompanyId({ companyId: query.companyId ?? defaults.companyId })
        : null;
      return { persona, window, userId: resolvedUserId, companyId: resolvedCompanyId };
    }
    default:
      throw new Error('Unsupported persona');
  }
}

export async function getPersonaDashboard(personaInput, query = {}) {
  const persona = resolvePersona(personaInput);
  if (!persona) {
    const error = new Error('persona_not_supported');
    error.statusCode = 404;
    throw error;
  }

  const window = resolveWindow(query);
  const context = await resolveContext(persona, query, window);

  if (persona === 'user') {
    return loadUserData(context);
  }
  if (persona === 'admin') {
    return loadAdminData(context);
  }
  if (persona === 'provider') {
    return loadProviderData(context);
  }
  if (persona === 'serviceman') {
    return loadServicemanData(context);
  }
  if (persona === 'enterprise') {
    return loadEnterpriseData(context);
  }

  const error = new Error('persona_not_supported');
  error.statusCode = 404;
  throw error;
}

function escapeCsvValue(value) {
  if (value == null) {
    return '';
  }
  const stringValue = String(value);
  if (stringValue.includes('"') || stringValue.includes(',') || stringValue.includes('\n')) {
    return `"${stringValue.replace(/"/g, '""')}"`;
  }
  return stringValue;
}

function flattenOverview(overview) {
  const rows = [['Metric', 'Value', 'Change', 'Trend']];
  for (const metric of overview.metrics ?? []) {
    rows.push([metric.label, metric.value, metric.change, metric.trend]);
  }
  rows.push([]);
  rows.push(['Chart', 'Description', 'Data']);
  for (const chart of overview.charts ?? []) {
    rows.push([chart.title, chart.description, JSON.stringify(chart.data)]);
  }
  rows.push([]);
  rows.push(['Upcoming']);
  for (const event of overview.upcoming ?? []) {
    rows.push([event.title, event.when, event.status]);
  }
  rows.push([]);
  rows.push(['Insights']);
  for (const insight of overview.insights ?? []) {
    rows.push([insight]);
  }
  return rows;
}

function flattenSection(section) {
  if (section.type === 'overview') {
    return flattenOverview(section.analytics ?? {});
  }

  if (section.type === 'table') {
    const rows = [section.data?.headers ?? []];
    for (const row of section.data?.rows ?? []) {
      rows.push(row);
    }
    return rows;
  }

  if (section.type === 'board') {
    const rows = [['Stage', 'Item', 'Owner', 'Value', 'ETA']];
    for (const column of section.data?.columns ?? []) {
      for (const item of column.items ?? []) {
        rows.push([column.title, item.title, item.owner ?? '', item.value ?? '', item.eta ?? '']);
      }
    }
    return rows;
  }

  if (section.type === 'list') {
    const rows = [['Title', 'Description', 'Status']];
    for (const item of section.data?.items ?? []) {
      rows.push([item.title, item.description, item.status]);
    }
    return rows;
  }

  if (section.type === 'grid') {
    const rows = [['Card', 'Details']];
    for (const card of section.data?.cards ?? []) {
      rows.push([card.title, (card.details ?? []).join(' | ')]);
    }
    return rows;
  }

  if (section.type === 'ads') {
    const rows = [['Category', 'Name', 'Value', 'Notes']];
    for (const card of section.data?.summaryCards ?? []) {
      rows.push(['Summary', card.title, card.value, `${card.change ?? ''} ${card.helper ?? ''}`.trim()]);
    }
    for (const stage of section.data?.funnel ?? []) {
      rows.push(['Funnel', stage.title, stage.value, stage.helper ?? '']);
    }
    for (const campaign of section.data?.campaigns ?? []) {
      rows.push([
        'Campaign',
        campaign.name,
        campaign.spend,
        `Status ${campaign.status} · ${campaign.pacing} · ROAS ${campaign.roas ?? ''}`.trim()
      ]);
    }
    for (const invoice of section.data?.invoices ?? []) {
      rows.push(['Invoice', invoice.invoiceNumber ?? '', invoice.amountDue ?? '', `${invoice.campaign ?? ''} • ${invoice.status ?? ''} • due ${invoice.dueDate ?? ''}`.trim()]);
    }
    for (const alert of section.data?.alerts ?? []) {
      rows.push(['Alert', alert.title ?? '', alert.severity ?? '', `${alert.description ?? ''} ${alert.detectedAt ?? ''}`.trim()]);
    }
    return rows;
  }

  if (section.type === 'settings') {
    const rows = [['Panel', 'Setting', 'Value', 'Details']];
    for (const panel of section.data?.panels ?? []) {
      for (const item of panel.items ?? []) {
        const value =
          item.type === 'toggle'
            ? item.enabled
              ? 'Enabled'
              : 'Disabled'
            : item.value ?? '';
        rows.push([panel.title ?? panel.id ?? 'Panel', item.label ?? '', value, item.helper ?? '']);
      }
    }
    return rows;
  }

  return [];
}

export function buildDashboardExport(dashboard) {
  const lines = [];
  lines.push(['Persona', dashboard.persona]);
  lines.push(['Name', dashboard.name]);
  lines.push(['Window Start', toIso(dashboard.window?.start)]);
  lines.push(['Window End', toIso(dashboard.window?.end)]);
  lines.push(['Timezone', dashboard.window?.timezone ?? DEFAULT_TIMEZONE]);
  lines.push([]);

  for (const section of dashboard.navigation ?? []) {
    lines.push([section.label ?? section.id ?? 'Section']);
    for (const row of flattenSection(section)) {
      lines.push(row);
    }
    lines.push([]);
  }

  return lines
    .map((row) => row.map((value) => escapeCsvValue(value)).join(','))
    .join('\n');
}

export function buildExportPath(persona, query = {}) {
  const searchParams = new URLSearchParams();
  for (const [key, value] of Object.entries(query)) {
    if (value == null || value === '') continue;
    searchParams.set(key, value);
  }
  const suffix = searchParams.toString();
  return `/api/analytics/dashboards/${persona}/export${suffix ? `?${suffix}` : ''}`;
}<|MERGE_RESOLUTION|>--- conflicted
+++ resolved
@@ -2,11 +2,8 @@
 import { DateTime } from 'luxon';
 import config from '../config/index.js';
 import { annotateAdsSection, buildAdsFeatureMetadata } from '../utils/adsAccessPolicy.js';
-<<<<<<< HEAD
 import { buildMarketplaceDashboardSlice } from './adminMarketplaceService.js';
-=======
 import { getUserProfileSettings } from './userProfileService.js';
->>>>>>> 319fb204
 import {
   AdCampaign,
   Booking,
@@ -1732,10 +1729,8 @@
           ]
         }
       },
-<<<<<<< HEAD
       marketplaceSection
     ].filter(Boolean)
-=======
       {
         id: 'home-builder',
         label: 'Home Page Builder',
@@ -1819,7 +1814,6 @@
         route: '/admin/seo'
       }
     ]
->>>>>>> 319fb204
   };
 }
 

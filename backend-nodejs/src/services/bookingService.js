--- conflicted
+++ resolved
@@ -44,7 +44,6 @@
   return date;
 }
 
-<<<<<<< HEAD
 function normaliseChecklist(items = []) {
   if (!Array.isArray(items)) {
     return undefined;
@@ -92,7 +91,6 @@
     .filter(Boolean);
 
   return entries;
-=======
 function sanitiseString(value) {
   if (typeof value !== 'string') {
     return null;
@@ -161,7 +159,6 @@
   }
 
   return result;
->>>>>>> d9e27473
 }
 
 function invalidBooking(message) {
@@ -803,7 +800,6 @@
   });
 }
 
-<<<<<<< HEAD
 export async function updateBookingSchedule(bookingId, schedule = {}, context = {}) {
   const booking = await Booking.findByPk(bookingId);
   if (!booking) {
@@ -976,7 +972,6 @@
 
   await booking.update({ meta: nextMeta });
   return booking.reload();
-=======
 export async function listBookingHistory(bookingId, options = {}) {
   if (!bookingId) {
     throw invalidBooking('bookingId is required');
@@ -1122,5 +1117,4 @@
 
   await entry.destroy();
   return { id: entryId };
->>>>>>> d9e27473
 }
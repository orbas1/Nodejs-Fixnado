--- conflicted
+++ resolved
@@ -1,10 +1,7 @@
-<<<<<<< HEAD
 import { Booking, BookingAssignment, BookingBid, BookingBidComment, BookingNote, User, sequelize } from '../models/index.js';
-=======
 import { randomUUID } from 'node:crypto';
 import { Op } from 'sequelize';
 import { Booking, BookingAssignment, BookingBid, BookingBidComment, BookingHistoryEntry, sequelize } from '../models/index.js';
->>>>>>> ceeb2ad5
 import { recordAnalyticsEvent, recordAnalyticsEvents } from './analyticsEventService.js';
 import { calculateBookingTotals, resolveSlaExpiry } from './financeService.js';
 import { applyScamDetection } from './scamDetectionService.js';
@@ -19,7 +16,6 @@
   disputed: ['in_progress']
 };
 
-<<<<<<< HEAD
 const ATTACHMENT_LIMIT = 10;
 const ASSIGNMENT_ROLES = ['lead', 'support'];
 const ASSIGNMENT_STATUSES = ['pending', 'accepted', 'declined', 'withdrawn'];
@@ -101,12 +97,10 @@
 
   return normalised.slice(0, ATTACHMENT_LIMIT);
 }
-=======
 const HISTORY_ENTRY_TYPES = ['note', 'status_update', 'milestone', 'handoff', 'document'];
 const HISTORY_STATUSES = ['open', 'in_progress', 'blocked', 'completed', 'cancelled'];
 const HISTORY_ACTOR_ROLES = ['customer', 'provider', 'operations', 'support', 'finance', 'system'];
 const HISTORY_ATTACHMENT_TYPES = ['image', 'document', 'link'];
->>>>>>> ceeb2ad5
 
 function assertTransition(current, next) {
   const allowed = ALLOWED_STATUS_TRANSITIONS[current] || [];

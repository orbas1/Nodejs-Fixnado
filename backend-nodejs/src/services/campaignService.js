import { Op } from 'sequelize';
import config from '../config/index.js';
import {
  sequelize,
  AdCampaign,
  CampaignFlight,
  CampaignTargetingRule,
  CampaignInvoice,
  CampaignDailyMetric,
  CampaignFraudSignal,
  CampaignAnalyticsExport,
<<<<<<< HEAD
  CampaignCreative,
  CampaignAudienceSegment,
  CampaignPlacement,
  Company
=======
  Company,
  CampaignCreative
>>>>>>> e2f51622
} from '../models/index.js';
import { recordAnalyticsEvent } from './analyticsEventService.js';

const campaignConfig = {
  overspendTolerance: config.campaigns?.overspendTolerance ?? 0.15,
  underspendTolerance: config.campaigns?.underspendTolerance ?? 0.25,
  suspiciousCtrThreshold: config.campaigns?.suspiciousCtrThreshold ?? 0.18,
  suspiciousCvrThreshold: config.campaigns?.suspiciousCvrThreshold ?? 0.45,
  deliveryGapImpressionFloor: config.campaigns?.deliveryGapImpressionFloor ?? 100,
  noSpendGraceDays: config.campaigns?.noSpendGraceDays ?? 2,
  exportBatchSize: config.campaigns?.exportBatchSize ?? 200
};

function campaignError(message, statusCode = 400) {
  const error = new Error(message);
  error.statusCode = statusCode;
  return error;
}

function ensureDate(value, fieldName) {
  const date = value instanceof Date ? value : new Date(value);
  if (Number.isNaN(date.getTime())) {
    throw campaignError(`${fieldName} must be a valid date`);
  }
  return date;
}

function toNumber(value) {
  if (value === null || value === undefined) {
    return 0;
  }

  const parsed = Number(value);
  if (!Number.isFinite(parsed)) {
    return 0;
  }
  return parsed;
}

function normaliseInteger(value) {
  const parsed = Number.parseInt(value, 10);
  if (!Number.isFinite(parsed) || parsed < 0) {
    return 0;
  }
  return parsed;
}

function normaliseAmount(value) {
  const parsed = Number.parseFloat(value);
  if (!Number.isFinite(parsed) || parsed < 0) {
    return 0;
  }
  return parsed;
}

function normaliseDecimal(value, precision = 6) {
  if (value === null || value === undefined) {
    return null;
  }
  const parsed = Number(value);
  if (!Number.isFinite(parsed)) {
    return null;
  }
  return Number(parsed.toFixed(precision));
}

function calculateSpendTarget({ campaign, flight, metricDate: _metricDate }) {
  if (flight && flight.dailySpendCap) {
    return Number(flight.dailySpendCap);
  }
  if (campaign.dailySpendCap) {
    return Number(campaign.dailySpendCap);
  }

  const start = flight ? new Date(flight.startAt) : new Date(campaign.startAt);
  const end = flight ? new Date(flight.endAt) : new Date(campaign.endAt);
  const totalBudget = flight ? Number(flight.budget) : Number(campaign.totalBudget);

  const durationMs = Math.max(end.getTime() - start.getTime(), 0);
  const dayMs = 24 * 60 * 60 * 1000;
  const totalDays = Math.max(Math.ceil(durationMs / dayMs), 1);

  return Number(totalBudget / totalDays);
}

function buildAnalyticsPayload({ metric, campaign, flight }) {
  return {
    campaignId: campaign.id,
    flightId: flight ? flight.id : null,
    companyId: campaign.companyId,
    metricDate: new Date(metric.metricDate).toISOString(),
    impressions: metric.impressions,
    clicks: metric.clicks,
    conversions: metric.conversions,
    spend: Number(metric.spend),
    revenue: Number(metric.revenue),
    spendTarget: metric.spendTarget ? Number(metric.spendTarget) : null,
    ctr: metric.ctr !== null ? Number(metric.ctr) : null,
    cvr: metric.cvr !== null ? Number(metric.cvr) : null,
    anomalyScore: metric.anomalyScore !== null ? Number(metric.anomalyScore) : null,
    currency: campaign.currency,
    campaignStatus: campaign.status,
    pacingStrategy: campaign.pacingStrategy,
    objective: campaign.objective
  };
}

function resolveExistingSignals(signals, typesToResolve, transaction) {
  return Promise.all(
    signals
      .filter((signal) => typesToResolve.includes(signal.signalType) && !signal.resolvedAt)
      .map((signal) =>
        signal.update(
          {
            resolvedAt: new Date(),
            resolutionNote: 'Condition returned within configured thresholds.'
          },
          { transaction }
        )
      )
  );
}

function evaluateAnomalies({ metric, spendTarget, campaign, flight }) {
  const signals = [];
  const resolvedTypes = [];
  const spend = Number(metric.spend);
  const impressions = Number(metric.impressions);
  const clicks = Number(metric.clicks);
  const conversions = Number(metric.conversions);

  if (spendTarget) {
    const overspendThreshold = spendTarget * (1 + campaignConfig.overspendTolerance);
    if (spend > overspendThreshold) {
      signals.push({
        signalType: 'overspend',
        severity: spend > overspendThreshold * 1.15 ? 'critical' : 'warning',
        metadata: {
          spend,
          spendTarget,
          tolerance: campaignConfig.overspendTolerance
        }
      });
    } else {
      resolvedTypes.push('overspend');
    }

    const underspendThreshold = spendTarget * (1 - campaignConfig.underspendTolerance);
    if (spendTarget > 0 && spend < underspendThreshold) {
      signals.push({
        signalType: 'underspend',
        severity: 'warning',
        metadata: {
          spend,
          spendTarget,
          tolerance: campaignConfig.underspendTolerance
        }
      });
    } else {
      resolvedTypes.push('underspend');
    }
  }

  const ctr = impressions > 0 ? clicks / impressions : 0;
  const cvr = clicks > 0 ? conversions / clicks : 0;

  if (ctr > campaignConfig.suspiciousCtrThreshold) {
    signals.push({
      signalType: 'suspicious_ctr',
      severity: ctr > campaignConfig.suspiciousCtrThreshold * 1.5 ? 'critical' : 'warning',
      metadata: {
        ctr,
        impressions,
        clicks,
        threshold: campaignConfig.suspiciousCtrThreshold
      }
    });
  } else {
    resolvedTypes.push('suspicious_ctr');
  }

  if (cvr > campaignConfig.suspiciousCvrThreshold) {
    signals.push({
      signalType: 'suspicious_cvr',
      severity: cvr > campaignConfig.suspiciousCvrThreshold * 1.5 ? 'critical' : 'warning',
      metadata: {
        cvr,
        conversions,
        clicks,
        threshold: campaignConfig.suspiciousCvrThreshold
      }
    });
  } else {
    resolvedTypes.push('suspicious_cvr');
  }

  if (spend > 0 && impressions < campaignConfig.deliveryGapImpressionFloor) {
    signals.push({
      signalType: 'delivery_gap',
      severity: 'warning',
      metadata: {
        spend,
        impressions,
        impressionFloor: campaignConfig.deliveryGapImpressionFloor
      }
    });
  } else {
    resolvedTypes.push('delivery_gap');
  }

  const flightStart = flight ? new Date(flight.startAt) : new Date(campaign.startAt);
  const metricDate = new Date(metric.metricDate);
  const daysActive = Math.max(
    Math.floor((metricDate.getTime() - flightStart.getTime()) / (24 * 60 * 60 * 1000)),
    0
  );
  if (daysActive > campaignConfig.noSpendGraceDays && spend === 0) {
    signals.push({
      signalType: 'no_spend',
      severity: 'warning',
      metadata: {
        daysActive,
        graceDays: campaignConfig.noSpendGraceDays
      }
    });
  } else {
    resolvedTypes.push('no_spend');
  }

  const anomalyScore = signals.length > 0 ? Math.min(signals.length / 5, 1) : 0;

  return { signals, resolvedTypes, ctr, cvr, anomalyScore };
}

function includeRelationsForCampaign(options = {}) {
  const include = [
    { model: CampaignFlight, as: 'flights' },
    { model: CampaignTargetingRule, as: 'targetingRules' },
    { model: CampaignInvoice, as: 'invoices' },
    { model: CampaignCreative, as: 'creatives', include: options.includeCreativeFlight ? [{ model: CampaignFlight, as: 'flight' }] : [] },
    { model: CampaignAudienceSegment, as: 'audienceSegments' },
    { model: CampaignPlacement, as: 'placements', include: options.includePlacementFlight ? [{ model: CampaignFlight, as: 'flight' }] : [] }
  ];

  if (options.includeCreatives) {
    include.push({
      model: CampaignCreative,
      as: 'creatives',
      separate: true,
      order: [['createdAt', 'DESC']]
    });
  }

  if (options.includeMetrics) {
    include.push({
      model: CampaignDailyMetric,
      as: 'dailyMetrics',
      include: [{ model: CampaignAnalyticsExport, as: 'analyticsExport' }],
      order: [['metricDate', 'DESC']]
    });
  }

  if (options.includeFraudSignals) {
    include.push({ model: CampaignFraudSignal, as: 'fraudSignals' });
  }

  include.push({ model: Company, attributes: ['id', 'legalStructure', 'verified'] });

  return include;
}

export async function createCampaign({
  companyId,
  name,
  objective,
  campaignType,
  status = 'draft',
  pacingStrategy = 'even',
  bidStrategy = 'cpc',
  currency,
  totalBudget,
  dailySpendCap = null,
  startAt,
  endAt,
  metadata = {},
  network = 'fixnado'
}) {
  if (!companyId || !name || !objective || !totalBudget || !startAt || !endAt) {
    throw campaignError('companyId, name, objective, budget, startAt, and endAt are required fields');
  }

  const resolvedNetwork = typeof network === 'string' && network.trim().length > 0 ? network.trim() : 'fixnado';
  const resolvedMetadata = { ...(metadata || {}) };
  if (!resolvedMetadata.network) {
    resolvedMetadata.network = resolvedNetwork;
  }

  return sequelize.transaction(async (transaction) => {
    const company = await Company.findByPk(companyId, { transaction });
    if (!company) {
      throw campaignError('Company not found', 404);
    }

    const campaign = await AdCampaign.create(
      {
        companyId,
        name,
        objective,
        campaignType,
        status,
        pacingStrategy,
        bidStrategy,
        currency: currency ? currency.toUpperCase() : config.finance.defaultCurrency,
        totalBudget,
        dailySpendCap,
        startAt: ensureDate(startAt, 'startAt'),
        endAt: ensureDate(endAt, 'endAt'),
        metadata: resolvedMetadata,
        network: resolvedNetwork
      },
      { transaction }
    );

    return campaign;
  });
}

<<<<<<< HEAD
export async function listCampaigns({
  companyId,
  status,
  limit = 50,
  offset = 0,
  includeMetrics = false,
  includeFraudSignals = false,
  includeCreativeFlight = false,
  includePlacementFlight = false
} = {}) {
=======
export async function listCampaigns({ companyId, status, search, network, limit = 50, offset = 0 } = {}) {
>>>>>>> e2f51622
  const where = {};
  if (companyId) {
    where.companyId = companyId;
  }
  if (status) {
    where.status = status;
  }
  if (network) {
    where.network = network;
  }
  if (search && search.trim().length > 0) {
    const term = `%${search.trim()}%`;
    where[Op.or] = [
      { name: { [Op.iLike]: term } },
      { objective: { [Op.iLike]: term } }
    ];
  }

  return AdCampaign.findAll({
    where,
    include: includeRelationsForCampaign({
      includeMetrics,
      includeFraudSignals,
      includeCreativeFlight,
      includePlacementFlight
    }),
    order: [['updatedAt', 'DESC']],
    limit,
    offset
  });
}

export async function getCampaignById(id, options = {}) {
  const campaign = await AdCampaign.findByPk(id, {
    include: includeRelationsForCampaign(options)
  });

  if (!campaign) {
    throw campaignError('Campaign not found', 404);
  }

  return campaign;
}

export async function updateCampaign(id, updates) {
  return sequelize.transaction(async (transaction) => {
    const campaign = await AdCampaign.findByPk(id, { transaction });
    if (!campaign) {
      throw campaignError('Campaign not found', 404);
    }

    const updatableFields = [
      'name',
      'objective',
      'campaignType',
      'status',
      'pacingStrategy',
      'bidStrategy',
      'currency',
      'totalBudget',
      'dailySpendCap',
      'startAt',
      'endAt',
      'metadata'
    ];

    for (const field of updatableFields) {
      if (Object.prototype.hasOwnProperty.call(updates, field)) {
        const value = updates[field];
        if (['startAt', 'endAt'].includes(field) && value) {
          campaign[field] = ensureDate(value, field);
        } else if (field === 'currency' && value) {
          campaign[field] = value.toUpperCase();
        } else {
          campaign[field] = value;
        }
      }
    }

    await campaign.save({ transaction });
    return campaign;
  });
}

export async function createCampaignFlight(campaignId, {
  name,
  startAt,
  endAt,
  budget,
  dailySpendCap = null,
  status = 'scheduled'
}) {
  if (!name || !startAt || !endAt || !budget) {
    throw campaignError('name, startAt, endAt, and budget are required to create a flight');
  }

  return sequelize.transaction(async (transaction) => {
    const campaign = await AdCampaign.findByPk(campaignId, { transaction });
    if (!campaign) {
      throw campaignError('Campaign not found', 404);
    }

    const flight = await CampaignFlight.create(
      {
        campaignId,
        name,
        status,
        startAt: ensureDate(startAt, 'startAt'),
        endAt: ensureDate(endAt, 'endAt'),
        budget,
        dailySpendCap
      },
      { transaction }
    );

    return flight;
  });
}

export async function upsertTargetingRules(campaignId, rules = []) {
  if (!Array.isArray(rules)) {
    throw campaignError('rules must be an array');
  }

  return sequelize.transaction(async (transaction) => {
    const campaign = await AdCampaign.findByPk(campaignId, { transaction });
    if (!campaign) {
      throw campaignError('Campaign not found', 404);
    }

    await CampaignTargetingRule.destroy({ where: { campaignId }, transaction });

    if (rules.length === 0) {
      return [];
    }

    const records = rules.map((rule) => ({
      campaignId,
      ruleType: rule.ruleType,
      operator: rule.operator || 'include',
      payload: rule.payload || {}
    }));

    return CampaignTargetingRule.bulkCreate(records, { transaction, returning: true });
  });
}

export async function createCampaignCreative(campaignId, payload) {
  const required = ['name', 'format', 'status', 'assetUrl'];
  required.forEach((field) => {
    if (!payload?.[field]) {
      throw campaignError(`${field} is required to create a creative`);
    }
  });

  return sequelize.transaction(async (transaction) => {
    const campaign = await AdCampaign.findByPk(campaignId, { transaction });
    if (!campaign) {
      throw campaignError('Campaign not found', 404);
    }

    const creative = await CampaignCreative.create(
      {
        campaignId,
        flightId: payload.flightId || null,
        name: payload.name,
        format: payload.format,
        status: payload.status,
        headline: payload.headline || null,
        description: payload.description || null,
        callToAction: payload.callToAction || null,
        assetUrl: payload.assetUrl,
        thumbnailUrl: payload.thumbnailUrl || null,
        metadata: payload.metadata || {}
      },
      { transaction }
    );

    return creative;
  });
}

export async function updateCampaignCreative(campaignId, creativeId, updates = {}) {
  return sequelize.transaction(async (transaction) => {
    const creative = await CampaignCreative.findOne({
      where: { id: creativeId, campaignId },
      transaction
    });

    if (!creative) {
      throw campaignError('Creative not found', 404);
    }

    const allowed = [
      'name',
      'format',
      'status',
      'headline',
      'description',
      'callToAction',
      'assetUrl',
      'thumbnailUrl',
      'metadata',
      'flightId'
    ];

    allowed.forEach((field) => {
      if (Object.prototype.hasOwnProperty.call(updates, field)) {
        creative[field] = updates[field];
      }
    });

    await creative.save({ transaction });
    return creative;
  });
}

export async function deleteCampaignCreative(campaignId, creativeId) {
  return sequelize.transaction(async (transaction) => {
    const deleted = await CampaignCreative.destroy({
      where: { id: creativeId, campaignId },
      transaction
    });

    if (!deleted) {
      throw campaignError('Creative not found', 404);
    }

    return true;
  });
}

export async function upsertAudienceSegments(campaignId, segments = []) {
  if (!Array.isArray(segments)) {
    throw campaignError('segments must be an array');
  }

  return sequelize.transaction(async (transaction) => {
    const campaign = await AdCampaign.findByPk(campaignId, { transaction });
    if (!campaign) {
      throw campaignError('Campaign not found', 404);
    }

    await CampaignAudienceSegment.destroy({ where: { campaignId }, transaction });

    if (segments.length === 0) {
      return [];
    }

    const records = segments.map((segment) => ({
      campaignId,
      name: segment.name,
      segmentType: segment.segmentType || 'custom',
      status: segment.status || 'draft',
      sizeEstimate: segment.sizeEstimate ?? null,
      engagementRate: segment.engagementRate ?? null,
      syncedAt: segment.syncedAt ? ensureDate(segment.syncedAt, 'syncedAt') : null,
      metadata: segment.metadata || {}
    }));

    return CampaignAudienceSegment.bulkCreate(records, { transaction, returning: true });
  });
}

export async function upsertPlacements(campaignId, placements = []) {
  if (!Array.isArray(placements)) {
    throw campaignError('placements must be an array');
  }

  return sequelize.transaction(async (transaction) => {
    const campaign = await AdCampaign.findByPk(campaignId, { transaction });
    if (!campaign) {
      throw campaignError('Campaign not found', 404);
    }

    await CampaignPlacement.destroy({ where: { campaignId }, transaction });

    if (placements.length === 0) {
      return [];
    }

    const records = placements.map((placement) => ({
      campaignId,
      flightId: placement.flightId || null,
      channel: placement.channel || 'marketplace',
      format: placement.format || 'native',
      status: placement.status || 'planned',
      bidAmount: placement.bidAmount ?? null,
      bidCurrency: placement.bidCurrency || campaign.currency || 'GBP',
      cpm: placement.cpm ?? null,
      inventorySource: placement.inventorySource || null,
      metadata: placement.metadata || {}
    }));

    return CampaignPlacement.bulkCreate(records, { transaction, returning: true });
  });
}

async function upsertAnalyticsExport(metric, campaign, flight, transaction) {
  const payload = buildAnalyticsPayload({ metric, campaign, flight });
  const [exportRecord] = await CampaignAnalyticsExport.upsert(
    {
      campaignDailyMetricId: metric.id,
      payload,
      status: 'pending',
      lastError: null,
      lastAttemptAt: null
    },
    { transaction, returning: true }
  );

  return exportRecord;
}

async function openFraudSignals({
  campaign,
  flight,
  metric,
  signals,
  transaction
}) {
  if (signals.length === 0) {
    return [];
  }

  const records = [];
  for (const signal of signals) {
    const [record, created] = await CampaignFraudSignal.findOrCreate({
      where: {
        campaignId: campaign.id,
        flightId: flight ? flight.id : null,
        metricDate: metric.metricDate,
        signalType: signal.signalType
      },
      defaults: {
        campaignId: campaign.id,
        flightId: flight ? flight.id : null,
        metricDate: metric.metricDate,
        signalType: signal.signalType,
        severity: signal.severity,
        metadata: signal.metadata
      },
      transaction
    });

    const updatedRecord = created
      ? record
      : await record.update(
          {
            severity: signal.severity,
            metadata: signal.metadata,
            detectedAt: new Date(),
            resolvedAt: null,
            resolutionNote: null
          },
          { transaction }
        );

    const metricDateIso = metric.metricDate instanceof Date
      ? metric.metricDate.toISOString()
      : new Date(metric.metricDate).toISOString();

    await recordAnalyticsEvent(
      {
        name: 'ads.campaign.fraud_signal',
        entityId: updatedRecord.id,
        tenantId: campaign.companyId,
        occurredAt: new Date(),
        metadata: {
          campaignId: campaign.id,
          companyId: campaign.companyId,
          flightId: flight ? flight.id : null,
          signalType: signal.signalType,
          severity: signal.severity,
          metricDate: metricDateIso,
          detection: signal.metadata
        }
      },
      { transaction }
    );

    records.push(updatedRecord);
  }

  return records;
}

export async function recordCampaignDailyMetrics(campaignId, {
  flightId = null,
  metricDate,
  impressions = 0,
  clicks = 0,
  conversions = 0,
  spend = 0,
  revenue = 0,
  metadata = {}
}) {
  if (!metricDate) {
    throw campaignError('metricDate is required');
  }

  return sequelize.transaction(async (transaction) => {
    const campaign = await AdCampaign.findByPk(campaignId, {
      include: [{ model: CampaignFlight, as: 'flights' }],
      transaction,
      lock: transaction.LOCK.UPDATE
    });

    if (!campaign) {
      throw campaignError('Campaign not found', 404);
    }

    let flight = null;
    if (flightId) {
      flight = campaign.flights?.find((candidate) => candidate.id === flightId) || null;
      if (!flight) {
        throw campaignError('Flight does not belong to campaign', 400);
      }
    }

    const date = ensureDate(metricDate, 'metricDate');
    const normalisedImpressions = normaliseInteger(impressions);
    const normalisedClicks = normaliseInteger(clicks);
    const normalisedConversions = normaliseInteger(conversions);
    const normalisedSpend = normaliseAmount(spend);
    const normalisedRevenue = normaliseAmount(revenue);

    const defaults = {
      campaignId,
      flightId,
      metricDate: date,
      impressions: normalisedImpressions,
      clicks: normalisedClicks,
      conversions: normalisedConversions,
      spend: normalisedSpend,
      revenue: normalisedRevenue,
      metadata
    };

    const [metric, created] = await CampaignDailyMetric.findOrCreate({
      where: {
        campaignId,
        flightId,
        metricDate: date
      },
      defaults,
      transaction,
      lock: transaction.LOCK.UPDATE
    });

    if (!created) {
      Object.assign(metric, {
        impressions: normalisedImpressions,
        clicks: normalisedClicks,
        conversions: normalisedConversions,
        spend: normalisedSpend,
        revenue: normalisedRevenue,
        metadata: { ...metric.metadata, ...metadata }
      });
    }

    const spendTarget = calculateSpendTarget({ campaign, flight, metricDate: date });
    const evaluation = evaluateAnomalies({
      metric: {
        metricDate: date,
        spend: normalisedSpend,
        impressions: normalisedImpressions,
        clicks: normalisedClicks,
        conversions: normalisedConversions
      },
      spendTarget,
      campaign,
      flight
    });

    metric.spendTarget = spendTarget;
    metric.ctr = normaliseDecimal(evaluation.ctr);
    metric.cvr = normaliseDecimal(evaluation.cvr);
    metric.anomalyScore = normaliseDecimal(evaluation.anomalyScore, 4);

    await metric.save({ transaction });

    await recordAnalyticsEvent(
      {
        name: 'ads.campaign.metrics_recorded',
        entityId: metric.id,
        tenantId: campaign.companyId,
        occurredAt: date,
        metadata: {
          campaignId: campaign.id,
          companyId: campaign.companyId,
          flightId: flight ? flight.id : null,
          metricDate: date.toISOString(),
          impressions: normalisedImpressions,
          clicks: normalisedClicks,
          conversions: normalisedConversions,
          spend: normalisedSpend,
          revenue: normalisedRevenue,
          currency: campaign.currency,
          ctr: metric.ctr,
          cvr: metric.cvr
        }
      },
      { transaction }
    );

    await upsertAnalyticsExport(metric, campaign, flight, transaction);

    const existingSignals = await CampaignFraudSignal.findAll({
      where: {
        campaignId,
        flightId,
        metricDate: date
      },
      transaction,
      lock: transaction.LOCK.UPDATE
    });

    await resolveExistingSignals(existingSignals, evaluation.resolvedTypes, transaction);
    await openFraudSignals({ campaign, flight, metric, signals: evaluation.signals, transaction });

    return metric;
  });
}

export async function listFraudSignals(campaignId, { includeResolved = false } = {}) {
  const where = { campaignId };
  if (!includeResolved) {
    where.resolvedAt = { [Op.is]: null };
  }

  return CampaignFraudSignal.findAll({
    where,
    order: [['detectedAt', 'DESC']]
  });
}

export async function resolveFraudSignal(signalId, { note } = {}) {
  const signal = await CampaignFraudSignal.findByPk(signalId);
  if (!signal) {
    throw campaignError('Fraud signal not found', 404);
  }

  if (signal.resolvedAt) {
    return signal;
  }

  signal.resolvedAt = new Date();
  signal.resolutionNote = note || 'Manually resolved via API.';
  await signal.save();
  return signal;
}

export async function listCampaignCreatives(campaignId) {
  const campaign = await AdCampaign.findByPk(campaignId);
  if (!campaign) {
    throw campaignError('Campaign not found', 404);
  }

  return CampaignCreative.findAll({
    where: { campaignId },
    order: [['createdAt', 'DESC']]
  });
}

export async function createCampaignCreative(campaignId, payload) {
  const { name, headline, assetUrl } = payload || {};
  if (!name || !headline || !assetUrl) {
    throw campaignError('name, headline, and assetUrl are required to create a creative');
  }

  return sequelize.transaction(async (transaction) => {
    const campaign = await AdCampaign.findByPk(campaignId, { transaction });
    if (!campaign) {
      throw campaignError('Campaign not found', 404);
    }

    const creative = await CampaignCreative.create(
      {
        campaignId,
        name,
        headline,
        assetUrl,
        status: payload.status || 'draft',
        format: payload.format || 'image',
        description: payload.description || null,
        callToAction: payload.callToAction || null,
        thumbnailUrl: payload.thumbnailUrl || null,
        reviewStatus: payload.reviewStatus || 'pending',
        metadata: { ...(payload.metadata || {}), network: campaign.network }
      },
      { transaction }
    );

    return creative;
  });
}

export async function updateCampaignCreative(creativeId, updates = {}) {
  return sequelize.transaction(async (transaction) => {
    const creative = await CampaignCreative.findByPk(creativeId, { transaction });
    if (!creative) {
      throw campaignError('Creative not found', 404);
    }

    const fields = [
      'name',
      'headline',
      'description',
      'callToAction',
      'assetUrl',
      'thumbnailUrl',
      'status',
      'format',
      'reviewStatus'
    ];

    fields.forEach((field) => {
      if (Object.prototype.hasOwnProperty.call(updates, field)) {
        creative[field] = updates[field];
      }
    });

    if (Object.prototype.hasOwnProperty.call(updates, 'metadata')) {
      creative.metadata = { ...creative.metadata, ...(updates.metadata || {}) };
    }

    await creative.save({ transaction });

    return creative;
  });
}

export async function deleteCampaignCreative(creativeId) {
  return sequelize.transaction(async (transaction) => {
    const creative = await CampaignCreative.findByPk(creativeId, { transaction });
    if (!creative) {
      throw campaignError('Creative not found', 404);
    }

    await creative.destroy({ transaction });
  });
}

export async function fetchPendingAnalyticsExports(limit = campaignConfig.exportBatchSize) {
  return CampaignAnalyticsExport.findAll({
    where: { status: 'pending' },
    include: [
      {
        model: CampaignDailyMetric,
        as: 'dailyMetric',
        include: [
          {
            model: AdCampaign,
            attributes: ['id', 'companyId', 'currency', 'status', 'objective', 'pacingStrategy']
          },
          {
            model: CampaignFlight,
            attributes: ['id', 'name', 'status', 'startAt', 'endAt']
          }
        ]
      }
    ],
    order: [['createdAt', 'ASC']],
    limit
  });
}

export async function markAnalyticsExportAttempt(exportRecord, { status, error } = {}) {
  const updates = {
    status,
    lastAttemptAt: new Date(),
    lastError: error ? error.message || String(error) : null
  };

  if (status === 'sent') {
    updates.lastError = null;
    await CampaignDailyMetric.update(
      { exportedAt: new Date() },
      { where: { id: exportRecord.campaignDailyMetricId } }
    );
  }

  await exportRecord.update(updates);
  return exportRecord;
}

export async function getCampaignSummary(id) {
  const campaign = await getCampaignById(id, { includeMetrics: true, includeFraudSignals: true });

  const totals = campaign.dailyMetrics.reduce(
    (acc, metric) => {
      acc.impressions += metric.impressions;
      acc.clicks += metric.clicks;
      acc.conversions += metric.conversions;
      acc.spend += toNumber(metric.spend);
      acc.revenue += toNumber(metric.revenue);
      return acc;
    },
    { impressions: 0, clicks: 0, conversions: 0, spend: 0, revenue: 0 }
  );

  const ctr = totals.impressions > 0 ? totals.clicks / totals.impressions : 0;
  const cvr = totals.clicks > 0 ? totals.conversions / totals.clicks : 0;
  const roi = totals.spend > 0 ? (totals.revenue - totals.spend) / totals.spend : 0;

  return {
    campaign: campaign.toJSON(),
    totals: {
      ...totals,
      ctr: Number(ctr.toFixed(4)),
      cvr: Number(cvr.toFixed(4)),
      roi: Number(roi.toFixed(4))
    },
    openFraudSignals: campaign.fraudSignals.filter((signal) => !signal.resolvedAt).length
  };
}

export async function requeueFailedAnalyticsExports(olderThanMinutes = 10) {
  const threshold = new Date(Date.now() - olderThanMinutes * 60 * 1000);
  await CampaignAnalyticsExport.update(
    { status: 'pending' },
    {
      where: {
        status: 'failed',
        updatedAt: { [Op.lt]: threshold }
      }
    }
  );
}<|MERGE_RESOLUTION|>--- conflicted
+++ resolved
@@ -9,15 +9,12 @@
   CampaignDailyMetric,
   CampaignFraudSignal,
   CampaignAnalyticsExport,
-<<<<<<< HEAD
   CampaignCreative,
   CampaignAudienceSegment,
   CampaignPlacement,
   Company
-=======
   Company,
   CampaignCreative
->>>>>>> e2f51622
 } from '../models/index.js';
 import { recordAnalyticsEvent } from './analyticsEventService.js';
 
@@ -345,7 +342,6 @@
   });
 }
 
-<<<<<<< HEAD
 export async function listCampaigns({
   companyId,
   status,
@@ -356,9 +352,7 @@
   includeCreativeFlight = false,
   includePlacementFlight = false
 } = {}) {
-=======
 export async function listCampaigns({ companyId, status, search, network, limit = 50, offset = 0 } = {}) {
->>>>>>> e2f51622
   const where = {};
   if (companyId) {
     where.companyId = companyId;

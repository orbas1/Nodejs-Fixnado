--- conflicted
+++ resolved
@@ -5,15 +5,12 @@
   CustomerProfile,
   CustomerContact,
   CustomerLocation,
-<<<<<<< HEAD
   CustomerDisputeCase,
   CustomerDisputeTask,
   CustomerDisputeNote,
   CustomerDisputeEvidence,
   Dispute
-=======
   CustomerCoupon
->>>>>>> 5f7d7efc
 } from '../models/index.js';
 import { recordSecurityEvent } from './auditTrailService.js';
 
@@ -57,7 +54,6 @@
   });
 }
 
-<<<<<<< HEAD
 async function generateCaseNumber(transaction) {
   for (let attempt = 0; attempt < 8; attempt += 1) {
     const candidate = `CD-${randomUUID().slice(0, 8).toUpperCase()}`;
@@ -199,7 +195,6 @@
 
 export async function loadCustomerOverview(userId) {
   const [profile, contacts, locations, disputes] = await Promise.all([
-=======
 const ALLOWED_COUPON_STATUSES = new Set(['draft', 'scheduled', 'active', 'expired', 'archived']);
 
 function coerceCouponPayload(payload = {}) {
@@ -304,7 +299,6 @@
 
 export async function loadCustomerOverview(userId) {
   const [profile, contacts, locations, coupons] = await Promise.all([
->>>>>>> 5f7d7efc
     CustomerProfile.findOne({ where: { userId } }),
     CustomerContact.findAll({
       where: { userId },
@@ -320,12 +314,10 @@
         ['created_at', 'ASC']
       ]
     }),
-<<<<<<< HEAD
     loadCustomerDisputeWorkspace(userId)
   ]);
 
   return { profile, contacts, locations, disputes };
-=======
     CustomerCoupon.findAll({
       where: { userId },
       order: [
@@ -336,7 +328,6 @@
   ]);
 
   return { profile, contacts, locations, coupons };
->>>>>>> 5f7d7efc
 }
 
 export async function persistCustomerProfile({ userId, payload, auditContext }) {
@@ -533,7 +524,6 @@
   });
 }
 
-<<<<<<< HEAD
 export async function createCustomerDisputeCaseRecord({ userId, payload, auditContext }) {
   return sequelize.transaction(async (transaction) => {
     const caseNumber = await resolveCaseNumber({
@@ -801,7 +791,6 @@
 
     const note = await CustomerDisputeNote.findOne({
       where: { id: noteId, disputeCaseId: disputeCase.id },
-=======
 export async function createCustomerCouponRecord({ userId, payload, auditContext }) {
   const couponPayload = coerceCouponPayload(payload);
 
@@ -838,12 +827,10 @@
   return sequelize.transaction(async (transaction) => {
     const coupon = await CustomerCoupon.findOne({
       where: { id: couponId, userId },
->>>>>>> 5f7d7efc
       transaction,
       lock: transaction.LOCK.UPDATE
     });
 
-<<<<<<< HEAD
     if (!note) {
       throw customerControlError('dispute_note_not_found', 404);
     }
@@ -989,7 +976,6 @@
 
     const evidence = await CustomerDisputeEvidence.findOne({
       where: { id: evidenceId, disputeCaseId: disputeCase.id },
-=======
     if (!coupon) {
       throw customerControlError('coupon_not_found', 404);
     }
@@ -1027,12 +1013,10 @@
   return sequelize.transaction(async (transaction) => {
     const coupon = await CustomerCoupon.findOne({
       where: { id: couponId, userId },
->>>>>>> 5f7d7efc
       transaction,
       lock: transaction.LOCK.UPDATE
     });
 
-<<<<<<< HEAD
     if (!evidence) {
       throw customerControlError('dispute_evidence_not_found', 404);
     }
@@ -1042,7 +1026,6 @@
     await recordCustomerControlEvent(userId, 'customer.control:disputeEvidence:delete', auditContext, {
       caseId: disputeCase.id,
       evidenceId: evidence.id
-=======
     if (!coupon) {
       throw customerControlError('coupon_not_found', 404);
     }
@@ -1053,7 +1036,6 @@
     await recordCustomerControlEvent(userId, 'customer.control:coupon:delete', auditContext, {
       couponId,
       status
->>>>>>> 5f7d7efc
     });
 
     return true;
@@ -1069,7 +1051,6 @@
   createCustomerLocationRecord,
   updateCustomerLocationRecord,
   deleteCustomerLocationRecord,
-<<<<<<< HEAD
   createCustomerDisputeCaseRecord,
   updateCustomerDisputeCaseRecord,
   deleteCustomerDisputeCaseRecord,
@@ -1082,9 +1063,7 @@
   createCustomerDisputeEvidenceRecord,
   updateCustomerDisputeEvidenceRecord,
   deleteCustomerDisputeEvidenceRecord
-=======
   createCustomerCouponRecord,
   updateCustomerCouponRecord,
   deleteCustomerCouponRecord
->>>>>>> 5f7d7efc
 };
--- conflicted
+++ resolved
@@ -20,9 +20,7 @@
   disputed: []
 };
 
-<<<<<<< HEAD
 const DEPOSIT_STATUSES = new Set(['pending', 'held', 'released', 'forfeited', 'partially_released']);
-=======
 const RENTAL_DETAIL_INCLUDE = [
   {
     model: InventoryItem,
@@ -43,7 +41,6 @@
   { model: Booking, required: false },
   { model: RentalCheckpoint, separate: true, order: [['occurredAt', 'ASC']] }
 ];
->>>>>>> 9fdbde97
 
 function rentalError(message, statusCode = 400) {
   const error = new Error(message);

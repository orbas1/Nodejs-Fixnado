--- conflicted
+++ resolved
@@ -10,7 +10,6 @@
   triggerDispute,
   listBookings,
   getBookingById,
-<<<<<<< HEAD
   updateBooking,
   listBookingNotes,
   createBookingNote,
@@ -19,12 +18,10 @@
   listBookingAssignments,
   updateBookingAssignment,
   removeBookingAssignment
-=======
   listBookingHistory,
   createBookingHistoryEntry,
   updateBookingHistoryEntry,
   deleteBookingHistoryEntry
->>>>>>> ceeb2ad5
 } from '../services/bookingService.js';
 
 function handleServiceError(res, next, error) {
@@ -171,7 +168,6 @@
   }
 }
 
-<<<<<<< HEAD
 export async function listBookingNotesHandler(req, res, next) {
   try {
     const errors = validationResult(req);
@@ -181,7 +177,6 @@
 
     const notes = await listBookingNotes(req.params.bookingId);
     res.json(notes);
-=======
 export async function listBookingHistoryHandler(req, res, next) {
   try {
     const history = await listBookingHistory(req.params.bookingId, {
@@ -191,13 +186,11 @@
       status: req.query.status
     });
     res.json(history);
->>>>>>> ceeb2ad5
-  } catch (error) {
-    handleServiceError(res, next, error);
-  }
-}
-
-<<<<<<< HEAD
+  } catch (error) {
+    handleServiceError(res, next, error);
+  }
+}
+
 export async function createBookingNoteHandler(req, res, next) {
   try {
     const errors = validationResult(req);
@@ -207,18 +200,15 @@
 
     const note = await createBookingNote(req.params.bookingId, req.body);
     res.status(201).json(note);
-=======
 export async function createBookingHistoryEntryHandler(req, res, next) {
   try {
     const entry = await createBookingHistoryEntry(req.params.bookingId, req.body || {});
     res.status(201).json(entry);
->>>>>>> ceeb2ad5
-  } catch (error) {
-    handleServiceError(res, next, error);
-  }
-}
-
-<<<<<<< HEAD
+  } catch (error) {
+    handleServiceError(res, next, error);
+  }
+}
+
 export async function updateBookingNoteHandler(req, res, next) {
   try {
     const errors = validationResult(req);
@@ -228,18 +218,15 @@
 
     const note = await updateBookingNote(req.params.bookingId, req.params.noteId, req.body);
     res.json(note);
-=======
 export async function updateBookingHistoryEntryHandler(req, res, next) {
   try {
     const entry = await updateBookingHistoryEntry(req.params.bookingId, req.params.entryId, req.body || {});
     res.json(entry);
->>>>>>> ceeb2ad5
-  } catch (error) {
-    handleServiceError(res, next, error);
-  }
-}
-
-<<<<<<< HEAD
+  } catch (error) {
+    handleServiceError(res, next, error);
+  }
+}
+
 export async function deleteBookingNoteHandler(req, res, next) {
   try {
     const errors = validationResult(req);
@@ -296,12 +283,10 @@
 
     await removeBookingAssignment(req.params.bookingId, req.params.assignmentId, req.query.actorId);
     res.status(204).send();
-=======
 export async function deleteBookingHistoryEntryHandler(req, res, next) {
   try {
     await deleteBookingHistoryEntry(req.params.bookingId, req.params.entryId);
     res.status(204).end();
->>>>>>> ceeb2ad5
   } catch (error) {
     handleServiceError(res, next, error);
   }

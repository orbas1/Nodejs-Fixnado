--- conflicted
+++ resolved
@@ -8,7 +8,6 @@
   createCustomerLocationRecord,
   updateCustomerLocationRecord,
   deleteCustomerLocationRecord,
-<<<<<<< HEAD
   createCustomerDisputeCaseRecord,
   updateCustomerDisputeCaseRecord,
   deleteCustomerDisputeCaseRecord,
@@ -21,11 +20,9 @@
   createCustomerDisputeEvidenceRecord,
   updateCustomerDisputeEvidenceRecord,
   deleteCustomerDisputeEvidenceRecord
-=======
   createCustomerCouponRecord,
   updateCustomerCouponRecord,
   deleteCustomerCouponRecord
->>>>>>> 5f7d7efc
 } from '../services/customerControlService.js';
 import {
   CustomerDisputeTask,
@@ -80,7 +77,6 @@
   'isPrimary'
 ];
 
-<<<<<<< HEAD
 const DISPUTE_CASE_FIELDS = [
   'caseNumber',
   'disputeId',
@@ -115,7 +111,6 @@
 const NOTE_TYPE_VALUES = ['update', 'call', 'decision', 'escalation', 'reminder', 'other'];
 const NOTE_VISIBILITY_VALUES = ['customer', 'internal', 'provider', 'finance', 'compliance'];
 
-=======
 const COUPON_FIELDS = [
   'name',
   'code',
@@ -135,7 +130,6 @@
   'internalNotes'
 ];
 
->>>>>>> 5f7d7efc
 function extractPayload(source, fields) {
   const payload = {};
   fields.forEach((field) => {
@@ -212,7 +206,6 @@
   return payload;
 }
 
-<<<<<<< HEAD
 function coerceString(value) {
   if (value === undefined || value === null) {
     return undefined;
@@ -414,7 +407,6 @@
     } else {
       delete payload.pinned;
     }
-=======
 function sanitiseCouponInput(body) {
   const payload = extractPayload(body, COUPON_FIELDS);
 
@@ -492,13 +484,11 @@
 
   if (Object.hasOwn(payload, 'expiresAt')) {
     payload.expiresAt = parseDateValue(payload.expiresAt);
->>>>>>> 5f7d7efc
   }
 
   return payload;
 }
 
-<<<<<<< HEAD
 function sanitiseDisputeEvidenceInput(body) {
   const payload = extractPayload(body, DISPUTE_EVIDENCE_FIELDS);
 
@@ -516,8 +506,6 @@
   return payload;
 }
 
-=======
->>>>>>> 5f7d7efc
 function buildAuditContext(req) {
   return {
     actorId: req.auth?.actor?.actorId ?? req.user?.id ?? null,
@@ -616,7 +604,6 @@
   };
 }
 
-<<<<<<< HEAD
 const DISPUTE_CASE_INCLUDES = [
   {
     model: CustomerDisputeTask,
@@ -745,7 +732,6 @@
           closedAt: disputeCase.platformDispute.closedAt ?? null
         }
       : null
-=======
 function resolveCouponLifecycleStatus(payload) {
   const now = new Date();
   const startsAt = payload.startsAt ? new Date(payload.startsAt) : null;
@@ -797,7 +783,6 @@
     internalNotes: payload.internalNotes ?? '',
     createdAt: payload.createdAt,
     updatedAt: payload.updatedAt
->>>>>>> 5f7d7efc
   };
 }
 
@@ -808,7 +793,6 @@
       return res.status(401).json({ message: 'auth_required' });
     }
 
-<<<<<<< HEAD
     const { profile, contacts, locations, disputes } = await loadCustomerOverview(userId);
 
     const metrics = disputes?.metrics ?? {
@@ -826,15 +810,12 @@
       totalDisputedAmount: 0,
       totalCases: 0
     };
-=======
     const { profile, contacts, locations, coupons } = await loadCustomerOverview(userId);
->>>>>>> 5f7d7efc
 
     return res.json({
       profile: serialiseProfile(profile),
       contacts: contacts.map(serialiseContact),
       locations: locations.map(serialiseLocation),
-<<<<<<< HEAD
       disputes: {
         cases: Array.isArray(disputes?.cases) ? disputes.cases.map(serialiseDisputeCase) : [],
         metrics: {
@@ -844,9 +825,7 @@
             : 0
         }
       }
-=======
       coupons: coupons.map(serialiseCoupon)
->>>>>>> 5f7d7efc
     });
   } catch (error) {
     next(error);
@@ -1018,11 +997,8 @@
   }
 }
 
-<<<<<<< HEAD
 export async function createCustomerDisputeCase(req, res, next) {
-=======
 export async function createCustomerCoupon(req, res, next) {
->>>>>>> 5f7d7efc
   try {
     const userId = req.user?.id;
     if (!userId) {
@@ -1034,19 +1010,15 @@
       return res.status(422).json({ errors: errors.array() });
     }
 
-<<<<<<< HEAD
     const payload = sanitiseDisputeCaseInput(req.body ?? {});
     const disputeCase = await createCustomerDisputeCaseRecord({
-=======
     const payload = sanitiseCouponInput(req.body ?? {});
     const coupon = await createCustomerCouponRecord({
->>>>>>> 5f7d7efc
       userId,
       payload,
       auditContext: buildAuditContext(req)
     });
 
-<<<<<<< HEAD
     await hydrateDisputeCase(disputeCase);
 
     return res.status(201).json({ case: serialiseDisputeCase(disputeCase) });
@@ -1126,19 +1098,14 @@
     });
 
     return res.status(201).json({ task: serialiseDisputeTask(task) });
-=======
     return res.status(201).json({ coupon: serialiseCoupon(coupon) });
->>>>>>> 5f7d7efc
-  } catch (error) {
-    handleServiceError(res, next, error);
-  }
-}
-
-<<<<<<< HEAD
+  } catch (error) {
+    handleServiceError(res, next, error);
+  }
+}
+
 export async function updateCustomerDisputeTask(req, res, next) {
-=======
 export async function updateCustomerCoupon(req, res, next) {
->>>>>>> 5f7d7efc
   try {
     const userId = req.user?.id;
     if (!userId) {
@@ -1150,7 +1117,6 @@
       return res.status(422).json({ errors: errors.array() });
     }
 
-<<<<<<< HEAD
     const disputeCaseId = req.params.disputeCaseId;
     const taskId = req.params.taskId;
     const payload = sanitiseDisputeTaskInput(req.body ?? {});
@@ -1158,39 +1124,30 @@
       userId,
       disputeCaseId,
       taskId,
-=======
     const couponId = req.params.couponId;
     const payload = sanitiseCouponInput(req.body ?? {});
     const coupon = await updateCustomerCouponRecord({
       userId,
       couponId,
->>>>>>> 5f7d7efc
       payload,
       auditContext: buildAuditContext(req)
     });
 
-<<<<<<< HEAD
     return res.json({ task: serialiseDisputeTask(task) });
-=======
     return res.json({ coupon: serialiseCoupon(coupon) });
->>>>>>> 5f7d7efc
-  } catch (error) {
-    handleServiceError(res, next, error);
-  }
-}
-
-<<<<<<< HEAD
+  } catch (error) {
+    handleServiceError(res, next, error);
+  }
+}
+
 export async function deleteCustomerDisputeTask(req, res, next) {
-=======
 export async function deleteCustomerCoupon(req, res, next) {
->>>>>>> 5f7d7efc
-  try {
-    const userId = req.user?.id;
-    if (!userId) {
-      return res.status(401).json({ message: 'auth_required' });
-    }
-
-<<<<<<< HEAD
+  try {
+    const userId = req.user?.id;
+    if (!userId) {
+      return res.status(401).json({ message: 'auth_required' });
+    }
+
     const disputeCaseId = req.params.disputeCaseId;
     const taskId = req.params.taskId;
 
@@ -1356,12 +1313,10 @@
       userId,
       disputeCaseId,
       evidenceId,
-=======
     const couponId = req.params.couponId;
     await deleteCustomerCouponRecord({
       userId,
       couponId,
->>>>>>> 5f7d7efc
       auditContext: buildAuditContext(req)
     });
 

import { Permissions } from '../services/accessControlService.js';

const ROUTE_POLICIES = {
  'customer.control.manage': {
    id: 'customer.control.manage',
    version: '1.0.0',
    resource: 'customer.control',
    action: 'customer.control:manage',
    description:
      'Allow customer personas to view and update their control centre profile, escalation contacts, and service locations.',
    requirements: [Permissions.CUSTOMER_CONTROL_MANAGE],
    tags: ['customer', 'workspace', 'profile'],
    severity: 'medium',
    metadata: (req) => ({
      persona: req.headers['x-fixnado-persona'] || null,
      surface: req.route?.path || null
  'account.settings.manage': {
    id: 'account.settings.manage',
    version: '1.0.0',
    resource: 'account.settings',
    action: 'account.settings:manage',
    description: 'Allow authenticated users to manage their Fixnado account workspace preferences.',
    requirements: [Permissions.ACCOUNT_SETTINGS_MANAGE],
    tags: ['account', 'preferences'],
    severity: 'medium',
    metadata: (req) => ({
      userId: req.user?.id ?? null,
      persona: req.headers['x-fixnado-persona'] || null
    })
  },
  'feed.live.read': {
    id: 'feed.live.read',
    version: '1.0.0',
    resource: 'feed.live',
    action: 'feed.live:read',
    description: 'Allow authenticated personas to read the live feed stream scoped to their tenant or crew.',
    requirements: [Permissions.FEED_VIEW],
    tags: ['feed', 'marketplace'],
    severity: 'medium',
    metadata: (req) => ({
      hasFilters: Boolean(req.query && Object.keys(req.query).length > 0),
      tenantHint: req.headers['x-fixnado-tenant'] || null
    })
  },
  'feed.live.create': {
    id: 'feed.live.create',
    version: '1.0.0',
    resource: 'feed.live',
    action: 'feed.live:create',
    description: 'Allow eligible providers and enterprise operators to publish live feed opportunities.',
    requirements: [Permissions.FEED_POST],
    tags: ['feed', 'marketplace', 'content'],
    severity: 'high',
    metadata: (req) => ({
      hasBudget: typeof req.body?.budgetAmount === 'number',
      attachments: Array.isArray(req.body?.images) ? req.body.images.length : 0,
      zoneId: req.body?.zoneId || null
    })
  },
  'feed.live.bid': {
    id: 'feed.live.bid',
    version: '1.0.0',
    resource: 'feed.live',
    action: 'feed.live:bid',
    description: 'Allow vetted crews to submit bids for marketplace jobs.',
    requirements: [Permissions.FEED_BID],
    tags: ['feed', 'marketplace', 'commerce'],
    severity: 'high',
    metadata: (req) => ({
      postId: req.params.postId,
      currency: req.body?.currency || null,
      hasMessage: Boolean(req.body?.message)
    })
  },
  'feed.live.message': {
    id: 'feed.live.message',
    version: '1.0.0',
    resource: 'feed.live',
    action: 'feed.live:message',
    description: 'Allow authorised crews and buyers to message within a live feed negotiation.',
    requirements: [Permissions.FEED_MESSAGE],
    tags: ['feed', 'marketplace', 'messaging'],
    severity: 'medium',
    metadata: (req) => ({
      postId: req.params.postId,
      bidId: req.params.bidId,
      hasAttachments: Array.isArray(req.body?.attachments) ? req.body.attachments.length : 0
    })
  },
  'affiliate.dashboard.view': {
    id: 'affiliate.dashboard.view',
    version: '1.0.0',
    resource: 'affiliate.dashboard',
    action: 'affiliate.dashboard:view',
    description: 'Allow partner managers to access affiliate performance dashboards.',
    requirements: [Permissions.AFFILIATE_DASHBOARD],
    tags: ['affiliate', 'analytics'],
    severity: 'medium',
    metadata: (req) => ({
      tenantHint: req.headers['x-fixnado-tenant'] || null
    })
  },
  'affiliate.referrals.view': {
    id: 'affiliate.referrals.view',
    version: '1.0.0',
    resource: 'affiliate.referrals',
    action: 'affiliate.referrals:view',
    description: 'Allow partner managers to view referral pipelines and incentives.',
    requirements: [Permissions.AFFILIATE_REFERRALS],
    tags: ['affiliate', 'crm'],
    severity: 'medium',
    metadata: (req) => ({
      tenantHint: req.headers['x-fixnado-tenant'] || null
    })
  },
  'inventory.manage': {
    id: 'inventory.manage',
    version: '1.0.0',
    resource: 'inventory',
    action: 'inventory:manage',
    description: 'Allow provider administrators to manage stock, rentals, and consumables.',
    requirements: [Permissions.INVENTORY_WRITE],
    tags: ['inventory', 'operations'],
    severity: 'high',
    metadata: (req) => ({
      persona: req.headers['x-fixnado-persona'] || null
    })
  },
  'service.orders.read': {
    id: 'service.orders.read',
    version: '1.0.0',
    resource: 'service.orders',
    action: 'service.orders:read',
    description: 'Allow authenticated customers to view and search their service orders.',
    requirements: [Permissions.SERVICE_ORDERS_VIEW],
    tags: ['orders', 'service', 'dashboard'],
    severity: 'medium',
    metadata: (req) => ({
      status: req.query?.status || 'all',
      priority: req.query?.priority || 'all',
      persona: req.headers['x-fixnado-persona'] || null
    })
  },
  'service.orders.manage': {
    id: 'service.orders.manage',
    version: '1.0.0',
    resource: 'service.orders',
    action: 'service.orders:manage',
    description: 'Allow eligible personas to create, update, and annotate service orders.',
    requirements: [Permissions.SERVICE_ORDERS_MANAGE],
    tags: ['orders', 'service', 'dashboard'],
    severity: 'high',
    metadata: (req) => ({
      method: req.method,
      orderId: req.params?.orderId || null,
      status: req.body?.status || null
    })
  },
  'admin.dashboard.view': {
    id: 'admin.dashboard.view',
    version: '1.0.0',
    resource: 'admin.dashboard',
    action: 'admin.dashboard:view',
    description: 'Allow platform administrators to view security, compliance, and KPI dashboards.',
    requirements: [Permissions.ADMIN_DASHBOARD],
    tags: ['admin', 'analytics'],
    severity: 'high'
  },
  'admin.dashboard.configure': {
    id: 'admin.dashboard.configure',
    version: '1.0.0',
    resource: 'admin.dashboard',
    action: 'admin.dashboard:configure',
    description: 'Allow platform administrators to configure dashboard overview thresholds and insights.',
    requirements: [Permissions.ADMIN_DASHBOARD_WRITE],
    tags: ['admin', 'analytics'],
    severity: 'critical'
  },
  'admin.features.read': {
    id: 'admin.features.read',
    version: '1.0.0',
    resource: 'admin.features',
    action: 'admin.features:read',
    description: 'Allow admin operators to read feature toggle states.',
    requirements: [Permissions.ADMIN_FEATURE_READ],
    tags: ['admin', 'features'],
    severity: 'medium'
  },
  'admin.features.write': {
    id: 'admin.features.write',
    version: '1.0.0',
    resource: 'admin.features',
    action: 'admin.features:write',
    description: 'Allow admin operators to mutate feature toggle states.',
    requirements: [Permissions.ADMIN_FEATURE_WRITE],
    tags: ['admin', 'features'],
    severity: 'critical'
  },
  'admin.platform.read': {
    id: 'admin.platform.read',
    version: '1.0.0',
    resource: 'admin.platform',
    action: 'admin.platform:read',
    description: 'Allow platform administrators to view system configuration snapshots.',
    requirements: [Permissions.ADMIN_PLATFORM_READ],
    tags: ['admin', 'platform'],
    severity: 'high'
  },
  'admin.platform.write': {
    id: 'admin.platform.write',
    version: '1.0.0',
    resource: 'admin.platform',
    action: 'admin.platform:write',
    description: 'Allow platform administrators to change platform configuration.',
    requirements: [Permissions.ADMIN_PLATFORM_WRITE],
    tags: ['admin', 'platform'],
    severity: 'critical'
  },
  'admin.website.read': {
    id: 'admin.website.read',
    version: '1.0.0',
    resource: 'admin.website',
    action: 'admin.website:read',
    description: 'Allow administrators to view marketing site pages, navigation, and widgets.',
    requirements: [Permissions.ADMIN_WEBSITE_READ],
    tags: ['admin', 'website', 'cms'],
    severity: 'high',
    metadata: (req) => ({
      entity: req.params?.pageId ? 'page' : req.params?.menuId ? 'navigation' : 'collection'
    })
  },
  'admin.website.write': {
    id: 'admin.website.write',
    version: '1.0.0',
    resource: 'admin.website',
    action: 'admin.website:write',
    description: 'Allow administrators to create, update, and retire marketing site assets.',
    requirements: [Permissions.ADMIN_WEBSITE_WRITE],
    tags: ['admin', 'website', 'cms'],
    severity: 'critical',
    metadata: (req) => ({
      entity: req.params?.pageId
        ? 'page'
        : req.params?.menuId
          ? 'navigation'
          : req.params?.itemId
            ? 'navigation-item'
            : 'unknown',
      method: req.method
    })
  'admin.live-feed.audit.read': {
    id: 'admin.live-feed.audit.read',
    version: '1.0.0',
    resource: 'admin.live-feed',
    action: 'admin.live-feed:audit:read',
    description: 'Allow administrators to inspect live feed audit events, filters, and summaries.',
    requirements: [Permissions.ADMIN_LIVE_FEED_AUDIT_READ],
    tags: ['admin', 'live-feed', 'audit'],
    severity: 'high',
    metadata: (req) => ({ query: req.query ?? {} })
  },
  'admin.live-feed.audit.write': {
    id: 'admin.live-feed.audit.write',
    version: '1.0.0',
    resource: 'admin.live-feed',
    action: 'admin.live-feed:audit:write',
    description: 'Allow administrators to annotate, assign, and create live feed audit entries.',
    requirements: [Permissions.ADMIN_LIVE_FEED_AUDIT_WRITE],
    tags: ['admin', 'live-feed', 'audit'],
    severity: 'critical',
    metadata: (req) => ({
      auditId: req.params?.auditId || null,
      noteId: req.params?.noteId || null,
      method: req.method
    })
  'admin.audit.read': {
    id: 'admin.audit.read',
    version: '1.0.0',
    resource: 'admin.audit',
    action: 'admin.audit:read',
    description: 'Allow administrators to review audit timeline events and evidence.',
    requirements: [Permissions.ADMIN_AUDIT_READ],
    tags: ['admin', 'audit'],
    severity: 'high',
    metadata: (req) => ({
      timeframe: req.query?.timeframe || '7d',
      category: req.query?.category || 'all'
    })
  },
  'admin.audit.write': {
    id: 'admin.audit.write',
    version: '1.0.0',
    resource: 'admin.audit',
    action: 'admin.audit:write',
    description: 'Allow administrators to curate audit timeline events, attachments, and owners.',
    requirements: [Permissions.ADMIN_AUDIT_WRITE],
    tags: ['admin', 'audit'],
    severity: 'critical',
    metadata: (req) => ({
      method: req.method,
      eventId: req.params?.id || null
    })
  'admin.security.posture.read': {
    id: 'admin.security.posture.read',
    version: '1.0.0',
    resource: 'admin.security.posture',
    action: 'admin.security.posture:read',
    description: 'Allow administrators to view security posture and telemetry insights.',
    requirements: [Permissions.ADMIN_SECURITY_POSTURE_READ],
    tags: ['admin', 'security'],
    severity: 'high'
  },
  'admin.security.posture.write': {
    id: 'admin.security.posture.write',
    version: '1.0.0',
    resource: 'admin.security.posture',
    action: 'admin.security.posture:write',
    description: 'Allow administrators to manage security posture signals, automation, and connectors.',
    requirements: [Permissions.ADMIN_SECURITY_POSTURE_WRITE],
    tags: ['admin', 'security'],
    severity: 'critical'
  },
  'admin.affiliates.read': {
    id: 'admin.affiliates.read',
    version: '1.0.0',
    resource: 'admin.affiliates',
    action: 'admin.affiliates:read',
    description: 'Allow admin operators to view affiliate programme data.',
    requirements: [Permissions.ADMIN_AFFILIATE_READ],
    tags: ['admin', 'affiliate'],
    severity: 'medium'
  },
  'admin.affiliates.write': {
    id: 'admin.affiliates.write',
    version: '1.0.0',
    resource: 'admin.affiliates',
    action: 'admin.affiliates:write',
    description: 'Allow admin operators to mutate affiliate programme configuration.',
    requirements: [Permissions.ADMIN_AFFILIATE_WRITE],
    tags: ['admin', 'affiliate'],
    severity: 'high'
  },
<<<<<<< HEAD
  'admin.legal.read': {
    id: 'admin.legal.read',
    version: '1.0.0',
    resource: 'admin.legal',
    action: 'admin.legal:read',
    description: 'Allow administrators to view legal policy metadata and version history.',
    requirements: [Permissions.ADMIN_LEGAL_READ],
    tags: ['admin', 'legal'],
    severity: 'high',
    metadata: (req) => ({ slug: req.params?.slug || null })
  },
  'admin.legal.write': {
    id: 'admin.legal.write',
    version: '1.0.0',
    resource: 'admin.legal',
    action: 'admin.legal:write',
    description: 'Allow administrators to create, update, and publish legal policy versions.',
    requirements: [Permissions.ADMIN_LEGAL_WRITE],
    tags: ['admin', 'legal'],
    severity: 'critical',
    metadata: (req) => ({ slug: req.params?.slug || null, versionId: req.params?.versionId || null })
=======
  'zones.read': {
    id: 'zones.read',
    version: '1.0.0',
    resource: 'zones',
    action: 'zones:read',
    description: 'Allow operations staff to inspect geo-zone definitions, compliance, and analytics.',
    requirements: [Permissions.ZONES_READ],
    tags: ['zones', 'operations'],
    severity: 'high',
    metadata: (req) => ({
      zoneId: req.params?.zoneId || null,
      companyId: req.query?.companyId || req.body?.companyId || null,
      includeAnalytics: req.query?.includeAnalytics === 'true'
    })
  },
  'zones.manage': {
    id: 'zones.manage',
    version: '1.0.0',
    resource: 'zones',
    action: 'zones:manage',
    description: 'Allow operations administrators to create, update, import, and delete service zones.',
    requirements: [Permissions.ZONES_MANAGE],
    tags: ['zones', 'operations'],
    severity: 'critical',
    metadata: (req) => ({
      zoneId: req.params?.zoneId || null,
      companyId: req.body?.companyId || req.query?.companyId || null,
      replace: Boolean(req.body?.replace),
      coverageCount: Array.isArray(req.body?.coverages) ? req.body.coverages.length : null
    })
  },
  'zones.coverage': {
    id: 'zones.coverage',
    version: '1.0.0',
    resource: 'zones.coverage',
    action: 'zones:coverage',
    description: 'Allow operations administrators to manage zone-to-service coverage assignments.',
    requirements: [Permissions.ZONES_COVERAGE],
    tags: ['zones', 'operations'],
    severity: 'critical',
    metadata: (req) => ({
      zoneId: req.params?.zoneId || null,
      coverageId: req.params?.coverageId || null,
      coverageCount: Array.isArray(req.body?.coverages) ? req.body.coverages.length : null
    })
  'admin.compliance.read': {
    id: 'admin.compliance.read',
    version: '1.0.0',
    resource: 'admin.compliance',
    action: 'admin.compliance:read',
    description: 'Allow compliance operators to view and monitor control libraries.',
    requirements: [Permissions.ADMIN_COMPLIANCE_READ],
    tags: ['admin', 'compliance'],
    severity: 'high'
  },
  'admin.compliance.write': {
    id: 'admin.compliance.write',
    version: '1.0.0',
    resource: 'admin.compliance',
    action: 'admin.compliance:write',
    description: 'Allow compliance operators to manage control libraries and automation guardrails.',
    requirements: [Permissions.ADMIN_COMPLIANCE_WRITE],
    tags: ['admin', 'compliance'],
    severity: 'critical'
  'admin.taxonomy.read': {
    id: 'admin.taxonomy.read',
    version: '1.0.0',
    resource: 'admin.taxonomy',
    action: 'admin.taxonomy:read',
    description: 'Allow platform administrators to review service taxonomy types and categories.',
    requirements: [Permissions.ADMIN_TAXONOMY_READ],
    tags: ['admin', 'taxonomy'],
    severity: 'medium',
    metadata: (req) => ({ includeArchived: req.query?.includeArchived === 'true' })
  },
  'admin.taxonomy.write': {
    id: 'admin.taxonomy.write',
    version: '1.0.0',
    resource: 'admin.taxonomy',
    action: 'admin.taxonomy:write',
    description: 'Allow platform administrators to create, update, and archive service taxonomy entries.',
    requirements: [Permissions.ADMIN_TAXONOMY_WRITE],
    tags: ['admin', 'taxonomy'],
    severity: 'high',
    metadata: (req) => ({ method: req.method, path: req.path })
>>>>>>> 834e61e5
  },
  'finance.checkout.create': {
    id: 'finance.checkout.create',
    version: '1.0.0',
    resource: 'finance.checkout',
    action: 'finance.checkout:create',
    description: 'Allow trusted personas to initiate marketplace checkout and escrow funding.',
    requirements: [Permissions.PAYMENTS_CAPTURE],
    tags: ['finance', 'payments'],
    severity: 'critical',
    metadata: (req) => ({
      orderId: req.body?.orderId || null,
      serviceId: req.body?.serviceId || null,
      amount: req.body?.amount || null,
      currency: req.body?.currency || null,
      source: req.body?.source || req.headers['x-finance-source'] || 'unknown'
    })
  },
  'finance.overview.read': {
    id: 'finance.overview.read',
    version: '1.0.0',
    resource: 'finance.overview',
    action: 'finance.overview:read',
    description: 'Allow finance operators to review captured payments, disputes, and payouts.',
    requirements: [Permissions.FINANCE_OVERVIEW],
    tags: ['finance', 'reporting'],
    severity: 'high',
    metadata: (req) => ({
      regionId: req.query?.regionId || null,
      providerId: req.query?.providerId || null
    })
  },
  'finance.timeline.read': {
    id: 'finance.timeline.read',
    version: '1.0.0',
    resource: 'finance.timeline',
    action: 'finance.timeline:read',
    description: 'Allow finance and operations roles to inspect an order finance timeline.',
    requirements: [Permissions.FINANCE_OVERVIEW],
    tags: ['finance', 'operations'],
    severity: 'medium',
    metadata: (req) => ({
      orderId: req.params?.orderId || null
    })
  },
  'finance.reports.read': {
    id: 'finance.reports.read',
    version: '1.0.0',
    resource: 'finance.reports',
    action: 'finance.reports:read',
    description: 'Allow authorised finance roles to generate settlement and reconciliation reports.',
    requirements: [Permissions.FINANCE_OVERVIEW],
    tags: ['finance', 'reporting', 'export'],
    severity: 'high',
    metadata: (req) => ({
      format: req.query?.format || 'json',
      regionId: req.query?.regionId || null,
      providerId: req.query?.providerId || null
    })
  },
  'finance.alerts.read': {
    id: 'finance.alerts.read',
    version: '1.0.0',
    resource: 'finance.alerts',
    action: 'finance.alerts:read',
    description: 'Allow finance control tower roles to review regulatory alert queues.',
    requirements: [Permissions.FINANCE_OVERVIEW],
    tags: ['finance', 'risk', 'compliance'],
    severity: 'high',
    metadata: (req) => ({
      regionId: req.query?.regionId || null,
      providerId: req.query?.providerId || null
    })
  },
  'wallet.accounts.read': {
    id: 'wallet.accounts.read',
    version: '1.0.0',
    resource: 'wallet.accounts',
    action: 'wallet.accounts:read',
    description: 'Allow customers and operators to view wallet balances and settings.',
    requirements: [Permissions.WALLET_VIEW],
    tags: ['wallet', 'finance'],
    severity: 'medium',
    metadata: (req) => ({
      userId: req.query?.userId || req.user?.id || null,
      companyId: req.query?.companyId || null
    })
  },
  'wallet.accounts.create': {
    id: 'wallet.accounts.create',
    version: '1.0.0',
    resource: 'wallet.accounts',
    action: 'wallet.accounts:create',
    description: 'Allow authorised roles to create wallet accounts for customers or organisations.',
    requirements: [Permissions.WALLET_MANAGE],
    tags: ['wallet', 'finance'],
    severity: 'high',
    metadata: (req) => ({
      userId: req.body?.userId || req.user?.id || null,
      companyId: req.body?.companyId || null
    })
  },
  'wallet.accounts.update': {
    id: 'wallet.accounts.update',
    version: '1.0.0',
    resource: 'wallet.accounts',
    action: 'wallet.accounts:update',
    description: 'Allow authorised actors to update wallet settings and thresholds.',
    requirements: [Permissions.WALLET_MANAGE],
    tags: ['wallet', 'finance'],
    severity: 'high',
    metadata: (req) => ({
      accountId: req.params?.accountId || null
    })
  },
  'wallet.transactions.read': {
    id: 'wallet.transactions.read',
    version: '1.0.0',
    resource: 'wallet.transactions',
    action: 'wallet.transactions:read',
    description: 'Allow wallet owners to review transaction history and holds.',
    requirements: [Permissions.WALLET_VIEW],
    tags: ['wallet', 'finance'],
    severity: 'medium',
    metadata: (req) => ({
      accountId: req.params?.accountId || null,
      type: req.query?.type || null
    })
  },
  'wallet.transactions.create': {
    id: 'wallet.transactions.create',
    version: '1.0.0',
    resource: 'wallet.transactions',
    action: 'wallet.transactions:create',
    description: 'Allow authorised actors to credit, debit, or hold wallet balances.',
    requirements: [Permissions.WALLET_TRANSACT],
    tags: ['wallet', 'finance'],
    severity: 'critical',
    metadata: (req) => ({
      accountId: req.params?.accountId || null,
      type: req.body?.type || null,
      amount: req.body?.amount || null
    })
  },
  'wallet.payment-methods.read': {
    id: 'wallet.payment-methods.read',
    version: '1.0.0',
    resource: 'wallet.payment-methods',
    action: 'wallet.payment-methods:read',
    description: 'Allow wallet owners to view payout destinations and funding instruments.',
    requirements: [Permissions.WALLET_VIEW],
    tags: ['wallet', 'finance'],
    severity: 'medium',
    metadata: (req) => ({
      accountId: req.params?.accountId || null
    })
  },
  'wallet.payment-methods.manage': {
    id: 'wallet.payment-methods.manage',
    version: '1.0.0',
    resource: 'wallet.payment-methods',
    action: 'wallet.payment-methods:manage',
    description: 'Allow authorised roles to register or update wallet payment methods.',
    requirements: [Permissions.WALLET_METHOD_MANAGE],
    tags: ['wallet', 'finance'],
    severity: 'high',
    metadata: (req) => ({
      accountId: req.params?.accountId || null,
      methodId: req.params?.methodId || null
    })
  },
  'wallet.summary.read': {
    id: 'wallet.summary.read',
    version: '1.0.0',
    resource: 'wallet.summary',
    action: 'wallet.summary:read',
    description: 'Allow wallet owners to retrieve dashboard-ready wallet summaries.',
    requirements: [Permissions.WALLET_VIEW],
    tags: ['wallet', 'finance', 'reporting'],
    severity: 'medium',
    metadata: (req) => ({
      userId: req.query?.userId || req.user?.id || null,
      companyId: req.query?.companyId || null
    })
  },
  'compliance.data-requests.create': {
    id: 'compliance.data-requests.create',
    version: '1.0.0',
    resource: 'compliance.data-requests',
    action: 'compliance.data-requests:create',
    description: 'Allow compliance operators to log GDPR data subject requests.',
    requirements: [Permissions.COMPLIANCE_PORTAL],
    tags: ['compliance', 'privacy'],
    severity: 'high',
    metadata: (req) => ({
      requestType: req.body?.requestType || null,
      region: req.body?.regionCode || null
    })
  },
  'compliance.data-requests.list': {
    id: 'compliance.data-requests.list',
    version: '1.0.0',
    resource: 'compliance.data-requests',
    action: 'compliance.data-requests:list',
    description: 'Allow compliance operators to review and triage GDPR requests.',
    requirements: [Permissions.COMPLIANCE_PORTAL],
    tags: ['compliance', 'privacy'],
    severity: 'medium',
    metadata: (req) => ({ status: req.query?.status || null })
  },
  'compliance.data-requests.export': {
    id: 'compliance.data-requests.export',
    version: '1.0.0',
    resource: 'compliance.data-requests',
    action: 'compliance.data-requests:export',
    description: 'Allow compliance officers to generate GDPR data export bundles.',
    requirements: [Permissions.COMPLIANCE_EXPORT],
    tags: ['compliance', 'privacy', 'export'],
    severity: 'critical',
    metadata: (req) => ({ requestId: req.params.requestId })
  },
  'compliance.data-requests.update': {
    id: 'compliance.data-requests.update',
    version: '1.0.0',
    resource: 'compliance.data-requests',
    action: 'compliance.data-requests:update',
    description: 'Allow compliance officers to update GDPR request status and audit notes.',
    requirements: [Permissions.COMPLIANCE_EXPORT],
    tags: ['compliance', 'privacy'],
    severity: 'high',
    metadata: (req) => ({ requestId: req.params.requestId, nextStatus: req.body?.status || null })
  },
  'compliance.data-warehouse.list': {
    id: 'compliance.data-warehouse.list',
    version: '1.0.0',
    resource: 'compliance.data-warehouse',
    action: 'compliance.data-warehouse:list',
    description: 'Allow compliance and data teams to review warehouse export runs.',
    requirements: [Permissions.COMPLIANCE_WAREHOUSE_VIEW],
    tags: ['compliance', 'privacy', 'data-platform'],
    severity: 'medium',
    metadata: (req) => ({ dataset: req.query?.dataset || null, region: req.query?.regionCode || null })
  },
  'compliance.data-warehouse.export': {
    id: 'compliance.data-warehouse.export',
    version: '1.0.0',
    resource: 'compliance.data-warehouse',
    action: 'compliance.data-warehouse:export',
    description: 'Allow privileged operators to trigger warehouse CDC exports with audit logging.',
    requirements: [Permissions.COMPLIANCE_WAREHOUSE_EXPORT],
    tags: ['compliance', 'privacy', 'data-platform'],
    severity: 'critical',
    metadata: (req) => ({ dataset: req.body?.dataset || req.query?.dataset || null, region: req.body?.regionCode || null })
  },
  'zones.match': {
    id: 'zones.match',
    version: '1.0.0',
    resource: 'zones.match',
    action: 'zones:match',
    description: 'Allow operations staff to match bookings to service zones.',
    requirements: [Permissions.ZONES_MATCH],
    tags: ['zones', 'operations'],
    severity: 'high',
    metadata: (req) => ({
      requestedZoneId: req.body?.zoneId || null,
      includeOutOfZone: Boolean(req.body?.allowOutOfZone)
    })
  },
  'zones.preview': {
    id: 'zones.preview',
    version: '1.0.0',
    resource: 'zones.preview',
    action: 'zones:preview',
    description: 'Allow operations staff to preview service coverage.',
    requirements: [Permissions.ZONES_PREVIEW],
    tags: ['zones', 'operations'],
    severity: 'medium',
    metadata: (req) => ({
      zoneId: req.query?.zoneId || null,
      postcode: req.query?.postcode || null
    })
  },
  'panel.provider.dashboard': {
    id: 'panel.provider.dashboard',
    version: '1.0.0',
    resource: 'panel.provider',
    action: 'panel.provider:view',
    description: 'Allow provider managers to view their operational dashboard.',
    requirements: [Permissions.PANEL_PROVIDER],
    tags: ['panel', 'provider'],
    severity: 'medium'
  },
  'panel.enterprise.dashboard': {
    id: 'panel.enterprise.dashboard',
    version: '1.0.0',
    resource: 'panel.enterprise',
    action: 'panel.enterprise:view',
    description: 'Allow enterprise stakeholders to view the enterprise oversight dashboard.',
    requirements: [Permissions.PANEL_ENTERPRISE],
    tags: ['panel', 'enterprise'],
    severity: 'high'
  },
  'panel.storefront.manage': {
    id: 'panel.storefront.manage',
    version: '1.0.0',
    resource: 'panel.storefront',
    action: 'panel.storefront:manage',
    description: 'Allow storefront administrators to update storefront configuration and catalogue.',
    requirements: [Permissions.PANEL_STOREFRONT],
    tags: ['panel', 'storefront'],
    severity: 'high'
  },
  'materials.showcase.view': {
    id: 'materials.showcase.view',
    version: '1.0.0',
    resource: 'materials.showcase',
    action: 'materials.showcase:view',
    description: 'Allow vetted users to access proprietary materials showcase data.',
    requirements: [Permissions.MATERIALS_VIEW],
    tags: ['materials', 'catalogue'],
    severity: 'medium'
  },
  'admin.blog.manage': {
    id: 'admin.blog.manage',
    version: '1.0.0',
    resource: 'admin.blog',
    action: 'admin.blog:manage',
    description: 'Allow marketing administrators to manage blog content.',
    requirements: [Permissions.ADMIN_FEATURE_WRITE],
    tags: ['admin', 'blog'],
    severity: 'medium'
  },
  'services.manage': {
    id: 'services.manage',
    version: '1.0.0',
    resource: 'services.manage',
    action: 'services:manage',
    description: 'Allow providers to manage service catalogues and packages.',
    requirements: [Permissions.SERVICES_MANAGE],
    tags: ['services', 'catalogue'],
    severity: 'high'
  },
  'services.book': {
    id: 'services.book',
    version: '1.0.0',
    resource: 'services.book',
    action: 'services:book',
    description: 'Allow customers to book services through the public checkout.',
    requirements: [Permissions.SERVICES_BOOK],
    tags: ['services', 'commerce'],
    severity: 'medium'
  }
};

export function getRoutePolicy(policyId) {
  if (!policyId) {
    return null;
  }

  const definition = ROUTE_POLICIES[policyId];
  if (!definition) {
    return null;
  }

  return { ...definition };
}

export function listRoutePolicies() {
  return Object.values(ROUTE_POLICIES).map((policy) => ({ ...policy }));
}

export default {
  getRoutePolicy,
  listRoutePolicies
};<|MERGE_RESOLUTION|>--- conflicted
+++ resolved
@@ -340,7 +340,6 @@
     tags: ['admin', 'affiliate'],
     severity: 'high'
   },
-<<<<<<< HEAD
   'admin.legal.read': {
     id: 'admin.legal.read',
     version: '1.0.0',
@@ -362,7 +361,6 @@
     tags: ['admin', 'legal'],
     severity: 'critical',
     metadata: (req) => ({ slug: req.params?.slug || null, versionId: req.params?.versionId || null })
-=======
   'zones.read': {
     id: 'zones.read',
     version: '1.0.0',
@@ -448,7 +446,6 @@
     tags: ['admin', 'taxonomy'],
     severity: 'high',
     metadata: (req) => ({ method: req.method, path: req.path })
->>>>>>> 834e61e5
   },
   'finance.checkout.create': {
     id: 'finance.checkout.create',

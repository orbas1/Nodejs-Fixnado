import { Permissions } from '../services/accessControlService.js';

const ROUTE_POLICIES = {
  'customer.control.manage': {
    id: 'customer.control.manage',
    version: '1.0.0',
    resource: 'customer.control',
    action: 'customer.control:manage',
    description:
      'Allow customer personas to view and update their control centre profile, escalation contacts, and service locations.',
    requirements: [Permissions.CUSTOMER_CONTROL_MANAGE],
    tags: ['customer', 'workspace', 'profile'],
    severity: 'medium',
    metadata: (req) => ({
      persona: req.headers['x-fixnado-persona'] || null,
      surface: req.route?.path || null
  'account.settings.manage': {
    id: 'account.settings.manage',
    version: '1.0.0',
    resource: 'account.settings',
    action: 'account.settings:manage',
    description: 'Allow authenticated users to manage their Fixnado account workspace preferences.',
    requirements: [Permissions.ACCOUNT_SETTINGS_MANAGE],
    tags: ['account', 'preferences'],
    severity: 'medium',
    metadata: (req) => ({
      userId: req.user?.id ?? null,
      persona: req.headers['x-fixnado-persona'] || null
    })
  },
  'feed.live.read': {
    id: 'feed.live.read',
    version: '1.0.0',
    resource: 'feed.live',
    action: 'feed.live:read',
    description: 'Allow authenticated personas to read the live feed stream scoped to their tenant or crew.',
    requirements: [Permissions.FEED_VIEW],
    tags: ['feed', 'marketplace'],
    severity: 'medium',
    metadata: (req) => ({
      hasFilters: Boolean(req.query && Object.keys(req.query).length > 0),
      tenantHint: req.headers['x-fixnado-tenant'] || null
    })
  },
  'feed.live.create': {
    id: 'feed.live.create',
    version: '1.0.0',
    resource: 'feed.live',
    action: 'feed.live:create',
    description: 'Allow eligible providers and enterprise operators to publish live feed opportunities.',
    requirements: [Permissions.FEED_POST],
    tags: ['feed', 'marketplace', 'content'],
    severity: 'high',
    metadata: (req) => ({
      hasBudget: typeof req.body?.budgetAmount === 'number',
      attachments: Array.isArray(req.body?.images) ? req.body.images.length : 0,
      zoneId: req.body?.zoneId || null
    })
  },
  'feed.live.bid': {
    id: 'feed.live.bid',
    version: '1.0.0',
    resource: 'feed.live',
    action: 'feed.live:bid',
    description: 'Allow vetted crews to submit bids for marketplace jobs.',
    requirements: [Permissions.FEED_BID],
    tags: ['feed', 'marketplace', 'commerce'],
    severity: 'high',
    metadata: (req) => ({
      postId: req.params.postId,
      currency: req.body?.currency || null,
      hasMessage: Boolean(req.body?.message)
    })
  },
  'feed.live.message': {
    id: 'feed.live.message',
    version: '1.0.0',
    resource: 'feed.live',
    action: 'feed.live:message',
    description: 'Allow authorised crews and buyers to message within a live feed negotiation.',
    requirements: [Permissions.FEED_MESSAGE],
    tags: ['feed', 'marketplace', 'messaging'],
    severity: 'medium',
    metadata: (req) => ({
      postId: req.params.postId,
      bidId: req.params.bidId,
      hasAttachments: Array.isArray(req.body?.attachments) ? req.body.attachments.length : 0
    })
  },
  'affiliate.dashboard.view': {
    id: 'affiliate.dashboard.view',
    version: '1.0.0',
    resource: 'affiliate.dashboard',
    action: 'affiliate.dashboard:view',
    description: 'Allow partner managers to access affiliate performance dashboards.',
    requirements: [Permissions.AFFILIATE_DASHBOARD],
    tags: ['affiliate', 'analytics'],
    severity: 'medium',
    metadata: (req) => ({
      tenantHint: req.headers['x-fixnado-tenant'] || null
    })
  },
  'affiliate.referrals.view': {
    id: 'affiliate.referrals.view',
    version: '1.0.0',
    resource: 'affiliate.referrals',
    action: 'affiliate.referrals:view',
    description: 'Allow partner managers to view referral pipelines and incentives.',
    requirements: [Permissions.AFFILIATE_REFERRALS],
    tags: ['affiliate', 'crm'],
    severity: 'medium',
    metadata: (req) => ({
      tenantHint: req.headers['x-fixnado-tenant'] || null
    })
  },
  'inventory.manage': {
    id: 'inventory.manage',
    version: '1.0.0',
    resource: 'inventory',
    action: 'inventory:manage',
    description: 'Allow provider administrators to manage stock, rentals, and consumables.',
    requirements: [Permissions.INVENTORY_WRITE],
    tags: ['inventory', 'operations'],
    severity: 'high',
    metadata: (req) => ({
      persona: req.headers['x-fixnado-persona'] || null
    })
  },
  'service.orders.read': {
    id: 'service.orders.read',
    version: '1.0.0',
    resource: 'service.orders',
    action: 'service.orders:read',
    description: 'Allow authenticated customers to view and search their service orders.',
    requirements: [Permissions.SERVICE_ORDERS_VIEW],
    tags: ['orders', 'service', 'dashboard'],
    severity: 'medium',
    metadata: (req) => ({
      status: req.query?.status || 'all',
      priority: req.query?.priority || 'all',
      persona: req.headers['x-fixnado-persona'] || null
    })
  },
  'service.orders.manage': {
    id: 'service.orders.manage',
    version: '1.0.0',
    resource: 'service.orders',
    action: 'service.orders:manage',
    description: 'Allow eligible personas to create, update, and annotate service orders.',
    requirements: [Permissions.SERVICE_ORDERS_MANAGE],
    tags: ['orders', 'service', 'dashboard'],
    severity: 'high',
    metadata: (req) => ({
      method: req.method,
      orderId: req.params?.orderId || null,
      status: req.body?.status || null
    })
  },
  'admin.dashboard.view': {
    id: 'admin.dashboard.view',
    version: '1.0.0',
    resource: 'admin.dashboard',
    action: 'admin.dashboard:view',
    description: 'Allow platform administrators to view security, compliance, and KPI dashboards.',
    requirements: [Permissions.ADMIN_DASHBOARD],
    tags: ['admin', 'analytics'],
    severity: 'high'
  },
  'admin.dashboard.configure': {
    id: 'admin.dashboard.configure',
    version: '1.0.0',
    resource: 'admin.dashboard',
    action: 'admin.dashboard:configure',
    description: 'Allow platform administrators to configure dashboard overview thresholds and insights.',
    requirements: [Permissions.ADMIN_DASHBOARD_WRITE],
    tags: ['admin', 'analytics'],
    severity: 'critical'
  },
  'admin.features.read': {
    id: 'admin.features.read',
    version: '1.0.0',
    resource: 'admin.features',
    action: 'admin.features:read',
    description: 'Allow admin operators to read feature toggle states.',
    requirements: [Permissions.ADMIN_FEATURE_READ],
    tags: ['admin', 'features'],
    severity: 'medium'
  },
  'admin.features.write': {
    id: 'admin.features.write',
    version: '1.0.0',
    resource: 'admin.features',
    action: 'admin.features:write',
    description: 'Allow admin operators to mutate feature toggle states.',
    requirements: [Permissions.ADMIN_FEATURE_WRITE],
    tags: ['admin', 'features'],
    severity: 'critical'
  },
  'admin.platform.read': {
    id: 'admin.platform.read',
    version: '1.0.0',
    resource: 'admin.platform',
    action: 'admin.platform:read',
    description: 'Allow platform administrators to view system configuration snapshots.',
    requirements: [Permissions.ADMIN_PLATFORM_READ],
    tags: ['admin', 'platform'],
    severity: 'high'
  },
  'admin.platform.write': {
    id: 'admin.platform.write',
    version: '1.0.0',
    resource: 'admin.platform',
    action: 'admin.platform:write',
    description: 'Allow platform administrators to change platform configuration.',
    requirements: [Permissions.ADMIN_PLATFORM_WRITE],
    tags: ['admin', 'platform'],
    severity: 'critical'
  },
<<<<<<< HEAD
  'admin.live-feed.audit.read': {
    id: 'admin.live-feed.audit.read',
    version: '1.0.0',
    resource: 'admin.live-feed',
    action: 'admin.live-feed:audit:read',
    description: 'Allow administrators to inspect live feed audit events, filters, and summaries.',
    requirements: [Permissions.ADMIN_LIVE_FEED_AUDIT_READ],
    tags: ['admin', 'live-feed', 'audit'],
    severity: 'high',
    metadata: (req) => ({ query: req.query ?? {} })
  },
  'admin.live-feed.audit.write': {
    id: 'admin.live-feed.audit.write',
    version: '1.0.0',
    resource: 'admin.live-feed',
    action: 'admin.live-feed:audit:write',
    description: 'Allow administrators to annotate, assign, and create live feed audit entries.',
    requirements: [Permissions.ADMIN_LIVE_FEED_AUDIT_WRITE],
    tags: ['admin', 'live-feed', 'audit'],
    severity: 'critical',
    metadata: (req) => ({
      auditId: req.params?.auditId || null,
      noteId: req.params?.noteId || null,
      method: req.method
    })
=======
  'admin.audit.read': {
    id: 'admin.audit.read',
    version: '1.0.0',
    resource: 'admin.audit',
    action: 'admin.audit:read',
    description: 'Allow administrators to review audit timeline events and evidence.',
    requirements: [Permissions.ADMIN_AUDIT_READ],
    tags: ['admin', 'audit'],
    severity: 'high',
    metadata: (req) => ({
      timeframe: req.query?.timeframe || '7d',
      category: req.query?.category || 'all'
    })
  },
  'admin.audit.write': {
    id: 'admin.audit.write',
    version: '1.0.0',
    resource: 'admin.audit',
    action: 'admin.audit:write',
    description: 'Allow administrators to curate audit timeline events, attachments, and owners.',
    requirements: [Permissions.ADMIN_AUDIT_WRITE],
    tags: ['admin', 'audit'],
    severity: 'critical',
    metadata: (req) => ({
      method: req.method,
      eventId: req.params?.id || null
    })
  'admin.security.posture.read': {
    id: 'admin.security.posture.read',
    version: '1.0.0',
    resource: 'admin.security.posture',
    action: 'admin.security.posture:read',
    description: 'Allow administrators to view security posture and telemetry insights.',
    requirements: [Permissions.ADMIN_SECURITY_POSTURE_READ],
    tags: ['admin', 'security'],
    severity: 'high'
  },
  'admin.security.posture.write': {
    id: 'admin.security.posture.write',
    version: '1.0.0',
    resource: 'admin.security.posture',
    action: 'admin.security.posture:write',
    description: 'Allow administrators to manage security posture signals, automation, and connectors.',
    requirements: [Permissions.ADMIN_SECURITY_POSTURE_WRITE],
    tags: ['admin', 'security'],
    severity: 'critical'
>>>>>>> f2f753ee
  },
  'admin.affiliates.read': {
    id: 'admin.affiliates.read',
    version: '1.0.0',
    resource: 'admin.affiliates',
    action: 'admin.affiliates:read',
    description: 'Allow admin operators to view affiliate programme data.',
    requirements: [Permissions.ADMIN_AFFILIATE_READ],
    tags: ['admin', 'affiliate'],
    severity: 'medium'
  },
  'admin.affiliates.write': {
    id: 'admin.affiliates.write',
    version: '1.0.0',
    resource: 'admin.affiliates',
    action: 'admin.affiliates:write',
    description: 'Allow admin operators to mutate affiliate programme configuration.',
    requirements: [Permissions.ADMIN_AFFILIATE_WRITE],
    tags: ['admin', 'affiliate'],
    severity: 'high'
  },
  'zones.read': {
    id: 'zones.read',
    version: '1.0.0',
    resource: 'zones',
    action: 'zones:read',
    description: 'Allow operations staff to inspect geo-zone definitions, compliance, and analytics.',
    requirements: [Permissions.ZONES_READ],
    tags: ['zones', 'operations'],
    severity: 'high',
    metadata: (req) => ({
      zoneId: req.params?.zoneId || null,
      companyId: req.query?.companyId || req.body?.companyId || null,
      includeAnalytics: req.query?.includeAnalytics === 'true'
    })
  },
  'zones.manage': {
    id: 'zones.manage',
    version: '1.0.0',
    resource: 'zones',
    action: 'zones:manage',
    description: 'Allow operations administrators to create, update, import, and delete service zones.',
    requirements: [Permissions.ZONES_MANAGE],
    tags: ['zones', 'operations'],
    severity: 'critical',
    metadata: (req) => ({
      zoneId: req.params?.zoneId || null,
      companyId: req.body?.companyId || req.query?.companyId || null,
      replace: Boolean(req.body?.replace),
      coverageCount: Array.isArray(req.body?.coverages) ? req.body.coverages.length : null
    })
  },
  'zones.coverage': {
    id: 'zones.coverage',
    version: '1.0.0',
    resource: 'zones.coverage',
    action: 'zones:coverage',
    description: 'Allow operations administrators to manage zone-to-service coverage assignments.',
    requirements: [Permissions.ZONES_COVERAGE],
    tags: ['zones', 'operations'],
    severity: 'critical',
    metadata: (req) => ({
      zoneId: req.params?.zoneId || null,
      coverageId: req.params?.coverageId || null,
      coverageCount: Array.isArray(req.body?.coverages) ? req.body.coverages.length : null
    })
  'admin.compliance.read': {
    id: 'admin.compliance.read',
    version: '1.0.0',
    resource: 'admin.compliance',
    action: 'admin.compliance:read',
    description: 'Allow compliance operators to view and monitor control libraries.',
    requirements: [Permissions.ADMIN_COMPLIANCE_READ],
    tags: ['admin', 'compliance'],
    severity: 'high'
  },
  'admin.compliance.write': {
    id: 'admin.compliance.write',
    version: '1.0.0',
    resource: 'admin.compliance',
    action: 'admin.compliance:write',
    description: 'Allow compliance operators to manage control libraries and automation guardrails.',
    requirements: [Permissions.ADMIN_COMPLIANCE_WRITE],
    tags: ['admin', 'compliance'],
    severity: 'critical'
  'admin.taxonomy.read': {
    id: 'admin.taxonomy.read',
    version: '1.0.0',
    resource: 'admin.taxonomy',
    action: 'admin.taxonomy:read',
    description: 'Allow platform administrators to review service taxonomy types and categories.',
    requirements: [Permissions.ADMIN_TAXONOMY_READ],
    tags: ['admin', 'taxonomy'],
    severity: 'medium',
    metadata: (req) => ({ includeArchived: req.query?.includeArchived === 'true' })
  },
  'admin.taxonomy.write': {
    id: 'admin.taxonomy.write',
    version: '1.0.0',
    resource: 'admin.taxonomy',
    action: 'admin.taxonomy:write',
    description: 'Allow platform administrators to create, update, and archive service taxonomy entries.',
    requirements: [Permissions.ADMIN_TAXONOMY_WRITE],
    tags: ['admin', 'taxonomy'],
    severity: 'high',
    metadata: (req) => ({ method: req.method, path: req.path })
  },
  'finance.checkout.create': {
    id: 'finance.checkout.create',
    version: '1.0.0',
    resource: 'finance.checkout',
    action: 'finance.checkout:create',
    description: 'Allow trusted personas to initiate marketplace checkout and escrow funding.',
    requirements: [Permissions.PAYMENTS_CAPTURE],
    tags: ['finance', 'payments'],
    severity: 'critical',
    metadata: (req) => ({
      orderId: req.body?.orderId || null,
      serviceId: req.body?.serviceId || null,
      amount: req.body?.amount || null,
      currency: req.body?.currency || null,
      source: req.body?.source || req.headers['x-finance-source'] || 'unknown'
    })
  },
  'finance.overview.read': {
    id: 'finance.overview.read',
    version: '1.0.0',
    resource: 'finance.overview',
    action: 'finance.overview:read',
    description: 'Allow finance operators to review captured payments, disputes, and payouts.',
    requirements: [Permissions.FINANCE_OVERVIEW],
    tags: ['finance', 'reporting'],
    severity: 'high',
    metadata: (req) => ({
      regionId: req.query?.regionId || null,
      providerId: req.query?.providerId || null
    })
  },
  'finance.timeline.read': {
    id: 'finance.timeline.read',
    version: '1.0.0',
    resource: 'finance.timeline',
    action: 'finance.timeline:read',
    description: 'Allow finance and operations roles to inspect an order finance timeline.',
    requirements: [Permissions.FINANCE_OVERVIEW],
    tags: ['finance', 'operations'],
    severity: 'medium',
    metadata: (req) => ({
      orderId: req.params?.orderId || null
    })
  },
  'finance.reports.read': {
    id: 'finance.reports.read',
    version: '1.0.0',
    resource: 'finance.reports',
    action: 'finance.reports:read',
    description: 'Allow authorised finance roles to generate settlement and reconciliation reports.',
    requirements: [Permissions.FINANCE_OVERVIEW],
    tags: ['finance', 'reporting', 'export'],
    severity: 'high',
    metadata: (req) => ({
      format: req.query?.format || 'json',
      regionId: req.query?.regionId || null,
      providerId: req.query?.providerId || null
    })
  },
  'finance.alerts.read': {
    id: 'finance.alerts.read',
    version: '1.0.0',
    resource: 'finance.alerts',
    action: 'finance.alerts:read',
    description: 'Allow finance control tower roles to review regulatory alert queues.',
    requirements: [Permissions.FINANCE_OVERVIEW],
    tags: ['finance', 'risk', 'compliance'],
    severity: 'high',
    metadata: (req) => ({
      regionId: req.query?.regionId || null,
      providerId: req.query?.providerId || null
    })
  },
  'wallet.accounts.read': {
    id: 'wallet.accounts.read',
    version: '1.0.0',
    resource: 'wallet.accounts',
    action: 'wallet.accounts:read',
    description: 'Allow customers and operators to view wallet balances and settings.',
    requirements: [Permissions.WALLET_VIEW],
    tags: ['wallet', 'finance'],
    severity: 'medium',
    metadata: (req) => ({
      userId: req.query?.userId || req.user?.id || null,
      companyId: req.query?.companyId || null
    })
  },
  'wallet.accounts.create': {
    id: 'wallet.accounts.create',
    version: '1.0.0',
    resource: 'wallet.accounts',
    action: 'wallet.accounts:create',
    description: 'Allow authorised roles to create wallet accounts for customers or organisations.',
    requirements: [Permissions.WALLET_MANAGE],
    tags: ['wallet', 'finance'],
    severity: 'high',
    metadata: (req) => ({
      userId: req.body?.userId || req.user?.id || null,
      companyId: req.body?.companyId || null
    })
  },
  'wallet.accounts.update': {
    id: 'wallet.accounts.update',
    version: '1.0.0',
    resource: 'wallet.accounts',
    action: 'wallet.accounts:update',
    description: 'Allow authorised actors to update wallet settings and thresholds.',
    requirements: [Permissions.WALLET_MANAGE],
    tags: ['wallet', 'finance'],
    severity: 'high',
    metadata: (req) => ({
      accountId: req.params?.accountId || null
    })
  },
  'wallet.transactions.read': {
    id: 'wallet.transactions.read',
    version: '1.0.0',
    resource: 'wallet.transactions',
    action: 'wallet.transactions:read',
    description: 'Allow wallet owners to review transaction history and holds.',
    requirements: [Permissions.WALLET_VIEW],
    tags: ['wallet', 'finance'],
    severity: 'medium',
    metadata: (req) => ({
      accountId: req.params?.accountId || null,
      type: req.query?.type || null
    })
  },
  'wallet.transactions.create': {
    id: 'wallet.transactions.create',
    version: '1.0.0',
    resource: 'wallet.transactions',
    action: 'wallet.transactions:create',
    description: 'Allow authorised actors to credit, debit, or hold wallet balances.',
    requirements: [Permissions.WALLET_TRANSACT],
    tags: ['wallet', 'finance'],
    severity: 'critical',
    metadata: (req) => ({
      accountId: req.params?.accountId || null,
      type: req.body?.type || null,
      amount: req.body?.amount || null
    })
  },
  'wallet.payment-methods.read': {
    id: 'wallet.payment-methods.read',
    version: '1.0.0',
    resource: 'wallet.payment-methods',
    action: 'wallet.payment-methods:read',
    description: 'Allow wallet owners to view payout destinations and funding instruments.',
    requirements: [Permissions.WALLET_VIEW],
    tags: ['wallet', 'finance'],
    severity: 'medium',
    metadata: (req) => ({
      accountId: req.params?.accountId || null
    })
  },
  'wallet.payment-methods.manage': {
    id: 'wallet.payment-methods.manage',
    version: '1.0.0',
    resource: 'wallet.payment-methods',
    action: 'wallet.payment-methods:manage',
    description: 'Allow authorised roles to register or update wallet payment methods.',
    requirements: [Permissions.WALLET_METHOD_MANAGE],
    tags: ['wallet', 'finance'],
    severity: 'high',
    metadata: (req) => ({
      accountId: req.params?.accountId || null,
      methodId: req.params?.methodId || null
    })
  },
  'wallet.summary.read': {
    id: 'wallet.summary.read',
    version: '1.0.0',
    resource: 'wallet.summary',
    action: 'wallet.summary:read',
    description: 'Allow wallet owners to retrieve dashboard-ready wallet summaries.',
    requirements: [Permissions.WALLET_VIEW],
    tags: ['wallet', 'finance', 'reporting'],
    severity: 'medium',
    metadata: (req) => ({
      userId: req.query?.userId || req.user?.id || null,
      companyId: req.query?.companyId || null
    })
  },
  'compliance.data-requests.create': {
    id: 'compliance.data-requests.create',
    version: '1.0.0',
    resource: 'compliance.data-requests',
    action: 'compliance.data-requests:create',
    description: 'Allow compliance operators to log GDPR data subject requests.',
    requirements: [Permissions.COMPLIANCE_PORTAL],
    tags: ['compliance', 'privacy'],
    severity: 'high',
    metadata: (req) => ({
      requestType: req.body?.requestType || null,
      region: req.body?.regionCode || null
    })
  },
  'compliance.data-requests.list': {
    id: 'compliance.data-requests.list',
    version: '1.0.0',
    resource: 'compliance.data-requests',
    action: 'compliance.data-requests:list',
    description: 'Allow compliance operators to review and triage GDPR requests.',
    requirements: [Permissions.COMPLIANCE_PORTAL],
    tags: ['compliance', 'privacy'],
    severity: 'medium',
    metadata: (req) => ({ status: req.query?.status || null })
  },
  'compliance.data-requests.export': {
    id: 'compliance.data-requests.export',
    version: '1.0.0',
    resource: 'compliance.data-requests',
    action: 'compliance.data-requests:export',
    description: 'Allow compliance officers to generate GDPR data export bundles.',
    requirements: [Permissions.COMPLIANCE_EXPORT],
    tags: ['compliance', 'privacy', 'export'],
    severity: 'critical',
    metadata: (req) => ({ requestId: req.params.requestId })
  },
  'compliance.data-requests.update': {
    id: 'compliance.data-requests.update',
    version: '1.0.0',
    resource: 'compliance.data-requests',
    action: 'compliance.data-requests:update',
    description: 'Allow compliance officers to update GDPR request status and audit notes.',
    requirements: [Permissions.COMPLIANCE_EXPORT],
    tags: ['compliance', 'privacy'],
    severity: 'high',
    metadata: (req) => ({ requestId: req.params.requestId, nextStatus: req.body?.status || null })
  },
  'compliance.data-warehouse.list': {
    id: 'compliance.data-warehouse.list',
    version: '1.0.0',
    resource: 'compliance.data-warehouse',
    action: 'compliance.data-warehouse:list',
    description: 'Allow compliance and data teams to review warehouse export runs.',
    requirements: [Permissions.COMPLIANCE_WAREHOUSE_VIEW],
    tags: ['compliance', 'privacy', 'data-platform'],
    severity: 'medium',
    metadata: (req) => ({ dataset: req.query?.dataset || null, region: req.query?.regionCode || null })
  },
  'compliance.data-warehouse.export': {
    id: 'compliance.data-warehouse.export',
    version: '1.0.0',
    resource: 'compliance.data-warehouse',
    action: 'compliance.data-warehouse:export',
    description: 'Allow privileged operators to trigger warehouse CDC exports with audit logging.',
    requirements: [Permissions.COMPLIANCE_WAREHOUSE_EXPORT],
    tags: ['compliance', 'privacy', 'data-platform'],
    severity: 'critical',
    metadata: (req) => ({ dataset: req.body?.dataset || req.query?.dataset || null, region: req.body?.regionCode || null })
  },
  'zones.match': {
    id: 'zones.match',
    version: '1.0.0',
    resource: 'zones.match',
    action: 'zones:match',
    description: 'Allow operations staff to match bookings to service zones.',
    requirements: [Permissions.ZONES_MATCH],
    tags: ['zones', 'operations'],
    severity: 'high',
    metadata: (req) => ({
      requestedZoneId: req.body?.zoneId || null,
      includeOutOfZone: Boolean(req.body?.allowOutOfZone)
    })
  },
  'zones.preview': {
    id: 'zones.preview',
    version: '1.0.0',
    resource: 'zones.preview',
    action: 'zones:preview',
    description: 'Allow operations staff to preview service coverage.',
    requirements: [Permissions.ZONES_PREVIEW],
    tags: ['zones', 'operations'],
    severity: 'medium',
    metadata: (req) => ({
      zoneId: req.query?.zoneId || null,
      postcode: req.query?.postcode || null
    })
  },
  'panel.provider.dashboard': {
    id: 'panel.provider.dashboard',
    version: '1.0.0',
    resource: 'panel.provider',
    action: 'panel.provider:view',
    description: 'Allow provider managers to view their operational dashboard.',
    requirements: [Permissions.PANEL_PROVIDER],
    tags: ['panel', 'provider'],
    severity: 'medium'
  },
  'panel.enterprise.dashboard': {
    id: 'panel.enterprise.dashboard',
    version: '1.0.0',
    resource: 'panel.enterprise',
    action: 'panel.enterprise:view',
    description: 'Allow enterprise stakeholders to view the enterprise oversight dashboard.',
    requirements: [Permissions.PANEL_ENTERPRISE],
    tags: ['panel', 'enterprise'],
    severity: 'high'
  },
  'panel.storefront.manage': {
    id: 'panel.storefront.manage',
    version: '1.0.0',
    resource: 'panel.storefront',
    action: 'panel.storefront:manage',
    description: 'Allow storefront administrators to update storefront configuration and catalogue.',
    requirements: [Permissions.PANEL_STOREFRONT],
    tags: ['panel', 'storefront'],
    severity: 'high'
  },
  'materials.showcase.view': {
    id: 'materials.showcase.view',
    version: '1.0.0',
    resource: 'materials.showcase',
    action: 'materials.showcase:view',
    description: 'Allow vetted users to access proprietary materials showcase data.',
    requirements: [Permissions.MATERIALS_VIEW],
    tags: ['materials', 'catalogue'],
    severity: 'medium'
  },
  'admin.blog.manage': {
    id: 'admin.blog.manage',
    version: '1.0.0',
    resource: 'admin.blog',
    action: 'admin.blog:manage',
    description: 'Allow marketing administrators to manage blog content.',
    requirements: [Permissions.ADMIN_FEATURE_WRITE],
    tags: ['admin', 'blog'],
    severity: 'medium'
  },
  'services.manage': {
    id: 'services.manage',
    version: '1.0.0',
    resource: 'services.manage',
    action: 'services:manage',
    description: 'Allow providers to manage service catalogues and packages.',
    requirements: [Permissions.SERVICES_MANAGE],
    tags: ['services', 'catalogue'],
    severity: 'high'
  },
  'services.book': {
    id: 'services.book',
    version: '1.0.0',
    resource: 'services.book',
    action: 'services:book',
    description: 'Allow customers to book services through the public checkout.',
    requirements: [Permissions.SERVICES_BOOK],
    tags: ['services', 'commerce'],
    severity: 'medium'
  }
};

export function getRoutePolicy(policyId) {
  if (!policyId) {
    return null;
  }

  const definition = ROUTE_POLICIES[policyId];
  if (!definition) {
    return null;
  }

  return { ...definition };
}

export function listRoutePolicies() {
  return Object.values(ROUTE_POLICIES).map((policy) => ({ ...policy }));
}

export default {
  getRoutePolicy,
  listRoutePolicies
};<|MERGE_RESOLUTION|>--- conflicted
+++ resolved
@@ -216,7 +216,6 @@
     tags: ['admin', 'platform'],
     severity: 'critical'
   },
-<<<<<<< HEAD
   'admin.live-feed.audit.read': {
     id: 'admin.live-feed.audit.read',
     version: '1.0.0',
@@ -242,7 +241,6 @@
       noteId: req.params?.noteId || null,
       method: req.method
     })
-=======
   'admin.audit.read': {
     id: 'admin.audit.read',
     version: '1.0.0',
@@ -289,7 +287,6 @@
     requirements: [Permissions.ADMIN_SECURITY_POSTURE_WRITE],
     tags: ['admin', 'security'],
     severity: 'critical'
->>>>>>> f2f753ee
   },
   'admin.affiliates.read': {
     id: 'admin.affiliates.read',

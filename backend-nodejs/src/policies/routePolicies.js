--- conflicted
+++ resolved
@@ -1541,7 +1541,6 @@
     tags: ['panel', 'provider'],
     severity: 'medium'
   },
-<<<<<<< HEAD
   'panel.provider.enterpriseUpgrade.view': {
     id: 'panel.provider.enterpriseUpgrade.view',
     version: '1.0.0',
@@ -1562,7 +1561,6 @@
     tags: ['panel', 'provider'],
     severity: 'high'
   },
-=======
   'panel.provider.servicemen.finance.read': {
     id: 'panel.provider.servicemen.finance.read',
     version: '1.0.0',
@@ -1679,7 +1677,6 @@
     tags: ['panel', 'provider', 'custom-jobs', 'reports'],
     severity: 'medium'
   },
->>>>>>> 2331ff0c
   'panel.enterprise.dashboard': {
     id: 'panel.enterprise.dashboard',
     version: '1.0.0',

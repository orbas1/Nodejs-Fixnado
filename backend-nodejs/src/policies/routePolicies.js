import { Permissions } from '../services/accessControlService.js';

const ROUTE_POLICIES = {
  'customer.control.manage': {
    id: 'customer.control.manage',
    version: '1.0.0',
    resource: 'customer.control',
    action: 'customer.control:manage',
    description:
      'Allow customer personas to view and update their control centre profile, escalation contacts, and service locations.',
    requirements: [Permissions.CUSTOMER_CONTROL_MANAGE],
    tags: ['customer', 'workspace', 'profile'],
    severity: 'medium',
    metadata: (req) => ({
      persona: req.headers['x-fixnado-persona'] || null,
      surface: req.route?.path || null
  'account.settings.manage': {
    id: 'account.settings.manage',
    version: '1.0.0',
    resource: 'account.settings',
    action: 'account.settings:manage',
    description: 'Allow authenticated users to manage their Fixnado account workspace preferences.',
    requirements: [Permissions.ACCOUNT_SETTINGS_MANAGE],
    tags: ['account', 'preferences'],
    severity: 'medium',
    metadata: (req) => ({
      userId: req.user?.id ?? null,
      persona: req.headers['x-fixnado-persona'] || null
    })
  },
  'feed.live.read': {
    id: 'feed.live.read',
    version: '1.0.0',
    resource: 'feed.live',
    action: 'feed.live:read',
    description: 'Allow authenticated personas to read the live feed stream scoped to their tenant or crew.',
    requirements: [Permissions.FEED_VIEW],
    tags: ['feed', 'marketplace'],
    severity: 'medium',
    metadata: (req) => ({
      hasFilters: Boolean(req.query && Object.keys(req.query).length > 0),
      tenantHint: req.headers['x-fixnado-tenant'] || null
    })
  },
  'feed.live.create': {
    id: 'feed.live.create',
    version: '1.0.0',
    resource: 'feed.live',
    action: 'feed.live:create',
    description: 'Allow eligible providers and enterprise operators to publish live feed opportunities.',
    requirements: [Permissions.FEED_POST],
    tags: ['feed', 'marketplace', 'content'],
    severity: 'high',
    metadata: (req) => ({
      hasBudget: typeof req.body?.budgetAmount === 'number',
      attachments: Array.isArray(req.body?.images) ? req.body.images.length : 0,
      zoneId: req.body?.zoneId || null
    })
  },
  'feed.live.bid': {
    id: 'feed.live.bid',
    version: '1.0.0',
    resource: 'feed.live',
    action: 'feed.live:bid',
    description: 'Allow vetted crews to submit bids for marketplace jobs.',
    requirements: [Permissions.FEED_BID],
    tags: ['feed', 'marketplace', 'commerce'],
    severity: 'high',
    metadata: (req) => ({
      postId: req.params.postId,
      currency: req.body?.currency || null,
      hasMessage: Boolean(req.body?.message)
    })
  },
  'feed.live.message': {
    id: 'feed.live.message',
    version: '1.0.0',
    resource: 'feed.live',
    action: 'feed.live:message',
    description: 'Allow authorised crews and buyers to message within a live feed negotiation.',
    requirements: [Permissions.FEED_MESSAGE],
    tags: ['feed', 'marketplace', 'messaging'],
    severity: 'medium',
    metadata: (req) => ({
      postId: req.params.postId,
      bidId: req.params.bidId,
      hasAttachments: Array.isArray(req.body?.attachments) ? req.body.attachments.length : 0
    })
  },
  'affiliate.dashboard.view': {
    id: 'affiliate.dashboard.view',
    version: '1.0.0',
    resource: 'affiliate.dashboard',
    action: 'affiliate.dashboard:view',
    description: 'Allow partner managers to access affiliate performance dashboards.',
    requirements: [Permissions.AFFILIATE_DASHBOARD],
    tags: ['affiliate', 'analytics'],
    severity: 'medium',
    metadata: (req) => ({
      tenantHint: req.headers['x-fixnado-tenant'] || null
    })
  },
  'affiliate.referrals.view': {
    id: 'affiliate.referrals.view',
    version: '1.0.0',
    resource: 'affiliate.referrals',
    action: 'affiliate.referrals:view',
    description: 'Allow partner managers to view referral pipelines and incentives.',
    requirements: [Permissions.AFFILIATE_REFERRALS],
    tags: ['affiliate', 'crm'],
    severity: 'medium',
    metadata: (req) => ({
      tenantHint: req.headers['x-fixnado-tenant'] || null
    })
  },
  'inventory.manage': {
    id: 'inventory.manage',
    version: '1.0.0',
    resource: 'inventory',
    action: 'inventory:manage',
    description: 'Allow provider administrators to manage stock, rentals, and consumables.',
    requirements: [Permissions.INVENTORY_WRITE],
    tags: ['inventory', 'operations'],
    severity: 'high',
    metadata: (req) => ({
      persona: req.headers['x-fixnado-persona'] || null
    })
  },
  'service.orders.read': {
    id: 'service.orders.read',
    version: '1.0.0',
    resource: 'service.orders',
    action: 'service.orders:read',
    description: 'Allow authenticated customers to view and search their service orders.',
    requirements: [Permissions.SERVICE_ORDERS_VIEW],
    tags: ['orders', 'service', 'dashboard'],
    severity: 'medium',
    metadata: (req) => ({
      status: req.query?.status || 'all',
      priority: req.query?.priority || 'all',
      persona: req.headers['x-fixnado-persona'] || null
    })
  },
  'service.orders.manage': {
    id: 'service.orders.manage',
    version: '1.0.0',
    resource: 'service.orders',
    action: 'service.orders:manage',
    description: 'Allow eligible personas to create, update, and annotate service orders.',
    requirements: [Permissions.SERVICE_ORDERS_MANAGE],
    tags: ['orders', 'service', 'dashboard'],
    severity: 'high',
    metadata: (req) => ({
      method: req.method,
      orderId: req.params?.orderId || null,
      status: req.body?.status || null
    })
  },
  'admin.dashboard.view': {
    id: 'admin.dashboard.view',
    version: '1.0.0',
    resource: 'admin.dashboard',
    action: 'admin.dashboard:view',
    description: 'Allow platform administrators to view security, compliance, and KPI dashboards.',
    requirements: [Permissions.ADMIN_DASHBOARD],
    tags: ['admin', 'analytics'],
    severity: 'high'
  },
  'admin.dashboard.configure': {
    id: 'admin.dashboard.configure',
    version: '1.0.0',
    resource: 'admin.dashboard',
    action: 'admin.dashboard:configure',
    description: 'Allow platform administrators to configure dashboard overview thresholds and insights.',
    requirements: [Permissions.ADMIN_DASHBOARD_WRITE],
    tags: ['admin', 'analytics'],
    severity: 'critical'
  },
  'admin.features.read': {
    id: 'admin.features.read',
    version: '1.0.0',
    resource: 'admin.features',
    action: 'admin.features:read',
    description: 'Allow admin operators to read feature toggle states.',
    requirements: [Permissions.ADMIN_FEATURE_READ],
    tags: ['admin', 'features'],
    severity: 'medium'
  },
  'admin.features.write': {
    id: 'admin.features.write',
    version: '1.0.0',
    resource: 'admin.features',
    action: 'admin.features:write',
    description: 'Allow admin operators to mutate feature toggle states.',
    requirements: [Permissions.ADMIN_FEATURE_WRITE],
    tags: ['admin', 'features'],
    severity: 'critical'
  },
  'admin.platform.read': {
    id: 'admin.platform.read',
    version: '1.0.0',
    resource: 'admin.platform',
    action: 'admin.platform:read',
    description: 'Allow platform administrators to view system configuration snapshots.',
    requirements: [Permissions.ADMIN_PLATFORM_READ],
    tags: ['admin', 'platform'],
    severity: 'high'
  },
  'admin.platform.write': {
    id: 'admin.platform.write',
    version: '1.0.0',
    resource: 'admin.platform',
    action: 'admin.platform:write',
    description: 'Allow platform administrators to change platform configuration.',
    requirements: [Permissions.ADMIN_PLATFORM_WRITE],
    tags: ['admin', 'platform'],
    severity: 'critical'
  },
  'admin.automation.read': {
    id: 'admin.automation.read',
    version: '1.0.0',
    resource: 'admin.automation',
    action: 'admin.automation:read',
    description: 'Allow authorised operators to review automation backlog initiatives.',
    requirements: [Permissions.ADMIN_AUTOMATION_READ],
    tags: ['admin', 'automation'],
    severity: 'medium',
    metadata: (req) => ({ includeArchived: req.query?.includeArchived === 'true' })
  },
  'admin.automation.write': {
    id: 'admin.automation.write',
    version: '1.0.0',
    resource: 'admin.automation',
    action: 'admin.automation:write',
    description: 'Allow platform administrators to create, update, and archive automation initiatives.',
    requirements: [Permissions.ADMIN_AUTOMATION_WRITE],
    tags: ['admin', 'automation'],
    severity: 'high',
    metadata: (req) => ({ method: req.method, initiativeId: req.params?.id || null })
  'admin.enterprise.read': {
    id: 'admin.enterprise.read',
    version: '1.0.0',
    resource: 'admin.enterprise',
    action: 'admin.enterprise:read',
    description: 'Allow platform administrators to view enterprise account settings and coverage.',
    requirements: [Permissions.ADMIN_ENTERPRISE_READ],
    tags: ['admin', 'enterprise'],
    severity: 'high',
    metadata: (req) => ({
      accountId: req.params?.accountId || null,
      includeArchived: req.query?.includeArchived === 'true'
    })
  },
  'admin.enterprise.write': {
    id: 'admin.enterprise.write',
    version: '1.0.0',
    resource: 'admin.enterprise',
    action: 'admin.enterprise:write',
    description: 'Allow platform administrators to create and update enterprise accounts, sites, and playbooks.',
    requirements: [Permissions.ADMIN_ENTERPRISE_WRITE],
    tags: ['admin', 'enterprise'],
    severity: 'critical',
    metadata: (req) => ({
      accountId: req.params?.accountId || null,
      siteId: req.params?.siteId || null,
      stakeholderId: req.params?.stakeholderId || null,
      playbookId: req.params?.playbookId || null
    })
  'admin.appearance.read': {
    id: 'admin.appearance.read',
    version: '1.0.0',
    resource: 'admin.appearance',
    action: 'admin.appearance:read',
    description: 'Allow admin operators to review appearance profiles, media, and marketing variants.',
    requirements: [Permissions.ADMIN_APPEARANCE_READ],
    tags: ['admin', 'appearance', 'branding'],
    severity: 'high',
    metadata: (req) => ({
      profileId: req.params?.id || null,
      slug: req.query?.slug || null
    })
  },
  'admin.appearance.write': {
    id: 'admin.appearance.write',
    version: '1.0.0',
    resource: 'admin.appearance',
    action: 'admin.appearance:write',
    description: 'Allow admin operators to create and update appearance profiles, assets, and marketing variants.',
    requirements: [Permissions.ADMIN_APPEARANCE_WRITE],
    tags: ['admin', 'appearance', 'branding'],
    severity: 'critical',
    metadata: (req) => ({
      profileId: req.params?.id || null,
      method: req.method,
      action: req.method === 'DELETE' ? 'archive' : 'mutate'
    })
  'admin.home-builder.manage': {
    id: 'admin.home-builder.manage',
    version: '1.0.0',
    resource: 'admin.home-builder',
    action: 'admin.home-builder:manage',
    description: 'Allow platform administrators to build and publish marketing home pages.',
    requirements: [Permissions.ADMIN_HOME_BUILDER],
    tags: ['admin', 'content', 'marketing'],
    severity: 'critical',
    metadata: (req) => ({
      method: req.method,
      pageId: req.params?.pageId ?? null,
      sectionId: req.params?.sectionId ?? null,
      componentId: req.params?.componentId ?? null
    })
  'admin.website.read': {
    id: 'admin.website.read',
    version: '1.0.0',
    resource: 'admin.website',
    action: 'admin.website:read',
    description: 'Allow administrators to view marketing site pages, navigation, and widgets.',
    requirements: [Permissions.ADMIN_WEBSITE_READ],
    tags: ['admin', 'website', 'cms'],
    severity: 'high',
    metadata: (req) => ({
      entity: req.params?.pageId ? 'page' : req.params?.menuId ? 'navigation' : 'collection'
    })
  },
  'admin.website.write': {
    id: 'admin.website.write',
    version: '1.0.0',
    resource: 'admin.website',
    action: 'admin.website:write',
    description: 'Allow administrators to create, update, and retire marketing site assets.',
    requirements: [Permissions.ADMIN_WEBSITE_WRITE],
    tags: ['admin', 'website', 'cms'],
    severity: 'critical',
    metadata: (req) => ({
      entity: req.params?.pageId
        ? 'page'
        : req.params?.menuId
          ? 'navigation'
          : req.params?.itemId
            ? 'navigation-item'
            : 'unknown',
      method: req.method
    })
  'admin.live-feed.audit.read': {
    id: 'admin.live-feed.audit.read',
    version: '1.0.0',
    resource: 'admin.live-feed',
    action: 'admin.live-feed:audit:read',
    description: 'Allow administrators to inspect live feed audit events, filters, and summaries.',
    requirements: [Permissions.ADMIN_LIVE_FEED_AUDIT_READ],
    tags: ['admin', 'live-feed', 'audit'],
    severity: 'high',
    metadata: (req) => ({ query: req.query ?? {} })
  },
  'admin.live-feed.audit.write': {
    id: 'admin.live-feed.audit.write',
    version: '1.0.0',
    resource: 'admin.live-feed',
    action: 'admin.live-feed:audit:write',
    description: 'Allow administrators to annotate, assign, and create live feed audit entries.',
    requirements: [Permissions.ADMIN_LIVE_FEED_AUDIT_WRITE],
    tags: ['admin', 'live-feed', 'audit'],
    severity: 'critical',
    metadata: (req) => ({
      auditId: req.params?.auditId || null,
      noteId: req.params?.noteId || null,
      method: req.method
    })
  'admin.audit.read': {
    id: 'admin.audit.read',
    version: '1.0.0',
    resource: 'admin.audit',
    action: 'admin.audit:read',
    description: 'Allow administrators to review audit timeline events and evidence.',
    requirements: [Permissions.ADMIN_AUDIT_READ],
    tags: ['admin', 'audit'],
    severity: 'high',
    metadata: (req) => ({
      timeframe: req.query?.timeframe || '7d',
      category: req.query?.category || 'all'
    })
  },
  'admin.audit.write': {
    id: 'admin.audit.write',
    version: '1.0.0',
    resource: 'admin.audit',
    action: 'admin.audit:write',
    description: 'Allow administrators to curate audit timeline events, attachments, and owners.',
    requirements: [Permissions.ADMIN_AUDIT_WRITE],
    tags: ['admin', 'audit'],
    severity: 'critical',
    metadata: (req) => ({
      method: req.method,
      eventId: req.params?.id || null
    })
  'admin.security.posture.read': {
    id: 'admin.security.posture.read',
    version: '1.0.0',
    resource: 'admin.security.posture',
    action: 'admin.security.posture:read',
    description: 'Allow administrators to view security posture and telemetry insights.',
    requirements: [Permissions.ADMIN_SECURITY_POSTURE_READ],
    tags: ['admin', 'security'],
    severity: 'high'
  },
  'admin.security.posture.write': {
    id: 'admin.security.posture.write',
    version: '1.0.0',
    resource: 'admin.security.posture',
    action: 'admin.security.posture:write',
    description: 'Allow administrators to manage security posture signals, automation, and connectors.',
    requirements: [Permissions.ADMIN_SECURITY_POSTURE_WRITE],
    tags: ['admin', 'security'],
    severity: 'critical'
  },
  'admin.affiliates.read': {
    id: 'admin.affiliates.read',
    version: '1.0.0',
    resource: 'admin.affiliates',
    action: 'admin.affiliates:read',
    description: 'Allow admin operators to view affiliate programme data.',
    requirements: [Permissions.ADMIN_AFFILIATE_READ],
    tags: ['admin', 'affiliate'],
    severity: 'medium'
  },
  'admin.affiliates.write': {
    id: 'admin.affiliates.write',
    version: '1.0.0',
    resource: 'admin.affiliates',
    action: 'admin.affiliates:write',
    description: 'Allow admin operators to mutate affiliate programme configuration.',
    requirements: [Permissions.ADMIN_AFFILIATE_WRITE],
    tags: ['admin', 'affiliate'],
    severity: 'high'
  },
<<<<<<< HEAD
  'admin.operations.queues.read': {
    id: 'admin.operations.queues.read',
    version: '1.0.0',
    resource: 'admin.operations.queues',
    action: 'admin.operations.queues:read',
    description: 'Allow operations staff to view and audit active operations queue boards and updates.',
    requirements: [Permissions.ADMIN_OPERATIONS_QUEUE_READ],
    tags: ['admin', 'operations'],
    severity: 'high',
    metadata: (req) => ({
      queueId: req.params?.id ?? null,
      hasUpdates: req.query?.includeUpdates !== 'false'
    })
  },
  'admin.operations.queues.write': {
    id: 'admin.operations.queues.write',
    version: '1.0.0',
    resource: 'admin.operations.queues',
    action: 'admin.operations.queues:write',
    description: 'Allow authorised staff to create, edit, and archive operations queues and updates.',
    requirements: [Permissions.ADMIN_OPERATIONS_QUEUE_WRITE],
    tags: ['admin', 'operations'],
    severity: 'critical',
    metadata: (req) => ({
      queueId: req.params?.id ?? null,
      updateId: req.params?.updateId ?? null
    })
  },
=======
  'admin.users.read': {
    id: 'admin.users.read',
    version: '1.0.0',
    resource: 'admin.users',
    action: 'admin.users:read',
    description: 'Allow platform administrators to audit and search user accounts and roles.',
    requirements: [Permissions.ADMIN_USER_READ],
    tags: ['admin', 'users'],
    severity: 'high',
    metadata: (req) => ({
      roleFilter: req.query?.role ?? null,
      statusFilter: req.query?.status ?? null
    })
  },
  'admin.users.write': {
    id: 'admin.users.write',
    version: '1.0.0',
    resource: 'admin.users',
    action: 'admin.users:write',
    description: 'Allow platform administrators to update user roles, status, and security controls.',
    requirements: [Permissions.ADMIN_USER_WRITE],
    tags: ['admin', 'users'],
    severity: 'critical',
    metadata: (req) => ({ userId: req.params?.id ?? null })
  },
  'admin.users.invite': {
    id: 'admin.users.invite',
    version: '1.0.0',
    resource: 'admin.users',
    action: 'admin.users:invite',
    description: 'Allow platform administrators to create or invite new platform users.',
    requirements: [Permissions.ADMIN_USER_INVITE],
    tags: ['admin', 'users'],
    severity: 'critical'
  'admin.marketplace.manage': {
    id: 'admin.marketplace.manage',
    version: '1.0.0',
    resource: 'admin.marketplace',
    action: 'admin.marketplace:manage',
    description: 'Allow platform administrators to govern marketplace tools, materials, and listing approvals.',
    requirements: [Permissions.ADMIN_DASHBOARD, Permissions.INVENTORY_WRITE],
    tags: ['admin', 'marketplace', 'inventory'],
  'admin.inbox.read': {
    id: 'admin.inbox.read',
    version: '1.0.0',
    resource: 'admin.inbox',
    action: 'admin.inbox:read',
    description: 'Allow platform administrators to view inbox routing, queue health, and automation state.',
    requirements: [Permissions.ADMIN_INBOX_READ],
    tags: ['admin', 'communications'],
    severity: 'high',
    metadata: (req) => ({ method: req.method, path: req.route?.path ?? null })
  },
  'admin.inbox.write': {
    id: 'admin.inbox.write',
    version: '1.0.0',
    resource: 'admin.inbox',
    action: 'admin.inbox:write',
    description: 'Allow platform administrators to manage inbox queues, templates, and automation guardrails.',
    requirements: [Permissions.ADMIN_INBOX_WRITE],
    tags: ['admin', 'communications'],
    severity: 'critical',
    metadata: (req) => ({ method: req.method, path: req.route?.path ?? null })
  'admin.rentals.read': {
    id: 'admin.rentals.read',
    version: '1.0.0',
    resource: 'admin.rentals',
    action: 'admin.rentals:read',
    description: 'Allow admin operators to review rental agreements, deposits, and checkpoints.',
    requirements: [Permissions.ADMIN_RENTAL_READ],
    tags: ['admin', 'rentals', 'inventory'],
    severity: 'high',
    metadata: (req) => ({
      status: req.query?.status || 'all',
      companyId: req.query?.companyId || null,
      search: req.query?.search || null
    })
  },
  'admin.rentals.write': {
    id: 'admin.rentals.write',
    version: '1.0.0',
    resource: 'admin.rentals',
    action: 'admin.rentals:write',
    description: 'Allow admin operators to manage rental lifecycle events and checkpoints.',
    requirements: [Permissions.ADMIN_RENTAL_WRITE],
    tags: ['admin', 'rentals', 'inventory'],
    severity: 'critical',
    metadata: (req) => ({
      rentalId: req.params?.rentalId || null,
      action: req.method,
      endpoint: req.originalUrl || req.baseUrl || null
    })
  },
  'admin.purchases.read': {
    id: 'admin.purchases.read',
    version: '1.0.0',
    resource: 'admin.purchases',
    action: 'admin.purchases:read',
    description: 'Allow operations and admin staff to view procurement workspaces and supplier directories.',
    requirements: [Permissions.ADMIN_PURCHASE_READ],
    tags: ['admin', 'procurement'],
    severity: 'high',
    metadata: (req) => ({
      status: req.query?.status || 'all',
      supplierId: req.query?.supplierId || null
    })
  },
  'admin.purchases.write': {
    id: 'admin.purchases.write',
    version: '1.0.0',
    resource: 'admin.purchases',
    action: 'admin.purchases:write',
    description: 'Allow operations and admin staff to create or update purchase orders, suppliers, and receiving records.',
    requirements: [Permissions.ADMIN_PURCHASE_WRITE],
    tags: ['admin', 'procurement'],
    severity: 'critical',
    metadata: (req) => ({
      method: req.method,
      entity: req.params?.orderId ? 'order' : req.params?.supplierId ? 'supplier' : 'purchase',
      reference: req.body?.reference || null
    })
  },
  'admin.purchases.budget': {
    id: 'admin.purchases.budget',
    version: '1.0.0',
    resource: 'admin.purchases.budget',
    action: 'admin.purchases.budget:write',
    description: 'Allow administrators to set procurement budgets and guardrails.',
    requirements: [Permissions.ADMIN_PURCHASE_BUDGET],
    tags: ['admin', 'procurement', 'finance'],
    severity: 'critical',
    metadata: (req) => ({
      category: req.body?.category || null,
      fiscalYear: req.body?.fiscalYear || null
    })
  },
  'admin.services.read': {
    id: 'admin.services.read',
    version: '1.0.0',
    resource: 'admin.services',
    action: 'admin.services:read',
    description: 'Allow admin operators to review service listings, categories, and catalogue health.',
    requirements: [Permissions.ADMIN_SERVICES_READ],
    tags: ['admin', 'services', 'catalogue'],
    severity: 'high',
    metadata: (req) => ({
      entity: req.params?.categoryId ? 'category' : req.params?.serviceId ? 'listing' : 'collection'
    })
  },
  'admin.services.write': {
    id: 'admin.services.write',
    version: '1.0.0',
    resource: 'admin.services',
    action: 'admin.services:write',
    description: 'Allow admin operators to create, update, and archive service listings and categories.',
    requirements: [Permissions.ADMIN_SERVICES_WRITE],
    tags: ['admin', 'services', 'catalogue'],
    severity: 'critical',
    metadata: (req) => ({
      entity: req.params?.categoryId ? 'category' : req.params?.serviceId ? 'listing' : 'collection'
    })
  },
  'admin.legal.read': {
    id: 'admin.legal.read',
    version: '1.0.0',
    resource: 'admin.legal',
    action: 'admin.legal:read',
    description: 'Allow administrators to view legal policy metadata and version history.',
    requirements: [Permissions.ADMIN_LEGAL_READ],
    tags: ['admin', 'legal'],
    severity: 'high',
    metadata: (req) => ({ slug: req.params?.slug || null })
  },
  'admin.legal.write': {
    id: 'admin.legal.write',
    version: '1.0.0',
    resource: 'admin.legal',
    action: 'admin.legal:write',
    description: 'Allow administrators to create, update, and publish legal policy versions.',
    requirements: [Permissions.ADMIN_LEGAL_WRITE],
    tags: ['admin', 'legal'],
    severity: 'critical',
    metadata: (req) => ({ slug: req.params?.slug || null, versionId: req.params?.versionId || null })
  'zones.read': {
    id: 'zones.read',
    version: '1.0.0',
    resource: 'zones',
    action: 'zones:read',
    description: 'Allow operations staff to inspect geo-zone definitions, compliance, and analytics.',
    requirements: [Permissions.ZONES_READ],
    tags: ['zones', 'operations'],
    severity: 'high',
    metadata: (req) => ({
      zoneId: req.params?.zoneId || null,
      companyId: req.query?.companyId || req.body?.companyId || null,
      includeAnalytics: req.query?.includeAnalytics === 'true'
    })
  },
  'zones.manage': {
    id: 'zones.manage',
    version: '1.0.0',
    resource: 'zones',
    action: 'zones:manage',
    description: 'Allow operations administrators to create, update, import, and delete service zones.',
    requirements: [Permissions.ZONES_MANAGE],
    tags: ['zones', 'operations'],
    severity: 'critical',
    metadata: (req) => ({
      zoneId: req.params?.zoneId || null,
      companyId: req.body?.companyId || req.query?.companyId || null,
      replace: Boolean(req.body?.replace),
      coverageCount: Array.isArray(req.body?.coverages) ? req.body.coverages.length : null
    })
  },
  'zones.coverage': {
    id: 'zones.coverage',
    version: '1.0.0',
    resource: 'zones.coverage',
    action: 'zones:coverage',
    description: 'Allow operations administrators to manage zone-to-service coverage assignments.',
    requirements: [Permissions.ZONES_COVERAGE],
    tags: ['zones', 'operations'],
    severity: 'critical',
    metadata: (req) => ({
      zoneId: req.params?.zoneId || null,
      coverageId: req.params?.coverageId || null,
      coverageCount: Array.isArray(req.body?.coverages) ? req.body.coverages.length : null
    })
  'admin.compliance.read': {
    id: 'admin.compliance.read',
    version: '1.0.0',
    resource: 'admin.compliance',
    action: 'admin.compliance:read',
    description: 'Allow compliance operators to view and monitor control libraries.',
    requirements: [Permissions.ADMIN_COMPLIANCE_READ],
    tags: ['admin', 'compliance'],
    severity: 'high'
  },
  'admin.compliance.write': {
    id: 'admin.compliance.write',
    version: '1.0.0',
    resource: 'admin.compliance',
    action: 'admin.compliance:write',
    description: 'Allow compliance operators to manage control libraries and automation guardrails.',
    requirements: [Permissions.ADMIN_COMPLIANCE_WRITE],
    tags: ['admin', 'compliance'],
    severity: 'critical'
  'admin.taxonomy.read': {
    id: 'admin.taxonomy.read',
    version: '1.0.0',
    resource: 'admin.taxonomy',
    action: 'admin.taxonomy:read',
    description: 'Allow platform administrators to review service taxonomy types and categories.',
    requirements: [Permissions.ADMIN_TAXONOMY_READ],
    tags: ['admin', 'taxonomy'],
    severity: 'medium',
    metadata: (req) => ({ includeArchived: req.query?.includeArchived === 'true' })
  },
  'admin.taxonomy.write': {
    id: 'admin.taxonomy.write',
    version: '1.0.0',
    resource: 'admin.taxonomy',
    action: 'admin.taxonomy:write',
    description: 'Allow platform administrators to create, update, and archive service taxonomy entries.',
    requirements: [Permissions.ADMIN_TAXONOMY_WRITE],
    tags: ['admin', 'taxonomy'],
    severity: 'high',
    metadata: (req) => ({ method: req.method, path: req.path })
  },
>>>>>>> cfeaa9fc
  'finance.checkout.create': {
    id: 'finance.checkout.create',
    version: '1.0.0',
    resource: 'finance.checkout',
    action: 'finance.checkout:create',
    description: 'Allow trusted personas to initiate marketplace checkout and escrow funding.',
    requirements: [Permissions.PAYMENTS_CAPTURE],
    tags: ['finance', 'payments'],
    severity: 'critical',
    metadata: (req) => ({
      orderId: req.body?.orderId || null,
      serviceId: req.body?.serviceId || null,
      amount: req.body?.amount || null,
      currency: req.body?.currency || null,
      source: req.body?.source || req.headers['x-finance-source'] || 'unknown'
    })
  },
  'finance.overview.read': {
    id: 'finance.overview.read',
    version: '1.0.0',
    resource: 'finance.overview',
    action: 'finance.overview:read',
    description: 'Allow finance operators to review captured payments, disputes, and payouts.',
    requirements: [Permissions.FINANCE_OVERVIEW],
    tags: ['finance', 'reporting'],
    severity: 'high',
    metadata: (req) => ({
      regionId: req.query?.regionId || null,
      providerId: req.query?.providerId || null
    })
  },
  'finance.timeline.read': {
    id: 'finance.timeline.read',
    version: '1.0.0',
    resource: 'finance.timeline',
    action: 'finance.timeline:read',
    description: 'Allow finance and operations roles to inspect an order finance timeline.',
    requirements: [Permissions.FINANCE_OVERVIEW],
    tags: ['finance', 'operations'],
    severity: 'medium',
    metadata: (req) => ({
      orderId: req.params?.orderId || null
    })
  },
  'finance.reports.read': {
    id: 'finance.reports.read',
    version: '1.0.0',
    resource: 'finance.reports',
    action: 'finance.reports:read',
    description: 'Allow authorised finance roles to generate settlement and reconciliation reports.',
    requirements: [Permissions.FINANCE_OVERVIEW],
    tags: ['finance', 'reporting', 'export'],
    severity: 'high',
    metadata: (req) => ({
      format: req.query?.format || 'json',
      regionId: req.query?.regionId || null,
      providerId: req.query?.providerId || null
    })
  },
  'finance.alerts.read': {
    id: 'finance.alerts.read',
    version: '1.0.0',
    resource: 'finance.alerts',
    action: 'finance.alerts:read',
    description: 'Allow finance control tower roles to review regulatory alert queues.',
    requirements: [Permissions.FINANCE_OVERVIEW],
    tags: ['finance', 'risk', 'compliance'],
    severity: 'high',
    metadata: (req) => ({
      regionId: req.query?.regionId || null,
      providerId: req.query?.providerId || null
    })
  },
  'wallet.accounts.read': {
    id: 'wallet.accounts.read',
    version: '1.0.0',
    resource: 'wallet.accounts',
    action: 'wallet.accounts:read',
    description: 'Allow customers and operators to view wallet balances and settings.',
    requirements: [Permissions.WALLET_VIEW],
    tags: ['wallet', 'finance'],
    severity: 'medium',
    metadata: (req) => ({
      userId: req.query?.userId || req.user?.id || null,
      companyId: req.query?.companyId || null
    })
  },
  'wallet.accounts.create': {
    id: 'wallet.accounts.create',
    version: '1.0.0',
    resource: 'wallet.accounts',
    action: 'wallet.accounts:create',
    description: 'Allow authorised roles to create wallet accounts for customers or organisations.',
    requirements: [Permissions.WALLET_MANAGE],
    tags: ['wallet', 'finance'],
    severity: 'high',
    metadata: (req) => ({
      userId: req.body?.userId || req.user?.id || null,
      companyId: req.body?.companyId || null
    })
  },
  'wallet.accounts.update': {
    id: 'wallet.accounts.update',
    version: '1.0.0',
    resource: 'wallet.accounts',
    action: 'wallet.accounts:update',
    description: 'Allow authorised actors to update wallet settings and thresholds.',
    requirements: [Permissions.WALLET_MANAGE],
    tags: ['wallet', 'finance'],
    severity: 'high',
    metadata: (req) => ({
      accountId: req.params?.accountId || null
    })
  },
  'wallet.transactions.read': {
    id: 'wallet.transactions.read',
    version: '1.0.0',
    resource: 'wallet.transactions',
    action: 'wallet.transactions:read',
    description: 'Allow wallet owners to review transaction history and holds.',
    requirements: [Permissions.WALLET_VIEW],
    tags: ['wallet', 'finance'],
    severity: 'medium',
    metadata: (req) => ({
      accountId: req.params?.accountId || null,
      type: req.query?.type || null
    })
  },
  'wallet.transactions.create': {
    id: 'wallet.transactions.create',
    version: '1.0.0',
    resource: 'wallet.transactions',
    action: 'wallet.transactions:create',
    description: 'Allow authorised actors to credit, debit, or hold wallet balances.',
    requirements: [Permissions.WALLET_TRANSACT],
    tags: ['wallet', 'finance'],
    severity: 'critical',
    metadata: (req) => ({
      accountId: req.params?.accountId || null,
      type: req.body?.type || null,
      amount: req.body?.amount || null
    })
  },
  'wallet.payment-methods.read': {
    id: 'wallet.payment-methods.read',
    version: '1.0.0',
    resource: 'wallet.payment-methods',
    action: 'wallet.payment-methods:read',
    description: 'Allow wallet owners to view payout destinations and funding instruments.',
    requirements: [Permissions.WALLET_VIEW],
    tags: ['wallet', 'finance'],
    severity: 'medium',
    metadata: (req) => ({
      accountId: req.params?.accountId || null
    })
  },
  'wallet.payment-methods.manage': {
    id: 'wallet.payment-methods.manage',
    version: '1.0.0',
    resource: 'wallet.payment-methods',
    action: 'wallet.payment-methods:manage',
    description: 'Allow authorised roles to register or update wallet payment methods.',
    requirements: [Permissions.WALLET_METHOD_MANAGE],
    tags: ['wallet', 'finance'],
    severity: 'high',
    metadata: (req) => ({
      accountId: req.params?.accountId || null,
      methodId: req.params?.methodId || null
    })
  },
  'wallet.summary.read': {
    id: 'wallet.summary.read',
    version: '1.0.0',
    resource: 'wallet.summary',
    action: 'wallet.summary:read',
    description: 'Allow wallet owners to retrieve dashboard-ready wallet summaries.',
    requirements: [Permissions.WALLET_VIEW],
    tags: ['wallet', 'finance', 'reporting'],
    severity: 'medium',
    metadata: (req) => ({
      userId: req.query?.userId || req.user?.id || null,
      companyId: req.query?.companyId || null
    })
  },
  'compliance.data-requests.create': {
    id: 'compliance.data-requests.create',
    version: '1.0.0',
    resource: 'compliance.data-requests',
    action: 'compliance.data-requests:create',
    description: 'Allow compliance operators to log GDPR data subject requests.',
    requirements: [Permissions.COMPLIANCE_PORTAL],
    tags: ['compliance', 'privacy'],
    severity: 'high',
    metadata: (req) => ({
      requestType: req.body?.requestType || null,
      region: req.body?.regionCode || null
    })
  },
  'compliance.data-requests.list': {
    id: 'compliance.data-requests.list',
    version: '1.0.0',
    resource: 'compliance.data-requests',
    action: 'compliance.data-requests:list',
    description: 'Allow compliance operators to review and triage GDPR requests.',
    requirements: [Permissions.COMPLIANCE_PORTAL],
    tags: ['compliance', 'privacy'],
    severity: 'medium',
    metadata: (req) => ({ status: req.query?.status || null })
  },
  'compliance.data-requests.export': {
    id: 'compliance.data-requests.export',
    version: '1.0.0',
    resource: 'compliance.data-requests',
    action: 'compliance.data-requests:export',
    description: 'Allow compliance officers to generate GDPR data export bundles.',
    requirements: [Permissions.COMPLIANCE_EXPORT],
    tags: ['compliance', 'privacy', 'export'],
    severity: 'critical',
    metadata: (req) => ({ requestId: req.params.requestId })
  },
  'compliance.data-requests.update': {
    id: 'compliance.data-requests.update',
    version: '1.0.0',
    resource: 'compliance.data-requests',
    action: 'compliance.data-requests:update',
    description: 'Allow compliance officers to update GDPR request status and audit notes.',
    requirements: [Permissions.COMPLIANCE_EXPORT],
    tags: ['compliance', 'privacy'],
    severity: 'high',
    metadata: (req) => ({ requestId: req.params.requestId, nextStatus: req.body?.status || null })
  },
  'compliance.data-warehouse.list': {
    id: 'compliance.data-warehouse.list',
    version: '1.0.0',
    resource: 'compliance.data-warehouse',
    action: 'compliance.data-warehouse:list',
    description: 'Allow compliance and data teams to review warehouse export runs.',
    requirements: [Permissions.COMPLIANCE_WAREHOUSE_VIEW],
    tags: ['compliance', 'privacy', 'data-platform'],
    severity: 'medium',
    metadata: (req) => ({ dataset: req.query?.dataset || null, region: req.query?.regionCode || null })
  },
  'compliance.data-warehouse.export': {
    id: 'compliance.data-warehouse.export',
    version: '1.0.0',
    resource: 'compliance.data-warehouse',
    action: 'compliance.data-warehouse:export',
    description: 'Allow privileged operators to trigger warehouse CDC exports with audit logging.',
    requirements: [Permissions.COMPLIANCE_WAREHOUSE_EXPORT],
    tags: ['compliance', 'privacy', 'data-platform'],
    severity: 'critical',
    metadata: (req) => ({ dataset: req.body?.dataset || req.query?.dataset || null, region: req.body?.regionCode || null })
  },
  'zones.match': {
    id: 'zones.match',
    version: '1.0.0',
    resource: 'zones.match',
    action: 'zones:match',
    description: 'Allow operations staff to match bookings to service zones.',
    requirements: [Permissions.ZONES_MATCH],
    tags: ['zones', 'operations'],
    severity: 'high',
    metadata: (req) => ({
      requestedZoneId: req.body?.zoneId || null,
      includeOutOfZone: Boolean(req.body?.allowOutOfZone)
    })
  },
  'zones.preview': {
    id: 'zones.preview',
    version: '1.0.0',
    resource: 'zones.preview',
    action: 'zones:preview',
    description: 'Allow operations staff to preview service coverage.',
    requirements: [Permissions.ZONES_PREVIEW],
    tags: ['zones', 'operations'],
    severity: 'medium',
    metadata: (req) => ({
      zoneId: req.query?.zoneId || null,
      postcode: req.query?.postcode || null
    })
  },
  'panel.provider.dashboard': {
    id: 'panel.provider.dashboard',
    version: '1.0.0',
    resource: 'panel.provider',
    action: 'panel.provider:view',
    description: 'Allow provider managers to view their operational dashboard.',
    requirements: [Permissions.PANEL_PROVIDER],
    tags: ['panel', 'provider'],
    severity: 'medium'
  },
  'panel.enterprise.dashboard': {
    id: 'panel.enterprise.dashboard',
    version: '1.0.0',
    resource: 'panel.enterprise',
    action: 'panel.enterprise:view',
    description: 'Allow enterprise stakeholders to view the enterprise oversight dashboard.',
    requirements: [Permissions.PANEL_ENTERPRISE],
    tags: ['panel', 'enterprise'],
    severity: 'high'
  },
  'panel.storefront.manage': {
    id: 'panel.storefront.manage',
    version: '1.0.0',
    resource: 'panel.storefront',
    action: 'panel.storefront:manage',
    description: 'Allow storefront administrators to update storefront configuration and catalogue.',
    requirements: [Permissions.PANEL_STOREFRONT],
    tags: ['panel', 'storefront'],
    severity: 'high'
  },
  'materials.showcase.view': {
    id: 'materials.showcase.view',
    version: '1.0.0',
    resource: 'materials.showcase',
    action: 'materials.showcase:view',
    description: 'Allow vetted users to access proprietary materials showcase data.',
    requirements: [Permissions.MATERIALS_VIEW],
    tags: ['materials', 'catalogue'],
    severity: 'medium'
  },
  'admin.blog.manage': {
    id: 'admin.blog.manage',
    version: '1.0.0',
    resource: 'admin.blog',
    action: 'admin.blog:manage',
    description: 'Allow marketing administrators to manage blog content.',
    requirements: [Permissions.ADMIN_FEATURE_WRITE],
    tags: ['admin', 'blog'],
    severity: 'medium'
  },
  'services.manage': {
    id: 'services.manage',
    version: '1.0.0',
    resource: 'services.manage',
    action: 'services:manage',
    description: 'Allow providers to manage service catalogues and packages.',
    requirements: [Permissions.SERVICES_MANAGE],
    tags: ['services', 'catalogue'],
    severity: 'high'
  },
  'services.book': {
    id: 'services.book',
    version: '1.0.0',
    resource: 'services.book',
    action: 'services:book',
    description: 'Allow customers to book services through the public checkout.',
    requirements: [Permissions.SERVICES_BOOK],
    tags: ['services', 'commerce'],
    severity: 'medium'
  }
};

export function getRoutePolicy(policyId) {
  if (!policyId) {
    return null;
  }

  const definition = ROUTE_POLICIES[policyId];
  if (!definition) {
    return null;
  }

  return { ...definition };
}

export function listRoutePolicies() {
  return Object.values(ROUTE_POLICIES).map((policy) => ({ ...policy }));
}

export default {
  getRoutePolicy,
  listRoutePolicies
};<|MERGE_RESOLUTION|>--- conflicted
+++ resolved
@@ -433,7 +433,6 @@
     tags: ['admin', 'affiliate'],
     severity: 'high'
   },
-<<<<<<< HEAD
   'admin.operations.queues.read': {
     id: 'admin.operations.queues.read',
     version: '1.0.0',
@@ -462,7 +461,6 @@
       updateId: req.params?.updateId ?? null
     })
   },
-=======
   'admin.users.read': {
     id: 'admin.users.read',
     version: '1.0.0',
@@ -732,7 +730,6 @@
     severity: 'high',
     metadata: (req) => ({ method: req.method, path: req.path })
   },
->>>>>>> cfeaa9fc
   'finance.checkout.create': {
     id: 'finance.checkout.create',
     version: '1.0.0',

--- conflicted
+++ resolved
@@ -355,7 +355,6 @@
     tags: ['admin', 'affiliate'],
     severity: 'high'
   },
-<<<<<<< HEAD
   'admin.services.read': {
     id: 'admin.services.read',
     version: '1.0.0',
@@ -382,7 +381,6 @@
       entity: req.params?.categoryId ? 'category' : req.params?.serviceId ? 'listing' : 'collection'
     })
   },
-=======
   'admin.legal.read': {
     id: 'admin.legal.read',
     version: '1.0.0',
@@ -490,7 +488,6 @@
     severity: 'high',
     metadata: (req) => ({ method: req.method, path: req.path })
   },
->>>>>>> 3d1fd704
   'finance.checkout.create': {
     id: 'finance.checkout.create',
     version: '1.0.0',

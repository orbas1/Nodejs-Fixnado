--- conflicted
+++ resolved
@@ -216,7 +216,6 @@
     tags: ['admin', 'platform'],
     severity: 'critical'
   },
-<<<<<<< HEAD
   'admin.audit.read': {
     id: 'admin.audit.read',
     version: '1.0.0',
@@ -244,7 +243,6 @@
       method: req.method,
       eventId: req.params?.id || null
     })
-=======
   'admin.security.posture.read': {
     id: 'admin.security.posture.read',
     version: '1.0.0',
@@ -264,7 +262,6 @@
     requirements: [Permissions.ADMIN_SECURITY_POSTURE_WRITE],
     tags: ['admin', 'security'],
     severity: 'critical'
->>>>>>> f1a8379d
   },
   'admin.affiliates.read': {
     id: 'admin.affiliates.read',

import { Permissions } from '../services/accessControlService.js';

const ROUTE_POLICIES = {
  'customer.control.manage': {
    id: 'customer.control.manage',
    version: '1.0.0',
    resource: 'customer.control',
    action: 'customer.control:manage',
    description:
      'Allow customer personas to view and update their control centre profile, escalation contacts, and service locations.',
    requirements: [Permissions.CUSTOMER_CONTROL_MANAGE],
    tags: ['customer', 'workspace', 'profile'],
    severity: 'medium',
    metadata: (req) => ({
      persona: req.headers['x-fixnado-persona'] || null,
      surface: req.route?.path || null
  'account.settings.manage': {
    id: 'account.settings.manage',
    version: '1.0.0',
    resource: 'account.settings',
    action: 'account.settings:manage',
    description: 'Allow authenticated users to manage their Fixnado account workspace preferences.',
    requirements: [Permissions.ACCOUNT_SETTINGS_MANAGE],
    tags: ['account', 'preferences'],
    severity: 'medium',
    metadata: (req) => ({
      userId: req.user?.id ?? null,
      persona: req.headers['x-fixnado-persona'] || null
    })
  },
  'feed.live.read': {
    id: 'feed.live.read',
    version: '1.0.0',
    resource: 'feed.live',
    action: 'feed.live:read',
    description: 'Allow authenticated personas to read the live feed stream scoped to their tenant or crew.',
    requirements: [Permissions.FEED_VIEW],
    tags: ['feed', 'marketplace'],
    severity: 'medium',
    metadata: (req) => ({
      hasFilters: Boolean(req.query && Object.keys(req.query).length > 0),
      tenantHint: req.headers['x-fixnado-tenant'] || null
    })
  },
  'feed.live.create': {
    id: 'feed.live.create',
    version: '1.0.0',
    resource: 'feed.live',
    action: 'feed.live:create',
    description: 'Allow eligible providers and enterprise operators to publish live feed opportunities.',
    requirements: [Permissions.FEED_POST],
    tags: ['feed', 'marketplace', 'content'],
    severity: 'high',
    metadata: (req) => ({
      hasBudget: typeof req.body?.budgetAmount === 'number',
      attachments: Array.isArray(req.body?.images) ? req.body.images.length : 0,
      zoneId: req.body?.zoneId || null
    })
  },
  'feed.live.bid': {
    id: 'feed.live.bid',
    version: '1.0.0',
    resource: 'feed.live',
    action: 'feed.live:bid',
    description: 'Allow vetted crews to submit bids for marketplace jobs.',
    requirements: [Permissions.FEED_BID],
    tags: ['feed', 'marketplace', 'commerce'],
    severity: 'high',
    metadata: (req) => ({
      postId: req.params.postId,
      currency: req.body?.currency || null,
      hasMessage: Boolean(req.body?.message)
    })
  },
  'feed.live.message': {
    id: 'feed.live.message',
    version: '1.0.0',
    resource: 'feed.live',
    action: 'feed.live:message',
    description: 'Allow authorised crews and buyers to message within a live feed negotiation.',
    requirements: [Permissions.FEED_MESSAGE],
    tags: ['feed', 'marketplace', 'messaging'],
    severity: 'medium',
    metadata: (req) => ({
      postId: req.params.postId,
      bidId: req.params.bidId,
      hasAttachments: Array.isArray(req.body?.attachments) ? req.body.attachments.length : 0
    })
  },
  'affiliate.dashboard.view': {
    id: 'affiliate.dashboard.view',
    version: '1.0.0',
    resource: 'affiliate.dashboard',
    action: 'affiliate.dashboard:view',
    description: 'Allow partner managers to access affiliate performance dashboards.',
    requirements: [Permissions.AFFILIATE_DASHBOARD],
    tags: ['affiliate', 'analytics'],
    severity: 'medium',
    metadata: (req) => ({
      tenantHint: req.headers['x-fixnado-tenant'] || null
    })
  },
  'affiliate.referrals.view': {
    id: 'affiliate.referrals.view',
    version: '1.0.0',
    resource: 'affiliate.referrals',
    action: 'affiliate.referrals:view',
    description: 'Allow partner managers to view referral pipelines and incentives.',
    requirements: [Permissions.AFFILIATE_REFERRALS],
    tags: ['affiliate', 'crm'],
    severity: 'medium',
    metadata: (req) => ({
      tenantHint: req.headers['x-fixnado-tenant'] || null
    })
  },
  'inventory.manage': {
    id: 'inventory.manage',
    version: '1.0.0',
    resource: 'inventory',
    action: 'inventory:manage',
    description: 'Allow provider administrators to manage stock, rentals, and consumables.',
    requirements: [Permissions.INVENTORY_WRITE],
    tags: ['inventory', 'operations'],
    severity: 'high',
    metadata: (req) => ({
      persona: req.headers['x-fixnado-persona'] || null
    })
  },
  'service.orders.read': {
    id: 'service.orders.read',
    version: '1.0.0',
    resource: 'service.orders',
    action: 'service.orders:read',
    description: 'Allow authenticated customers to view and search their service orders.',
    requirements: [Permissions.SERVICE_ORDERS_VIEW],
    tags: ['orders', 'service', 'dashboard'],
    severity: 'medium',
    metadata: (req) => ({
      status: req.query?.status || 'all',
      priority: req.query?.priority || 'all',
      persona: req.headers['x-fixnado-persona'] || null
    })
  },
  'service.orders.manage': {
    id: 'service.orders.manage',
    version: '1.0.0',
    resource: 'service.orders',
    action: 'service.orders:manage',
    description: 'Allow eligible personas to create, update, and annotate service orders.',
    requirements: [Permissions.SERVICE_ORDERS_MANAGE],
    tags: ['orders', 'service', 'dashboard'],
    severity: 'high',
    metadata: (req) => ({
      method: req.method,
      orderId: req.params?.orderId || null,
      status: req.body?.status || null
    })
  },
  'admin.dashboard.view': {
    id: 'admin.dashboard.view',
    version: '1.0.0',
    resource: 'admin.dashboard',
    action: 'admin.dashboard:view',
    description: 'Allow platform administrators to view security, compliance, and KPI dashboards.',
    requirements: [Permissions.ADMIN_DASHBOARD],
    tags: ['admin', 'analytics'],
    severity: 'high'
  },
  'admin.dashboard.configure': {
    id: 'admin.dashboard.configure',
    version: '1.0.0',
    resource: 'admin.dashboard',
    action: 'admin.dashboard:configure',
    description: 'Allow platform administrators to configure dashboard overview thresholds and insights.',
    requirements: [Permissions.ADMIN_DASHBOARD_WRITE],
    tags: ['admin', 'analytics'],
    severity: 'critical'
  },
  'admin.features.read': {
    id: 'admin.features.read',
    version: '1.0.0',
    resource: 'admin.features',
    action: 'admin.features:read',
    description: 'Allow admin operators to read feature toggle states.',
    requirements: [Permissions.ADMIN_FEATURE_READ],
    tags: ['admin', 'features'],
    severity: 'medium'
  },
  'admin.features.write': {
    id: 'admin.features.write',
    version: '1.0.0',
    resource: 'admin.features',
    action: 'admin.features:write',
    description: 'Allow admin operators to mutate feature toggle states.',
    requirements: [Permissions.ADMIN_FEATURE_WRITE],
    tags: ['admin', 'features'],
    severity: 'critical'
  },
  'admin.platform.read': {
    id: 'admin.platform.read',
    version: '1.0.0',
    resource: 'admin.platform',
    action: 'admin.platform:read',
    description: 'Allow platform administrators to view system configuration snapshots.',
    requirements: [Permissions.ADMIN_PLATFORM_READ],
    tags: ['admin', 'platform'],
    severity: 'high'
  },
  'admin.platform.write': {
    id: 'admin.platform.write',
    version: '1.0.0',
    resource: 'admin.platform',
    action: 'admin.platform:write',
    description: 'Allow platform administrators to change platform configuration.',
    requirements: [Permissions.ADMIN_PLATFORM_WRITE],
    tags: ['admin', 'platform'],
    severity: 'critical'
  },
  'admin.bookings.read': {
    id: 'admin.bookings.read',
    version: '1.0.0',
    resource: 'admin.bookings',
    action: 'admin.bookings:read',
    description: 'Allow platform administrators to view booking management insights and settings.',
    requirements: [Permissions.ADMIN_BOOKINGS_READ],
    tags: ['admin', 'bookings'],
    severity: 'high'
  },
  'admin.bookings.write': {
    id: 'admin.bookings.write',
    version: '1.0.0',
    resource: 'admin.bookings',
    action: 'admin.bookings:write',
    description: 'Allow platform administrators to create and update bookings, templates, and guardrails.',
    requirements: [Permissions.ADMIN_BOOKINGS_WRITE],
    tags: ['admin', 'bookings'],
  'admin.providers.read': {
    id: 'admin.providers.read',
    version: '1.0.0',
    resource: 'admin.providers',
    action: 'admin.providers:read',
    description: 'Allow platform administrators to view SME/provider onboarding data and coverage.',
    requirements: [Permissions.ADMIN_PROVIDER_READ],
    tags: ['admin', 'providers', 'sme'],
    severity: 'high',
    metadata: (req) => ({
      scope: req.query?.scope || 'directory',
      companyId: req.params?.companyId || null
    })
  },
  'admin.providers.write': {
    id: 'admin.providers.write',
    version: '1.0.0',
    resource: 'admin.providers',
    action: 'admin.providers:write',
    description: 'Allow platform administrators to onboard, edit, and manage SME/provider records.',
    requirements: [Permissions.ADMIN_PROVIDER_WRITE],
    tags: ['admin', 'providers', 'sme'],
    severity: 'critical',
    metadata: (req) => ({
      companyId: req.params?.companyId || req.body?.companyId || null,
      action: req.method?.toLowerCase() || 'unknown'
    })
  },
  'admin.providers.archive': {
    id: 'admin.providers.archive',
    version: '1.0.0',
    resource: 'admin.providers',
    action: 'admin.providers:archive',
    description: 'Allow platform administrators to archive or retire SME/provider organisations.',
    requirements: [Permissions.ADMIN_PROVIDER_ARCHIVE],
    tags: ['admin', 'providers', 'sme'],
    severity: 'critical',
    metadata: (req) => ({
      companyId: req.params?.companyId || null,
      actor: req.user?.id || null
    })
  },
  'admin.customJobs.read': {
    id: 'admin.customJobs.read',
    version: '1.0.0',
    resource: 'admin.custom-jobs',
    action: 'admin.custom-jobs:read',
    description: 'Allow administrators to review custom job requests, bids, and negotiation history.',
    requirements: [Permissions.ADMIN_CUSTOM_JOBS_READ],
    tags: ['admin', 'custom-jobs'],
    severity: 'high',
    metadata: (req) => ({
      status: req.query?.status ?? 'all',
      zoneId: req.query?.zoneId ?? null,
      jobId: req.params?.id ?? null
    })
  },
  'admin.customJobs.write': {
    id: 'admin.customJobs.write',
    version: '1.0.0',
    resource: 'admin.custom-jobs',
    action: 'admin.custom-jobs:write',
    description: 'Allow administrators to create, edit, award, and message within custom jobs.',
    requirements: [Permissions.ADMIN_CUSTOM_JOBS_WRITE],
    tags: ['admin', 'custom-jobs'],
    severity: 'critical',
    metadata: (req) => ({
      jobId: req.params?.id ?? null,
      bidId: req.params?.bidId ?? null,
      method: req.method ?? 'UNKNOWN'
    })
  'admin.rbac.read': {
    id: 'admin.rbac.read',
    version: '1.0.0',
    resource: 'admin.rbac',
    action: 'admin.rbac:read',
    description: 'Allow administrators to inspect RBAC definitions and assignments.',
    requirements: [Permissions.ADMIN_RBAC_READ],
    tags: ['admin', 'security'],
    severity: 'high',
    metadata: (req) => ({
      scope: req?.params?.key ? 'role' : 'collection',
      roleKey: req?.params?.key ?? null
    })
  },
  'admin.rbac.write': {
    id: 'admin.rbac.write',
    version: '1.0.0',
    resource: 'admin.rbac',
    action: 'admin.rbac:write',
    description: 'Allow administrators to create, update, and revoke RBAC roles and assignments.',
    requirements: [Permissions.ADMIN_RBAC_WRITE],
    tags: ['admin', 'security'],
    severity: 'critical',
    metadata: (req) => ({
      roleKey: req?.params?.key ?? null,
      assignmentId: req?.params?.assignmentId ?? null,
      method: req?.method ?? null
    })
  'admin.profile.read': {
    id: 'admin.profile.read',
    version: '1.0.0',
    resource: 'admin.profile',
    action: 'admin.profile:read',
    description: 'Allow administrators to review their control tower profile and preferences.',
    requirements: [Permissions.ADMIN_PROFILE_READ],
    tags: ['admin', 'profile'],
    severity: 'medium',
    metadata: (req) => ({ persona: req.headers['x-fixnado-persona'] || null })
    description: 'Allow platform administrators to view and audit their control centre profile settings.',
    requirements: [Permissions.ADMIN_PROFILE_READ],
    tags: ['admin', 'profile'],
    severity: 'medium'
  },
  'admin.profile.write': {
    id: 'admin.profile.write',
    version: '1.0.0',
    resource: 'admin.profile',
    action: 'admin.profile:write',
    description: 'Allow administrators to update contact, security, and notification preferences.',
    requirements: [Permissions.ADMIN_PROFILE_WRITE],
    tags: ['admin', 'profile'],
    severity: 'high',
    metadata: (req) => ({ persona: req.headers['x-fixnado-persona'] || null })
    description: 'Allow platform administrators to edit profile, address, and delegate permissions.',
    requirements: [Permissions.ADMIN_PROFILE_WRITE],
    tags: ['admin', 'profile'],
    severity: 'high'
  },
  'admin.preferences.read': {
    id: 'admin.preferences.read',
    version: '1.0.0',
    resource: 'admin.preferences',
    action: 'admin.preferences:read',
    description: 'Allow platform administrators to inspect control centre preferences.',
    requirements: [Permissions.ADMIN_SETTINGS_READ],
    tags: ['admin', 'settings'],
    severity: 'high'
  },
  'admin.preferences.write': {
    id: 'admin.preferences.write',
    version: '1.0.0',
    resource: 'admin.preferences',
    action: 'admin.preferences:write',
    description: 'Allow platform administrators to update control centre preferences.',
    requirements: [Permissions.ADMIN_SETTINGS_WRITE],
    tags: ['admin', 'settings'],
  'admin.automation.read': {
    id: 'admin.automation.read',
    version: '1.0.0',
    resource: 'admin.automation',
    action: 'admin.automation:read',
    description: 'Allow authorised operators to review automation backlog initiatives.',
    requirements: [Permissions.ADMIN_AUTOMATION_READ],
    tags: ['admin', 'automation'],
    severity: 'medium',
    metadata: (req) => ({ includeArchived: req.query?.includeArchived === 'true' })
  },
  'admin.automation.write': {
    id: 'admin.automation.write',
    version: '1.0.0',
    resource: 'admin.automation',
    action: 'admin.automation:write',
    description: 'Allow platform administrators to create, update, and archive automation initiatives.',
    requirements: [Permissions.ADMIN_AUTOMATION_WRITE],
    tags: ['admin', 'automation'],
    severity: 'high',
    metadata: (req) => ({ method: req.method, initiativeId: req.params?.id || null })
  'admin.enterprise.read': {
    id: 'admin.enterprise.read',
    version: '1.0.0',
    resource: 'admin.enterprise',
    action: 'admin.enterprise:read',
    description: 'Allow platform administrators to view enterprise account settings and coverage.',
    requirements: [Permissions.ADMIN_ENTERPRISE_READ],
    tags: ['admin', 'enterprise'],
    severity: 'high',
    metadata: (req) => ({
      accountId: req.params?.accountId || null,
      includeArchived: req.query?.includeArchived === 'true'
    })
  },
  'admin.enterprise.write': {
    id: 'admin.enterprise.write',
    version: '1.0.0',
    resource: 'admin.enterprise',
    action: 'admin.enterprise:write',
    description: 'Allow platform administrators to create and update enterprise accounts, sites, and playbooks.',
    requirements: [Permissions.ADMIN_ENTERPRISE_WRITE],
    tags: ['admin', 'enterprise'],
    severity: 'critical',
    metadata: (req) => ({
      accountId: req.params?.accountId || null,
      siteId: req.params?.siteId || null,
      stakeholderId: req.params?.stakeholderId || null,
      playbookId: req.params?.playbookId || null
    })
  'admin.appearance.read': {
    id: 'admin.appearance.read',
    version: '1.0.0',
    resource: 'admin.appearance',
    action: 'admin.appearance:read',
    description: 'Allow admin operators to review appearance profiles, media, and marketing variants.',
    requirements: [Permissions.ADMIN_APPEARANCE_READ],
    tags: ['admin', 'appearance', 'branding'],
    severity: 'high',
    metadata: (req) => ({
      profileId: req.params?.id || null,
      slug: req.query?.slug || null
    })
  },
  'admin.appearance.write': {
    id: 'admin.appearance.write',
    version: '1.0.0',
    resource: 'admin.appearance',
    action: 'admin.appearance:write',
    description: 'Allow admin operators to create and update appearance profiles, assets, and marketing variants.',
    requirements: [Permissions.ADMIN_APPEARANCE_WRITE],
    tags: ['admin', 'appearance', 'branding'],
    severity: 'critical',
    metadata: (req) => ({
      profileId: req.params?.id || null,
      method: req.method,
      action: req.method === 'DELETE' ? 'archive' : 'mutate'
    })
  'admin.home-builder.manage': {
    id: 'admin.home-builder.manage',
    version: '1.0.0',
    resource: 'admin.home-builder',
    action: 'admin.home-builder:manage',
    description: 'Allow platform administrators to build and publish marketing home pages.',
    requirements: [Permissions.ADMIN_HOME_BUILDER],
    tags: ['admin', 'content', 'marketing'],
    severity: 'critical',
    metadata: (req) => ({
      method: req.method,
      pageId: req.params?.pageId ?? null,
      sectionId: req.params?.sectionId ?? null,
      componentId: req.params?.componentId ?? null
    })
  'admin.website.read': {
    id: 'admin.website.read',
    version: '1.0.0',
    resource: 'admin.website',
    action: 'admin.website:read',
    description: 'Allow administrators to view marketing site pages, navigation, and widgets.',
    requirements: [Permissions.ADMIN_WEBSITE_READ],
    tags: ['admin', 'website', 'cms'],
    severity: 'high',
    metadata: (req) => ({
      entity: req.params?.pageId ? 'page' : req.params?.menuId ? 'navigation' : 'collection'
    })
  },
  'admin.website.write': {
    id: 'admin.website.write',
    version: '1.0.0',
    resource: 'admin.website',
    action: 'admin.website:write',
    description: 'Allow administrators to create, update, and retire marketing site assets.',
    requirements: [Permissions.ADMIN_WEBSITE_WRITE],
    tags: ['admin', 'website', 'cms'],
    severity: 'critical',
    metadata: (req) => ({
      entity: req.params?.pageId
        ? 'page'
        : req.params?.menuId
          ? 'navigation'
          : req.params?.itemId
            ? 'navigation-item'
            : 'unknown',
      method: req.method
    })
  'admin.live-feed.audit.read': {
    id: 'admin.live-feed.audit.read',
    version: '1.0.0',
    resource: 'admin.live-feed',
    action: 'admin.live-feed:audit:read',
    description: 'Allow administrators to inspect live feed audit events, filters, and summaries.',
    requirements: [Permissions.ADMIN_LIVE_FEED_AUDIT_READ],
    tags: ['admin', 'live-feed', 'audit'],
    severity: 'high',
    metadata: (req) => ({ query: req.query ?? {} })
  },
  'admin.live-feed.audit.write': {
    id: 'admin.live-feed.audit.write',
    version: '1.0.0',
    resource: 'admin.live-feed',
    action: 'admin.live-feed:audit:write',
    description: 'Allow administrators to annotate, assign, and create live feed audit entries.',
    requirements: [Permissions.ADMIN_LIVE_FEED_AUDIT_WRITE],
    tags: ['admin', 'live-feed', 'audit'],
    severity: 'critical',
    metadata: (req) => ({
      auditId: req.params?.auditId || null,
      noteId: req.params?.noteId || null,
      method: req.method
    })
  'admin.audit.read': {
    id: 'admin.audit.read',
    version: '1.0.0',
    resource: 'admin.audit',
    action: 'admin.audit:read',
    description: 'Allow administrators to review audit timeline events and evidence.',
    requirements: [Permissions.ADMIN_AUDIT_READ],
    tags: ['admin', 'audit'],
    severity: 'high',
    metadata: (req) => ({
      timeframe: req.query?.timeframe || '7d',
      category: req.query?.category || 'all'
    })
  },
  'admin.audit.write': {
    id: 'admin.audit.write',
    version: '1.0.0',
    resource: 'admin.audit',
    action: 'admin.audit:write',
    description: 'Allow administrators to curate audit timeline events, attachments, and owners.',
    requirements: [Permissions.ADMIN_AUDIT_WRITE],
    tags: ['admin', 'audit'],
    severity: 'critical',
    metadata: (req) => ({
      method: req.method,
      eventId: req.params?.id || null
    })
  'admin.security.posture.read': {
    id: 'admin.security.posture.read',
    version: '1.0.0',
    resource: 'admin.security.posture',
    action: 'admin.security.posture:read',
    description: 'Allow administrators to view security posture and telemetry insights.',
    requirements: [Permissions.ADMIN_SECURITY_POSTURE_READ],
    tags: ['admin', 'security'],
    severity: 'high'
  },
  'admin.security.posture.write': {
    id: 'admin.security.posture.write',
    version: '1.0.0',
    resource: 'admin.security.posture',
    action: 'admin.security.posture:write',
    description: 'Allow administrators to manage security posture signals, automation, and connectors.',
    requirements: [Permissions.ADMIN_SECURITY_POSTURE_WRITE],
    tags: ['admin', 'security'],
    severity: 'critical'
  },
  'admin.affiliates.read': {
    id: 'admin.affiliates.read',
    version: '1.0.0',
    resource: 'admin.affiliates',
    action: 'admin.affiliates:read',
    description: 'Allow admin operators to view affiliate programme data.',
    requirements: [Permissions.ADMIN_AFFILIATE_READ],
    tags: ['admin', 'affiliate'],
    severity: 'medium'
  },
  'admin.affiliates.write': {
    id: 'admin.affiliates.write',
    version: '1.0.0',
    resource: 'admin.affiliates',
    action: 'admin.affiliates:write',
    description: 'Allow admin operators to mutate affiliate programme configuration.',
    requirements: [Permissions.ADMIN_AFFILIATE_WRITE],
    tags: ['admin', 'affiliate'],
    severity: 'high'
  },
<<<<<<< HEAD
  'admin.escrows.read': {
    id: 'admin.escrows.read',
    version: '1.0.0',
    resource: 'admin.escrows',
    action: 'admin.escrows:read',
    description: 'Allow administrators to review escrow records, milestones, and compliance notes.',
    requirements: [Permissions.ADMIN_ESCROW_READ],
    tags: ['admin', 'finance', 'escrow'],
    severity: 'high',
    metadata: (req) => ({
      scope: req.query?.status || 'all',
      policy: req.query?.policyId || 'all'
    })
  },
  'admin.escrows.write': {
    id: 'admin.escrows.write',
    version: '1.0.0',
    resource: 'admin.escrows',
    action: 'admin.escrows:write',
    description: 'Allow administrators to create manual escrows and update release policies, notes, and milestones.',
    requirements: [Permissions.ADMIN_ESCROW_WRITE],
    tags: ['admin', 'finance', 'escrow'],
    severity: 'critical',
    metadata: (req) => ({
      method: req.method,
      escrowId: req.params?.id ?? null
    })
=======
  'admin.wallets.read': {
    id: 'admin.wallets.read',
    version: '1.0.0',
    resource: 'admin.wallets',
    action: 'admin.wallets:read',
    description: 'Allow administrators to review wallet configuration, balances, and ledger history.',
    requirements: [Permissions.FINANCE_WALLET_VIEW],
    tags: ['admin', 'finance', 'wallets'],
    severity: 'high',
    metadata: (req) => ({
      scope: req.params?.id ? 'account' : req.query?.scope || 'overview',
      accountId: req.params?.id || null,
      method: req.method
    })
  },
  'admin.wallets.manage': {
    id: 'admin.wallets.manage',
    version: '1.0.0',
    resource: 'admin.wallets',
    action: 'admin.wallets:manage',
    description: 'Allow administrators to configure wallet settings, create accounts, and post ledger adjustments.',
    requirements: [Permissions.FINANCE_WALLET_MANAGE],
    tags: ['admin', 'finance', 'wallets'],
    severity: 'critical',
    metadata: (req) => ({
      scope: req.params?.id ? 'account' : 'settings',
      accountId: req.params?.id || null,
      method: req.method
    })
  'admin.commandMetrics.read': {
    id: 'admin.commandMetrics.read',
    version: '1.0.0',
    resource: 'admin.command-metrics',
    action: 'admin.command-metrics:read',
    description: 'Allow admin operators to view command centre metric thresholds and summaries.',
    requirements: [Permissions.ADMIN_COMMAND_METRICS_READ],
    tags: ['admin', 'analytics'],
    severity: 'high'
  },
  'admin.commandMetrics.write': {
    id: 'admin.commandMetrics.write',
    version: '1.0.0',
    resource: 'admin.command-metrics',
    action: 'admin.command-metrics:write',
    description: 'Allow admin operators to configure command centre thresholds, cards, and call-to-actions.',
    requirements: [Permissions.ADMIN_COMMAND_METRICS_WRITE],
    tags: ['admin', 'analytics'],
    severity: 'critical'
  'admin.operations.queues.read': {
    id: 'admin.operations.queues.read',
    version: '1.0.0',
    resource: 'admin.operations.queues',
    action: 'admin.operations.queues:read',
    description: 'Allow operations staff to view and audit active operations queue boards and updates.',
    requirements: [Permissions.ADMIN_OPERATIONS_QUEUE_READ],
    tags: ['admin', 'operations'],
    severity: 'high',
    metadata: (req) => ({
      queueId: req.params?.id ?? null,
      hasUpdates: req.query?.includeUpdates !== 'false'
    })
  },
  'admin.operations.queues.write': {
    id: 'admin.operations.queues.write',
    version: '1.0.0',
    resource: 'admin.operations.queues',
    action: 'admin.operations.queues:write',
    description: 'Allow authorised staff to create, edit, and archive operations queues and updates.',
    requirements: [Permissions.ADMIN_OPERATIONS_QUEUE_WRITE],
    tags: ['admin', 'operations'],
    severity: 'critical',
    metadata: (req) => ({
      queueId: req.params?.id ?? null,
      updateId: req.params?.updateId ?? null
    })
  },
  'admin.users.read': {
    id: 'admin.users.read',
    version: '1.0.0',
    resource: 'admin.users',
    action: 'admin.users:read',
    description: 'Allow platform administrators to audit and search user accounts and roles.',
    requirements: [Permissions.ADMIN_USER_READ],
    tags: ['admin', 'users'],
    severity: 'high',
    metadata: (req) => ({
      roleFilter: req.query?.role ?? null,
      statusFilter: req.query?.status ?? null
    })
  },
  'admin.users.write': {
    id: 'admin.users.write',
    version: '1.0.0',
    resource: 'admin.users',
    action: 'admin.users:write',
    description: 'Allow platform administrators to update user roles, status, and security controls.',
    requirements: [Permissions.ADMIN_USER_WRITE],
    tags: ['admin', 'users'],
    severity: 'critical',
    metadata: (req) => ({ userId: req.params?.id ?? null })
  },
  'admin.users.invite': {
    id: 'admin.users.invite',
    version: '1.0.0',
    resource: 'admin.users',
    action: 'admin.users:invite',
    description: 'Allow platform administrators to create or invite new platform users.',
    requirements: [Permissions.ADMIN_USER_INVITE],
    tags: ['admin', 'users'],
    severity: 'critical'
  'admin.marketplace.manage': {
    id: 'admin.marketplace.manage',
    version: '1.0.0',
    resource: 'admin.marketplace',
    action: 'admin.marketplace:manage',
    description: 'Allow platform administrators to govern marketplace tools, materials, and listing approvals.',
    requirements: [Permissions.ADMIN_DASHBOARD, Permissions.INVENTORY_WRITE],
    tags: ['admin', 'marketplace', 'inventory'],
  'admin.inbox.read': {
    id: 'admin.inbox.read',
    version: '1.0.0',
    resource: 'admin.inbox',
    action: 'admin.inbox:read',
    description: 'Allow platform administrators to view inbox routing, queue health, and automation state.',
    requirements: [Permissions.ADMIN_INBOX_READ],
    tags: ['admin', 'communications'],
    severity: 'high',
    metadata: (req) => ({ method: req.method, path: req.route?.path ?? null })
  },
  'admin.inbox.write': {
    id: 'admin.inbox.write',
    version: '1.0.0',
    resource: 'admin.inbox',
    action: 'admin.inbox:write',
    description: 'Allow platform administrators to manage inbox queues, templates, and automation guardrails.',
    requirements: [Permissions.ADMIN_INBOX_WRITE],
    tags: ['admin', 'communications'],
    severity: 'critical',
    metadata: (req) => ({ method: req.method, path: req.route?.path ?? null })
  'admin.rentals.read': {
    id: 'admin.rentals.read',
    version: '1.0.0',
    resource: 'admin.rentals',
    action: 'admin.rentals:read',
    description: 'Allow admin operators to review rental agreements, deposits, and checkpoints.',
    requirements: [Permissions.ADMIN_RENTAL_READ],
    tags: ['admin', 'rentals', 'inventory'],
    severity: 'high',
    metadata: (req) => ({
      status: req.query?.status || 'all',
      companyId: req.query?.companyId || null,
      search: req.query?.search || null
    })
  },
  'admin.rentals.write': {
    id: 'admin.rentals.write',
    version: '1.0.0',
    resource: 'admin.rentals',
    action: 'admin.rentals:write',
    description: 'Allow admin operators to manage rental lifecycle events and checkpoints.',
    requirements: [Permissions.ADMIN_RENTAL_WRITE],
    tags: ['admin', 'rentals', 'inventory'],
    severity: 'critical',
    metadata: (req) => ({
      rentalId: req.params?.rentalId || null,
      action: req.method,
      endpoint: req.originalUrl || req.baseUrl || null
    })
  },
  'admin.purchases.read': {
    id: 'admin.purchases.read',
    version: '1.0.0',
    resource: 'admin.purchases',
    action: 'admin.purchases:read',
    description: 'Allow operations and admin staff to view procurement workspaces and supplier directories.',
    requirements: [Permissions.ADMIN_PURCHASE_READ],
    tags: ['admin', 'procurement'],
    severity: 'high',
    metadata: (req) => ({
      status: req.query?.status || 'all',
      supplierId: req.query?.supplierId || null
    })
  },
  'admin.purchases.write': {
    id: 'admin.purchases.write',
    version: '1.0.0',
    resource: 'admin.purchases',
    action: 'admin.purchases:write',
    description: 'Allow operations and admin staff to create or update purchase orders, suppliers, and receiving records.',
    requirements: [Permissions.ADMIN_PURCHASE_WRITE],
    tags: ['admin', 'procurement'],
    severity: 'critical',
    metadata: (req) => ({
      method: req.method,
      entity: req.params?.orderId ? 'order' : req.params?.supplierId ? 'supplier' : 'purchase',
      reference: req.body?.reference || null
    })
  },
  'admin.purchases.budget': {
    id: 'admin.purchases.budget',
    version: '1.0.0',
    resource: 'admin.purchases.budget',
    action: 'admin.purchases.budget:write',
    description: 'Allow administrators to set procurement budgets and guardrails.',
    requirements: [Permissions.ADMIN_PURCHASE_BUDGET],
    tags: ['admin', 'procurement', 'finance'],
    severity: 'critical',
    metadata: (req) => ({
      category: req.body?.category || null,
      fiscalYear: req.body?.fiscalYear || null
    })
  },
  'admin.services.read': {
    id: 'admin.services.read',
    version: '1.0.0',
    resource: 'admin.services',
    action: 'admin.services:read',
    description: 'Allow admin operators to review service listings, categories, and catalogue health.',
    requirements: [Permissions.ADMIN_SERVICES_READ],
    tags: ['admin', 'services', 'catalogue'],
    severity: 'high',
    metadata: (req) => ({
      entity: req.params?.categoryId ? 'category' : req.params?.serviceId ? 'listing' : 'collection'
    })
  },
  'admin.services.write': {
    id: 'admin.services.write',
    version: '1.0.0',
    resource: 'admin.services',
    action: 'admin.services:write',
    description: 'Allow admin operators to create, update, and archive service listings and categories.',
    requirements: [Permissions.ADMIN_SERVICES_WRITE],
    tags: ['admin', 'services', 'catalogue'],
    severity: 'critical',
    metadata: (req) => ({
      entity: req.params?.categoryId ? 'category' : req.params?.serviceId ? 'listing' : 'collection'
    })
  },
  'admin.legal.read': {
    id: 'admin.legal.read',
    version: '1.0.0',
    resource: 'admin.legal',
    action: 'admin.legal:read',
    description: 'Allow administrators to view legal policy metadata and version history.',
    requirements: [Permissions.ADMIN_LEGAL_READ],
    tags: ['admin', 'legal'],
    severity: 'high',
    metadata: (req) => ({ slug: req.params?.slug || null })
  },
  'admin.legal.write': {
    id: 'admin.legal.write',
    version: '1.0.0',
    resource: 'admin.legal',
    action: 'admin.legal:write',
    description: 'Allow administrators to create, update, and publish legal policy versions.',
    requirements: [Permissions.ADMIN_LEGAL_WRITE],
    tags: ['admin', 'legal'],
    severity: 'critical',
    metadata: (req) => ({ slug: req.params?.slug || null, versionId: req.params?.versionId || null })
  'zones.read': {
    id: 'zones.read',
    version: '1.0.0',
    resource: 'zones',
    action: 'zones:read',
    description: 'Allow operations staff to inspect geo-zone definitions, compliance, and analytics.',
    requirements: [Permissions.ZONES_READ],
    tags: ['zones', 'operations'],
    severity: 'high',
    metadata: (req) => ({
      zoneId: req.params?.zoneId || null,
      companyId: req.query?.companyId || req.body?.companyId || null,
      includeAnalytics: req.query?.includeAnalytics === 'true'
    })
  },
  'zones.manage': {
    id: 'zones.manage',
    version: '1.0.0',
    resource: 'zones',
    action: 'zones:manage',
    description: 'Allow operations administrators to create, update, import, and delete service zones.',
    requirements: [Permissions.ZONES_MANAGE],
    tags: ['zones', 'operations'],
    severity: 'critical',
    metadata: (req) => ({
      zoneId: req.params?.zoneId || null,
      companyId: req.body?.companyId || req.query?.companyId || null,
      replace: Boolean(req.body?.replace),
      coverageCount: Array.isArray(req.body?.coverages) ? req.body.coverages.length : null
    })
  },
  'zones.coverage': {
    id: 'zones.coverage',
    version: '1.0.0',
    resource: 'zones.coverage',
    action: 'zones:coverage',
    description: 'Allow operations administrators to manage zone-to-service coverage assignments.',
    requirements: [Permissions.ZONES_COVERAGE],
    tags: ['zones', 'operations'],
    severity: 'critical',
    metadata: (req) => ({
      zoneId: req.params?.zoneId || null,
      coverageId: req.params?.coverageId || null,
      coverageCount: Array.isArray(req.body?.coverages) ? req.body.coverages.length : null
    })
  'admin.compliance.read': {
    id: 'admin.compliance.read',
    version: '1.0.0',
    resource: 'admin.compliance',
    action: 'admin.compliance:read',
    description: 'Allow compliance operators to view and monitor control libraries.',
    requirements: [Permissions.ADMIN_COMPLIANCE_READ],
    tags: ['admin', 'compliance'],
    severity: 'high'
  },
  'admin.compliance.write': {
    id: 'admin.compliance.write',
    version: '1.0.0',
    resource: 'admin.compliance',
    action: 'admin.compliance:write',
    description: 'Allow compliance operators to manage control libraries and automation guardrails.',
    requirements: [Permissions.ADMIN_COMPLIANCE_WRITE],
    tags: ['admin', 'compliance'],
    severity: 'critical'
  'admin.taxonomy.read': {
    id: 'admin.taxonomy.read',
    version: '1.0.0',
    resource: 'admin.taxonomy',
    action: 'admin.taxonomy:read',
    description: 'Allow platform administrators to review service taxonomy types and categories.',
    requirements: [Permissions.ADMIN_TAXONOMY_READ],
    tags: ['admin', 'taxonomy'],
    severity: 'medium',
    metadata: (req) => ({ includeArchived: req.query?.includeArchived === 'true' })
  },
  'admin.taxonomy.write': {
    id: 'admin.taxonomy.write',
    version: '1.0.0',
    resource: 'admin.taxonomy',
    action: 'admin.taxonomy:write',
    description: 'Allow platform administrators to create, update, and archive service taxonomy entries.',
    requirements: [Permissions.ADMIN_TAXONOMY_WRITE],
    tags: ['admin', 'taxonomy'],
    severity: 'high',
    metadata: (req) => ({ method: req.method, path: req.path })
>>>>>>> e1274a79
  },
  'finance.checkout.create': {
    id: 'finance.checkout.create',
    version: '1.0.0',
    resource: 'finance.checkout',
    action: 'finance.checkout:create',
    description: 'Allow trusted personas to initiate marketplace checkout and escrow funding.',
    requirements: [Permissions.PAYMENTS_CAPTURE],
    tags: ['finance', 'payments'],
    severity: 'critical',
    metadata: (req) => ({
      orderId: req.body?.orderId || null,
      serviceId: req.body?.serviceId || null,
      amount: req.body?.amount || null,
      currency: req.body?.currency || null,
      source: req.body?.source || req.headers['x-finance-source'] || 'unknown'
    })
  },
  'finance.overview.read': {
    id: 'finance.overview.read',
    version: '1.0.0',
    resource: 'finance.overview',
    action: 'finance.overview:read',
    description: 'Allow finance operators to review captured payments, disputes, and payouts.',
    requirements: [Permissions.FINANCE_OVERVIEW],
    tags: ['finance', 'reporting'],
    severity: 'high',
    metadata: (req) => ({
      regionId: req.query?.regionId || null,
      providerId: req.query?.providerId || null
    })
  },
  'finance.timeline.read': {
    id: 'finance.timeline.read',
    version: '1.0.0',
    resource: 'finance.timeline',
    action: 'finance.timeline:read',
    description: 'Allow finance and operations roles to inspect an order finance timeline.',
    requirements: [Permissions.FINANCE_OVERVIEW],
    tags: ['finance', 'operations'],
    severity: 'medium',
    metadata: (req) => ({
      orderId: req.params?.orderId || null
    })
  },
  'finance.reports.read': {
    id: 'finance.reports.read',
    version: '1.0.0',
    resource: 'finance.reports',
    action: 'finance.reports:read',
    description: 'Allow authorised finance roles to generate settlement and reconciliation reports.',
    requirements: [Permissions.FINANCE_OVERVIEW],
    tags: ['finance', 'reporting', 'export'],
    severity: 'high',
    metadata: (req) => ({
      format: req.query?.format || 'json',
      regionId: req.query?.regionId || null,
      providerId: req.query?.providerId || null
    })
  },
  'finance.alerts.read': {
    id: 'finance.alerts.read',
    version: '1.0.0',
    resource: 'finance.alerts',
    action: 'finance.alerts:read',
    description: 'Allow finance control tower roles to review regulatory alert queues.',
    requirements: [Permissions.FINANCE_OVERVIEW],
    tags: ['finance', 'risk', 'compliance'],
    severity: 'high',
    metadata: (req) => ({
      regionId: req.query?.regionId || null,
      providerId: req.query?.providerId || null
    })
  },
  'finance.disputes.read': {
    id: 'finance.disputes.read',
    version: '1.0.0',
    resource: 'finance.disputes',
    action: 'finance.disputes:read',
    description: 'Allow finance operators to review the dispute health workspace.',
    requirements: [Permissions.DISPUTE_VIEW],
    tags: ['finance', 'disputes'],
    severity: 'high',
    metadata: (req) => ({
      section: 'dispute-health',
      capability: req.params?.bucketId ? 'history' : 'view',
      bucketId: req.params?.bucketId || null
    })
  },
  'finance.disputes.manage': {
    id: 'finance.disputes.manage',
    version: '1.0.0',
    resource: 'finance.disputes',
    action: 'finance.disputes:manage',
    description: 'Allow authorised operators to edit dispute cadences, playbooks, and metrics.',
    requirements: [Permissions.DISPUTE_MANAGE],
    tags: ['finance', 'disputes', 'admin'],
    severity: 'critical',
    metadata: (req) => ({
      section: 'dispute-health',
      method: req.method,
      bucketId: req.params?.bucketId || null,
      entryId: req.params?.entryId || null
  'wallet.accounts.read': {
    id: 'wallet.accounts.read',
    version: '1.0.0',
    resource: 'wallet.accounts',
    action: 'wallet.accounts:read',
    description: 'Allow customers and operators to view wallet balances and settings.',
    requirements: [Permissions.WALLET_VIEW],
    tags: ['wallet', 'finance'],
    severity: 'medium',
    metadata: (req) => ({
      userId: req.query?.userId || req.user?.id || null,
      companyId: req.query?.companyId || null
    })
  },
  'wallet.accounts.create': {
    id: 'wallet.accounts.create',
    version: '1.0.0',
    resource: 'wallet.accounts',
    action: 'wallet.accounts:create',
    description: 'Allow authorised roles to create wallet accounts for customers or organisations.',
    requirements: [Permissions.WALLET_MANAGE],
    tags: ['wallet', 'finance'],
    severity: 'high',
    metadata: (req) => ({
      userId: req.body?.userId || req.user?.id || null,
      companyId: req.body?.companyId || null
    })
  },
  'wallet.accounts.update': {
    id: 'wallet.accounts.update',
    version: '1.0.0',
    resource: 'wallet.accounts',
    action: 'wallet.accounts:update',
    description: 'Allow authorised actors to update wallet settings and thresholds.',
    requirements: [Permissions.WALLET_MANAGE],
    tags: ['wallet', 'finance'],
    severity: 'high',
    metadata: (req) => ({
      accountId: req.params?.accountId || null
    })
  },
  'wallet.transactions.read': {
    id: 'wallet.transactions.read',
    version: '1.0.0',
    resource: 'wallet.transactions',
    action: 'wallet.transactions:read',
    description: 'Allow wallet owners to review transaction history and holds.',
    requirements: [Permissions.WALLET_VIEW],
    tags: ['wallet', 'finance'],
    severity: 'medium',
    metadata: (req) => ({
      accountId: req.params?.accountId || null,
      type: req.query?.type || null
    })
  },
  'wallet.transactions.create': {
    id: 'wallet.transactions.create',
    version: '1.0.0',
    resource: 'wallet.transactions',
    action: 'wallet.transactions:create',
    description: 'Allow authorised actors to credit, debit, or hold wallet balances.',
    requirements: [Permissions.WALLET_TRANSACT],
    tags: ['wallet', 'finance'],
    severity: 'critical',
    metadata: (req) => ({
      accountId: req.params?.accountId || null,
      type: req.body?.type || null,
      amount: req.body?.amount || null
    })
  },
  'wallet.payment-methods.read': {
    id: 'wallet.payment-methods.read',
    version: '1.0.0',
    resource: 'wallet.payment-methods',
    action: 'wallet.payment-methods:read',
    description: 'Allow wallet owners to view payout destinations and funding instruments.',
    requirements: [Permissions.WALLET_VIEW],
    tags: ['wallet', 'finance'],
    severity: 'medium',
    metadata: (req) => ({
      accountId: req.params?.accountId || null
    })
  },
  'wallet.payment-methods.manage': {
    id: 'wallet.payment-methods.manage',
    version: '1.0.0',
    resource: 'wallet.payment-methods',
    action: 'wallet.payment-methods:manage',
    description: 'Allow authorised roles to register or update wallet payment methods.',
    requirements: [Permissions.WALLET_METHOD_MANAGE],
    tags: ['wallet', 'finance'],
    severity: 'high',
    metadata: (req) => ({
      accountId: req.params?.accountId || null,
      methodId: req.params?.methodId || null
    })
  },
  'wallet.summary.read': {
    id: 'wallet.summary.read',
    version: '1.0.0',
    resource: 'wallet.summary',
    action: 'wallet.summary:read',
    description: 'Allow wallet owners to retrieve dashboard-ready wallet summaries.',
    requirements: [Permissions.WALLET_VIEW],
    tags: ['wallet', 'finance', 'reporting'],
    severity: 'medium',
    metadata: (req) => ({
      userId: req.query?.userId || req.user?.id || null,
      companyId: req.query?.companyId || null
    })
  },
  'compliance.data-requests.create': {
    id: 'compliance.data-requests.create',
    version: '1.0.0',
    resource: 'compliance.data-requests',
    action: 'compliance.data-requests:create',
    description: 'Allow compliance operators to log GDPR data subject requests.',
    requirements: [Permissions.COMPLIANCE_PORTAL],
    tags: ['compliance', 'privacy'],
    severity: 'high',
    metadata: (req) => ({
      requestType: req.body?.requestType || null,
      region: req.body?.regionCode || null
    })
  },
  'compliance.data-requests.list': {
    id: 'compliance.data-requests.list',
    version: '1.0.0',
    resource: 'compliance.data-requests',
    action: 'compliance.data-requests:list',
    description: 'Allow compliance operators to review and triage GDPR requests.',
    requirements: [Permissions.COMPLIANCE_PORTAL],
    tags: ['compliance', 'privacy'],
    severity: 'medium',
    metadata: (req) => ({ status: req.query?.status || null })
  },
  'compliance.data-requests.export': {
    id: 'compliance.data-requests.export',
    version: '1.0.0',
    resource: 'compliance.data-requests',
    action: 'compliance.data-requests:export',
    description: 'Allow compliance officers to generate GDPR data export bundles.',
    requirements: [Permissions.COMPLIANCE_EXPORT],
    tags: ['compliance', 'privacy', 'export'],
    severity: 'critical',
    metadata: (req) => ({ requestId: req.params.requestId })
  },
  'compliance.data-requests.update': {
    id: 'compliance.data-requests.update',
    version: '1.0.0',
    resource: 'compliance.data-requests',
    action: 'compliance.data-requests:update',
    description: 'Allow compliance officers to update GDPR request status and audit notes.',
    requirements: [Permissions.COMPLIANCE_EXPORT],
    tags: ['compliance', 'privacy'],
    severity: 'high',
    metadata: (req) => ({ requestId: req.params.requestId, nextStatus: req.body?.status || null })
  },
  'compliance.data-warehouse.list': {
    id: 'compliance.data-warehouse.list',
    version: '1.0.0',
    resource: 'compliance.data-warehouse',
    action: 'compliance.data-warehouse:list',
    description: 'Allow compliance and data teams to review warehouse export runs.',
    requirements: [Permissions.COMPLIANCE_WAREHOUSE_VIEW],
    tags: ['compliance', 'privacy', 'data-platform'],
    severity: 'medium',
    metadata: (req) => ({ dataset: req.query?.dataset || null, region: req.query?.regionCode || null })
  },
  'compliance.data-warehouse.export': {
    id: 'compliance.data-warehouse.export',
    version: '1.0.0',
    resource: 'compliance.data-warehouse',
    action: 'compliance.data-warehouse:export',
    description: 'Allow privileged operators to trigger warehouse CDC exports with audit logging.',
    requirements: [Permissions.COMPLIANCE_WAREHOUSE_EXPORT],
    tags: ['compliance', 'privacy', 'data-platform'],
    severity: 'critical',
    metadata: (req) => ({ dataset: req.body?.dataset || req.query?.dataset || null, region: req.body?.regionCode || null })
  },
  'zones.match': {
    id: 'zones.match',
    version: '1.0.0',
    resource: 'zones.match',
    action: 'zones:match',
    description: 'Allow operations staff to match bookings to service zones.',
    requirements: [Permissions.ZONES_MATCH],
    tags: ['zones', 'operations'],
    severity: 'high',
    metadata: (req) => ({
      requestedZoneId: req.body?.zoneId || null,
      includeOutOfZone: Boolean(req.body?.allowOutOfZone)
    })
  },
  'zones.preview': {
    id: 'zones.preview',
    version: '1.0.0',
    resource: 'zones.preview',
    action: 'zones:preview',
    description: 'Allow operations staff to preview service coverage.',
    requirements: [Permissions.ZONES_PREVIEW],
    tags: ['zones', 'operations'],
    severity: 'medium',
    metadata: (req) => ({
      zoneId: req.query?.zoneId || null,
      postcode: req.query?.postcode || null
    })
  },
  'panel.provider.dashboard': {
    id: 'panel.provider.dashboard',
    version: '1.0.0',
    resource: 'panel.provider',
    action: 'panel.provider:view',
    description: 'Allow provider managers to view their operational dashboard.',
    requirements: [Permissions.PANEL_PROVIDER],
    tags: ['panel', 'provider'],
    severity: 'medium'
  },
  'panel.enterprise.dashboard': {
    id: 'panel.enterprise.dashboard',
    version: '1.0.0',
    resource: 'panel.enterprise',
    action: 'panel.enterprise:view',
    description: 'Allow enterprise stakeholders to view the enterprise oversight dashboard.',
    requirements: [Permissions.PANEL_ENTERPRISE],
    tags: ['panel', 'enterprise'],
    severity: 'high'
  },
  'panel.storefront.manage': {
    id: 'panel.storefront.manage',
    version: '1.0.0',
    resource: 'panel.storefront',
    action: 'panel.storefront:manage',
    description: 'Allow storefront administrators to update storefront configuration and catalogue.',
    requirements: [Permissions.PANEL_STOREFRONT],
    tags: ['panel', 'storefront'],
    severity: 'high'
  },
  'materials.showcase.view': {
    id: 'materials.showcase.view',
    version: '1.0.0',
    resource: 'materials.showcase',
    action: 'materials.showcase:view',
    description: 'Allow vetted users to access proprietary materials showcase data.',
    requirements: [Permissions.MATERIALS_VIEW],
    tags: ['materials', 'catalogue'],
    severity: 'medium'
  },
  'admin.blog.manage': {
    id: 'admin.blog.manage',
    version: '1.0.0',
    resource: 'admin.blog',
    action: 'admin.blog:manage',
    description: 'Allow marketing administrators to manage blog content.',
    requirements: [Permissions.ADMIN_FEATURE_WRITE],
    tags: ['admin', 'blog'],
    severity: 'medium'
  },
  'services.manage': {
    id: 'services.manage',
    version: '1.0.0',
    resource: 'services.manage',
    action: 'services:manage',
    description: 'Allow providers to manage service catalogues and packages.',
    requirements: [Permissions.SERVICES_MANAGE],
    tags: ['services', 'catalogue'],
    severity: 'high'
  },
  'services.book': {
    id: 'services.book',
    version: '1.0.0',
    resource: 'services.book',
    action: 'services:book',
    description: 'Allow customers to book services through the public checkout.',
    requirements: [Permissions.SERVICES_BOOK],
    tags: ['services', 'commerce'],
    severity: 'medium'
  }
};

export function getRoutePolicy(policyId) {
  if (!policyId) {
    return null;
  }

  const definition = ROUTE_POLICIES[policyId];
  if (!definition) {
    return null;
  }

  return { ...definition };
}

export function listRoutePolicies() {
  return Object.values(ROUTE_POLICIES).map((policy) => ({ ...policy }));
}

export default {
  getRoutePolicy,
  listRoutePolicies
};<|MERGE_RESOLUTION|>--- conflicted
+++ resolved
@@ -598,7 +598,6 @@
     tags: ['admin', 'affiliate'],
     severity: 'high'
   },
-<<<<<<< HEAD
   'admin.escrows.read': {
     id: 'admin.escrows.read',
     version: '1.0.0',
@@ -626,7 +625,6 @@
       method: req.method,
       escrowId: req.params?.id ?? null
     })
-=======
   'admin.wallets.read': {
     id: 'admin.wallets.read',
     version: '1.0.0',
@@ -971,7 +969,6 @@
     tags: ['admin', 'taxonomy'],
     severity: 'high',
     metadata: (req) => ({ method: req.method, path: req.path })
->>>>>>> e1274a79
   },
   'finance.checkout.create': {
     id: 'finance.checkout.create',

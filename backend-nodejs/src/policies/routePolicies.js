import { Permissions } from '../services/accessControlService.js';

const ROUTE_POLICIES = {
  'customer.control.manage': {
    id: 'customer.control.manage',
    version: '1.0.0',
    resource: 'customer.control',
    action: 'customer.control:manage',
    description:
      'Allow customer personas to view and update their control centre profile, escalation contacts, and service locations.',
    requirements: [Permissions.CUSTOMER_CONTROL_MANAGE],
    tags: ['customer', 'workspace', 'profile'],
    severity: 'medium',
    metadata: (req) => ({
      persona: req.headers['x-fixnado-persona'] || null,
      surface: req.route?.path || null
  'account.settings.manage': {
    id: 'account.settings.manage',
    version: '1.0.0',
    resource: 'account.settings',
    action: 'account.settings:manage',
    description: 'Allow authenticated users to manage their Fixnado account workspace preferences.',
    requirements: [Permissions.ACCOUNT_SETTINGS_MANAGE],
    tags: ['account', 'preferences'],
    severity: 'medium',
    metadata: (req) => ({
      userId: req.user?.id ?? null,
      persona: req.headers['x-fixnado-persona'] || null
    })
  },
  'feed.live.read': {
    id: 'feed.live.read',
    version: '1.0.0',
    resource: 'feed.live',
    action: 'feed.live:read',
    description: 'Allow authenticated personas to read the live feed stream scoped to their tenant or crew.',
    requirements: [Permissions.FEED_VIEW],
    tags: ['feed', 'marketplace'],
    severity: 'medium',
    metadata: (req) => ({
      hasFilters: Boolean(req.query && Object.keys(req.query).length > 0),
      tenantHint: req.headers['x-fixnado-tenant'] || null
    })
  },
  'feed.live.create': {
    id: 'feed.live.create',
    version: '1.0.0',
    resource: 'feed.live',
    action: 'feed.live:create',
    description: 'Allow eligible providers and enterprise operators to publish live feed opportunities.',
    requirements: [Permissions.FEED_POST],
    tags: ['feed', 'marketplace', 'content'],
    severity: 'high',
    metadata: (req) => ({
      hasBudget: typeof req.body?.budgetAmount === 'number',
      attachments: Array.isArray(req.body?.images) ? req.body.images.length : 0,
      zoneId: req.body?.zoneId || null
    })
  },
  'feed.live.bid': {
    id: 'feed.live.bid',
    version: '1.0.0',
    resource: 'feed.live',
    action: 'feed.live:bid',
    description: 'Allow vetted crews to submit bids for marketplace jobs.',
    requirements: [Permissions.FEED_BID],
    tags: ['feed', 'marketplace', 'commerce'],
    severity: 'high',
    metadata: (req) => ({
      postId: req.params.postId,
      currency: req.body?.currency || null,
      hasMessage: Boolean(req.body?.message)
    })
  },
  'feed.live.message': {
    id: 'feed.live.message',
    version: '1.0.0',
    resource: 'feed.live',
    action: 'feed.live:message',
    description: 'Allow authorised crews and buyers to message within a live feed negotiation.',
    requirements: [Permissions.FEED_MESSAGE],
    tags: ['feed', 'marketplace', 'messaging'],
    severity: 'medium',
    metadata: (req) => ({
      postId: req.params.postId,
      bidId: req.params.bidId,
      hasAttachments: Array.isArray(req.body?.attachments) ? req.body.attachments.length : 0
    })
  },
  'affiliate.dashboard.view': {
    id: 'affiliate.dashboard.view',
    version: '1.0.0',
    resource: 'affiliate.dashboard',
    action: 'affiliate.dashboard:view',
    description: 'Allow partner managers to access affiliate performance dashboards.',
    requirements: [Permissions.AFFILIATE_DASHBOARD],
    tags: ['affiliate', 'analytics'],
    severity: 'medium',
    metadata: (req) => ({
      tenantHint: req.headers['x-fixnado-tenant'] || null
    })
  },
  'affiliate.referrals.view': {
    id: 'affiliate.referrals.view',
    version: '1.0.0',
    resource: 'affiliate.referrals',
    action: 'affiliate.referrals:view',
    description: 'Allow partner managers to view referral pipelines and incentives.',
    requirements: [Permissions.AFFILIATE_REFERRALS],
    tags: ['affiliate', 'crm'],
    severity: 'medium',
    metadata: (req) => ({
      tenantHint: req.headers['x-fixnado-tenant'] || null
    })
  },
  'inventory.manage': {
    id: 'inventory.manage',
    version: '1.0.0',
    resource: 'inventory',
    action: 'inventory:manage',
    description: 'Allow provider administrators to manage stock, rentals, and consumables.',
    requirements: [Permissions.INVENTORY_WRITE],
    tags: ['inventory', 'operations'],
    severity: 'high',
    metadata: (req) => ({
      persona: req.headers['x-fixnado-persona'] || null
    })
  },
  'service.orders.read': {
    id: 'service.orders.read',
    version: '1.0.0',
    resource: 'service.orders',
    action: 'service.orders:read',
    description: 'Allow authenticated customers to view and search their service orders.',
    requirements: [Permissions.SERVICE_ORDERS_VIEW],
    tags: ['orders', 'service', 'dashboard'],
    severity: 'medium',
    metadata: (req) => ({
      status: req.query?.status || 'all',
      priority: req.query?.priority || 'all',
      persona: req.headers['x-fixnado-persona'] || null
    })
  },
  'service.orders.manage': {
    id: 'service.orders.manage',
    version: '1.0.0',
    resource: 'service.orders',
    action: 'service.orders:manage',
    description: 'Allow eligible personas to create, update, and annotate service orders.',
    requirements: [Permissions.SERVICE_ORDERS_MANAGE],
    tags: ['orders', 'service', 'dashboard'],
    severity: 'high',
    metadata: (req) => ({
      method: req.method,
      orderId: req.params?.orderId || null,
      status: req.body?.status || null
    })
  },
  'admin.dashboard.view': {
    id: 'admin.dashboard.view',
    version: '1.0.0',
    resource: 'admin.dashboard',
    action: 'admin.dashboard:view',
    description: 'Allow platform administrators to view security, compliance, and KPI dashboards.',
    requirements: [Permissions.ADMIN_DASHBOARD],
    tags: ['admin', 'analytics'],
    severity: 'high'
  },
  'admin.dashboard.configure': {
    id: 'admin.dashboard.configure',
    version: '1.0.0',
    resource: 'admin.dashboard',
    action: 'admin.dashboard:configure',
    description: 'Allow platform administrators to configure dashboard overview thresholds and insights.',
    requirements: [Permissions.ADMIN_DASHBOARD_WRITE],
    tags: ['admin', 'analytics'],
    severity: 'critical'
  },
  'admin.features.read': {
    id: 'admin.features.read',
    version: '1.0.0',
    resource: 'admin.features',
    action: 'admin.features:read',
    description: 'Allow admin operators to read feature toggle states.',
    requirements: [Permissions.ADMIN_FEATURE_READ],
    tags: ['admin', 'features'],
    severity: 'medium'
  },
  'admin.features.write': {
    id: 'admin.features.write',
    version: '1.0.0',
    resource: 'admin.features',
    action: 'admin.features:write',
    description: 'Allow admin operators to mutate feature toggle states.',
    requirements: [Permissions.ADMIN_FEATURE_WRITE],
    tags: ['admin', 'features'],
    severity: 'critical'
  },
  'admin.platform.read': {
    id: 'admin.platform.read',
    version: '1.0.0',
    resource: 'admin.platform',
    action: 'admin.platform:read',
    description: 'Allow platform administrators to view system configuration snapshots.',
    requirements: [Permissions.ADMIN_PLATFORM_READ],
    tags: ['admin', 'platform'],
    severity: 'high'
  },
  'admin.platform.write': {
    id: 'admin.platform.write',
    version: '1.0.0',
    resource: 'admin.platform',
    action: 'admin.platform:write',
    description: 'Allow platform administrators to change platform configuration.',
    requirements: [Permissions.ADMIN_PLATFORM_WRITE],
    tags: ['admin', 'platform'],
    severity: 'critical'
  },
<<<<<<< HEAD
  'admin.home-builder.manage': {
    id: 'admin.home-builder.manage',
    version: '1.0.0',
    resource: 'admin.home-builder',
    action: 'admin.home-builder:manage',
    description: 'Allow platform administrators to build and publish marketing home pages.',
    requirements: [Permissions.ADMIN_HOME_BUILDER],
    tags: ['admin', 'content', 'marketing'],
    severity: 'critical',
    metadata: (req) => ({
      method: req.method,
      pageId: req.params?.pageId ?? null,
      sectionId: req.params?.sectionId ?? null,
      componentId: req.params?.componentId ?? null
    })
=======
  'admin.website.read': {
    id: 'admin.website.read',
    version: '1.0.0',
    resource: 'admin.website',
    action: 'admin.website:read',
    description: 'Allow administrators to view marketing site pages, navigation, and widgets.',
    requirements: [Permissions.ADMIN_WEBSITE_READ],
    tags: ['admin', 'website', 'cms'],
    severity: 'high',
    metadata: (req) => ({
      entity: req.params?.pageId ? 'page' : req.params?.menuId ? 'navigation' : 'collection'
    })
  },
  'admin.website.write': {
    id: 'admin.website.write',
    version: '1.0.0',
    resource: 'admin.website',
    action: 'admin.website:write',
    description: 'Allow administrators to create, update, and retire marketing site assets.',
    requirements: [Permissions.ADMIN_WEBSITE_WRITE],
    tags: ['admin', 'website', 'cms'],
    severity: 'critical',
    metadata: (req) => ({
      entity: req.params?.pageId
        ? 'page'
        : req.params?.menuId
          ? 'navigation'
          : req.params?.itemId
            ? 'navigation-item'
            : 'unknown',
      method: req.method
    })
  'admin.live-feed.audit.read': {
    id: 'admin.live-feed.audit.read',
    version: '1.0.0',
    resource: 'admin.live-feed',
    action: 'admin.live-feed:audit:read',
    description: 'Allow administrators to inspect live feed audit events, filters, and summaries.',
    requirements: [Permissions.ADMIN_LIVE_FEED_AUDIT_READ],
    tags: ['admin', 'live-feed', 'audit'],
    severity: 'high',
    metadata: (req) => ({ query: req.query ?? {} })
  },
  'admin.live-feed.audit.write': {
    id: 'admin.live-feed.audit.write',
    version: '1.0.0',
    resource: 'admin.live-feed',
    action: 'admin.live-feed:audit:write',
    description: 'Allow administrators to annotate, assign, and create live feed audit entries.',
    requirements: [Permissions.ADMIN_LIVE_FEED_AUDIT_WRITE],
    tags: ['admin', 'live-feed', 'audit'],
    severity: 'critical',
    metadata: (req) => ({
      auditId: req.params?.auditId || null,
      noteId: req.params?.noteId || null,
      method: req.method
    })
  'admin.audit.read': {
    id: 'admin.audit.read',
    version: '1.0.0',
    resource: 'admin.audit',
    action: 'admin.audit:read',
    description: 'Allow administrators to review audit timeline events and evidence.',
    requirements: [Permissions.ADMIN_AUDIT_READ],
    tags: ['admin', 'audit'],
    severity: 'high',
    metadata: (req) => ({
      timeframe: req.query?.timeframe || '7d',
      category: req.query?.category || 'all'
    })
  },
  'admin.audit.write': {
    id: 'admin.audit.write',
    version: '1.0.0',
    resource: 'admin.audit',
    action: 'admin.audit:write',
    description: 'Allow administrators to curate audit timeline events, attachments, and owners.',
    requirements: [Permissions.ADMIN_AUDIT_WRITE],
    tags: ['admin', 'audit'],
    severity: 'critical',
    metadata: (req) => ({
      method: req.method,
      eventId: req.params?.id || null
    })
  'admin.security.posture.read': {
    id: 'admin.security.posture.read',
    version: '1.0.0',
    resource: 'admin.security.posture',
    action: 'admin.security.posture:read',
    description: 'Allow administrators to view security posture and telemetry insights.',
    requirements: [Permissions.ADMIN_SECURITY_POSTURE_READ],
    tags: ['admin', 'security'],
    severity: 'high'
  },
  'admin.security.posture.write': {
    id: 'admin.security.posture.write',
    version: '1.0.0',
    resource: 'admin.security.posture',
    action: 'admin.security.posture:write',
    description: 'Allow administrators to manage security posture signals, automation, and connectors.',
    requirements: [Permissions.ADMIN_SECURITY_POSTURE_WRITE],
    tags: ['admin', 'security'],
    severity: 'critical'
>>>>>>> fd1c9556
  },
  'admin.affiliates.read': {
    id: 'admin.affiliates.read',
    version: '1.0.0',
    resource: 'admin.affiliates',
    action: 'admin.affiliates:read',
    description: 'Allow admin operators to view affiliate programme data.',
    requirements: [Permissions.ADMIN_AFFILIATE_READ],
    tags: ['admin', 'affiliate'],
    severity: 'medium'
  },
  'admin.affiliates.write': {
    id: 'admin.affiliates.write',
    version: '1.0.0',
    resource: 'admin.affiliates',
    action: 'admin.affiliates:write',
    description: 'Allow admin operators to mutate affiliate programme configuration.',
    requirements: [Permissions.ADMIN_AFFILIATE_WRITE],
    tags: ['admin', 'affiliate'],
    severity: 'high'
  },
  'admin.legal.read': {
    id: 'admin.legal.read',
    version: '1.0.0',
    resource: 'admin.legal',
    action: 'admin.legal:read',
    description: 'Allow administrators to view legal policy metadata and version history.',
    requirements: [Permissions.ADMIN_LEGAL_READ],
    tags: ['admin', 'legal'],
    severity: 'high',
    metadata: (req) => ({ slug: req.params?.slug || null })
  },
  'admin.legal.write': {
    id: 'admin.legal.write',
    version: '1.0.0',
    resource: 'admin.legal',
    action: 'admin.legal:write',
    description: 'Allow administrators to create, update, and publish legal policy versions.',
    requirements: [Permissions.ADMIN_LEGAL_WRITE],
    tags: ['admin', 'legal'],
    severity: 'critical',
    metadata: (req) => ({ slug: req.params?.slug || null, versionId: req.params?.versionId || null })
  'zones.read': {
    id: 'zones.read',
    version: '1.0.0',
    resource: 'zones',
    action: 'zones:read',
    description: 'Allow operations staff to inspect geo-zone definitions, compliance, and analytics.',
    requirements: [Permissions.ZONES_READ],
    tags: ['zones', 'operations'],
    severity: 'high',
    metadata: (req) => ({
      zoneId: req.params?.zoneId || null,
      companyId: req.query?.companyId || req.body?.companyId || null,
      includeAnalytics: req.query?.includeAnalytics === 'true'
    })
  },
  'zones.manage': {
    id: 'zones.manage',
    version: '1.0.0',
    resource: 'zones',
    action: 'zones:manage',
    description: 'Allow operations administrators to create, update, import, and delete service zones.',
    requirements: [Permissions.ZONES_MANAGE],
    tags: ['zones', 'operations'],
    severity: 'critical',
    metadata: (req) => ({
      zoneId: req.params?.zoneId || null,
      companyId: req.body?.companyId || req.query?.companyId || null,
      replace: Boolean(req.body?.replace),
      coverageCount: Array.isArray(req.body?.coverages) ? req.body.coverages.length : null
    })
  },
  'zones.coverage': {
    id: 'zones.coverage',
    version: '1.0.0',
    resource: 'zones.coverage',
    action: 'zones:coverage',
    description: 'Allow operations administrators to manage zone-to-service coverage assignments.',
    requirements: [Permissions.ZONES_COVERAGE],
    tags: ['zones', 'operations'],
    severity: 'critical',
    metadata: (req) => ({
      zoneId: req.params?.zoneId || null,
      coverageId: req.params?.coverageId || null,
      coverageCount: Array.isArray(req.body?.coverages) ? req.body.coverages.length : null
    })
  'admin.compliance.read': {
    id: 'admin.compliance.read',
    version: '1.0.0',
    resource: 'admin.compliance',
    action: 'admin.compliance:read',
    description: 'Allow compliance operators to view and monitor control libraries.',
    requirements: [Permissions.ADMIN_COMPLIANCE_READ],
    tags: ['admin', 'compliance'],
    severity: 'high'
  },
  'admin.compliance.write': {
    id: 'admin.compliance.write',
    version: '1.0.0',
    resource: 'admin.compliance',
    action: 'admin.compliance:write',
    description: 'Allow compliance operators to manage control libraries and automation guardrails.',
    requirements: [Permissions.ADMIN_COMPLIANCE_WRITE],
    tags: ['admin', 'compliance'],
    severity: 'critical'
  'admin.taxonomy.read': {
    id: 'admin.taxonomy.read',
    version: '1.0.0',
    resource: 'admin.taxonomy',
    action: 'admin.taxonomy:read',
    description: 'Allow platform administrators to review service taxonomy types and categories.',
    requirements: [Permissions.ADMIN_TAXONOMY_READ],
    tags: ['admin', 'taxonomy'],
    severity: 'medium',
    metadata: (req) => ({ includeArchived: req.query?.includeArchived === 'true' })
  },
  'admin.taxonomy.write': {
    id: 'admin.taxonomy.write',
    version: '1.0.0',
    resource: 'admin.taxonomy',
    action: 'admin.taxonomy:write',
    description: 'Allow platform administrators to create, update, and archive service taxonomy entries.',
    requirements: [Permissions.ADMIN_TAXONOMY_WRITE],
    tags: ['admin', 'taxonomy'],
    severity: 'high',
    metadata: (req) => ({ method: req.method, path: req.path })
  },
  'finance.checkout.create': {
    id: 'finance.checkout.create',
    version: '1.0.0',
    resource: 'finance.checkout',
    action: 'finance.checkout:create',
    description: 'Allow trusted personas to initiate marketplace checkout and escrow funding.',
    requirements: [Permissions.PAYMENTS_CAPTURE],
    tags: ['finance', 'payments'],
    severity: 'critical',
    metadata: (req) => ({
      orderId: req.body?.orderId || null,
      serviceId: req.body?.serviceId || null,
      amount: req.body?.amount || null,
      currency: req.body?.currency || null,
      source: req.body?.source || req.headers['x-finance-source'] || 'unknown'
    })
  },
  'finance.overview.read': {
    id: 'finance.overview.read',
    version: '1.0.0',
    resource: 'finance.overview',
    action: 'finance.overview:read',
    description: 'Allow finance operators to review captured payments, disputes, and payouts.',
    requirements: [Permissions.FINANCE_OVERVIEW],
    tags: ['finance', 'reporting'],
    severity: 'high',
    metadata: (req) => ({
      regionId: req.query?.regionId || null,
      providerId: req.query?.providerId || null
    })
  },
  'finance.timeline.read': {
    id: 'finance.timeline.read',
    version: '1.0.0',
    resource: 'finance.timeline',
    action: 'finance.timeline:read',
    description: 'Allow finance and operations roles to inspect an order finance timeline.',
    requirements: [Permissions.FINANCE_OVERVIEW],
    tags: ['finance', 'operations'],
    severity: 'medium',
    metadata: (req) => ({
      orderId: req.params?.orderId || null
    })
  },
  'finance.reports.read': {
    id: 'finance.reports.read',
    version: '1.0.0',
    resource: 'finance.reports',
    action: 'finance.reports:read',
    description: 'Allow authorised finance roles to generate settlement and reconciliation reports.',
    requirements: [Permissions.FINANCE_OVERVIEW],
    tags: ['finance', 'reporting', 'export'],
    severity: 'high',
    metadata: (req) => ({
      format: req.query?.format || 'json',
      regionId: req.query?.regionId || null,
      providerId: req.query?.providerId || null
    })
  },
  'finance.alerts.read': {
    id: 'finance.alerts.read',
    version: '1.0.0',
    resource: 'finance.alerts',
    action: 'finance.alerts:read',
    description: 'Allow finance control tower roles to review regulatory alert queues.',
    requirements: [Permissions.FINANCE_OVERVIEW],
    tags: ['finance', 'risk', 'compliance'],
    severity: 'high',
    metadata: (req) => ({
      regionId: req.query?.regionId || null,
      providerId: req.query?.providerId || null
    })
  },
  'wallet.accounts.read': {
    id: 'wallet.accounts.read',
    version: '1.0.0',
    resource: 'wallet.accounts',
    action: 'wallet.accounts:read',
    description: 'Allow customers and operators to view wallet balances and settings.',
    requirements: [Permissions.WALLET_VIEW],
    tags: ['wallet', 'finance'],
    severity: 'medium',
    metadata: (req) => ({
      userId: req.query?.userId || req.user?.id || null,
      companyId: req.query?.companyId || null
    })
  },
  'wallet.accounts.create': {
    id: 'wallet.accounts.create',
    version: '1.0.0',
    resource: 'wallet.accounts',
    action: 'wallet.accounts:create',
    description: 'Allow authorised roles to create wallet accounts for customers or organisations.',
    requirements: [Permissions.WALLET_MANAGE],
    tags: ['wallet', 'finance'],
    severity: 'high',
    metadata: (req) => ({
      userId: req.body?.userId || req.user?.id || null,
      companyId: req.body?.companyId || null
    })
  },
  'wallet.accounts.update': {
    id: 'wallet.accounts.update',
    version: '1.0.0',
    resource: 'wallet.accounts',
    action: 'wallet.accounts:update',
    description: 'Allow authorised actors to update wallet settings and thresholds.',
    requirements: [Permissions.WALLET_MANAGE],
    tags: ['wallet', 'finance'],
    severity: 'high',
    metadata: (req) => ({
      accountId: req.params?.accountId || null
    })
  },
  'wallet.transactions.read': {
    id: 'wallet.transactions.read',
    version: '1.0.0',
    resource: 'wallet.transactions',
    action: 'wallet.transactions:read',
    description: 'Allow wallet owners to review transaction history and holds.',
    requirements: [Permissions.WALLET_VIEW],
    tags: ['wallet', 'finance'],
    severity: 'medium',
    metadata: (req) => ({
      accountId: req.params?.accountId || null,
      type: req.query?.type || null
    })
  },
  'wallet.transactions.create': {
    id: 'wallet.transactions.create',
    version: '1.0.0',
    resource: 'wallet.transactions',
    action: 'wallet.transactions:create',
    description: 'Allow authorised actors to credit, debit, or hold wallet balances.',
    requirements: [Permissions.WALLET_TRANSACT],
    tags: ['wallet', 'finance'],
    severity: 'critical',
    metadata: (req) => ({
      accountId: req.params?.accountId || null,
      type: req.body?.type || null,
      amount: req.body?.amount || null
    })
  },
  'wallet.payment-methods.read': {
    id: 'wallet.payment-methods.read',
    version: '1.0.0',
    resource: 'wallet.payment-methods',
    action: 'wallet.payment-methods:read',
    description: 'Allow wallet owners to view payout destinations and funding instruments.',
    requirements: [Permissions.WALLET_VIEW],
    tags: ['wallet', 'finance'],
    severity: 'medium',
    metadata: (req) => ({
      accountId: req.params?.accountId || null
    })
  },
  'wallet.payment-methods.manage': {
    id: 'wallet.payment-methods.manage',
    version: '1.0.0',
    resource: 'wallet.payment-methods',
    action: 'wallet.payment-methods:manage',
    description: 'Allow authorised roles to register or update wallet payment methods.',
    requirements: [Permissions.WALLET_METHOD_MANAGE],
    tags: ['wallet', 'finance'],
    severity: 'high',
    metadata: (req) => ({
      accountId: req.params?.accountId || null,
      methodId: req.params?.methodId || null
    })
  },
  'wallet.summary.read': {
    id: 'wallet.summary.read',
    version: '1.0.0',
    resource: 'wallet.summary',
    action: 'wallet.summary:read',
    description: 'Allow wallet owners to retrieve dashboard-ready wallet summaries.',
    requirements: [Permissions.WALLET_VIEW],
    tags: ['wallet', 'finance', 'reporting'],
    severity: 'medium',
    metadata: (req) => ({
      userId: req.query?.userId || req.user?.id || null,
      companyId: req.query?.companyId || null
    })
  },
  'compliance.data-requests.create': {
    id: 'compliance.data-requests.create',
    version: '1.0.0',
    resource: 'compliance.data-requests',
    action: 'compliance.data-requests:create',
    description: 'Allow compliance operators to log GDPR data subject requests.',
    requirements: [Permissions.COMPLIANCE_PORTAL],
    tags: ['compliance', 'privacy'],
    severity: 'high',
    metadata: (req) => ({
      requestType: req.body?.requestType || null,
      region: req.body?.regionCode || null
    })
  },
  'compliance.data-requests.list': {
    id: 'compliance.data-requests.list',
    version: '1.0.0',
    resource: 'compliance.data-requests',
    action: 'compliance.data-requests:list',
    description: 'Allow compliance operators to review and triage GDPR requests.',
    requirements: [Permissions.COMPLIANCE_PORTAL],
    tags: ['compliance', 'privacy'],
    severity: 'medium',
    metadata: (req) => ({ status: req.query?.status || null })
  },
  'compliance.data-requests.export': {
    id: 'compliance.data-requests.export',
    version: '1.0.0',
    resource: 'compliance.data-requests',
    action: 'compliance.data-requests:export',
    description: 'Allow compliance officers to generate GDPR data export bundles.',
    requirements: [Permissions.COMPLIANCE_EXPORT],
    tags: ['compliance', 'privacy', 'export'],
    severity: 'critical',
    metadata: (req) => ({ requestId: req.params.requestId })
  },
  'compliance.data-requests.update': {
    id: 'compliance.data-requests.update',
    version: '1.0.0',
    resource: 'compliance.data-requests',
    action: 'compliance.data-requests:update',
    description: 'Allow compliance officers to update GDPR request status and audit notes.',
    requirements: [Permissions.COMPLIANCE_EXPORT],
    tags: ['compliance', 'privacy'],
    severity: 'high',
    metadata: (req) => ({ requestId: req.params.requestId, nextStatus: req.body?.status || null })
  },
  'compliance.data-warehouse.list': {
    id: 'compliance.data-warehouse.list',
    version: '1.0.0',
    resource: 'compliance.data-warehouse',
    action: 'compliance.data-warehouse:list',
    description: 'Allow compliance and data teams to review warehouse export runs.',
    requirements: [Permissions.COMPLIANCE_WAREHOUSE_VIEW],
    tags: ['compliance', 'privacy', 'data-platform'],
    severity: 'medium',
    metadata: (req) => ({ dataset: req.query?.dataset || null, region: req.query?.regionCode || null })
  },
  'compliance.data-warehouse.export': {
    id: 'compliance.data-warehouse.export',
    version: '1.0.0',
    resource: 'compliance.data-warehouse',
    action: 'compliance.data-warehouse:export',
    description: 'Allow privileged operators to trigger warehouse CDC exports with audit logging.',
    requirements: [Permissions.COMPLIANCE_WAREHOUSE_EXPORT],
    tags: ['compliance', 'privacy', 'data-platform'],
    severity: 'critical',
    metadata: (req) => ({ dataset: req.body?.dataset || req.query?.dataset || null, region: req.body?.regionCode || null })
  },
  'zones.match': {
    id: 'zones.match',
    version: '1.0.0',
    resource: 'zones.match',
    action: 'zones:match',
    description: 'Allow operations staff to match bookings to service zones.',
    requirements: [Permissions.ZONES_MATCH],
    tags: ['zones', 'operations'],
    severity: 'high',
    metadata: (req) => ({
      requestedZoneId: req.body?.zoneId || null,
      includeOutOfZone: Boolean(req.body?.allowOutOfZone)
    })
  },
  'zones.preview': {
    id: 'zones.preview',
    version: '1.0.0',
    resource: 'zones.preview',
    action: 'zones:preview',
    description: 'Allow operations staff to preview service coverage.',
    requirements: [Permissions.ZONES_PREVIEW],
    tags: ['zones', 'operations'],
    severity: 'medium',
    metadata: (req) => ({
      zoneId: req.query?.zoneId || null,
      postcode: req.query?.postcode || null
    })
  },
  'panel.provider.dashboard': {
    id: 'panel.provider.dashboard',
    version: '1.0.0',
    resource: 'panel.provider',
    action: 'panel.provider:view',
    description: 'Allow provider managers to view their operational dashboard.',
    requirements: [Permissions.PANEL_PROVIDER],
    tags: ['panel', 'provider'],
    severity: 'medium'
  },
  'panel.enterprise.dashboard': {
    id: 'panel.enterprise.dashboard',
    version: '1.0.0',
    resource: 'panel.enterprise',
    action: 'panel.enterprise:view',
    description: 'Allow enterprise stakeholders to view the enterprise oversight dashboard.',
    requirements: [Permissions.PANEL_ENTERPRISE],
    tags: ['panel', 'enterprise'],
    severity: 'high'
  },
  'panel.storefront.manage': {
    id: 'panel.storefront.manage',
    version: '1.0.0',
    resource: 'panel.storefront',
    action: 'panel.storefront:manage',
    description: 'Allow storefront administrators to update storefront configuration and catalogue.',
    requirements: [Permissions.PANEL_STOREFRONT],
    tags: ['panel', 'storefront'],
    severity: 'high'
  },
  'materials.showcase.view': {
    id: 'materials.showcase.view',
    version: '1.0.0',
    resource: 'materials.showcase',
    action: 'materials.showcase:view',
    description: 'Allow vetted users to access proprietary materials showcase data.',
    requirements: [Permissions.MATERIALS_VIEW],
    tags: ['materials', 'catalogue'],
    severity: 'medium'
  },
  'admin.blog.manage': {
    id: 'admin.blog.manage',
    version: '1.0.0',
    resource: 'admin.blog',
    action: 'admin.blog:manage',
    description: 'Allow marketing administrators to manage blog content.',
    requirements: [Permissions.ADMIN_FEATURE_WRITE],
    tags: ['admin', 'blog'],
    severity: 'medium'
  },
  'services.manage': {
    id: 'services.manage',
    version: '1.0.0',
    resource: 'services.manage',
    action: 'services:manage',
    description: 'Allow providers to manage service catalogues and packages.',
    requirements: [Permissions.SERVICES_MANAGE],
    tags: ['services', 'catalogue'],
    severity: 'high'
  },
  'services.book': {
    id: 'services.book',
    version: '1.0.0',
    resource: 'services.book',
    action: 'services:book',
    description: 'Allow customers to book services through the public checkout.',
    requirements: [Permissions.SERVICES_BOOK],
    tags: ['services', 'commerce'],
    severity: 'medium'
  }
};

export function getRoutePolicy(policyId) {
  if (!policyId) {
    return null;
  }

  const definition = ROUTE_POLICIES[policyId];
  if (!definition) {
    return null;
  }

  return { ...definition };
}

export function listRoutePolicies() {
  return Object.values(ROUTE_POLICIES).map((policy) => ({ ...policy }));
}

export default {
  getRoutePolicy,
  listRoutePolicies
};<|MERGE_RESOLUTION|>--- conflicted
+++ resolved
@@ -216,7 +216,6 @@
     tags: ['admin', 'platform'],
     severity: 'critical'
   },
-<<<<<<< HEAD
   'admin.home-builder.manage': {
     id: 'admin.home-builder.manage',
     version: '1.0.0',
@@ -232,7 +231,6 @@
       sectionId: req.params?.sectionId ?? null,
       componentId: req.params?.componentId ?? null
     })
-=======
   'admin.website.read': {
     id: 'admin.website.read',
     version: '1.0.0',
@@ -336,7 +334,6 @@
     requirements: [Permissions.ADMIN_SECURITY_POSTURE_WRITE],
     tags: ['admin', 'security'],
     severity: 'critical'
->>>>>>> fd1c9556
   },
   'admin.affiliates.read': {
     id: 'admin.affiliates.read',

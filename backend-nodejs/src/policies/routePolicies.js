--- conflicted
+++ resolved
@@ -216,7 +216,6 @@
     tags: ['admin', 'platform'],
     severity: 'critical'
   },
-<<<<<<< HEAD
   'admin.profile.read': {
     id: 'admin.profile.read',
     version: '1.0.0',
@@ -237,7 +236,6 @@
     tags: ['admin', 'profile'],
     severity: 'high'
   },
-=======
   'admin.preferences.read': {
     id: 'admin.preferences.read',
     version: '1.0.0',
@@ -453,7 +451,6 @@
     tags: ['admin', 'security'],
     severity: 'critical'
   },
->>>>>>> 7913fc60
   'admin.affiliates.read': {
     id: 'admin.affiliates.read',
     version: '1.0.0',

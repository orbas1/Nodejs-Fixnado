import { Permissions } from '../services/accessControlService.js';

const ROUTE_POLICIES = {
  'customer.control.manage': {
    id: 'customer.control.manage',
    version: '1.0.0',
    resource: 'customer.control',
    action: 'customer.control:manage',
    description:
      'Allow customer personas to view and update their control centre profile, escalation contacts, and service locations.',
    requirements: [Permissions.CUSTOMER_CONTROL_MANAGE],
    tags: ['customer', 'workspace', 'profile'],
    severity: 'medium',
    metadata: (req) => ({
      persona: req.headers['x-fixnado-persona'] || null,
      surface: req.route?.path || null
  'account.settings.manage': {
    id: 'account.settings.manage',
    version: '1.0.0',
    resource: 'account.settings',
    action: 'account.settings:manage',
    description: 'Allow authenticated users to manage their Fixnado account workspace preferences.',
    requirements: [Permissions.ACCOUNT_SETTINGS_MANAGE],
    tags: ['account', 'preferences'],
    severity: 'medium',
    metadata: (req) => ({
      userId: req.user?.id ?? null,
      persona: req.headers['x-fixnado-persona'] || null
    })
  },
  'feed.live.read': {
    id: 'feed.live.read',
    version: '1.0.0',
    resource: 'feed.live',
    action: 'feed.live:read',
    description: 'Allow authenticated personas to read the live feed stream scoped to their tenant or crew.',
    requirements: [Permissions.FEED_VIEW],
    tags: ['feed', 'marketplace'],
    severity: 'medium',
    metadata: (req) => ({
      hasFilters: Boolean(req.query && Object.keys(req.query).length > 0),
      tenantHint: req.headers['x-fixnado-tenant'] || null
    })
  },
  'feed.live.create': {
    id: 'feed.live.create',
    version: '1.0.0',
    resource: 'feed.live',
    action: 'feed.live:create',
    description: 'Allow eligible providers and enterprise operators to publish live feed opportunities.',
    requirements: [Permissions.FEED_POST],
    tags: ['feed', 'marketplace', 'content'],
    severity: 'high',
    metadata: (req) => ({
      hasBudget: typeof req.body?.budgetAmount === 'number',
      attachments: Array.isArray(req.body?.images) ? req.body.images.length : 0,
      zoneId: req.body?.zoneId || null
    })
  },
  'feed.live.bid': {
    id: 'feed.live.bid',
    version: '1.0.0',
    resource: 'feed.live',
    action: 'feed.live:bid',
    description: 'Allow vetted crews to submit bids for marketplace jobs.',
    requirements: [Permissions.FEED_BID],
    tags: ['feed', 'marketplace', 'commerce'],
    severity: 'high',
    metadata: (req) => ({
      postId: req.params.postId,
      currency: req.body?.currency || null,
      hasMessage: Boolean(req.body?.message)
    })
  },
  'feed.live.message': {
    id: 'feed.live.message',
    version: '1.0.0',
    resource: 'feed.live',
    action: 'feed.live:message',
    description: 'Allow authorised crews and buyers to message within a live feed negotiation.',
    requirements: [Permissions.FEED_MESSAGE],
    tags: ['feed', 'marketplace', 'messaging'],
    severity: 'medium',
    metadata: (req) => ({
      postId: req.params.postId,
      bidId: req.params.bidId,
      hasAttachments: Array.isArray(req.body?.attachments) ? req.body.attachments.length : 0
    })
  },
  'affiliate.dashboard.view': {
    id: 'affiliate.dashboard.view',
    version: '1.0.0',
    resource: 'affiliate.dashboard',
    action: 'affiliate.dashboard:view',
    description: 'Allow partner managers to access affiliate performance dashboards.',
    requirements: [Permissions.AFFILIATE_DASHBOARD],
    tags: ['affiliate', 'analytics'],
    severity: 'medium',
    metadata: (req) => ({
      tenantHint: req.headers['x-fixnado-tenant'] || null
    })
  },
  'affiliate.referrals.view': {
    id: 'affiliate.referrals.view',
    version: '1.0.0',
    resource: 'affiliate.referrals',
    action: 'affiliate.referrals:view',
    description: 'Allow partner managers to view referral pipelines and incentives.',
    requirements: [Permissions.AFFILIATE_REFERRALS],
    tags: ['affiliate', 'crm'],
    severity: 'medium',
    metadata: (req) => ({
      tenantHint: req.headers['x-fixnado-tenant'] || null
    })
  },
  'inventory.manage': {
    id: 'inventory.manage',
    version: '1.0.0',
    resource: 'inventory',
    action: 'inventory:manage',
    description: 'Allow provider administrators to manage stock, rentals, and consumables.',
    requirements: [Permissions.INVENTORY_WRITE],
    tags: ['inventory', 'operations'],
    severity: 'high',
    metadata: (req) => ({
      persona: req.headers['x-fixnado-persona'] || null
    })
  },
  'service.orders.read': {
    id: 'service.orders.read',
    version: '1.0.0',
    resource: 'service.orders',
    action: 'service.orders:read',
    description: 'Allow authenticated customers to view and search their service orders.',
    requirements: [Permissions.SERVICE_ORDERS_VIEW],
    tags: ['orders', 'service', 'dashboard'],
    severity: 'medium',
    metadata: (req) => ({
      status: req.query?.status || 'all',
      priority: req.query?.priority || 'all',
      persona: req.headers['x-fixnado-persona'] || null
    })
  },
  'service.orders.manage': {
    id: 'service.orders.manage',
    version: '1.0.0',
    resource: 'service.orders',
    action: 'service.orders:manage',
    description: 'Allow eligible personas to create, update, and annotate service orders.',
    requirements: [Permissions.SERVICE_ORDERS_MANAGE],
    tags: ['orders', 'service', 'dashboard'],
    severity: 'high',
    metadata: (req) => ({
      method: req.method,
      orderId: req.params?.orderId || null,
      status: req.body?.status || null
    })
  },
  'admin.dashboard.view': {
    id: 'admin.dashboard.view',
    version: '1.0.0',
    resource: 'admin.dashboard',
    action: 'admin.dashboard:view',
    description: 'Allow platform administrators to view security, compliance, and KPI dashboards.',
    requirements: [Permissions.ADMIN_DASHBOARD],
    tags: ['admin', 'analytics'],
    severity: 'high'
  },
  'admin.dashboard.configure': {
    id: 'admin.dashboard.configure',
    version: '1.0.0',
    resource: 'admin.dashboard',
    action: 'admin.dashboard:configure',
    description: 'Allow platform administrators to configure dashboard overview thresholds and insights.',
    requirements: [Permissions.ADMIN_DASHBOARD_WRITE],
    tags: ['admin', 'analytics'],
    severity: 'critical'
  },
  'admin.features.read': {
    id: 'admin.features.read',
    version: '1.0.0',
    resource: 'admin.features',
    action: 'admin.features:read',
    description: 'Allow admin operators to read feature toggle states.',
    requirements: [Permissions.ADMIN_FEATURE_READ],
    tags: ['admin', 'features'],
    severity: 'medium'
  },
  'admin.features.write': {
    id: 'admin.features.write',
    version: '1.0.0',
    resource: 'admin.features',
    action: 'admin.features:write',
    description: 'Allow admin operators to mutate feature toggle states.',
    requirements: [Permissions.ADMIN_FEATURE_WRITE],
    tags: ['admin', 'features'],
    severity: 'critical'
  },
  'admin.platform.read': {
    id: 'admin.platform.read',
    version: '1.0.0',
    resource: 'admin.platform',
    action: 'admin.platform:read',
    description: 'Allow platform administrators to view system configuration snapshots.',
    requirements: [Permissions.ADMIN_PLATFORM_READ],
    tags: ['admin', 'platform'],
    severity: 'high'
  },
  'admin.platform.write': {
    id: 'admin.platform.write',
    version: '1.0.0',
    resource: 'admin.platform',
    action: 'admin.platform:write',
    description: 'Allow platform administrators to change platform configuration.',
    requirements: [Permissions.ADMIN_PLATFORM_WRITE],
    tags: ['admin', 'platform'],
    severity: 'critical'
  },
  'admin.appearance.read': {
    id: 'admin.appearance.read',
    version: '1.0.0',
    resource: 'admin.appearance',
    action: 'admin.appearance:read',
    description: 'Allow admin operators to review appearance profiles, media, and marketing variants.',
    requirements: [Permissions.ADMIN_APPEARANCE_READ],
    tags: ['admin', 'appearance', 'branding'],
    severity: 'high',
    metadata: (req) => ({
      profileId: req.params?.id || null,
      slug: req.query?.slug || null
    })
  },
  'admin.appearance.write': {
    id: 'admin.appearance.write',
    version: '1.0.0',
    resource: 'admin.appearance',
    action: 'admin.appearance:write',
    description: 'Allow admin operators to create and update appearance profiles, assets, and marketing variants.',
    requirements: [Permissions.ADMIN_APPEARANCE_WRITE],
    tags: ['admin', 'appearance', 'branding'],
    severity: 'critical',
    metadata: (req) => ({
      profileId: req.params?.id || null,
      method: req.method,
      action: req.method === 'DELETE' ? 'archive' : 'mutate'
    })
  'admin.home-builder.manage': {
    id: 'admin.home-builder.manage',
    version: '1.0.0',
    resource: 'admin.home-builder',
    action: 'admin.home-builder:manage',
    description: 'Allow platform administrators to build and publish marketing home pages.',
    requirements: [Permissions.ADMIN_HOME_BUILDER],
    tags: ['admin', 'content', 'marketing'],
    severity: 'critical',
    metadata: (req) => ({
      method: req.method,
      pageId: req.params?.pageId ?? null,
      sectionId: req.params?.sectionId ?? null,
      componentId: req.params?.componentId ?? null
    })
  'admin.website.read': {
    id: 'admin.website.read',
    version: '1.0.0',
    resource: 'admin.website',
    action: 'admin.website:read',
    description: 'Allow administrators to view marketing site pages, navigation, and widgets.',
    requirements: [Permissions.ADMIN_WEBSITE_READ],
    tags: ['admin', 'website', 'cms'],
    severity: 'high',
    metadata: (req) => ({
      entity: req.params?.pageId ? 'page' : req.params?.menuId ? 'navigation' : 'collection'
    })
  },
  'admin.website.write': {
    id: 'admin.website.write',
    version: '1.0.0',
    resource: 'admin.website',
    action: 'admin.website:write',
    description: 'Allow administrators to create, update, and retire marketing site assets.',
    requirements: [Permissions.ADMIN_WEBSITE_WRITE],
    tags: ['admin', 'website', 'cms'],
    severity: 'critical',
    metadata: (req) => ({
      entity: req.params?.pageId
        ? 'page'
        : req.params?.menuId
          ? 'navigation'
          : req.params?.itemId
            ? 'navigation-item'
            : 'unknown',
      method: req.method
    })
  'admin.live-feed.audit.read': {
    id: 'admin.live-feed.audit.read',
    version: '1.0.0',
    resource: 'admin.live-feed',
    action: 'admin.live-feed:audit:read',
    description: 'Allow administrators to inspect live feed audit events, filters, and summaries.',
    requirements: [Permissions.ADMIN_LIVE_FEED_AUDIT_READ],
    tags: ['admin', 'live-feed', 'audit'],
    severity: 'high',
    metadata: (req) => ({ query: req.query ?? {} })
  },
  'admin.live-feed.audit.write': {
    id: 'admin.live-feed.audit.write',
    version: '1.0.0',
    resource: 'admin.live-feed',
    action: 'admin.live-feed:audit:write',
    description: 'Allow administrators to annotate, assign, and create live feed audit entries.',
    requirements: [Permissions.ADMIN_LIVE_FEED_AUDIT_WRITE],
    tags: ['admin', 'live-feed', 'audit'],
    severity: 'critical',
    metadata: (req) => ({
      auditId: req.params?.auditId || null,
      noteId: req.params?.noteId || null,
      method: req.method
    })
  'admin.audit.read': {
    id: 'admin.audit.read',
    version: '1.0.0',
    resource: 'admin.audit',
    action: 'admin.audit:read',
    description: 'Allow administrators to review audit timeline events and evidence.',
    requirements: [Permissions.ADMIN_AUDIT_READ],
    tags: ['admin', 'audit'],
    severity: 'high',
    metadata: (req) => ({
      timeframe: req.query?.timeframe || '7d',
      category: req.query?.category || 'all'
    })
  },
  'admin.audit.write': {
    id: 'admin.audit.write',
    version: '1.0.0',
    resource: 'admin.audit',
    action: 'admin.audit:write',
    description: 'Allow administrators to curate audit timeline events, attachments, and owners.',
    requirements: [Permissions.ADMIN_AUDIT_WRITE],
    tags: ['admin', 'audit'],
    severity: 'critical',
    metadata: (req) => ({
      method: req.method,
      eventId: req.params?.id || null
    })
  'admin.security.posture.read': {
    id: 'admin.security.posture.read',
    version: '1.0.0',
    resource: 'admin.security.posture',
    action: 'admin.security.posture:read',
    description: 'Allow administrators to view security posture and telemetry insights.',
    requirements: [Permissions.ADMIN_SECURITY_POSTURE_READ],
    tags: ['admin', 'security'],
    severity: 'high'
  },
  'admin.security.posture.write': {
    id: 'admin.security.posture.write',
    version: '1.0.0',
    resource: 'admin.security.posture',
    action: 'admin.security.posture:write',
    description: 'Allow administrators to manage security posture signals, automation, and connectors.',
    requirements: [Permissions.ADMIN_SECURITY_POSTURE_WRITE],
    tags: ['admin', 'security'],
    severity: 'critical'
  },
  'admin.affiliates.read': {
    id: 'admin.affiliates.read',
    version: '1.0.0',
    resource: 'admin.affiliates',
    action: 'admin.affiliates:read',
    description: 'Allow admin operators to view affiliate programme data.',
    requirements: [Permissions.ADMIN_AFFILIATE_READ],
    tags: ['admin', 'affiliate'],
    severity: 'medium'
  },
  'admin.affiliates.write': {
    id: 'admin.affiliates.write',
    version: '1.0.0',
    resource: 'admin.affiliates',
    action: 'admin.affiliates:write',
    description: 'Allow admin operators to mutate affiliate programme configuration.',
    requirements: [Permissions.ADMIN_AFFILIATE_WRITE],
    tags: ['admin', 'affiliate'],
    severity: 'high'
  },
<<<<<<< HEAD
  'admin.marketplace.manage': {
    id: 'admin.marketplace.manage',
    version: '1.0.0',
    resource: 'admin.marketplace',
    action: 'admin.marketplace:manage',
    description: 'Allow platform administrators to govern marketplace tools, materials, and listing approvals.',
    requirements: [Permissions.ADMIN_DASHBOARD, Permissions.INVENTORY_WRITE],
    tags: ['admin', 'marketplace', 'inventory'],
=======
  'admin.inbox.read': {
    id: 'admin.inbox.read',
    version: '1.0.0',
    resource: 'admin.inbox',
    action: 'admin.inbox:read',
    description: 'Allow platform administrators to view inbox routing, queue health, and automation state.',
    requirements: [Permissions.ADMIN_INBOX_READ],
    tags: ['admin', 'communications'],
    severity: 'high',
    metadata: (req) => ({ method: req.method, path: req.route?.path ?? null })
  },
  'admin.inbox.write': {
    id: 'admin.inbox.write',
    version: '1.0.0',
    resource: 'admin.inbox',
    action: 'admin.inbox:write',
    description: 'Allow platform administrators to manage inbox queues, templates, and automation guardrails.',
    requirements: [Permissions.ADMIN_INBOX_WRITE],
    tags: ['admin', 'communications'],
    severity: 'critical',
    metadata: (req) => ({ method: req.method, path: req.route?.path ?? null })
  'admin.rentals.read': {
    id: 'admin.rentals.read',
    version: '1.0.0',
    resource: 'admin.rentals',
    action: 'admin.rentals:read',
    description: 'Allow admin operators to review rental agreements, deposits, and checkpoints.',
    requirements: [Permissions.ADMIN_RENTAL_READ],
    tags: ['admin', 'rentals', 'inventory'],
    severity: 'high',
    metadata: (req) => ({
      status: req.query?.status || 'all',
      companyId: req.query?.companyId || null,
      search: req.query?.search || null
    })
  },
  'admin.rentals.write': {
    id: 'admin.rentals.write',
    version: '1.0.0',
    resource: 'admin.rentals',
    action: 'admin.rentals:write',
    description: 'Allow admin operators to manage rental lifecycle events and checkpoints.',
    requirements: [Permissions.ADMIN_RENTAL_WRITE],
    tags: ['admin', 'rentals', 'inventory'],
    severity: 'critical',
    metadata: (req) => ({
      rentalId: req.params?.rentalId || null,
      action: req.method,
      endpoint: req.originalUrl || req.baseUrl || null
    })
  },
  'admin.purchases.read': {
    id: 'admin.purchases.read',
    version: '1.0.0',
    resource: 'admin.purchases',
    action: 'admin.purchases:read',
    description: 'Allow operations and admin staff to view procurement workspaces and supplier directories.',
    requirements: [Permissions.ADMIN_PURCHASE_READ],
    tags: ['admin', 'procurement'],
    severity: 'high',
    metadata: (req) => ({
      status: req.query?.status || 'all',
      supplierId: req.query?.supplierId || null
    })
  },
  'admin.purchases.write': {
    id: 'admin.purchases.write',
    version: '1.0.0',
    resource: 'admin.purchases',
    action: 'admin.purchases:write',
    description: 'Allow operations and admin staff to create or update purchase orders, suppliers, and receiving records.',
    requirements: [Permissions.ADMIN_PURCHASE_WRITE],
    tags: ['admin', 'procurement'],
    severity: 'critical',
    metadata: (req) => ({
      method: req.method,
      entity: req.params?.orderId ? 'order' : req.params?.supplierId ? 'supplier' : 'purchase',
      reference: req.body?.reference || null
    })
  },
  'admin.purchases.budget': {
    id: 'admin.purchases.budget',
    version: '1.0.0',
    resource: 'admin.purchases.budget',
    action: 'admin.purchases.budget:write',
    description: 'Allow administrators to set procurement budgets and guardrails.',
    requirements: [Permissions.ADMIN_PURCHASE_BUDGET],
    tags: ['admin', 'procurement', 'finance'],
    severity: 'critical',
    metadata: (req) => ({
      category: req.body?.category || null,
      fiscalYear: req.body?.fiscalYear || null
    })
  },
  'admin.services.read': {
    id: 'admin.services.read',
    version: '1.0.0',
    resource: 'admin.services',
    action: 'admin.services:read',
    description: 'Allow admin operators to review service listings, categories, and catalogue health.',
    requirements: [Permissions.ADMIN_SERVICES_READ],
    tags: ['admin', 'services', 'catalogue'],
    severity: 'high',
    metadata: (req) => ({
      entity: req.params?.categoryId ? 'category' : req.params?.serviceId ? 'listing' : 'collection'
    })
  },
  'admin.services.write': {
    id: 'admin.services.write',
    version: '1.0.0',
    resource: 'admin.services',
    action: 'admin.services:write',
    description: 'Allow admin operators to create, update, and archive service listings and categories.',
    requirements: [Permissions.ADMIN_SERVICES_WRITE],
    tags: ['admin', 'services', 'catalogue'],
    severity: 'critical',
    metadata: (req) => ({
      entity: req.params?.categoryId ? 'category' : req.params?.serviceId ? 'listing' : 'collection'
    })
  },
  'admin.legal.read': {
    id: 'admin.legal.read',
    version: '1.0.0',
    resource: 'admin.legal',
    action: 'admin.legal:read',
    description: 'Allow administrators to view legal policy metadata and version history.',
    requirements: [Permissions.ADMIN_LEGAL_READ],
    tags: ['admin', 'legal'],
    severity: 'high',
    metadata: (req) => ({ slug: req.params?.slug || null })
  },
  'admin.legal.write': {
    id: 'admin.legal.write',
    version: '1.0.0',
    resource: 'admin.legal',
    action: 'admin.legal:write',
    description: 'Allow administrators to create, update, and publish legal policy versions.',
    requirements: [Permissions.ADMIN_LEGAL_WRITE],
    tags: ['admin', 'legal'],
    severity: 'critical',
    metadata: (req) => ({ slug: req.params?.slug || null, versionId: req.params?.versionId || null })
  'zones.read': {
    id: 'zones.read',
    version: '1.0.0',
    resource: 'zones',
    action: 'zones:read',
    description: 'Allow operations staff to inspect geo-zone definitions, compliance, and analytics.',
    requirements: [Permissions.ZONES_READ],
    tags: ['zones', 'operations'],
    severity: 'high',
    metadata: (req) => ({
      zoneId: req.params?.zoneId || null,
      companyId: req.query?.companyId || req.body?.companyId || null,
      includeAnalytics: req.query?.includeAnalytics === 'true'
    })
  },
  'zones.manage': {
    id: 'zones.manage',
    version: '1.0.0',
    resource: 'zones',
    action: 'zones:manage',
    description: 'Allow operations administrators to create, update, import, and delete service zones.',
    requirements: [Permissions.ZONES_MANAGE],
    tags: ['zones', 'operations'],
    severity: 'critical',
    metadata: (req) => ({
      zoneId: req.params?.zoneId || null,
      companyId: req.body?.companyId || req.query?.companyId || null,
      replace: Boolean(req.body?.replace),
      coverageCount: Array.isArray(req.body?.coverages) ? req.body.coverages.length : null
    })
  },
  'zones.coverage': {
    id: 'zones.coverage',
    version: '1.0.0',
    resource: 'zones.coverage',
    action: 'zones:coverage',
    description: 'Allow operations administrators to manage zone-to-service coverage assignments.',
    requirements: [Permissions.ZONES_COVERAGE],
    tags: ['zones', 'operations'],
    severity: 'critical',
    metadata: (req) => ({
      zoneId: req.params?.zoneId || null,
      coverageId: req.params?.coverageId || null,
      coverageCount: Array.isArray(req.body?.coverages) ? req.body.coverages.length : null
    })
  'admin.compliance.read': {
    id: 'admin.compliance.read',
    version: '1.0.0',
    resource: 'admin.compliance',
    action: 'admin.compliance:read',
    description: 'Allow compliance operators to view and monitor control libraries.',
    requirements: [Permissions.ADMIN_COMPLIANCE_READ],
    tags: ['admin', 'compliance'],
    severity: 'high'
  },
  'admin.compliance.write': {
    id: 'admin.compliance.write',
    version: '1.0.0',
    resource: 'admin.compliance',
    action: 'admin.compliance:write',
    description: 'Allow compliance operators to manage control libraries and automation guardrails.',
    requirements: [Permissions.ADMIN_COMPLIANCE_WRITE],
    tags: ['admin', 'compliance'],
    severity: 'critical'
  'admin.taxonomy.read': {
    id: 'admin.taxonomy.read',
    version: '1.0.0',
    resource: 'admin.taxonomy',
    action: 'admin.taxonomy:read',
    description: 'Allow platform administrators to review service taxonomy types and categories.',
    requirements: [Permissions.ADMIN_TAXONOMY_READ],
    tags: ['admin', 'taxonomy'],
    severity: 'medium',
    metadata: (req) => ({ includeArchived: req.query?.includeArchived === 'true' })
  },
  'admin.taxonomy.write': {
    id: 'admin.taxonomy.write',
    version: '1.0.0',
    resource: 'admin.taxonomy',
    action: 'admin.taxonomy:write',
    description: 'Allow platform administrators to create, update, and archive service taxonomy entries.',
    requirements: [Permissions.ADMIN_TAXONOMY_WRITE],
    tags: ['admin', 'taxonomy'],
>>>>>>> 319fb204
    severity: 'high',
    metadata: (req) => ({ method: req.method, path: req.path })
  },
  'finance.checkout.create': {
    id: 'finance.checkout.create',
    version: '1.0.0',
    resource: 'finance.checkout',
    action: 'finance.checkout:create',
    description: 'Allow trusted personas to initiate marketplace checkout and escrow funding.',
    requirements: [Permissions.PAYMENTS_CAPTURE],
    tags: ['finance', 'payments'],
    severity: 'critical',
    metadata: (req) => ({
      orderId: req.body?.orderId || null,
      serviceId: req.body?.serviceId || null,
      amount: req.body?.amount || null,
      currency: req.body?.currency || null,
      source: req.body?.source || req.headers['x-finance-source'] || 'unknown'
    })
  },
  'finance.overview.read': {
    id: 'finance.overview.read',
    version: '1.0.0',
    resource: 'finance.overview',
    action: 'finance.overview:read',
    description: 'Allow finance operators to review captured payments, disputes, and payouts.',
    requirements: [Permissions.FINANCE_OVERVIEW],
    tags: ['finance', 'reporting'],
    severity: 'high',
    metadata: (req) => ({
      regionId: req.query?.regionId || null,
      providerId: req.query?.providerId || null
    })
  },
  'finance.timeline.read': {
    id: 'finance.timeline.read',
    version: '1.0.0',
    resource: 'finance.timeline',
    action: 'finance.timeline:read',
    description: 'Allow finance and operations roles to inspect an order finance timeline.',
    requirements: [Permissions.FINANCE_OVERVIEW],
    tags: ['finance', 'operations'],
    severity: 'medium',
    metadata: (req) => ({
      orderId: req.params?.orderId || null
    })
  },
  'finance.reports.read': {
    id: 'finance.reports.read',
    version: '1.0.0',
    resource: 'finance.reports',
    action: 'finance.reports:read',
    description: 'Allow authorised finance roles to generate settlement and reconciliation reports.',
    requirements: [Permissions.FINANCE_OVERVIEW],
    tags: ['finance', 'reporting', 'export'],
    severity: 'high',
    metadata: (req) => ({
      format: req.query?.format || 'json',
      regionId: req.query?.regionId || null,
      providerId: req.query?.providerId || null
    })
  },
  'finance.alerts.read': {
    id: 'finance.alerts.read',
    version: '1.0.0',
    resource: 'finance.alerts',
    action: 'finance.alerts:read',
    description: 'Allow finance control tower roles to review regulatory alert queues.',
    requirements: [Permissions.FINANCE_OVERVIEW],
    tags: ['finance', 'risk', 'compliance'],
    severity: 'high',
    metadata: (req) => ({
      regionId: req.query?.regionId || null,
      providerId: req.query?.providerId || null
    })
  },
  'wallet.accounts.read': {
    id: 'wallet.accounts.read',
    version: '1.0.0',
    resource: 'wallet.accounts',
    action: 'wallet.accounts:read',
    description: 'Allow customers and operators to view wallet balances and settings.',
    requirements: [Permissions.WALLET_VIEW],
    tags: ['wallet', 'finance'],
    severity: 'medium',
    metadata: (req) => ({
      userId: req.query?.userId || req.user?.id || null,
      companyId: req.query?.companyId || null
    })
  },
  'wallet.accounts.create': {
    id: 'wallet.accounts.create',
    version: '1.0.0',
    resource: 'wallet.accounts',
    action: 'wallet.accounts:create',
    description: 'Allow authorised roles to create wallet accounts for customers or organisations.',
    requirements: [Permissions.WALLET_MANAGE],
    tags: ['wallet', 'finance'],
    severity: 'high',
    metadata: (req) => ({
      userId: req.body?.userId || req.user?.id || null,
      companyId: req.body?.companyId || null
    })
  },
  'wallet.accounts.update': {
    id: 'wallet.accounts.update',
    version: '1.0.0',
    resource: 'wallet.accounts',
    action: 'wallet.accounts:update',
    description: 'Allow authorised actors to update wallet settings and thresholds.',
    requirements: [Permissions.WALLET_MANAGE],
    tags: ['wallet', 'finance'],
    severity: 'high',
    metadata: (req) => ({
      accountId: req.params?.accountId || null
    })
  },
  'wallet.transactions.read': {
    id: 'wallet.transactions.read',
    version: '1.0.0',
    resource: 'wallet.transactions',
    action: 'wallet.transactions:read',
    description: 'Allow wallet owners to review transaction history and holds.',
    requirements: [Permissions.WALLET_VIEW],
    tags: ['wallet', 'finance'],
    severity: 'medium',
    metadata: (req) => ({
      accountId: req.params?.accountId || null,
      type: req.query?.type || null
    })
  },
  'wallet.transactions.create': {
    id: 'wallet.transactions.create',
    version: '1.0.0',
    resource: 'wallet.transactions',
    action: 'wallet.transactions:create',
    description: 'Allow authorised actors to credit, debit, or hold wallet balances.',
    requirements: [Permissions.WALLET_TRANSACT],
    tags: ['wallet', 'finance'],
    severity: 'critical',
    metadata: (req) => ({
      accountId: req.params?.accountId || null,
      type: req.body?.type || null,
      amount: req.body?.amount || null
    })
  },
  'wallet.payment-methods.read': {
    id: 'wallet.payment-methods.read',
    version: '1.0.0',
    resource: 'wallet.payment-methods',
    action: 'wallet.payment-methods:read',
    description: 'Allow wallet owners to view payout destinations and funding instruments.',
    requirements: [Permissions.WALLET_VIEW],
    tags: ['wallet', 'finance'],
    severity: 'medium',
    metadata: (req) => ({
      accountId: req.params?.accountId || null
    })
  },
  'wallet.payment-methods.manage': {
    id: 'wallet.payment-methods.manage',
    version: '1.0.0',
    resource: 'wallet.payment-methods',
    action: 'wallet.payment-methods:manage',
    description: 'Allow authorised roles to register or update wallet payment methods.',
    requirements: [Permissions.WALLET_METHOD_MANAGE],
    tags: ['wallet', 'finance'],
    severity: 'high',
    metadata: (req) => ({
      accountId: req.params?.accountId || null,
      methodId: req.params?.methodId || null
    })
  },
  'wallet.summary.read': {
    id: 'wallet.summary.read',
    version: '1.0.0',
    resource: 'wallet.summary',
    action: 'wallet.summary:read',
    description: 'Allow wallet owners to retrieve dashboard-ready wallet summaries.',
    requirements: [Permissions.WALLET_VIEW],
    tags: ['wallet', 'finance', 'reporting'],
    severity: 'medium',
    metadata: (req) => ({
      userId: req.query?.userId || req.user?.id || null,
      companyId: req.query?.companyId || null
    })
  },
  'compliance.data-requests.create': {
    id: 'compliance.data-requests.create',
    version: '1.0.0',
    resource: 'compliance.data-requests',
    action: 'compliance.data-requests:create',
    description: 'Allow compliance operators to log GDPR data subject requests.',
    requirements: [Permissions.COMPLIANCE_PORTAL],
    tags: ['compliance', 'privacy'],
    severity: 'high',
    metadata: (req) => ({
      requestType: req.body?.requestType || null,
      region: req.body?.regionCode || null
    })
  },
  'compliance.data-requests.list': {
    id: 'compliance.data-requests.list',
    version: '1.0.0',
    resource: 'compliance.data-requests',
    action: 'compliance.data-requests:list',
    description: 'Allow compliance operators to review and triage GDPR requests.',
    requirements: [Permissions.COMPLIANCE_PORTAL],
    tags: ['compliance', 'privacy'],
    severity: 'medium',
    metadata: (req) => ({ status: req.query?.status || null })
  },
  'compliance.data-requests.export': {
    id: 'compliance.data-requests.export',
    version: '1.0.0',
    resource: 'compliance.data-requests',
    action: 'compliance.data-requests:export',
    description: 'Allow compliance officers to generate GDPR data export bundles.',
    requirements: [Permissions.COMPLIANCE_EXPORT],
    tags: ['compliance', 'privacy', 'export'],
    severity: 'critical',
    metadata: (req) => ({ requestId: req.params.requestId })
  },
  'compliance.data-requests.update': {
    id: 'compliance.data-requests.update',
    version: '1.0.0',
    resource: 'compliance.data-requests',
    action: 'compliance.data-requests:update',
    description: 'Allow compliance officers to update GDPR request status and audit notes.',
    requirements: [Permissions.COMPLIANCE_EXPORT],
    tags: ['compliance', 'privacy'],
    severity: 'high',
    metadata: (req) => ({ requestId: req.params.requestId, nextStatus: req.body?.status || null })
  },
  'compliance.data-warehouse.list': {
    id: 'compliance.data-warehouse.list',
    version: '1.0.0',
    resource: 'compliance.data-warehouse',
    action: 'compliance.data-warehouse:list',
    description: 'Allow compliance and data teams to review warehouse export runs.',
    requirements: [Permissions.COMPLIANCE_WAREHOUSE_VIEW],
    tags: ['compliance', 'privacy', 'data-platform'],
    severity: 'medium',
    metadata: (req) => ({ dataset: req.query?.dataset || null, region: req.query?.regionCode || null })
  },
  'compliance.data-warehouse.export': {
    id: 'compliance.data-warehouse.export',
    version: '1.0.0',
    resource: 'compliance.data-warehouse',
    action: 'compliance.data-warehouse:export',
    description: 'Allow privileged operators to trigger warehouse CDC exports with audit logging.',
    requirements: [Permissions.COMPLIANCE_WAREHOUSE_EXPORT],
    tags: ['compliance', 'privacy', 'data-platform'],
    severity: 'critical',
    metadata: (req) => ({ dataset: req.body?.dataset || req.query?.dataset || null, region: req.body?.regionCode || null })
  },
  'zones.match': {
    id: 'zones.match',
    version: '1.0.0',
    resource: 'zones.match',
    action: 'zones:match',
    description: 'Allow operations staff to match bookings to service zones.',
    requirements: [Permissions.ZONES_MATCH],
    tags: ['zones', 'operations'],
    severity: 'high',
    metadata: (req) => ({
      requestedZoneId: req.body?.zoneId || null,
      includeOutOfZone: Boolean(req.body?.allowOutOfZone)
    })
  },
  'zones.preview': {
    id: 'zones.preview',
    version: '1.0.0',
    resource: 'zones.preview',
    action: 'zones:preview',
    description: 'Allow operations staff to preview service coverage.',
    requirements: [Permissions.ZONES_PREVIEW],
    tags: ['zones', 'operations'],
    severity: 'medium',
    metadata: (req) => ({
      zoneId: req.query?.zoneId || null,
      postcode: req.query?.postcode || null
    })
  },
  'panel.provider.dashboard': {
    id: 'panel.provider.dashboard',
    version: '1.0.0',
    resource: 'panel.provider',
    action: 'panel.provider:view',
    description: 'Allow provider managers to view their operational dashboard.',
    requirements: [Permissions.PANEL_PROVIDER],
    tags: ['panel', 'provider'],
    severity: 'medium'
  },
  'panel.enterprise.dashboard': {
    id: 'panel.enterprise.dashboard',
    version: '1.0.0',
    resource: 'panel.enterprise',
    action: 'panel.enterprise:view',
    description: 'Allow enterprise stakeholders to view the enterprise oversight dashboard.',
    requirements: [Permissions.PANEL_ENTERPRISE],
    tags: ['panel', 'enterprise'],
    severity: 'high'
  },
  'panel.storefront.manage': {
    id: 'panel.storefront.manage',
    version: '1.0.0',
    resource: 'panel.storefront',
    action: 'panel.storefront:manage',
    description: 'Allow storefront administrators to update storefront configuration and catalogue.',
    requirements: [Permissions.PANEL_STOREFRONT],
    tags: ['panel', 'storefront'],
    severity: 'high'
  },
  'materials.showcase.view': {
    id: 'materials.showcase.view',
    version: '1.0.0',
    resource: 'materials.showcase',
    action: 'materials.showcase:view',
    description: 'Allow vetted users to access proprietary materials showcase data.',
    requirements: [Permissions.MATERIALS_VIEW],
    tags: ['materials', 'catalogue'],
    severity: 'medium'
  },
  'admin.blog.manage': {
    id: 'admin.blog.manage',
    version: '1.0.0',
    resource: 'admin.blog',
    action: 'admin.blog:manage',
    description: 'Allow marketing administrators to manage blog content.',
    requirements: [Permissions.ADMIN_FEATURE_WRITE],
    tags: ['admin', 'blog'],
    severity: 'medium'
  },
  'services.manage': {
    id: 'services.manage',
    version: '1.0.0',
    resource: 'services.manage',
    action: 'services:manage',
    description: 'Allow providers to manage service catalogues and packages.',
    requirements: [Permissions.SERVICES_MANAGE],
    tags: ['services', 'catalogue'],
    severity: 'high'
  },
  'services.book': {
    id: 'services.book',
    version: '1.0.0',
    resource: 'services.book',
    action: 'services:book',
    description: 'Allow customers to book services through the public checkout.',
    requirements: [Permissions.SERVICES_BOOK],
    tags: ['services', 'commerce'],
    severity: 'medium'
  }
};

export function getRoutePolicy(policyId) {
  if (!policyId) {
    return null;
  }

  const definition = ROUTE_POLICIES[policyId];
  if (!definition) {
    return null;
  }

  return { ...definition };
}

export function listRoutePolicies() {
  return Object.values(ROUTE_POLICIES).map((policy) => ({ ...policy }));
}

export default {
  getRoutePolicy,
  listRoutePolicies
};<|MERGE_RESOLUTION|>--- conflicted
+++ resolved
@@ -383,7 +383,6 @@
     tags: ['admin', 'affiliate'],
     severity: 'high'
   },
-<<<<<<< HEAD
   'admin.marketplace.manage': {
     id: 'admin.marketplace.manage',
     version: '1.0.0',
@@ -392,7 +391,6 @@
     description: 'Allow platform administrators to govern marketplace tools, materials, and listing approvals.',
     requirements: [Permissions.ADMIN_DASHBOARD, Permissions.INVENTORY_WRITE],
     tags: ['admin', 'marketplace', 'inventory'],
-=======
   'admin.inbox.read': {
     id: 'admin.inbox.read',
     version: '1.0.0',
@@ -617,7 +615,6 @@
     description: 'Allow platform administrators to create, update, and archive service taxonomy entries.',
     requirements: [Permissions.ADMIN_TAXONOMY_WRITE],
     tags: ['admin', 'taxonomy'],
->>>>>>> 319fb204
     severity: 'high',
     metadata: (req) => ({ method: req.method, path: req.path })
   },

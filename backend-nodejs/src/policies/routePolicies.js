import { Permissions } from '../services/accessControlService.js';

const ROUTE_POLICIES = {
  'customer.control.manage': {
    id: 'customer.control.manage',
    version: '1.0.0',
    resource: 'customer.control',
    action: 'customer.control:manage',
    description:
      'Allow customer personas to view and update their control centre profile, escalation contacts, and service locations.',
    requirements: [Permissions.CUSTOMER_CONTROL_MANAGE],
    tags: ['customer', 'workspace', 'profile'],
    severity: 'medium',
    metadata: (req) => ({
      persona: req.headers['x-fixnado-persona'] || null,
      surface: req.route?.path || null
    })
  },
<<<<<<< HEAD
  'panel.provider.servicemen.manage': {
    id: 'panel.provider.servicemen.manage',
    version: '1.0.0',
    resource: 'panel.provider.servicemen',
    action: 'panel.provider.servicemen:manage',
    description: 'Allow provider operations teams to manage servicemen rosters, availability, and media.',
    requirements: [Permissions.PROVIDER_CREW_MANAGE],
    tags: ['provider', 'servicemen', 'operations'],
    severity: 'high',
    metadata: (req) => ({
      method: req.method,
      companyId: req.query?.companyId || null,
      servicemanId: req.params?.servicemanId || null
=======
  'serviceman.control.manage': {
    id: 'serviceman.control.manage',
    version: '1.0.0',
    resource: 'serviceman.control',
    action: 'serviceman.control:manage',
    description:
      'Allow crew personas to manage dispute cases, evidence, and follow-up actions from the serviceman control centre.',
    requirements: [Permissions.SERVICEMAN_CONTROL_MANAGE],
    tags: ['serviceman', 'workspace', 'disputes'],
    severity: 'medium',
    metadata: (req) => ({
      persona: req.headers['x-fixnado-persona'] || null,
      surface: req.route?.path || null
    })
  },
  'account.settings.manage': {
  'provider.control.crew': {
    id: 'provider.control.crew',
    version: '1.0.0',
    resource: 'provider.control',
    action: 'provider.control:crew',
    description:
      'Allow provider and operations personas to manage crew deployment, availability, delegations, and rota configurations.',
    requirements: [Permissions.PROVIDER_CREW_MANAGE],
    tags: ['provider', 'operations', 'crew'],
    severity: 'high',
    metadata: (req) => ({
      persona: req.headers['x-fixnado-persona'] || null,
      companyId: req.query?.companyId || req.body?.companyId || null
>>>>>>> 0fbe4579
    })
  },
  'account.settings.manage': {
    id: 'account.settings.manage',
    version: '1.0.0',
    resource: 'account.settings',
    action: 'account.settings:manage',
    description: 'Allow authenticated users to manage their Fixnado account workspace preferences.',
    requirements: [Permissions.ACCOUNT_SETTINGS_MANAGE],
    tags: ['account', 'preferences'],
    severity: 'medium',
    metadata: (req) => ({
      userId: req.user?.id ?? null,
      persona: req.headers['x-fixnado-persona'] || null
    })
  },
  'serviceman.profile.manage': {
    id: 'serviceman.profile.manage',
    version: '1.0.0',
    resource: 'serviceman.profile',
    action: 'serviceman.profile:manage',
    description: 'Allow crew members to update their profile, emergency contacts, availability, and issued gear.',
    requirements: [Permissions.SERVICEMAN_PROFILE_MANAGE],
    tags: ['serviceman', 'profile', 'dashboard'],
    severity: 'medium',
    metadata: (req) => ({
      userId: req.user?.id ?? null,
      persona: req.headers['x-fixnado-persona'] || null
    })
  },
  'feed.live.read': {
    id: 'feed.live.read',
    version: '1.0.0',
    resource: 'feed.live',
    action: 'feed.live:read',
    description: 'Allow authenticated personas to read the live feed stream scoped to their tenant or crew.',
    requirements: [Permissions.FEED_VIEW],
    tags: ['feed', 'marketplace'],
    severity: 'medium',
    metadata: (req) => ({
      hasFilters: Boolean(req.query && Object.keys(req.query).length > 0),
      tenantHint: req.headers['x-fixnado-tenant'] || null
    })
  },
  'feed.live.create': {
    id: 'feed.live.create',
    version: '1.0.0',
    resource: 'feed.live',
    action: 'feed.live:create',
    description: 'Allow eligible providers and enterprise operators to publish live feed opportunities.',
    requirements: [Permissions.FEED_POST],
    tags: ['feed', 'marketplace', 'content'],
    severity: 'high',
    metadata: (req) => ({
      hasBudget: typeof req.body?.budgetAmount === 'number',
      attachments: Array.isArray(req.body?.images) ? req.body.images.length : 0,
      zoneId: req.body?.zoneId || null
    })
  },
  'feed.live.bid': {
    id: 'feed.live.bid',
    version: '1.0.0',
    resource: 'feed.live',
    action: 'feed.live:bid',
    description: 'Allow vetted crews to submit bids for marketplace jobs.',
    requirements: [Permissions.FEED_BID],
    tags: ['feed', 'marketplace', 'commerce'],
    severity: 'high',
    metadata: (req) => ({
      postId: req.params.postId,
      currency: req.body?.currency || null,
      hasMessage: Boolean(req.body?.message)
    })
  },
  'feed.live.message': {
    id: 'feed.live.message',
    version: '1.0.0',
    resource: 'feed.live',
    action: 'feed.live:message',
    description: 'Allow authorised crews and buyers to message within a live feed negotiation.',
    requirements: [Permissions.FEED_MESSAGE],
    tags: ['feed', 'marketplace', 'messaging'],
    severity: 'medium',
    metadata: (req) => ({
      postId: req.params.postId,
      bidId: req.params.bidId,
      hasAttachments: Array.isArray(req.body?.attachments) ? req.body.attachments.length : 0
    })
  },
  'fixnado.ads.read': {
    id: 'fixnado.ads.read',
    version: '1.0.0',
    resource: 'fixnado.ads',
    action: 'fixnado.ads:read',
    description: 'Allow Serviceman personas to access the Fixnado ads workspace and read campaign data.',
    requirements: [Permissions.CAMPAIGN_REVIEW],
    tags: ['ads', 'fixnado', 'serviceman'],
    severity: 'medium',
    metadata: (req) => ({
      campaignId: req.params?.campaignId ?? null,
      entity: req.params?.creativeId
        ? 'creative'
        : req.params?.signalId
          ? 'fraud-signal'
          : 'campaign',
      method: req.method
    })
  },
  'fixnado.ads.write': {
    id: 'fixnado.ads.write',
    version: '1.0.0',
    resource: 'fixnado.ads',
    action: 'fixnado.ads:write',
    description: 'Allow authorised personas to create and manage Fixnado ads campaigns, flights, creatives, and metrics.',
    requirements: [Permissions.CAMPAIGN_MANAGE],
    tags: ['ads', 'fixnado', 'serviceman'],
    severity: 'high',
    metadata: (req) => ({
      campaignId: req.params?.campaignId ?? null,
      entity: req.params?.creativeId
        ? 'creative'
        : req.params?.signalId
          ? 'fraud-signal'
          : 'campaign',
      method: req.method
    })
  },
  'affiliate.dashboard.view': {
    id: 'affiliate.dashboard.view',
    version: '1.0.0',
    resource: 'affiliate.dashboard',
    action: 'affiliate.dashboard:view',
    description: 'Allow partner managers to access affiliate performance dashboards.',
    requirements: [Permissions.AFFILIATE_DASHBOARD],
    tags: ['affiliate', 'analytics'],
    severity: 'medium',
    metadata: (req) => ({
      tenantHint: req.headers['x-fixnado-tenant'] || null
    })
  },
  'affiliate.referrals.view': {
    id: 'affiliate.referrals.view',
    version: '1.0.0',
    resource: 'affiliate.referrals',
    action: 'affiliate.referrals:view',
    description: 'Allow partner managers to view referral pipelines and incentives.',
    requirements: [Permissions.AFFILIATE_REFERRALS],
    tags: ['affiliate', 'crm'],
    severity: 'medium',
    metadata: (req) => ({
      tenantHint: req.headers['x-fixnado-tenant'] || null
    })
  },
  'inventory.manage': {
    id: 'inventory.manage',
    version: '1.0.0',
    resource: 'inventory',
    action: 'inventory:manage',
    description: 'Allow provider administrators to manage stock, rentals, and consumables.',
    requirements: [Permissions.INVENTORY_WRITE],
    tags: ['inventory', 'operations'],
    severity: 'high',
    metadata: (req) => ({
      persona: req.headers['x-fixnado-persona'] || null
    })
  },
  'servicemen.identity.manage': {
    id: 'servicemen.identity.manage',
    version: '1.0.0',
    resource: 'servicemen.identity',
    action: 'servicemen.identity:manage',
    description:
      'Allow authorised crew members and operations controllers to manage serviceman identity verification workflows and artefacts.',
    requirements: [Permissions.SERVICEMAN_IDENTITY_MANAGE],
    tags: ['servicemen', 'identity', 'compliance'],
    severity: 'high',
    metadata: (req) => ({
      servicemanId: req.params?.servicemanId || null,
      persona: req.headers['x-fixnado-persona'] || null,
      method: req.method
  'provider.calendar.read': {
    id: 'provider.calendar.read',
    version: '1.0.0',
    resource: 'provider.calendar',
    action: 'provider.calendar:view',
    description: 'Allow provider operators to inspect booking calendars, utilisation, and holds.',
    requirements: [Permissions.PROVIDER_CALENDAR_VIEW],
    tags: ['provider', 'calendar', 'operations'],
    severity: 'medium',
    metadata: (req) => ({
      companyId: req.query?.companyId || req.body?.companyId || null,
      persona: req.headers['x-fixnado-persona'] || null
    })
  },
  'provider.calendar.manage': {
    id: 'provider.calendar.manage',
    version: '1.0.0',
    resource: 'provider.calendar',
    action: 'provider.calendar:manage',
    description: 'Allow authorised provider admins to create bookings, manage holds, and update calendar settings.',
    requirements: [Permissions.PROVIDER_CALENDAR_MANAGE],
    tags: ['provider', 'calendar', 'operations'],
    severity: 'high',
    metadata: (req) => ({
      method: req.method,
      companyId: req.query?.companyId || req.body?.companyId || null,
      persona: req.headers['x-fixnado-persona'] || null
  'provider.escrows.read': {
    id: 'provider.escrows.read',
    version: '1.0.0',
    resource: 'provider.escrows',
    action: 'provider.escrows:read',
    description: 'Allow provider organisations to review escrow records tied to their service orders.',
    requirements: [Permissions.PROVIDER_ESCROW_READ],
    tags: ['provider', 'escrow', 'finance'],
    severity: 'high',
    metadata: (req) => ({
      persona: req.headers['x-fixnado-persona'] || null,
      providerId: req.user?.id ?? null,
      companyId: req.query?.companyId || req.body?.companyId || null,
      escrowId: req.params?.id || null
    })
  },
  'provider.escrows.write': {
    id: 'provider.escrows.write',
    version: '1.0.0',
    resource: 'provider.escrows',
    action: 'provider.escrows:write',
    description: 'Allow provider finance teams to update escrow metadata, milestones, and release policies.',
    requirements: [Permissions.PROVIDER_ESCROW_WRITE],
    tags: ['provider', 'escrow', 'finance'],
    severity: 'critical',
    metadata: (req) => ({
      persona: req.headers['x-fixnado-persona'] || null,
      providerId: req.user?.id ?? null,
      companyId: req.body?.companyId || req.query?.companyId || null,
      escrowId: req.params?.id || null
  'serviceman.escrows.view': {
    id: 'serviceman.escrows.view',
    version: '1.0.0',
    resource: 'serviceman.escrows',
    action: 'serviceman.escrows:view',
    description: 'Allow crew members to review escrow records linked to their active bookings.',
    requirements: [Permissions.SERVICEMAN_ESCROW_VIEW],
    tags: ['serviceman', 'escrow', 'finance'],
    severity: 'medium',
    metadata: (req) => ({
      status: req.query?.status || 'all',
      onHold: req.query?.onHold || 'all',
      policyId: req.query?.policyId || 'all'
    })
  },
  'serviceman.escrows.manage': {
    id: 'serviceman.escrows.manage',
    version: '1.0.0',
    resource: 'serviceman.escrows',
    action: 'serviceman.escrows:manage',
    description:
      'Allow authorised crew members to update escrow status, milestones, notes, and work logs for their assignments.',
    requirements: [Permissions.SERVICEMAN_ESCROW_MANAGE],
    tags: ['serviceman', 'escrow', 'finance'],
    severity: 'high',
    metadata: (req) => ({
      method: req.method,
      escrowId: req.params?.id || null,
      milestoneId: req.params?.milestoneId || null,
      workLogId: req.params?.workLogId || null,
      noteId: req.params?.noteId || null
    })
  },
  'service.orders.read': {
    id: 'service.orders.read',
    version: '1.0.0',
    resource: 'service.orders',
    action: 'service.orders:read',
    description: 'Allow authenticated customers to view and search their service orders.',
    requirements: [Permissions.SERVICE_ORDERS_VIEW],
    tags: ['orders', 'service', 'dashboard'],
    severity: 'medium',
    metadata: (req) => ({
      status: req.query?.status || 'all',
      priority: req.query?.priority || 'all',
      persona: req.headers['x-fixnado-persona'] || null
    })
  },
  'service.orders.manage': {
    id: 'service.orders.manage',
    version: '1.0.0',
    resource: 'service.orders',
    action: 'service.orders:manage',
    description: 'Allow eligible personas to create, update, and annotate service orders.',
    requirements: [Permissions.SERVICE_ORDERS_MANAGE],
    tags: ['orders', 'service', 'dashboard'],
    severity: 'high',
    metadata: (req) => ({
      method: req.method,
      orderId: req.params?.orderId || null,
      status: req.body?.status || null
    })
  },
  'serviceman.website.read': {
    id: 'serviceman.website.read',
    version: '1.0.0',
    resource: 'serviceman.website',
    action: 'serviceman.website:read',
    description: 'Allow authorised crew members to view and audit their microsite configuration.',
    requirements: [Permissions.SERVICEMAN_WEBSITE_READ],
    tags: ['serviceman', 'website', 'preferences'],
    severity: 'medium',
    metadata: (req) => ({
      actorId: req.user?.id ?? null,
      persona: req.headers['x-fixnado-persona'] || null
    })
  },
  'serviceman.website.write': {
    id: 'serviceman.website.write',
    version: '1.0.0',
    resource: 'serviceman.website',
    action: 'serviceman.website:write',
    description: 'Allow authorised crew leads to update microsite branding, content, and publishing preferences.',
    requirements: [Permissions.SERVICEMAN_WEBSITE_WRITE],
    tags: ['serviceman', 'website', 'preferences'],
    severity: 'high',
    metadata: (req) => ({
      actorId: req.user?.id ?? null,
      persona: req.headers['x-fixnado-persona'] || null
  'serviceman.bookings.view': {
    id: 'serviceman.bookings.view',
    version: '1.0.0',
    resource: 'serviceman.bookings',
    action: 'serviceman.bookings:view',
    description: 'Allow crew members to review assigned bookings, schedules, and notes.',
    requirements: [Permissions.SERVICEMAN_BOOKINGS_VIEW],
    tags: ['serviceman', 'bookings', 'workspace'],
    severity: 'medium',
    metadata: (req) => ({
      servicemanId: req.user?.id ?? null,
      persona: req.headers['x-fixnado-persona'] || null
    })
  },
  'serviceman.bookings.manage': {
    id: 'serviceman.bookings.manage',
    version: '1.0.0',
    resource: 'serviceman.bookings',
    action: 'serviceman.bookings:manage',
    description: 'Allow crew members to update booking status, schedules, notes, and workspace preferences.',
    requirements: [Permissions.SERVICEMAN_BOOKINGS_MANAGE],
    tags: ['serviceman', 'bookings', 'workspace'],
    severity: 'high',
    metadata: (req) => ({
      servicemanId: req.user?.id ?? null,
      persona: req.headers['x-fixnado-persona'] || null,
      method: req.method
    })
  },
  'admin.dashboard.view': {
    id: 'admin.dashboard.view',
    version: '1.0.0',
    resource: 'admin.dashboard',
    action: 'admin.dashboard:view',
    description: 'Allow platform administrators to view security, compliance, and KPI dashboards.',
    requirements: [Permissions.ADMIN_DASHBOARD],
    tags: ['admin', 'analytics'],
    severity: 'high'
  },
  'admin.dashboard.configure': {
    id: 'admin.dashboard.configure',
    version: '1.0.0',
    resource: 'admin.dashboard',
    action: 'admin.dashboard:configure',
    description: 'Allow platform administrators to configure dashboard overview thresholds and insights.',
    requirements: [Permissions.ADMIN_DASHBOARD_WRITE],
    tags: ['admin', 'analytics'],
    severity: 'critical'
  },
  'admin.features.read': {
    id: 'admin.features.read',
    version: '1.0.0',
    resource: 'admin.features',
    action: 'admin.features:read',
    description: 'Allow admin operators to read feature toggle states.',
    requirements: [Permissions.ADMIN_FEATURE_READ],
    tags: ['admin', 'features'],
    severity: 'medium'
  },
  'admin.features.write': {
    id: 'admin.features.write',
    version: '1.0.0',
    resource: 'admin.features',
    action: 'admin.features:write',
    description: 'Allow admin operators to mutate feature toggle states.',
    requirements: [Permissions.ADMIN_FEATURE_WRITE],
    tags: ['admin', 'features'],
    severity: 'critical'
  },
  'admin.platform.read': {
    id: 'admin.platform.read',
    version: '1.0.0',
    resource: 'admin.platform',
    action: 'admin.platform:read',
    description: 'Allow platform administrators to view system configuration snapshots.',
    requirements: [Permissions.ADMIN_PLATFORM_READ],
    tags: ['admin', 'platform'],
    severity: 'high'
  },
  'admin.platform.write': {
    id: 'admin.platform.write',
    version: '1.0.0',
    resource: 'admin.platform',
    action: 'admin.platform:write',
    description: 'Allow platform administrators to change platform configuration.',
    requirements: [Permissions.ADMIN_PLATFORM_WRITE],
    tags: ['admin', 'platform'],
    severity: 'critical'
  },
  'admin.bookings.read': {
    id: 'admin.bookings.read',
    version: '1.0.0',
    resource: 'admin.bookings',
    action: 'admin.bookings:read',
    description: 'Allow platform administrators to view booking management insights and settings.',
    requirements: [Permissions.ADMIN_BOOKINGS_READ],
    tags: ['admin', 'bookings'],
    severity: 'high'
  },
  'admin.bookings.write': {
    id: 'admin.bookings.write',
    version: '1.0.0',
    resource: 'admin.bookings',
    action: 'admin.bookings:write',
    description: 'Allow platform administrators to create and update bookings, templates, and guardrails.',
    requirements: [Permissions.ADMIN_BOOKINGS_WRITE],
    tags: ['admin', 'bookings'],
  'admin.providers.read': {
    id: 'admin.providers.read',
    version: '1.0.0',
    resource: 'admin.providers',
    action: 'admin.providers:read',
    description: 'Allow platform administrators to view SME/provider onboarding data and coverage.',
    requirements: [Permissions.ADMIN_PROVIDER_READ],
    tags: ['admin', 'providers', 'sme'],
    severity: 'high',
    metadata: (req) => ({
      scope: req.query?.scope || 'directory',
      companyId: req.params?.companyId || null
    })
  },
  'admin.providers.write': {
    id: 'admin.providers.write',
    version: '1.0.0',
    resource: 'admin.providers',
    action: 'admin.providers:write',
    description: 'Allow platform administrators to onboard, edit, and manage SME/provider records.',
    requirements: [Permissions.ADMIN_PROVIDER_WRITE],
    tags: ['admin', 'providers', 'sme'],
    severity: 'critical',
    metadata: (req) => ({
      companyId: req.params?.companyId || req.body?.companyId || null,
      action: req.method?.toLowerCase() || 'unknown'
    })
  },
  'admin.providers.archive': {
    id: 'admin.providers.archive',
    version: '1.0.0',
    resource: 'admin.providers',
    action: 'admin.providers:archive',
    description: 'Allow platform administrators to archive or retire SME/provider organisations.',
    requirements: [Permissions.ADMIN_PROVIDER_ARCHIVE],
    tags: ['admin', 'providers', 'sme'],
    severity: 'critical',
    metadata: (req) => ({
      companyId: req.params?.companyId || null,
      actor: req.user?.id || null
    })
  },
  'admin.providers.tax.write': {
    id: 'admin.providers.tax.write',
    version: '1.0.0',
    resource: 'admin.providers',
    action: 'admin.providers:tax:write',
    description: 'Allow platform administrators to manage SME/provider tax profiles, registrations, and filings.',
    requirements: [Permissions.ADMIN_PROVIDER_TAX_WRITE],
    tags: ['admin', 'providers', 'tax'],
    severity: 'high',
    metadata: (req) => ({
      companyId: req.params?.companyId || null,
      filingId: req.params?.filingId || null,
      method: req.method ?? 'UNKNOWN'
    })
  },
  'admin.customJobs.read': {
    id: 'admin.customJobs.read',
    version: '1.0.0',
    resource: 'admin.custom-jobs',
    action: 'admin.custom-jobs:read',
    description: 'Allow administrators to review custom job requests, bids, and negotiation history.',
    requirements: [Permissions.ADMIN_CUSTOM_JOBS_READ],
    tags: ['admin', 'custom-jobs'],
    severity: 'high',
    metadata: (req) => ({
      status: req.query?.status ?? 'all',
      zoneId: req.query?.zoneId ?? null,
      jobId: req.params?.id ?? null
    })
  },
  'admin.customJobs.write': {
    id: 'admin.customJobs.write',
    version: '1.0.0',
    resource: 'admin.custom-jobs',
    action: 'admin.custom-jobs:write',
    description: 'Allow administrators to create, edit, award, and message within custom jobs.',
    requirements: [Permissions.ADMIN_CUSTOM_JOBS_WRITE],
    tags: ['admin', 'custom-jobs'],
    severity: 'critical',
    metadata: (req) => ({
      jobId: req.params?.id ?? null,
      bidId: req.params?.bidId ?? null,
      method: req.method ?? 'UNKNOWN'
    })
  },
  'serviceman.customJobs.read': {
    id: 'serviceman.customJobs.read',
    version: '1.0.0',
    resource: 'serviceman.custom-jobs',
    action: 'serviceman.custom-jobs:read',
    description: 'Allow crew members to review custom job opportunities and their bid activity.',
    requirements: [Permissions.SERVICEMAN_CUSTOM_JOBS_READ],
    tags: ['serviceman', 'custom-jobs'],
    severity: 'medium',
    metadata: (req) => ({
      jobId: req.params?.id ?? null,
      status: req.query?.status ?? 'open',
      zoneId: req.query?.zoneId ?? null
    })
  },
  'serviceman.customJobs.write': {
    id: 'serviceman.customJobs.write',
    version: '1.0.0',
    resource: 'serviceman.custom-jobs',
    action: 'serviceman.custom-jobs:write',
    description: 'Allow crew members to submit, update, and collaborate on custom job bids.',
    requirements: [Permissions.SERVICEMAN_CUSTOM_JOBS_WRITE],
    tags: ['serviceman', 'custom-jobs'],
    severity: 'high',
    metadata: (req) => ({
      jobId: req.params?.id ?? null,
      bidId: req.params?.bidId ?? null,
      method: req.method ?? 'UNKNOWN'
    })
  },
  'serviceman.customJobs.reports': {
    id: 'serviceman.customJobs.reports',
    version: '1.0.0',
    resource: 'serviceman.custom-jobs',
    action: 'serviceman.custom-jobs:reports',
    description: 'Allow crew members to generate performance analytics for their custom job bids.',
    requirements: [Permissions.SERVICEMAN_CUSTOM_JOBS_REPORTS],
    tags: ['serviceman', 'custom-jobs', 'analytics'],
    severity: 'medium'
  },
  'admin.rbac.read': {
    id: 'admin.rbac.read',
    version: '1.0.0',
    resource: 'admin.rbac',
    action: 'admin.rbac:read',
    description: 'Allow administrators to inspect RBAC definitions and assignments.',
    requirements: [Permissions.ADMIN_RBAC_READ],
    tags: ['admin', 'security'],
    severity: 'high',
    metadata: (req) => ({
      scope: req?.params?.key ? 'role' : 'collection',
      roleKey: req?.params?.key ?? null
    })
  },
  'admin.rbac.write': {
    id: 'admin.rbac.write',
    version: '1.0.0',
    resource: 'admin.rbac',
    action: 'admin.rbac:write',
    description: 'Allow administrators to create, update, and revoke RBAC roles and assignments.',
    requirements: [Permissions.ADMIN_RBAC_WRITE],
    tags: ['admin', 'security'],
    severity: 'critical',
    metadata: (req) => ({
      roleKey: req?.params?.key ?? null,
      assignmentId: req?.params?.assignmentId ?? null,
      method: req?.method ?? null
    })
  'admin.profile.read': {
    id: 'admin.profile.read',
    version: '1.0.0',
    resource: 'admin.profile',
    action: 'admin.profile:read',
    description: 'Allow administrators to review their control tower profile and preferences.',
    requirements: [Permissions.ADMIN_PROFILE_READ],
    tags: ['admin', 'profile'],
    severity: 'medium',
    metadata: (req) => ({ persona: req.headers['x-fixnado-persona'] || null })
    description: 'Allow platform administrators to view and audit their control centre profile settings.',
    requirements: [Permissions.ADMIN_PROFILE_READ],
    tags: ['admin', 'profile'],
    severity: 'medium'
  },
  'admin.profile.write': {
    id: 'admin.profile.write',
    version: '1.0.0',
    resource: 'admin.profile',
    action: 'admin.profile:write',
    description: 'Allow administrators to update contact, security, and notification preferences.',
    requirements: [Permissions.ADMIN_PROFILE_WRITE],
    tags: ['admin', 'profile'],
    severity: 'high',
    metadata: (req) => ({ persona: req.headers['x-fixnado-persona'] || null })
    description: 'Allow platform administrators to edit profile, address, and delegate permissions.',
    requirements: [Permissions.ADMIN_PROFILE_WRITE],
    tags: ['admin', 'profile'],
    severity: 'high'
  },
  'admin.preferences.read': {
    id: 'admin.preferences.read',
    version: '1.0.0',
    resource: 'admin.preferences',
    action: 'admin.preferences:read',
    description: 'Allow platform administrators to inspect control centre preferences.',
    requirements: [Permissions.ADMIN_SETTINGS_READ],
    tags: ['admin', 'settings'],
    severity: 'high'
  },
  'admin.preferences.write': {
    id: 'admin.preferences.write',
    version: '1.0.0',
    resource: 'admin.preferences',
    action: 'admin.preferences:write',
    description: 'Allow platform administrators to update control centre preferences.',
    requirements: [Permissions.ADMIN_SETTINGS_WRITE],
    tags: ['admin', 'settings'],
  'admin.automation.read': {
    id: 'admin.automation.read',
    version: '1.0.0',
    resource: 'admin.automation',
    action: 'admin.automation:read',
    description: 'Allow authorised operators to review automation backlog initiatives.',
    requirements: [Permissions.ADMIN_AUTOMATION_READ],
    tags: ['admin', 'automation'],
    severity: 'medium',
    metadata: (req) => ({ includeArchived: req.query?.includeArchived === 'true' })
  },
  'admin.automation.write': {
    id: 'admin.automation.write',
    version: '1.0.0',
    resource: 'admin.automation',
    action: 'admin.automation:write',
    description: 'Allow platform administrators to create, update, and archive automation initiatives.',
    requirements: [Permissions.ADMIN_AUTOMATION_WRITE],
    tags: ['admin', 'automation'],
    severity: 'high',
    metadata: (req) => ({ method: req.method, initiativeId: req.params?.id || null })
  'admin.enterprise.read': {
    id: 'admin.enterprise.read',
    version: '1.0.0',
    resource: 'admin.enterprise',
    action: 'admin.enterprise:read',
    description: 'Allow platform administrators to view enterprise account settings and coverage.',
    requirements: [Permissions.ADMIN_ENTERPRISE_READ],
    tags: ['admin', 'enterprise'],
    severity: 'high',
    metadata: (req) => ({
      accountId: req.params?.accountId || null,
      includeArchived: req.query?.includeArchived === 'true'
    })
  },
  'admin.enterprise.write': {
    id: 'admin.enterprise.write',
    version: '1.0.0',
    resource: 'admin.enterprise',
    action: 'admin.enterprise:write',
    description: 'Allow platform administrators to create and update enterprise accounts, sites, and playbooks.',
    requirements: [Permissions.ADMIN_ENTERPRISE_WRITE],
    tags: ['admin', 'enterprise'],
    severity: 'critical',
    metadata: (req) => ({
      accountId: req.params?.accountId || null,
      siteId: req.params?.siteId || null,
      stakeholderId: req.params?.stakeholderId || null,
      playbookId: req.params?.playbookId || null
    })
  'admin.appearance.read': {
    id: 'admin.appearance.read',
    version: '1.0.0',
    resource: 'admin.appearance',
    action: 'admin.appearance:read',
    description: 'Allow admin operators to review appearance profiles, media, and marketing variants.',
    requirements: [Permissions.ADMIN_APPEARANCE_READ],
    tags: ['admin', 'appearance', 'branding'],
    severity: 'high',
    metadata: (req) => ({
      profileId: req.params?.id || null,
      slug: req.query?.slug || null
    })
  },
  'admin.appearance.write': {
    id: 'admin.appearance.write',
    version: '1.0.0',
    resource: 'admin.appearance',
    action: 'admin.appearance:write',
    description: 'Allow admin operators to create and update appearance profiles, assets, and marketing variants.',
    requirements: [Permissions.ADMIN_APPEARANCE_WRITE],
    tags: ['admin', 'appearance', 'branding'],
    severity: 'critical',
    metadata: (req) => ({
      profileId: req.params?.id || null,
      method: req.method,
      action: req.method === 'DELETE' ? 'archive' : 'mutate'
    })
  'admin.home-builder.manage': {
    id: 'admin.home-builder.manage',
    version: '1.0.0',
    resource: 'admin.home-builder',
    action: 'admin.home-builder:manage',
    description: 'Allow platform administrators to build and publish marketing home pages.',
    requirements: [Permissions.ADMIN_HOME_BUILDER],
    tags: ['admin', 'content', 'marketing'],
    severity: 'critical',
    metadata: (req) => ({
      method: req.method,
      pageId: req.params?.pageId ?? null,
      sectionId: req.params?.sectionId ?? null,
      componentId: req.params?.componentId ?? null
    })
  'admin.website.read': {
    id: 'admin.website.read',
    version: '1.0.0',
    resource: 'admin.website',
    action: 'admin.website:read',
    description: 'Allow administrators to view marketing site pages, navigation, and widgets.',
    requirements: [Permissions.ADMIN_WEBSITE_READ],
    tags: ['admin', 'website', 'cms'],
    severity: 'high',
    metadata: (req) => ({
      entity: req.params?.pageId ? 'page' : req.params?.menuId ? 'navigation' : 'collection'
    })
  },
  'admin.website.write': {
    id: 'admin.website.write',
    version: '1.0.0',
    resource: 'admin.website',
    action: 'admin.website:write',
    description: 'Allow administrators to create, update, and retire marketing site assets.',
    requirements: [Permissions.ADMIN_WEBSITE_WRITE],
    tags: ['admin', 'website', 'cms'],
    severity: 'critical',
    metadata: (req) => ({
      entity: req.params?.pageId
        ? 'page'
        : req.params?.menuId
          ? 'navigation'
          : req.params?.itemId
            ? 'navigation-item'
            : 'unknown',
      method: req.method
    })
  'admin.live-feed.audit.read': {
    id: 'admin.live-feed.audit.read',
    version: '1.0.0',
    resource: 'admin.live-feed',
    action: 'admin.live-feed:audit:read',
    description: 'Allow administrators to inspect live feed audit events, filters, and summaries.',
    requirements: [Permissions.ADMIN_LIVE_FEED_AUDIT_READ],
    tags: ['admin', 'live-feed', 'audit'],
    severity: 'high',
    metadata: (req) => ({ query: req.query ?? {} })
  },
  'admin.live-feed.audit.write': {
    id: 'admin.live-feed.audit.write',
    version: '1.0.0',
    resource: 'admin.live-feed',
    action: 'admin.live-feed:audit:write',
    description: 'Allow administrators to annotate, assign, and create live feed audit entries.',
    requirements: [Permissions.ADMIN_LIVE_FEED_AUDIT_WRITE],
    tags: ['admin', 'live-feed', 'audit'],
    severity: 'critical',
    metadata: (req) => ({
      auditId: req.params?.auditId || null,
      noteId: req.params?.noteId || null,
      method: req.method
    })
  'admin.audit.read': {
    id: 'admin.audit.read',
    version: '1.0.0',
    resource: 'admin.audit',
    action: 'admin.audit:read',
    description: 'Allow administrators to review audit timeline events and evidence.',
    requirements: [Permissions.ADMIN_AUDIT_READ],
    tags: ['admin', 'audit'],
    severity: 'high',
    metadata: (req) => ({
      timeframe: req.query?.timeframe || '7d',
      category: req.query?.category || 'all'
    })
  },
  'admin.audit.write': {
    id: 'admin.audit.write',
    version: '1.0.0',
    resource: 'admin.audit',
    action: 'admin.audit:write',
    description: 'Allow administrators to curate audit timeline events, attachments, and owners.',
    requirements: [Permissions.ADMIN_AUDIT_WRITE],
    tags: ['admin', 'audit'],
    severity: 'critical',
    metadata: (req) => ({
      method: req.method,
      eventId: req.params?.id || null
    })
  'admin.security.posture.read': {
    id: 'admin.security.posture.read',
    version: '1.0.0',
    resource: 'admin.security.posture',
    action: 'admin.security.posture:read',
    description: 'Allow administrators to view security posture and telemetry insights.',
    requirements: [Permissions.ADMIN_SECURITY_POSTURE_READ],
    tags: ['admin', 'security'],
    severity: 'high'
  },
  'admin.security.posture.write': {
    id: 'admin.security.posture.write',
    version: '1.0.0',
    resource: 'admin.security.posture',
    action: 'admin.security.posture:write',
    description: 'Allow administrators to manage security posture signals, automation, and connectors.',
    requirements: [Permissions.ADMIN_SECURITY_POSTURE_WRITE],
    tags: ['admin', 'security'],
    severity: 'critical'
  },
  'admin.affiliates.read': {
    id: 'admin.affiliates.read',
    version: '1.0.0',
    resource: 'admin.affiliates',
    action: 'admin.affiliates:read',
    description: 'Allow admin operators to view affiliate programme data.',
    requirements: [Permissions.ADMIN_AFFILIATE_READ],
    tags: ['admin', 'affiliate'],
    severity: 'medium'
  },
  'admin.affiliates.write': {
    id: 'admin.affiliates.write',
    version: '1.0.0',
    resource: 'admin.affiliates',
    action: 'admin.affiliates:write',
    description: 'Allow admin operators to mutate affiliate programme configuration.',
    requirements: [Permissions.ADMIN_AFFILIATE_WRITE],
    tags: ['admin', 'affiliate'],
    severity: 'high'
  },
  'admin.escrows.read': {
    id: 'admin.escrows.read',
    version: '1.0.0',
    resource: 'admin.escrows',
    action: 'admin.escrows:read',
    description: 'Allow administrators to review escrow records, milestones, and compliance notes.',
    requirements: [Permissions.ADMIN_ESCROW_READ],
    tags: ['admin', 'finance', 'escrow'],
    severity: 'high',
    metadata: (req) => ({
      scope: req.query?.status || 'all',
      policy: req.query?.policyId || 'all'
    })
  },
  'admin.escrows.write': {
    id: 'admin.escrows.write',
    version: '1.0.0',
    resource: 'admin.escrows',
    action: 'admin.escrows:write',
    description: 'Allow administrators to create manual escrows and update release policies, notes, and milestones.',
    requirements: [Permissions.ADMIN_ESCROW_WRITE],
    tags: ['admin', 'finance', 'escrow'],
    severity: 'critical',
    metadata: (req) => ({
      method: req.method,
      escrowId: req.params?.id ?? null
    })
  'admin.wallets.read': {
    id: 'admin.wallets.read',
    version: '1.0.0',
    resource: 'admin.wallets',
    action: 'admin.wallets:read',
    description: 'Allow administrators to review wallet configuration, balances, and ledger history.',
    requirements: [Permissions.FINANCE_WALLET_VIEW],
    tags: ['admin', 'finance', 'wallets'],
    severity: 'high',
    metadata: (req) => ({
      scope: req.params?.id ? 'account' : req.query?.scope || 'overview',
      accountId: req.params?.id || null,
      method: req.method
    })
  },
  'admin.wallets.manage': {
    id: 'admin.wallets.manage',
    version: '1.0.0',
    resource: 'admin.wallets',
    action: 'admin.wallets:manage',
    description: 'Allow administrators to configure wallet settings, create accounts, and post ledger adjustments.',
    requirements: [Permissions.FINANCE_WALLET_MANAGE],
    tags: ['admin', 'finance', 'wallets'],
    severity: 'critical',
    metadata: (req) => ({
      scope: req.params?.id ? 'account' : 'settings',
      accountId: req.params?.id || null,
      method: req.method
    })
  'admin.commandMetrics.read': {
    id: 'admin.commandMetrics.read',
    version: '1.0.0',
    resource: 'admin.command-metrics',
    action: 'admin.command-metrics:read',
    description: 'Allow admin operators to view command centre metric thresholds and summaries.',
    requirements: [Permissions.ADMIN_COMMAND_METRICS_READ],
    tags: ['admin', 'analytics'],
    severity: 'high'
  },
  'admin.commandMetrics.write': {
    id: 'admin.commandMetrics.write',
    version: '1.0.0',
    resource: 'admin.command-metrics',
    action: 'admin.command-metrics:write',
    description: 'Allow admin operators to configure command centre thresholds, cards, and call-to-actions.',
    requirements: [Permissions.ADMIN_COMMAND_METRICS_WRITE],
    tags: ['admin', 'analytics'],
    severity: 'critical'
  },
  'serviceman.metrics.read': {
    id: 'serviceman.metrics.read',
    version: '1.0.0',
    resource: 'serviceman.metrics',
    action: 'serviceman.metrics:read',
    description: 'Allow crew leads to review productivity, quality, and readiness guardrails.',
    requirements: [Permissions.SERVICEMAN_METRICS_READ],
    tags: ['serviceman', 'analytics'],
    severity: 'medium',
    metadata: () => ({ section: 'metrics', scope: 'serviceman-control-centre' })
  },
  'serviceman.metrics.write': {
    id: 'serviceman.metrics.write',
    version: '1.0.0',
    resource: 'serviceman.metrics',
    action: 'serviceman.metrics:write',
    description: 'Allow authorised crew leads to update crew KPI targets, checklists, and dashboard cards.',
    requirements: [Permissions.SERVICEMAN_METRICS_WRITE],
    tags: ['serviceman', 'analytics'],
    severity: 'high',
    metadata: (req) => ({ section: 'metrics', method: req.method, cardId: req.params?.id ?? null })
  },
  'admin.operations.queues.read': {
    id: 'admin.operations.queues.read',
    version: '1.0.0',
    resource: 'admin.operations.queues',
    action: 'admin.operations.queues:read',
    description: 'Allow operations staff to view and audit active operations queue boards and updates.',
    requirements: [Permissions.ADMIN_OPERATIONS_QUEUE_READ],
    tags: ['admin', 'operations'],
    severity: 'high',
    metadata: (req) => ({
      queueId: req.params?.id ?? null,
      hasUpdates: req.query?.includeUpdates !== 'false'
    })
  },
  'admin.operations.queues.write': {
    id: 'admin.operations.queues.write',
    version: '1.0.0',
    resource: 'admin.operations.queues',
    action: 'admin.operations.queues:write',
    description: 'Allow authorised staff to create, edit, and archive operations queues and updates.',
    requirements: [Permissions.ADMIN_OPERATIONS_QUEUE_WRITE],
    tags: ['admin', 'operations'],
    severity: 'critical',
    metadata: (req) => ({
      queueId: req.params?.id ?? null,
      updateId: req.params?.updateId ?? null
    })
  },
  'admin.users.read': {
    id: 'admin.users.read',
    version: '1.0.0',
    resource: 'admin.users',
    action: 'admin.users:read',
    description: 'Allow platform administrators to audit and search user accounts and roles.',
    requirements: [Permissions.ADMIN_USER_READ],
    tags: ['admin', 'users'],
    severity: 'high',
    metadata: (req) => ({
      roleFilter: req.query?.role ?? null,
      statusFilter: req.query?.status ?? null
    })
  },
  'admin.users.write': {
    id: 'admin.users.write',
    version: '1.0.0',
    resource: 'admin.users',
    action: 'admin.users:write',
    description: 'Allow platform administrators to update user roles, status, and security controls.',
    requirements: [Permissions.ADMIN_USER_WRITE],
    tags: ['admin', 'users'],
    severity: 'critical',
    metadata: (req) => ({ userId: req.params?.id ?? null })
  },
  'admin.users.invite': {
    id: 'admin.users.invite',
    version: '1.0.0',
    resource: 'admin.users',
    action: 'admin.users:invite',
    description: 'Allow platform administrators to create or invite new platform users.',
    requirements: [Permissions.ADMIN_USER_INVITE],
    tags: ['admin', 'users'],
    severity: 'critical'
  'admin.marketplace.manage': {
    id: 'admin.marketplace.manage',
    version: '1.0.0',
    resource: 'admin.marketplace',
    action: 'admin.marketplace:manage',
    description: 'Allow platform administrators to govern marketplace tools, materials, and listing approvals.',
    requirements: [Permissions.ADMIN_DASHBOARD, Permissions.INVENTORY_WRITE],
    tags: ['admin', 'marketplace', 'inventory'],
  'admin.inbox.read': {
    id: 'admin.inbox.read',
    version: '1.0.0',
    resource: 'admin.inbox',
    action: 'admin.inbox:read',
    description: 'Allow platform administrators to view inbox routing, queue health, and automation state.',
    requirements: [Permissions.ADMIN_INBOX_READ],
    tags: ['admin', 'communications'],
    severity: 'high',
    metadata: (req) => ({ method: req.method, path: req.route?.path ?? null })
  },
  'admin.inbox.write': {
    id: 'admin.inbox.write',
    version: '1.0.0',
    resource: 'admin.inbox',
    action: 'admin.inbox:write',
    description: 'Allow platform administrators to manage inbox queues, templates, and automation guardrails.',
    requirements: [Permissions.ADMIN_INBOX_WRITE],
    tags: ['admin', 'communications'],
    severity: 'critical',
    metadata: (req) => ({ method: req.method, path: req.route?.path ?? null })
  'admin.rentals.read': {
    id: 'admin.rentals.read',
    version: '1.0.0',
    resource: 'admin.rentals',
    action: 'admin.rentals:read',
    description: 'Allow admin operators to review rental agreements, deposits, and checkpoints.',
    requirements: [Permissions.ADMIN_RENTAL_READ],
    tags: ['admin', 'rentals', 'inventory'],
    severity: 'high',
    metadata: (req) => ({
      status: req.query?.status || 'all',
      companyId: req.query?.companyId || null,
      search: req.query?.search || null
    })
  },
  'admin.rentals.write': {
    id: 'admin.rentals.write',
    version: '1.0.0',
    resource: 'admin.rentals',
    action: 'admin.rentals:write',
    description: 'Allow admin operators to manage rental lifecycle events and checkpoints.',
    requirements: [Permissions.ADMIN_RENTAL_WRITE],
    tags: ['admin', 'rentals', 'inventory'],
    severity: 'critical',
    metadata: (req) => ({
      rentalId: req.params?.rentalId || null,
      action: req.method,
      endpoint: req.originalUrl || req.baseUrl || null
    })
  },
  'admin.purchases.read': {
    id: 'admin.purchases.read',
    version: '1.0.0',
    resource: 'admin.purchases',
    action: 'admin.purchases:read',
    description: 'Allow operations and admin staff to view procurement workspaces and supplier directories.',
    requirements: [Permissions.ADMIN_PURCHASE_READ],
    tags: ['admin', 'procurement'],
    severity: 'high',
    metadata: (req) => ({
      status: req.query?.status || 'all',
      supplierId: req.query?.supplierId || null
    })
  },
  'admin.purchases.write': {
    id: 'admin.purchases.write',
    version: '1.0.0',
    resource: 'admin.purchases',
    action: 'admin.purchases:write',
    description: 'Allow operations and admin staff to create or update purchase orders, suppliers, and receiving records.',
    requirements: [Permissions.ADMIN_PURCHASE_WRITE],
    tags: ['admin', 'procurement'],
    severity: 'critical',
    metadata: (req) => ({
      method: req.method,
      entity: req.params?.orderId ? 'order' : req.params?.supplierId ? 'supplier' : 'purchase',
      reference: req.body?.reference || null
    })
  },
  'admin.purchases.budget': {
    id: 'admin.purchases.budget',
    version: '1.0.0',
    resource: 'admin.purchases.budget',
    action: 'admin.purchases.budget:write',
    description: 'Allow administrators to set procurement budgets and guardrails.',
    requirements: [Permissions.ADMIN_PURCHASE_BUDGET],
    tags: ['admin', 'procurement', 'finance'],
    severity: 'critical',
    metadata: (req) => ({
      category: req.body?.category || null,
      fiscalYear: req.body?.fiscalYear || null
    })
  },
  'admin.services.read': {
    id: 'admin.services.read',
    version: '1.0.0',
    resource: 'admin.services',
    action: 'admin.services:read',
    description: 'Allow admin operators to review service listings, categories, and catalogue health.',
    requirements: [Permissions.ADMIN_SERVICES_READ],
    tags: ['admin', 'services', 'catalogue'],
    severity: 'high',
    metadata: (req) => ({
      entity: req.params?.categoryId ? 'category' : req.params?.serviceId ? 'listing' : 'collection'
    })
  },
  'admin.services.write': {
    id: 'admin.services.write',
    version: '1.0.0',
    resource: 'admin.services',
    action: 'admin.services:write',
    description: 'Allow admin operators to create, update, and archive service listings and categories.',
    requirements: [Permissions.ADMIN_SERVICES_WRITE],
    tags: ['admin', 'services', 'catalogue'],
    severity: 'critical',
    metadata: (req) => ({
      entity: req.params?.categoryId ? 'category' : req.params?.serviceId ? 'listing' : 'collection'
    })
  },
  'admin.legal.read': {
    id: 'admin.legal.read',
    version: '1.0.0',
    resource: 'admin.legal',
    action: 'admin.legal:read',
    description: 'Allow administrators to view legal policy metadata and version history.',
    requirements: [Permissions.ADMIN_LEGAL_READ],
    tags: ['admin', 'legal'],
    severity: 'high',
    metadata: (req) => ({ slug: req.params?.slug || null })
  },
  'admin.legal.write': {
    id: 'admin.legal.write',
    version: '1.0.0',
    resource: 'admin.legal',
    action: 'admin.legal:write',
    description: 'Allow administrators to create, update, and publish legal policy versions.',
    requirements: [Permissions.ADMIN_LEGAL_WRITE],
    tags: ['admin', 'legal'],
    severity: 'critical',
    metadata: (req) => ({ slug: req.params?.slug || null, versionId: req.params?.versionId || null })
  'zones.read': {
    id: 'zones.read',
    version: '1.0.0',
    resource: 'zones',
    action: 'zones:read',
    description: 'Allow operations staff to inspect geo-zone definitions, compliance, and analytics.',
    requirements: [Permissions.ZONES_READ],
    tags: ['zones', 'operations'],
    severity: 'high',
    metadata: (req) => ({
      zoneId: req.params?.zoneId || null,
      companyId: req.query?.companyId || req.body?.companyId || null,
      includeAnalytics: req.query?.includeAnalytics === 'true'
    })
  },
  'zones.manage': {
    id: 'zones.manage',
    version: '1.0.0',
    resource: 'zones',
    action: 'zones:manage',
    description: 'Allow operations administrators to create, update, import, and delete service zones.',
    requirements: [Permissions.ZONES_MANAGE],
    tags: ['zones', 'operations'],
    severity: 'critical',
    metadata: (req) => ({
      zoneId: req.params?.zoneId || null,
      companyId: req.body?.companyId || req.query?.companyId || null,
      replace: Boolean(req.body?.replace),
      coverageCount: Array.isArray(req.body?.coverages) ? req.body.coverages.length : null
    })
  },
  'zones.coverage': {
    id: 'zones.coverage',
    version: '1.0.0',
    resource: 'zones.coverage',
    action: 'zones:coverage',
    description: 'Allow operations administrators to manage zone-to-service coverage assignments.',
    requirements: [Permissions.ZONES_COVERAGE],
    tags: ['zones', 'operations'],
    severity: 'critical',
    metadata: (req) => ({
      zoneId: req.params?.zoneId || null,
      coverageId: req.params?.coverageId || null,
      coverageCount: Array.isArray(req.body?.coverages) ? req.body.coverages.length : null
    })
  'admin.compliance.read': {
    id: 'admin.compliance.read',
    version: '1.0.0',
    resource: 'admin.compliance',
    action: 'admin.compliance:read',
    description: 'Allow compliance operators to view and monitor control libraries.',
    requirements: [Permissions.ADMIN_COMPLIANCE_READ],
    tags: ['admin', 'compliance'],
    severity: 'high'
  },
  'admin.compliance.write': {
    id: 'admin.compliance.write',
    version: '1.0.0',
    resource: 'admin.compliance',
    action: 'admin.compliance:write',
    description: 'Allow compliance operators to manage control libraries and automation guardrails.',
    requirements: [Permissions.ADMIN_COMPLIANCE_WRITE],
    tags: ['admin', 'compliance'],
    severity: 'critical'
  'admin.taxonomy.read': {
    id: 'admin.taxonomy.read',
    version: '1.0.0',
    resource: 'admin.taxonomy',
    action: 'admin.taxonomy:read',
    description: 'Allow platform administrators to review service taxonomy types and categories.',
    requirements: [Permissions.ADMIN_TAXONOMY_READ],
    tags: ['admin', 'taxonomy'],
    severity: 'medium',
    metadata: (req) => ({ includeArchived: req.query?.includeArchived === 'true' })
  },
  'admin.taxonomy.write': {
    id: 'admin.taxonomy.write',
    version: '1.0.0',
    resource: 'admin.taxonomy',
    action: 'admin.taxonomy:write',
    description: 'Allow platform administrators to create, update, and archive service taxonomy entries.',
    requirements: [Permissions.ADMIN_TAXONOMY_WRITE],
    tags: ['admin', 'taxonomy'],
    severity: 'high',
    metadata: (req) => ({ method: req.method, path: req.path })
  },
  'finance.checkout.create': {
    id: 'finance.checkout.create',
    version: '1.0.0',
    resource: 'finance.checkout',
    action: 'finance.checkout:create',
    description: 'Allow trusted personas to initiate marketplace checkout and escrow funding.',
    requirements: [Permissions.PAYMENTS_CAPTURE],
    tags: ['finance', 'payments'],
    severity: 'critical',
    metadata: (req) => ({
      orderId: req.body?.orderId || null,
      serviceId: req.body?.serviceId || null,
      amount: req.body?.amount || null,
      currency: req.body?.currency || null,
      source: req.body?.source || req.headers['x-finance-source'] || 'unknown'
    })
  },
  'finance.overview.read': {
    id: 'finance.overview.read',
    version: '1.0.0',
    resource: 'finance.overview',
    action: 'finance.overview:read',
    description: 'Allow finance operators to review captured payments, disputes, and payouts.',
    requirements: [Permissions.FINANCE_OVERVIEW],
    tags: ['finance', 'reporting'],
    severity: 'high',
    metadata: (req) => ({
      regionId: req.query?.regionId || null,
      providerId: req.query?.providerId || null
    })
  },
  'finance.timeline.read': {
    id: 'finance.timeline.read',
    version: '1.0.0',
    resource: 'finance.timeline',
    action: 'finance.timeline:read',
    description: 'Allow finance and operations roles to inspect an order finance timeline.',
    requirements: [Permissions.FINANCE_OVERVIEW],
    tags: ['finance', 'operations'],
    severity: 'medium',
    metadata: (req) => ({
      orderId: req.params?.orderId || null
    })
  },
  'finance.reports.read': {
    id: 'finance.reports.read',
    version: '1.0.0',
    resource: 'finance.reports',
    action: 'finance.reports:read',
    description: 'Allow authorised finance roles to generate settlement and reconciliation reports.',
    requirements: [Permissions.FINANCE_OVERVIEW],
    tags: ['finance', 'reporting', 'export'],
    severity: 'high',
    metadata: (req) => ({
      format: req.query?.format || 'json',
      regionId: req.query?.regionId || null,
      providerId: req.query?.providerId || null
    })
  },
  'finance.alerts.read': {
    id: 'finance.alerts.read',
    version: '1.0.0',
    resource: 'finance.alerts',
    action: 'finance.alerts:read',
    description: 'Allow finance control tower roles to review regulatory alert queues.',
    requirements: [Permissions.FINANCE_OVERVIEW],
    tags: ['finance', 'risk', 'compliance'],
    severity: 'high',
    metadata: (req) => ({
      regionId: req.query?.regionId || null,
      providerId: req.query?.providerId || null
    })
  },
  'finance.disputes.read': {
    id: 'finance.disputes.read',
    version: '1.0.0',
    resource: 'finance.disputes',
    action: 'finance.disputes:read',
    description: 'Allow finance operators to review the dispute health workspace.',
    requirements: [Permissions.DISPUTE_VIEW],
    tags: ['finance', 'disputes'],
    severity: 'high',
    metadata: (req) => ({
      section: 'dispute-health',
      capability: req.params?.bucketId ? 'history' : 'view',
      bucketId: req.params?.bucketId || null
    })
  },
  'finance.disputes.manage': {
    id: 'finance.disputes.manage',
    version: '1.0.0',
    resource: 'finance.disputes',
    action: 'finance.disputes:manage',
    description: 'Allow authorised operators to edit dispute cadences, playbooks, and metrics.',
    requirements: [Permissions.DISPUTE_MANAGE],
    tags: ['finance', 'disputes', 'admin'],
    severity: 'critical',
    metadata: (req) => ({
      section: 'dispute-health',
      method: req.method,
      bucketId: req.params?.bucketId || null,
      entryId: req.params?.entryId || null
  'wallet.accounts.read': {
    id: 'wallet.accounts.read',
    version: '1.0.0',
    resource: 'wallet.accounts',
    action: 'wallet.accounts:read',
    description: 'Allow customers and operators to view wallet balances and settings.',
    requirements: [Permissions.WALLET_VIEW],
    tags: ['wallet', 'finance'],
    severity: 'medium',
    metadata: (req) => ({
      userId: req.query?.userId || req.user?.id || null,
      companyId: req.query?.companyId || null
    })
  },
  'wallet.accounts.create': {
    id: 'wallet.accounts.create',
    version: '1.0.0',
    resource: 'wallet.accounts',
    action: 'wallet.accounts:create',
    description: 'Allow authorised roles to create wallet accounts for customers or organisations.',
    requirements: [Permissions.WALLET_MANAGE],
    tags: ['wallet', 'finance'],
    severity: 'high',
    metadata: (req) => ({
      userId: req.body?.userId || req.user?.id || null,
      companyId: req.body?.companyId || null
    })
  },
  'wallet.accounts.update': {
    id: 'wallet.accounts.update',
    version: '1.0.0',
    resource: 'wallet.accounts',
    action: 'wallet.accounts:update',
    description: 'Allow authorised actors to update wallet settings and thresholds.',
    requirements: [Permissions.WALLET_MANAGE],
    tags: ['wallet', 'finance'],
    severity: 'high',
    metadata: (req) => ({
      accountId: req.params?.accountId || null
    })
  },
  'wallet.transactions.read': {
    id: 'wallet.transactions.read',
    version: '1.0.0',
    resource: 'wallet.transactions',
    action: 'wallet.transactions:read',
    description: 'Allow wallet owners to review transaction history and holds.',
    requirements: [Permissions.WALLET_VIEW],
    tags: ['wallet', 'finance'],
    severity: 'medium',
    metadata: (req) => ({
      accountId: req.params?.accountId || null,
      type: req.query?.type || null
    })
  },
  'wallet.transactions.create': {
    id: 'wallet.transactions.create',
    version: '1.0.0',
    resource: 'wallet.transactions',
    action: 'wallet.transactions:create',
    description: 'Allow authorised actors to credit, debit, or hold wallet balances.',
    requirements: [Permissions.WALLET_TRANSACT],
    tags: ['wallet', 'finance'],
    severity: 'critical',
    metadata: (req) => ({
      accountId: req.params?.accountId || null,
      type: req.body?.type || null,
      amount: req.body?.amount || null
    })
  },
  'wallet.payment-methods.read': {
    id: 'wallet.payment-methods.read',
    version: '1.0.0',
    resource: 'wallet.payment-methods',
    action: 'wallet.payment-methods:read',
    description: 'Allow wallet owners to view payout destinations and funding instruments.',
    requirements: [Permissions.WALLET_VIEW],
    tags: ['wallet', 'finance'],
    severity: 'medium',
    metadata: (req) => ({
      accountId: req.params?.accountId || null
    })
  },
  'wallet.payment-methods.manage': {
    id: 'wallet.payment-methods.manage',
    version: '1.0.0',
    resource: 'wallet.payment-methods',
    action: 'wallet.payment-methods:manage',
    description: 'Allow authorised roles to register or update wallet payment methods.',
    requirements: [Permissions.WALLET_METHOD_MANAGE],
    tags: ['wallet', 'finance'],
    severity: 'high',
    metadata: (req) => ({
      accountId: req.params?.accountId || null,
      methodId: req.params?.methodId || null
    })
  },
  'wallet.summary.read': {
    id: 'wallet.summary.read',
    version: '1.0.0',
    resource: 'wallet.summary',
    action: 'wallet.summary:read',
    description: 'Allow wallet owners to retrieve dashboard-ready wallet summaries.',
    requirements: [Permissions.WALLET_VIEW],
    tags: ['wallet', 'finance', 'reporting'],
    severity: 'medium',
    metadata: (req) => ({
      userId: req.query?.userId || req.user?.id || null,
      companyId: req.query?.companyId || null
    })
  },
  'compliance.data-requests.create': {
    id: 'compliance.data-requests.create',
    version: '1.0.0',
    resource: 'compliance.data-requests',
    action: 'compliance.data-requests:create',
    description: 'Allow compliance operators to log GDPR data subject requests.',
    requirements: [Permissions.COMPLIANCE_PORTAL],
    tags: ['compliance', 'privacy'],
    severity: 'high',
    metadata: (req) => ({
      requestType: req.body?.requestType || null,
      region: req.body?.regionCode || null
    })
  },
  'compliance.data-requests.list': {
    id: 'compliance.data-requests.list',
    version: '1.0.0',
    resource: 'compliance.data-requests',
    action: 'compliance.data-requests:list',
    description: 'Allow compliance operators to review and triage GDPR requests.',
    requirements: [Permissions.COMPLIANCE_PORTAL],
    tags: ['compliance', 'privacy'],
    severity: 'medium',
    metadata: (req) => ({ status: req.query?.status || null })
  },
  'compliance.data-requests.export': {
    id: 'compliance.data-requests.export',
    version: '1.0.0',
    resource: 'compliance.data-requests',
    action: 'compliance.data-requests:export',
    description: 'Allow compliance officers to generate GDPR data export bundles.',
    requirements: [Permissions.COMPLIANCE_EXPORT],
    tags: ['compliance', 'privacy', 'export'],
    severity: 'critical',
    metadata: (req) => ({ requestId: req.params.requestId })
  },
  'compliance.data-requests.update': {
    id: 'compliance.data-requests.update',
    version: '1.0.0',
    resource: 'compliance.data-requests',
    action: 'compliance.data-requests:update',
    description: 'Allow compliance officers to update GDPR request status and audit notes.',
    requirements: [Permissions.COMPLIANCE_EXPORT],
    tags: ['compliance', 'privacy'],
    severity: 'high',
    metadata: (req) => ({ requestId: req.params.requestId, nextStatus: req.body?.status || null })
  },
  'compliance.data-warehouse.list': {
    id: 'compliance.data-warehouse.list',
    version: '1.0.0',
    resource: 'compliance.data-warehouse',
    action: 'compliance.data-warehouse:list',
    description: 'Allow compliance and data teams to review warehouse export runs.',
    requirements: [Permissions.COMPLIANCE_WAREHOUSE_VIEW],
    tags: ['compliance', 'privacy', 'data-platform'],
    severity: 'medium',
    metadata: (req) => ({ dataset: req.query?.dataset || null, region: req.query?.regionCode || null })
  },
  'compliance.data-warehouse.export': {
    id: 'compliance.data-warehouse.export',
    version: '1.0.0',
    resource: 'compliance.data-warehouse',
    action: 'compliance.data-warehouse:export',
    description: 'Allow privileged operators to trigger warehouse CDC exports with audit logging.',
    requirements: [Permissions.COMPLIANCE_WAREHOUSE_EXPORT],
    tags: ['compliance', 'privacy', 'data-platform'],
    severity: 'critical',
    metadata: (req) => ({ dataset: req.body?.dataset || req.query?.dataset || null, region: req.body?.regionCode || null })
  },
  'zones.match': {
    id: 'zones.match',
    version: '1.0.0',
    resource: 'zones.match',
    action: 'zones:match',
    description: 'Allow operations staff to match bookings to service zones.',
    requirements: [Permissions.ZONES_MATCH],
    tags: ['zones', 'operations'],
    severity: 'high',
    metadata: (req) => ({
      requestedZoneId: req.body?.zoneId || null,
      includeOutOfZone: Boolean(req.body?.allowOutOfZone)
    })
  },
  'zones.preview': {
    id: 'zones.preview',
    version: '1.0.0',
    resource: 'zones.preview',
    action: 'zones:preview',
    description: 'Allow operations staff to preview service coverage.',
    requirements: [Permissions.ZONES_PREVIEW],
    tags: ['zones', 'operations'],
    severity: 'medium',
    metadata: (req) => ({
      zoneId: req.query?.zoneId || null,
      postcode: req.query?.postcode || null
    })
  },
  'panel.provider.dashboard': {
    id: 'panel.provider.dashboard',
    version: '1.0.0',
    resource: 'panel.provider',
    action: 'panel.provider:view',
    description: 'Allow provider managers to view their operational dashboard.',
    requirements: [Permissions.PANEL_PROVIDER],
    tags: ['panel', 'provider'],
    severity: 'medium'
  },
  'panel.provider.settings': {
    id: 'panel.provider.settings',
    version: '1.0.0',
    resource: 'panel.provider',
    action: 'panel.provider:manage',
    description: 'Allow provider managers to update profile, branding, contacts, and coverage settings.',
    requirements: [Permissions.PANEL_PROVIDER_MANAGE],
    tags: ['panel', 'provider'],
    severity: 'medium'
  },
  'panel.provider.enterpriseUpgrade.view': {
    id: 'panel.provider.enterpriseUpgrade.view',
    version: '1.0.0',
    resource: 'panel.provider.enterpriseUpgrade',
    action: 'panel.provider.enterpriseUpgrade:view',
    description: 'Allow provider managers to inspect enterprise upgrade readiness data.',
    requirements: [Permissions.PANEL_PROVIDER],
    tags: ['panel', 'provider'],
    severity: 'medium'
  },
  'panel.provider.enterpriseUpgrade.manage': {
    id: 'panel.provider.enterpriseUpgrade.manage',
    version: '1.0.0',
    resource: 'panel.provider.enterpriseUpgrade',
    action: 'panel.provider.enterpriseUpgrade:manage',
    description: 'Allow provider managers to plan enterprise upgrades and manage rollout inputs.',
    requirements: [Permissions.PANEL_PROVIDER_UPGRADE],
    tags: ['panel', 'provider'],
    severity: 'high'
  },
  'panel.provider.servicemen.finance.read': {
    id: 'panel.provider.servicemen.finance.read',
    version: '1.0.0',
    resource: 'panel.provider.servicemen.finance',
    action: 'panel.provider.servicemen.finance:read',
    description: 'Allow provider finance leads to view serviceman payment and commission workspaces.',
    requirements: [Permissions.PANEL_PROVIDER_SERVICEMAN_FINANCE_VIEW],
    tags: ['panel', 'provider', 'finance'],
    severity: 'medium',
    metadata: (req) => ({
      companyId: req.query?.companyId || req.body?.companyId || null,
      status: req.query?.status || 'all'
    })
  },
  'panel.provider.servicemen.finance.manage': {
    id: 'panel.provider.servicemen.finance.manage',
    version: '1.0.0',
    resource: 'panel.provider.servicemen.finance',
    action: 'panel.provider.servicemen.finance:manage',
    description: 'Allow provider finance leads to create, update, and archive serviceman payments and commission rules.',
    requirements: [Permissions.PANEL_PROVIDER_SERVICEMAN_FINANCE_MANAGE],
    tags: ['panel', 'provider', 'finance'],
    severity: 'high',
    metadata: (req) => ({
      companyId: req.body?.companyId || req.query?.companyId || null,
      method: req.method,
      resourceId: req.params?.paymentId || req.params?.ruleId || null
    })
  'panel.provider.ads': {
    id: 'panel.provider.ads',
    version: '1.0.0',
    resource: 'panel.provider.ads',
    action: 'panel.provider:ads:manage',
    description: 'Allow provider administrators to create and manage Gigvora ads campaigns.',
    requirements: [Permissions.CAMPAIGN_MANAGE],
    tags: ['panel', 'provider', 'campaigns'],
    severity: 'high',
    metadata: (req) => ({
      campaignId: req.params?.campaignId || null,
      companyId: req.query?.companyId || req.body?.companyId || null
    })
  'panel.provider.tools.read': {
    id: 'panel.provider.tools.read',
    version: '1.0.0',
    resource: 'panel.provider.tools',
    action: 'panel.provider.tools:view',
    description: 'Allow provider managers to view tool sale management data.',
    requirements: [Permissions.PANEL_PROVIDER_TOOLS],
    tags: ['panel', 'provider', 'inventory'],
    severity: 'medium'
  },
  'panel.provider.tools.manage': {
    id: 'panel.provider.tools.manage',
    version: '1.0.0',
    resource: 'panel.provider.tools',
    action: 'panel.provider.tools:manage',
    description: 'Allow provider managers to create and update tool sale listings and coupons.',
    requirements: [Permissions.PANEL_PROVIDER_TOOLS],
    tags: ['panel', 'provider', 'inventory'],
    severity: 'high',
    metadata: (req) => ({
      method: req.method,
      path: req.path,
      toolSaleProfileId: req.params?.profileId || null,
      couponId: req.params?.couponId || null
    })
  'panel.provider.customJobs.view': {
    id: 'panel.provider.customJobs.view',
    version: '1.0.0',
    resource: 'panel.provider.custom-jobs',
    action: 'panel.provider.custom-jobs:view',
    description: 'Allow providers to view custom job opportunities, bidding history, and communications.',
    requirements: [Permissions.PANEL_PROVIDER],
    tags: ['panel', 'provider', 'custom-jobs'],
    severity: 'medium'
  },
  'panel.provider.customJobs.manage': {
    id: 'panel.provider.customJobs.manage',
    version: '1.0.0',
    resource: 'panel.provider.custom-jobs',
    action: 'panel.provider.custom-jobs:manage',
    description: 'Allow providers to create bespoke jobs, issue invitations, and manage targeted briefs.',
    requirements: [Permissions.PANEL_PROVIDER],
    tags: ['panel', 'provider', 'custom-jobs'],
    severity: 'high'
  },
  'panel.provider.customJobs.bid': {
    id: 'panel.provider.customJobs.bid',
    version: '1.0.0',
    resource: 'panel.provider.custom-jobs',
    action: 'panel.provider.custom-jobs:bid',
    description: 'Allow providers to create, edit, and withdraw bids on custom jobs.',
    requirements: [Permissions.PANEL_PROVIDER],
    tags: ['panel', 'provider', 'custom-jobs'],
    severity: 'high'
  },
  'panel.provider.customJobs.message': {
    id: 'panel.provider.customJobs.message',
    version: '1.0.0',
    resource: 'panel.provider.custom-jobs',
    action: 'panel.provider.custom-jobs:message',
    description: 'Allow providers to communicate within custom job bidding threads.',
    requirements: [Permissions.PANEL_PROVIDER],
    tags: ['panel', 'provider', 'communications'],
    severity: 'medium'
  },
  'panel.provider.customJobs.report': {
    id: 'panel.provider.customJobs.report',
    version: '1.0.0',
    resource: 'panel.provider.custom-jobs',
    action: 'panel.provider.custom-jobs:report',
    description: 'Allow providers to create and manage saved reports for custom job performance.',
    requirements: [Permissions.PANEL_PROVIDER],
    tags: ['panel', 'provider', 'custom-jobs', 'reports'],
    severity: 'medium'
  },
  'panel.enterprise.dashboard': {
    id: 'panel.enterprise.dashboard',
    version: '1.0.0',
    resource: 'panel.enterprise',
    action: 'panel.enterprise:view',
    description: 'Allow enterprise stakeholders to view the enterprise oversight dashboard.',
    requirements: [Permissions.PANEL_ENTERPRISE],
    tags: ['panel', 'enterprise'],
    severity: 'high'
  },
  'panel.storefront.manage': {
    id: 'panel.storefront.manage',
    version: '1.0.0',
    resource: 'panel.storefront',
    action: 'panel.storefront:manage',
    description: 'Allow storefront administrators to update storefront configuration and catalogue.',
    requirements: [Permissions.PANEL_STOREFRONT],
    tags: ['panel', 'storefront'],
    severity: 'high'
  },
  'materials.showcase.view': {
    id: 'materials.showcase.view',
    version: '1.0.0',
    resource: 'materials.showcase',
    action: 'materials.showcase:view',
    description: 'Allow vetted users to access proprietary materials showcase data.',
    requirements: [Permissions.MATERIALS_VIEW],
    tags: ['materials', 'catalogue'],
    severity: 'medium'
  },
  'admin.blog.manage': {
    id: 'admin.blog.manage',
    version: '1.0.0',
    resource: 'admin.blog',
    action: 'admin.blog:manage',
    description: 'Allow marketing administrators to manage blog content.',
    requirements: [Permissions.ADMIN_FEATURE_WRITE],
    tags: ['admin', 'blog'],
    severity: 'medium'
  },
  'services.manage': {
    id: 'services.manage',
    version: '1.0.0',
    resource: 'services.manage',
    action: 'services:manage',
    description: 'Allow providers to manage service catalogues and packages.',
    requirements: [Permissions.SERVICES_MANAGE],
    tags: ['services', 'catalogue'],
    severity: 'high'
  },
  'customer.services.manage': {
    id: 'customer.services.manage',
    version: '1.0.0',
    resource: 'customer.services',
    action: 'customer:services:manage',
    description: 'Allow customers to manage their service orders, escrow releases, and disputes.',
    requirements: [Permissions.SERVICES_BOOK, Permissions.SCHEDULE_MANAGE],
    tags: ['services', 'customer', 'escrow'],
    severity: 'medium'
  },
  'services.book': {
    id: 'services.book',
    version: '1.0.0',
    resource: 'services.book',
    action: 'services:book',
    description: 'Allow customers to book services through the public checkout.',
    requirements: [Permissions.SERVICES_BOOK],
    tags: ['services', 'commerce'],
    severity: 'medium'
  }
};

export function getRoutePolicy(policyId) {
  if (!policyId) {
    return null;
  }

  const definition = ROUTE_POLICIES[policyId];
  if (!definition) {
    return null;
  }

  return { ...definition };
}

export function listRoutePolicies() {
  return Object.values(ROUTE_POLICIES).map((policy) => ({ ...policy }));
}

export default {
  getRoutePolicy,
  listRoutePolicies
};<|MERGE_RESOLUTION|>--- conflicted
+++ resolved
@@ -16,7 +16,6 @@
       surface: req.route?.path || null
     })
   },
-<<<<<<< HEAD
   'panel.provider.servicemen.manage': {
     id: 'panel.provider.servicemen.manage',
     version: '1.0.0',
@@ -30,7 +29,6 @@
       method: req.method,
       companyId: req.query?.companyId || null,
       servicemanId: req.params?.servicemanId || null
-=======
   'serviceman.control.manage': {
     id: 'serviceman.control.manage',
     version: '1.0.0',
@@ -60,7 +58,6 @@
     metadata: (req) => ({
       persona: req.headers['x-fixnado-persona'] || null,
       companyId: req.query?.companyId || req.body?.companyId || null
->>>>>>> 0fbe4579
     })
   },
   'account.settings.manage': {

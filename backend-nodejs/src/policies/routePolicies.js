--- conflicted
+++ resolved
@@ -355,7 +355,6 @@
     tags: ['admin', 'affiliate'],
     severity: 'high'
   },
-<<<<<<< HEAD
   'admin.purchases.read': {
     id: 'admin.purchases.read',
     version: '1.0.0',
@@ -399,7 +398,6 @@
       fiscalYear: req.body?.fiscalYear || null
     })
   },
-=======
   'admin.services.read': {
     id: 'admin.services.read',
     version: '1.0.0',
@@ -533,7 +531,6 @@
     severity: 'high',
     metadata: (req) => ({ method: req.method, path: req.path })
   },
->>>>>>> 2da0432f
   'finance.checkout.create': {
     id: 'finance.checkout.create',
     version: '1.0.0',

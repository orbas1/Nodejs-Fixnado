import { Permissions } from '../services/accessControlService.js';

const ROUTE_POLICIES = {
  'customer.control.manage': {
    id: 'customer.control.manage',
    version: '1.0.0',
    resource: 'customer.control',
    action: 'customer.control:manage',
    description:
      'Allow customer personas to view and update their control centre profile, escalation contacts, and service locations.',
    requirements: [Permissions.CUSTOMER_CONTROL_MANAGE],
    tags: ['customer', 'workspace', 'profile'],
    severity: 'medium',
    metadata: (req) => ({
      persona: req.headers['x-fixnado-persona'] || null,
      surface: req.route?.path || null
  'account.settings.manage': {
    id: 'account.settings.manage',
    version: '1.0.0',
    resource: 'account.settings',
    action: 'account.settings:manage',
    description: 'Allow authenticated users to manage their Fixnado account workspace preferences.',
    requirements: [Permissions.ACCOUNT_SETTINGS_MANAGE],
    tags: ['account', 'preferences'],
    severity: 'medium',
    metadata: (req) => ({
      userId: req.user?.id ?? null,
      persona: req.headers['x-fixnado-persona'] || null
    })
  },
  'feed.live.read': {
    id: 'feed.live.read',
    version: '1.0.0',
    resource: 'feed.live',
    action: 'feed.live:read',
    description: 'Allow authenticated personas to read the live feed stream scoped to their tenant or crew.',
    requirements: [Permissions.FEED_VIEW],
    tags: ['feed', 'marketplace'],
    severity: 'medium',
    metadata: (req) => ({
      hasFilters: Boolean(req.query && Object.keys(req.query).length > 0),
      tenantHint: req.headers['x-fixnado-tenant'] || null
    })
  },
  'feed.live.create': {
    id: 'feed.live.create',
    version: '1.0.0',
    resource: 'feed.live',
    action: 'feed.live:create',
    description: 'Allow eligible providers and enterprise operators to publish live feed opportunities.',
    requirements: [Permissions.FEED_POST],
    tags: ['feed', 'marketplace', 'content'],
    severity: 'high',
    metadata: (req) => ({
      hasBudget: typeof req.body?.budgetAmount === 'number',
      attachments: Array.isArray(req.body?.images) ? req.body.images.length : 0,
      zoneId: req.body?.zoneId || null
    })
  },
  'feed.live.bid': {
    id: 'feed.live.bid',
    version: '1.0.0',
    resource: 'feed.live',
    action: 'feed.live:bid',
    description: 'Allow vetted crews to submit bids for marketplace jobs.',
    requirements: [Permissions.FEED_BID],
    tags: ['feed', 'marketplace', 'commerce'],
    severity: 'high',
    metadata: (req) => ({
      postId: req.params.postId,
      currency: req.body?.currency || null,
      hasMessage: Boolean(req.body?.message)
    })
  },
  'feed.live.message': {
    id: 'feed.live.message',
    version: '1.0.0',
    resource: 'feed.live',
    action: 'feed.live:message',
    description: 'Allow authorised crews and buyers to message within a live feed negotiation.',
    requirements: [Permissions.FEED_MESSAGE],
    tags: ['feed', 'marketplace', 'messaging'],
    severity: 'medium',
    metadata: (req) => ({
      postId: req.params.postId,
      bidId: req.params.bidId,
      hasAttachments: Array.isArray(req.body?.attachments) ? req.body.attachments.length : 0
    })
  },
  'affiliate.dashboard.view': {
    id: 'affiliate.dashboard.view',
    version: '1.0.0',
    resource: 'affiliate.dashboard',
    action: 'affiliate.dashboard:view',
    description: 'Allow partner managers to access affiliate performance dashboards.',
    requirements: [Permissions.AFFILIATE_DASHBOARD],
    tags: ['affiliate', 'analytics'],
    severity: 'medium',
    metadata: (req) => ({
      tenantHint: req.headers['x-fixnado-tenant'] || null
    })
  },
  'affiliate.referrals.view': {
    id: 'affiliate.referrals.view',
    version: '1.0.0',
    resource: 'affiliate.referrals',
    action: 'affiliate.referrals:view',
    description: 'Allow partner managers to view referral pipelines and incentives.',
    requirements: [Permissions.AFFILIATE_REFERRALS],
    tags: ['affiliate', 'crm'],
    severity: 'medium',
    metadata: (req) => ({
      tenantHint: req.headers['x-fixnado-tenant'] || null
    })
  },
  'inventory.manage': {
    id: 'inventory.manage',
    version: '1.0.0',
    resource: 'inventory',
    action: 'inventory:manage',
    description: 'Allow provider administrators to manage stock, rentals, and consumables.',
    requirements: [Permissions.INVENTORY_WRITE],
    tags: ['inventory', 'operations'],
    severity: 'high',
    metadata: (req) => ({
      persona: req.headers['x-fixnado-persona'] || null
    })
  },
  'service.orders.read': {
    id: 'service.orders.read',
    version: '1.0.0',
    resource: 'service.orders',
    action: 'service.orders:read',
    description: 'Allow authenticated customers to view and search their service orders.',
    requirements: [Permissions.SERVICE_ORDERS_VIEW],
    tags: ['orders', 'service', 'dashboard'],
    severity: 'medium',
    metadata: (req) => ({
      status: req.query?.status || 'all',
      priority: req.query?.priority || 'all',
      persona: req.headers['x-fixnado-persona'] || null
    })
  },
  'service.orders.manage': {
    id: 'service.orders.manage',
    version: '1.0.0',
    resource: 'service.orders',
    action: 'service.orders:manage',
    description: 'Allow eligible personas to create, update, and annotate service orders.',
    requirements: [Permissions.SERVICE_ORDERS_MANAGE],
    tags: ['orders', 'service', 'dashboard'],
    severity: 'high',
    metadata: (req) => ({
      method: req.method,
      orderId: req.params?.orderId || null,
      status: req.body?.status || null
    })
  },
  'admin.dashboard.view': {
    id: 'admin.dashboard.view',
    version: '1.0.0',
    resource: 'admin.dashboard',
    action: 'admin.dashboard:view',
    description: 'Allow platform administrators to view security, compliance, and KPI dashboards.',
    requirements: [Permissions.ADMIN_DASHBOARD],
    tags: ['admin', 'analytics'],
    severity: 'high'
  },
  'admin.dashboard.configure': {
    id: 'admin.dashboard.configure',
    version: '1.0.0',
    resource: 'admin.dashboard',
    action: 'admin.dashboard:configure',
    description: 'Allow platform administrators to configure dashboard overview thresholds and insights.',
    requirements: [Permissions.ADMIN_DASHBOARD_WRITE],
    tags: ['admin', 'analytics'],
    severity: 'critical'
  },
  'admin.features.read': {
    id: 'admin.features.read',
    version: '1.0.0',
    resource: 'admin.features',
    action: 'admin.features:read',
    description: 'Allow admin operators to read feature toggle states.',
    requirements: [Permissions.ADMIN_FEATURE_READ],
    tags: ['admin', 'features'],
    severity: 'medium'
  },
  'admin.features.write': {
    id: 'admin.features.write',
    version: '1.0.0',
    resource: 'admin.features',
    action: 'admin.features:write',
    description: 'Allow admin operators to mutate feature toggle states.',
    requirements: [Permissions.ADMIN_FEATURE_WRITE],
    tags: ['admin', 'features'],
    severity: 'critical'
  },
  'admin.platform.read': {
    id: 'admin.platform.read',
    version: '1.0.0',
    resource: 'admin.platform',
    action: 'admin.platform:read',
    description: 'Allow platform administrators to view system configuration snapshots.',
    requirements: [Permissions.ADMIN_PLATFORM_READ],
    tags: ['admin', 'platform'],
    severity: 'high'
  },
  'admin.platform.write': {
    id: 'admin.platform.write',
    version: '1.0.0',
    resource: 'admin.platform',
    action: 'admin.platform:write',
    description: 'Allow platform administrators to change platform configuration.',
    requirements: [Permissions.ADMIN_PLATFORM_WRITE],
    tags: ['admin', 'platform'],
    severity: 'critical'
  },
<<<<<<< HEAD
  'admin.automation.read': {
    id: 'admin.automation.read',
    version: '1.0.0',
    resource: 'admin.automation',
    action: 'admin.automation:read',
    description: 'Allow authorised operators to review automation backlog initiatives.',
    requirements: [Permissions.ADMIN_AUTOMATION_READ],
    tags: ['admin', 'automation'],
    severity: 'medium',
    metadata: (req) => ({ includeArchived: req.query?.includeArchived === 'true' })
  },
  'admin.automation.write': {
    id: 'admin.automation.write',
    version: '1.0.0',
    resource: 'admin.automation',
    action: 'admin.automation:write',
    description: 'Allow platform administrators to create, update, and archive automation initiatives.',
    requirements: [Permissions.ADMIN_AUTOMATION_WRITE],
    tags: ['admin', 'automation'],
    severity: 'high',
    metadata: (req) => ({ method: req.method, initiativeId: req.params?.id || null })
=======
  'admin.enterprise.read': {
    id: 'admin.enterprise.read',
    version: '1.0.0',
    resource: 'admin.enterprise',
    action: 'admin.enterprise:read',
    description: 'Allow platform administrators to view enterprise account settings and coverage.',
    requirements: [Permissions.ADMIN_ENTERPRISE_READ],
    tags: ['admin', 'enterprise'],
    severity: 'high',
    metadata: (req) => ({
      accountId: req.params?.accountId || null,
      includeArchived: req.query?.includeArchived === 'true'
    })
  },
  'admin.enterprise.write': {
    id: 'admin.enterprise.write',
    version: '1.0.0',
    resource: 'admin.enterprise',
    action: 'admin.enterprise:write',
    description: 'Allow platform administrators to create and update enterprise accounts, sites, and playbooks.',
    requirements: [Permissions.ADMIN_ENTERPRISE_WRITE],
    tags: ['admin', 'enterprise'],
    severity: 'critical',
    metadata: (req) => ({
      accountId: req.params?.accountId || null,
      siteId: req.params?.siteId || null,
      stakeholderId: req.params?.stakeholderId || null,
      playbookId: req.params?.playbookId || null
    })
  'admin.appearance.read': {
    id: 'admin.appearance.read',
    version: '1.0.0',
    resource: 'admin.appearance',
    action: 'admin.appearance:read',
    description: 'Allow admin operators to review appearance profiles, media, and marketing variants.',
    requirements: [Permissions.ADMIN_APPEARANCE_READ],
    tags: ['admin', 'appearance', 'branding'],
    severity: 'high',
    metadata: (req) => ({
      profileId: req.params?.id || null,
      slug: req.query?.slug || null
    })
  },
  'admin.appearance.write': {
    id: 'admin.appearance.write',
    version: '1.0.0',
    resource: 'admin.appearance',
    action: 'admin.appearance:write',
    description: 'Allow admin operators to create and update appearance profiles, assets, and marketing variants.',
    requirements: [Permissions.ADMIN_APPEARANCE_WRITE],
    tags: ['admin', 'appearance', 'branding'],
    severity: 'critical',
    metadata: (req) => ({
      profileId: req.params?.id || null,
      method: req.method,
      action: req.method === 'DELETE' ? 'archive' : 'mutate'
    })
  'admin.home-builder.manage': {
    id: 'admin.home-builder.manage',
    version: '1.0.0',
    resource: 'admin.home-builder',
    action: 'admin.home-builder:manage',
    description: 'Allow platform administrators to build and publish marketing home pages.',
    requirements: [Permissions.ADMIN_HOME_BUILDER],
    tags: ['admin', 'content', 'marketing'],
    severity: 'critical',
    metadata: (req) => ({
      method: req.method,
      pageId: req.params?.pageId ?? null,
      sectionId: req.params?.sectionId ?? null,
      componentId: req.params?.componentId ?? null
    })
  'admin.website.read': {
    id: 'admin.website.read',
    version: '1.0.0',
    resource: 'admin.website',
    action: 'admin.website:read',
    description: 'Allow administrators to view marketing site pages, navigation, and widgets.',
    requirements: [Permissions.ADMIN_WEBSITE_READ],
    tags: ['admin', 'website', 'cms'],
    severity: 'high',
    metadata: (req) => ({
      entity: req.params?.pageId ? 'page' : req.params?.menuId ? 'navigation' : 'collection'
    })
  },
  'admin.website.write': {
    id: 'admin.website.write',
    version: '1.0.0',
    resource: 'admin.website',
    action: 'admin.website:write',
    description: 'Allow administrators to create, update, and retire marketing site assets.',
    requirements: [Permissions.ADMIN_WEBSITE_WRITE],
    tags: ['admin', 'website', 'cms'],
    severity: 'critical',
    metadata: (req) => ({
      entity: req.params?.pageId
        ? 'page'
        : req.params?.menuId
          ? 'navigation'
          : req.params?.itemId
            ? 'navigation-item'
            : 'unknown',
      method: req.method
    })
  'admin.live-feed.audit.read': {
    id: 'admin.live-feed.audit.read',
    version: '1.0.0',
    resource: 'admin.live-feed',
    action: 'admin.live-feed:audit:read',
    description: 'Allow administrators to inspect live feed audit events, filters, and summaries.',
    requirements: [Permissions.ADMIN_LIVE_FEED_AUDIT_READ],
    tags: ['admin', 'live-feed', 'audit'],
    severity: 'high',
    metadata: (req) => ({ query: req.query ?? {} })
  },
  'admin.live-feed.audit.write': {
    id: 'admin.live-feed.audit.write',
    version: '1.0.0',
    resource: 'admin.live-feed',
    action: 'admin.live-feed:audit:write',
    description: 'Allow administrators to annotate, assign, and create live feed audit entries.',
    requirements: [Permissions.ADMIN_LIVE_FEED_AUDIT_WRITE],
    tags: ['admin', 'live-feed', 'audit'],
    severity: 'critical',
    metadata: (req) => ({
      auditId: req.params?.auditId || null,
      noteId: req.params?.noteId || null,
      method: req.method
    })
  'admin.audit.read': {
    id: 'admin.audit.read',
    version: '1.0.0',
    resource: 'admin.audit',
    action: 'admin.audit:read',
    description: 'Allow administrators to review audit timeline events and evidence.',
    requirements: [Permissions.ADMIN_AUDIT_READ],
    tags: ['admin', 'audit'],
    severity: 'high',
    metadata: (req) => ({
      timeframe: req.query?.timeframe || '7d',
      category: req.query?.category || 'all'
    })
  },
  'admin.audit.write': {
    id: 'admin.audit.write',
    version: '1.0.0',
    resource: 'admin.audit',
    action: 'admin.audit:write',
    description: 'Allow administrators to curate audit timeline events, attachments, and owners.',
    requirements: [Permissions.ADMIN_AUDIT_WRITE],
    tags: ['admin', 'audit'],
    severity: 'critical',
    metadata: (req) => ({
      method: req.method,
      eventId: req.params?.id || null
    })
  'admin.security.posture.read': {
    id: 'admin.security.posture.read',
    version: '1.0.0',
    resource: 'admin.security.posture',
    action: 'admin.security.posture:read',
    description: 'Allow administrators to view security posture and telemetry insights.',
    requirements: [Permissions.ADMIN_SECURITY_POSTURE_READ],
    tags: ['admin', 'security'],
    severity: 'high'
  },
  'admin.security.posture.write': {
    id: 'admin.security.posture.write',
    version: '1.0.0',
    resource: 'admin.security.posture',
    action: 'admin.security.posture:write',
    description: 'Allow administrators to manage security posture signals, automation, and connectors.',
    requirements: [Permissions.ADMIN_SECURITY_POSTURE_WRITE],
    tags: ['admin', 'security'],
    severity: 'critical'
>>>>>>> e5127c56
  },
  'admin.affiliates.read': {
    id: 'admin.affiliates.read',
    version: '1.0.0',
    resource: 'admin.affiliates',
    action: 'admin.affiliates:read',
    description: 'Allow admin operators to view affiliate programme data.',
    requirements: [Permissions.ADMIN_AFFILIATE_READ],
    tags: ['admin', 'affiliate'],
    severity: 'medium'
  },
  'admin.affiliates.write': {
    id: 'admin.affiliates.write',
    version: '1.0.0',
    resource: 'admin.affiliates',
    action: 'admin.affiliates:write',
    description: 'Allow admin operators to mutate affiliate programme configuration.',
    requirements: [Permissions.ADMIN_AFFILIATE_WRITE],
    tags: ['admin', 'affiliate'],
    severity: 'high'
  },
  'admin.users.read': {
    id: 'admin.users.read',
    version: '1.0.0',
    resource: 'admin.users',
    action: 'admin.users:read',
    description: 'Allow platform administrators to audit and search user accounts and roles.',
    requirements: [Permissions.ADMIN_USER_READ],
    tags: ['admin', 'users'],
    severity: 'high',
    metadata: (req) => ({
      roleFilter: req.query?.role ?? null,
      statusFilter: req.query?.status ?? null
    })
  },
  'admin.users.write': {
    id: 'admin.users.write',
    version: '1.0.0',
    resource: 'admin.users',
    action: 'admin.users:write',
    description: 'Allow platform administrators to update user roles, status, and security controls.',
    requirements: [Permissions.ADMIN_USER_WRITE],
    tags: ['admin', 'users'],
    severity: 'critical',
    metadata: (req) => ({ userId: req.params?.id ?? null })
  },
  'admin.users.invite': {
    id: 'admin.users.invite',
    version: '1.0.0',
    resource: 'admin.users',
    action: 'admin.users:invite',
    description: 'Allow platform administrators to create or invite new platform users.',
    requirements: [Permissions.ADMIN_USER_INVITE],
    tags: ['admin', 'users'],
    severity: 'critical'
  'admin.marketplace.manage': {
    id: 'admin.marketplace.manage',
    version: '1.0.0',
    resource: 'admin.marketplace',
    action: 'admin.marketplace:manage',
    description: 'Allow platform administrators to govern marketplace tools, materials, and listing approvals.',
    requirements: [Permissions.ADMIN_DASHBOARD, Permissions.INVENTORY_WRITE],
    tags: ['admin', 'marketplace', 'inventory'],
  'admin.inbox.read': {
    id: 'admin.inbox.read',
    version: '1.0.0',
    resource: 'admin.inbox',
    action: 'admin.inbox:read',
    description: 'Allow platform administrators to view inbox routing, queue health, and automation state.',
    requirements: [Permissions.ADMIN_INBOX_READ],
    tags: ['admin', 'communications'],
    severity: 'high',
    metadata: (req) => ({ method: req.method, path: req.route?.path ?? null })
  },
  'admin.inbox.write': {
    id: 'admin.inbox.write',
    version: '1.0.0',
    resource: 'admin.inbox',
    action: 'admin.inbox:write',
    description: 'Allow platform administrators to manage inbox queues, templates, and automation guardrails.',
    requirements: [Permissions.ADMIN_INBOX_WRITE],
    tags: ['admin', 'communications'],
    severity: 'critical',
    metadata: (req) => ({ method: req.method, path: req.route?.path ?? null })
  'admin.rentals.read': {
    id: 'admin.rentals.read',
    version: '1.0.0',
    resource: 'admin.rentals',
    action: 'admin.rentals:read',
    description: 'Allow admin operators to review rental agreements, deposits, and checkpoints.',
    requirements: [Permissions.ADMIN_RENTAL_READ],
    tags: ['admin', 'rentals', 'inventory'],
    severity: 'high',
    metadata: (req) => ({
      status: req.query?.status || 'all',
      companyId: req.query?.companyId || null,
      search: req.query?.search || null
    })
  },
  'admin.rentals.write': {
    id: 'admin.rentals.write',
    version: '1.0.0',
    resource: 'admin.rentals',
    action: 'admin.rentals:write',
    description: 'Allow admin operators to manage rental lifecycle events and checkpoints.',
    requirements: [Permissions.ADMIN_RENTAL_WRITE],
    tags: ['admin', 'rentals', 'inventory'],
    severity: 'critical',
    metadata: (req) => ({
      rentalId: req.params?.rentalId || null,
      action: req.method,
      endpoint: req.originalUrl || req.baseUrl || null
    })
  },
  'admin.purchases.read': {
    id: 'admin.purchases.read',
    version: '1.0.0',
    resource: 'admin.purchases',
    action: 'admin.purchases:read',
    description: 'Allow operations and admin staff to view procurement workspaces and supplier directories.',
    requirements: [Permissions.ADMIN_PURCHASE_READ],
    tags: ['admin', 'procurement'],
    severity: 'high',
    metadata: (req) => ({
      status: req.query?.status || 'all',
      supplierId: req.query?.supplierId || null
    })
  },
  'admin.purchases.write': {
    id: 'admin.purchases.write',
    version: '1.0.0',
    resource: 'admin.purchases',
    action: 'admin.purchases:write',
    description: 'Allow operations and admin staff to create or update purchase orders, suppliers, and receiving records.',
    requirements: [Permissions.ADMIN_PURCHASE_WRITE],
    tags: ['admin', 'procurement'],
    severity: 'critical',
    metadata: (req) => ({
      method: req.method,
      entity: req.params?.orderId ? 'order' : req.params?.supplierId ? 'supplier' : 'purchase',
      reference: req.body?.reference || null
    })
  },
  'admin.purchases.budget': {
    id: 'admin.purchases.budget',
    version: '1.0.0',
    resource: 'admin.purchases.budget',
    action: 'admin.purchases.budget:write',
    description: 'Allow administrators to set procurement budgets and guardrails.',
    requirements: [Permissions.ADMIN_PURCHASE_BUDGET],
    tags: ['admin', 'procurement', 'finance'],
    severity: 'critical',
    metadata: (req) => ({
      category: req.body?.category || null,
      fiscalYear: req.body?.fiscalYear || null
    })
  },
  'admin.services.read': {
    id: 'admin.services.read',
    version: '1.0.0',
    resource: 'admin.services',
    action: 'admin.services:read',
    description: 'Allow admin operators to review service listings, categories, and catalogue health.',
    requirements: [Permissions.ADMIN_SERVICES_READ],
    tags: ['admin', 'services', 'catalogue'],
    severity: 'high',
    metadata: (req) => ({
      entity: req.params?.categoryId ? 'category' : req.params?.serviceId ? 'listing' : 'collection'
    })
  },
  'admin.services.write': {
    id: 'admin.services.write',
    version: '1.0.0',
    resource: 'admin.services',
    action: 'admin.services:write',
    description: 'Allow admin operators to create, update, and archive service listings and categories.',
    requirements: [Permissions.ADMIN_SERVICES_WRITE],
    tags: ['admin', 'services', 'catalogue'],
    severity: 'critical',
    metadata: (req) => ({
      entity: req.params?.categoryId ? 'category' : req.params?.serviceId ? 'listing' : 'collection'
    })
  },
  'admin.legal.read': {
    id: 'admin.legal.read',
    version: '1.0.0',
    resource: 'admin.legal',
    action: 'admin.legal:read',
    description: 'Allow administrators to view legal policy metadata and version history.',
    requirements: [Permissions.ADMIN_LEGAL_READ],
    tags: ['admin', 'legal'],
    severity: 'high',
    metadata: (req) => ({ slug: req.params?.slug || null })
  },
  'admin.legal.write': {
    id: 'admin.legal.write',
    version: '1.0.0',
    resource: 'admin.legal',
    action: 'admin.legal:write',
    description: 'Allow administrators to create, update, and publish legal policy versions.',
    requirements: [Permissions.ADMIN_LEGAL_WRITE],
    tags: ['admin', 'legal'],
    severity: 'critical',
    metadata: (req) => ({ slug: req.params?.slug || null, versionId: req.params?.versionId || null })
  'zones.read': {
    id: 'zones.read',
    version: '1.0.0',
    resource: 'zones',
    action: 'zones:read',
    description: 'Allow operations staff to inspect geo-zone definitions, compliance, and analytics.',
    requirements: [Permissions.ZONES_READ],
    tags: ['zones', 'operations'],
    severity: 'high',
    metadata: (req) => ({
      zoneId: req.params?.zoneId || null,
      companyId: req.query?.companyId || req.body?.companyId || null,
      includeAnalytics: req.query?.includeAnalytics === 'true'
    })
  },
  'zones.manage': {
    id: 'zones.manage',
    version: '1.0.0',
    resource: 'zones',
    action: 'zones:manage',
    description: 'Allow operations administrators to create, update, import, and delete service zones.',
    requirements: [Permissions.ZONES_MANAGE],
    tags: ['zones', 'operations'],
    severity: 'critical',
    metadata: (req) => ({
      zoneId: req.params?.zoneId || null,
      companyId: req.body?.companyId || req.query?.companyId || null,
      replace: Boolean(req.body?.replace),
      coverageCount: Array.isArray(req.body?.coverages) ? req.body.coverages.length : null
    })
  },
  'zones.coverage': {
    id: 'zones.coverage',
    version: '1.0.0',
    resource: 'zones.coverage',
    action: 'zones:coverage',
    description: 'Allow operations administrators to manage zone-to-service coverage assignments.',
    requirements: [Permissions.ZONES_COVERAGE],
    tags: ['zones', 'operations'],
    severity: 'critical',
    metadata: (req) => ({
      zoneId: req.params?.zoneId || null,
      coverageId: req.params?.coverageId || null,
      coverageCount: Array.isArray(req.body?.coverages) ? req.body.coverages.length : null
    })
  'admin.compliance.read': {
    id: 'admin.compliance.read',
    version: '1.0.0',
    resource: 'admin.compliance',
    action: 'admin.compliance:read',
    description: 'Allow compliance operators to view and monitor control libraries.',
    requirements: [Permissions.ADMIN_COMPLIANCE_READ],
    tags: ['admin', 'compliance'],
    severity: 'high'
  },
  'admin.compliance.write': {
    id: 'admin.compliance.write',
    version: '1.0.0',
    resource: 'admin.compliance',
    action: 'admin.compliance:write',
    description: 'Allow compliance operators to manage control libraries and automation guardrails.',
    requirements: [Permissions.ADMIN_COMPLIANCE_WRITE],
    tags: ['admin', 'compliance'],
    severity: 'critical'
  'admin.taxonomy.read': {
    id: 'admin.taxonomy.read',
    version: '1.0.0',
    resource: 'admin.taxonomy',
    action: 'admin.taxonomy:read',
    description: 'Allow platform administrators to review service taxonomy types and categories.',
    requirements: [Permissions.ADMIN_TAXONOMY_READ],
    tags: ['admin', 'taxonomy'],
    severity: 'medium',
    metadata: (req) => ({ includeArchived: req.query?.includeArchived === 'true' })
  },
  'admin.taxonomy.write': {
    id: 'admin.taxonomy.write',
    version: '1.0.0',
    resource: 'admin.taxonomy',
    action: 'admin.taxonomy:write',
    description: 'Allow platform administrators to create, update, and archive service taxonomy entries.',
    requirements: [Permissions.ADMIN_TAXONOMY_WRITE],
    tags: ['admin', 'taxonomy'],
    severity: 'high',
    metadata: (req) => ({ method: req.method, path: req.path })
  },
  'finance.checkout.create': {
    id: 'finance.checkout.create',
    version: '1.0.0',
    resource: 'finance.checkout',
    action: 'finance.checkout:create',
    description: 'Allow trusted personas to initiate marketplace checkout and escrow funding.',
    requirements: [Permissions.PAYMENTS_CAPTURE],
    tags: ['finance', 'payments'],
    severity: 'critical',
    metadata: (req) => ({
      orderId: req.body?.orderId || null,
      serviceId: req.body?.serviceId || null,
      amount: req.body?.amount || null,
      currency: req.body?.currency || null,
      source: req.body?.source || req.headers['x-finance-source'] || 'unknown'
    })
  },
  'finance.overview.read': {
    id: 'finance.overview.read',
    version: '1.0.0',
    resource: 'finance.overview',
    action: 'finance.overview:read',
    description: 'Allow finance operators to review captured payments, disputes, and payouts.',
    requirements: [Permissions.FINANCE_OVERVIEW],
    tags: ['finance', 'reporting'],
    severity: 'high',
    metadata: (req) => ({
      regionId: req.query?.regionId || null,
      providerId: req.query?.providerId || null
    })
  },
  'finance.timeline.read': {
    id: 'finance.timeline.read',
    version: '1.0.0',
    resource: 'finance.timeline',
    action: 'finance.timeline:read',
    description: 'Allow finance and operations roles to inspect an order finance timeline.',
    requirements: [Permissions.FINANCE_OVERVIEW],
    tags: ['finance', 'operations'],
    severity: 'medium',
    metadata: (req) => ({
      orderId: req.params?.orderId || null
    })
  },
  'finance.reports.read': {
    id: 'finance.reports.read',
    version: '1.0.0',
    resource: 'finance.reports',
    action: 'finance.reports:read',
    description: 'Allow authorised finance roles to generate settlement and reconciliation reports.',
    requirements: [Permissions.FINANCE_OVERVIEW],
    tags: ['finance', 'reporting', 'export'],
    severity: 'high',
    metadata: (req) => ({
      format: req.query?.format || 'json',
      regionId: req.query?.regionId || null,
      providerId: req.query?.providerId || null
    })
  },
  'finance.alerts.read': {
    id: 'finance.alerts.read',
    version: '1.0.0',
    resource: 'finance.alerts',
    action: 'finance.alerts:read',
    description: 'Allow finance control tower roles to review regulatory alert queues.',
    requirements: [Permissions.FINANCE_OVERVIEW],
    tags: ['finance', 'risk', 'compliance'],
    severity: 'high',
    metadata: (req) => ({
      regionId: req.query?.regionId || null,
      providerId: req.query?.providerId || null
    })
  },
  'wallet.accounts.read': {
    id: 'wallet.accounts.read',
    version: '1.0.0',
    resource: 'wallet.accounts',
    action: 'wallet.accounts:read',
    description: 'Allow customers and operators to view wallet balances and settings.',
    requirements: [Permissions.WALLET_VIEW],
    tags: ['wallet', 'finance'],
    severity: 'medium',
    metadata: (req) => ({
      userId: req.query?.userId || req.user?.id || null,
      companyId: req.query?.companyId || null
    })
  },
  'wallet.accounts.create': {
    id: 'wallet.accounts.create',
    version: '1.0.0',
    resource: 'wallet.accounts',
    action: 'wallet.accounts:create',
    description: 'Allow authorised roles to create wallet accounts for customers or organisations.',
    requirements: [Permissions.WALLET_MANAGE],
    tags: ['wallet', 'finance'],
    severity: 'high',
    metadata: (req) => ({
      userId: req.body?.userId || req.user?.id || null,
      companyId: req.body?.companyId || null
    })
  },
  'wallet.accounts.update': {
    id: 'wallet.accounts.update',
    version: '1.0.0',
    resource: 'wallet.accounts',
    action: 'wallet.accounts:update',
    description: 'Allow authorised actors to update wallet settings and thresholds.',
    requirements: [Permissions.WALLET_MANAGE],
    tags: ['wallet', 'finance'],
    severity: 'high',
    metadata: (req) => ({
      accountId: req.params?.accountId || null
    })
  },
  'wallet.transactions.read': {
    id: 'wallet.transactions.read',
    version: '1.0.0',
    resource: 'wallet.transactions',
    action: 'wallet.transactions:read',
    description: 'Allow wallet owners to review transaction history and holds.',
    requirements: [Permissions.WALLET_VIEW],
    tags: ['wallet', 'finance'],
    severity: 'medium',
    metadata: (req) => ({
      accountId: req.params?.accountId || null,
      type: req.query?.type || null
    })
  },
  'wallet.transactions.create': {
    id: 'wallet.transactions.create',
    version: '1.0.0',
    resource: 'wallet.transactions',
    action: 'wallet.transactions:create',
    description: 'Allow authorised actors to credit, debit, or hold wallet balances.',
    requirements: [Permissions.WALLET_TRANSACT],
    tags: ['wallet', 'finance'],
    severity: 'critical',
    metadata: (req) => ({
      accountId: req.params?.accountId || null,
      type: req.body?.type || null,
      amount: req.body?.amount || null
    })
  },
  'wallet.payment-methods.read': {
    id: 'wallet.payment-methods.read',
    version: '1.0.0',
    resource: 'wallet.payment-methods',
    action: 'wallet.payment-methods:read',
    description: 'Allow wallet owners to view payout destinations and funding instruments.',
    requirements: [Permissions.WALLET_VIEW],
    tags: ['wallet', 'finance'],
    severity: 'medium',
    metadata: (req) => ({
      accountId: req.params?.accountId || null
    })
  },
  'wallet.payment-methods.manage': {
    id: 'wallet.payment-methods.manage',
    version: '1.0.0',
    resource: 'wallet.payment-methods',
    action: 'wallet.payment-methods:manage',
    description: 'Allow authorised roles to register or update wallet payment methods.',
    requirements: [Permissions.WALLET_METHOD_MANAGE],
    tags: ['wallet', 'finance'],
    severity: 'high',
    metadata: (req) => ({
      accountId: req.params?.accountId || null,
      methodId: req.params?.methodId || null
    })
  },
  'wallet.summary.read': {
    id: 'wallet.summary.read',
    version: '1.0.0',
    resource: 'wallet.summary',
    action: 'wallet.summary:read',
    description: 'Allow wallet owners to retrieve dashboard-ready wallet summaries.',
    requirements: [Permissions.WALLET_VIEW],
    tags: ['wallet', 'finance', 'reporting'],
    severity: 'medium',
    metadata: (req) => ({
      userId: req.query?.userId || req.user?.id || null,
      companyId: req.query?.companyId || null
    })
  },
  'compliance.data-requests.create': {
    id: 'compliance.data-requests.create',
    version: '1.0.0',
    resource: 'compliance.data-requests',
    action: 'compliance.data-requests:create',
    description: 'Allow compliance operators to log GDPR data subject requests.',
    requirements: [Permissions.COMPLIANCE_PORTAL],
    tags: ['compliance', 'privacy'],
    severity: 'high',
    metadata: (req) => ({
      requestType: req.body?.requestType || null,
      region: req.body?.regionCode || null
    })
  },
  'compliance.data-requests.list': {
    id: 'compliance.data-requests.list',
    version: '1.0.0',
    resource: 'compliance.data-requests',
    action: 'compliance.data-requests:list',
    description: 'Allow compliance operators to review and triage GDPR requests.',
    requirements: [Permissions.COMPLIANCE_PORTAL],
    tags: ['compliance', 'privacy'],
    severity: 'medium',
    metadata: (req) => ({ status: req.query?.status || null })
  },
  'compliance.data-requests.export': {
    id: 'compliance.data-requests.export',
    version: '1.0.0',
    resource: 'compliance.data-requests',
    action: 'compliance.data-requests:export',
    description: 'Allow compliance officers to generate GDPR data export bundles.',
    requirements: [Permissions.COMPLIANCE_EXPORT],
    tags: ['compliance', 'privacy', 'export'],
    severity: 'critical',
    metadata: (req) => ({ requestId: req.params.requestId })
  },
  'compliance.data-requests.update': {
    id: 'compliance.data-requests.update',
    version: '1.0.0',
    resource: 'compliance.data-requests',
    action: 'compliance.data-requests:update',
    description: 'Allow compliance officers to update GDPR request status and audit notes.',
    requirements: [Permissions.COMPLIANCE_EXPORT],
    tags: ['compliance', 'privacy'],
    severity: 'high',
    metadata: (req) => ({ requestId: req.params.requestId, nextStatus: req.body?.status || null })
  },
  'compliance.data-warehouse.list': {
    id: 'compliance.data-warehouse.list',
    version: '1.0.0',
    resource: 'compliance.data-warehouse',
    action: 'compliance.data-warehouse:list',
    description: 'Allow compliance and data teams to review warehouse export runs.',
    requirements: [Permissions.COMPLIANCE_WAREHOUSE_VIEW],
    tags: ['compliance', 'privacy', 'data-platform'],
    severity: 'medium',
    metadata: (req) => ({ dataset: req.query?.dataset || null, region: req.query?.regionCode || null })
  },
  'compliance.data-warehouse.export': {
    id: 'compliance.data-warehouse.export',
    version: '1.0.0',
    resource: 'compliance.data-warehouse',
    action: 'compliance.data-warehouse:export',
    description: 'Allow privileged operators to trigger warehouse CDC exports with audit logging.',
    requirements: [Permissions.COMPLIANCE_WAREHOUSE_EXPORT],
    tags: ['compliance', 'privacy', 'data-platform'],
    severity: 'critical',
    metadata: (req) => ({ dataset: req.body?.dataset || req.query?.dataset || null, region: req.body?.regionCode || null })
  },
  'zones.match': {
    id: 'zones.match',
    version: '1.0.0',
    resource: 'zones.match',
    action: 'zones:match',
    description: 'Allow operations staff to match bookings to service zones.',
    requirements: [Permissions.ZONES_MATCH],
    tags: ['zones', 'operations'],
    severity: 'high',
    metadata: (req) => ({
      requestedZoneId: req.body?.zoneId || null,
      includeOutOfZone: Boolean(req.body?.allowOutOfZone)
    })
  },
  'zones.preview': {
    id: 'zones.preview',
    version: '1.0.0',
    resource: 'zones.preview',
    action: 'zones:preview',
    description: 'Allow operations staff to preview service coverage.',
    requirements: [Permissions.ZONES_PREVIEW],
    tags: ['zones', 'operations'],
    severity: 'medium',
    metadata: (req) => ({
      zoneId: req.query?.zoneId || null,
      postcode: req.query?.postcode || null
    })
  },
  'panel.provider.dashboard': {
    id: 'panel.provider.dashboard',
    version: '1.0.0',
    resource: 'panel.provider',
    action: 'panel.provider:view',
    description: 'Allow provider managers to view their operational dashboard.',
    requirements: [Permissions.PANEL_PROVIDER],
    tags: ['panel', 'provider'],
    severity: 'medium'
  },
  'panel.enterprise.dashboard': {
    id: 'panel.enterprise.dashboard',
    version: '1.0.0',
    resource: 'panel.enterprise',
    action: 'panel.enterprise:view',
    description: 'Allow enterprise stakeholders to view the enterprise oversight dashboard.',
    requirements: [Permissions.PANEL_ENTERPRISE],
    tags: ['panel', 'enterprise'],
    severity: 'high'
  },
  'panel.storefront.manage': {
    id: 'panel.storefront.manage',
    version: '1.0.0',
    resource: 'panel.storefront',
    action: 'panel.storefront:manage',
    description: 'Allow storefront administrators to update storefront configuration and catalogue.',
    requirements: [Permissions.PANEL_STOREFRONT],
    tags: ['panel', 'storefront'],
    severity: 'high'
  },
  'materials.showcase.view': {
    id: 'materials.showcase.view',
    version: '1.0.0',
    resource: 'materials.showcase',
    action: 'materials.showcase:view',
    description: 'Allow vetted users to access proprietary materials showcase data.',
    requirements: [Permissions.MATERIALS_VIEW],
    tags: ['materials', 'catalogue'],
    severity: 'medium'
  },
  'admin.blog.manage': {
    id: 'admin.blog.manage',
    version: '1.0.0',
    resource: 'admin.blog',
    action: 'admin.blog:manage',
    description: 'Allow marketing administrators to manage blog content.',
    requirements: [Permissions.ADMIN_FEATURE_WRITE],
    tags: ['admin', 'blog'],
    severity: 'medium'
  },
  'services.manage': {
    id: 'services.manage',
    version: '1.0.0',
    resource: 'services.manage',
    action: 'services:manage',
    description: 'Allow providers to manage service catalogues and packages.',
    requirements: [Permissions.SERVICES_MANAGE],
    tags: ['services', 'catalogue'],
    severity: 'high'
  },
  'services.book': {
    id: 'services.book',
    version: '1.0.0',
    resource: 'services.book',
    action: 'services:book',
    description: 'Allow customers to book services through the public checkout.',
    requirements: [Permissions.SERVICES_BOOK],
    tags: ['services', 'commerce'],
    severity: 'medium'
  }
};

export function getRoutePolicy(policyId) {
  if (!policyId) {
    return null;
  }

  const definition = ROUTE_POLICIES[policyId];
  if (!definition) {
    return null;
  }

  return { ...definition };
}

export function listRoutePolicies() {
  return Object.values(ROUTE_POLICIES).map((policy) => ({ ...policy }));
}

export default {
  getRoutePolicy,
  listRoutePolicies
};<|MERGE_RESOLUTION|>--- conflicted
+++ resolved
@@ -216,7 +216,6 @@
     tags: ['admin', 'platform'],
     severity: 'critical'
   },
-<<<<<<< HEAD
   'admin.automation.read': {
     id: 'admin.automation.read',
     version: '1.0.0',
@@ -238,7 +237,6 @@
     tags: ['admin', 'automation'],
     severity: 'high',
     metadata: (req) => ({ method: req.method, initiativeId: req.params?.id || null })
-=======
   'admin.enterprise.read': {
     id: 'admin.enterprise.read',
     version: '1.0.0',
@@ -414,7 +412,6 @@
     requirements: [Permissions.ADMIN_SECURITY_POSTURE_WRITE],
     tags: ['admin', 'security'],
     severity: 'critical'
->>>>>>> e5127c56
   },
   'admin.affiliates.read': {
     id: 'admin.affiliates.read',

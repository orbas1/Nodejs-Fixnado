import { Permissions } from '../services/accessControlService.js';

const ROUTE_POLICIES = {
  'customer.control.manage': {
    id: 'customer.control.manage',
    version: '1.0.0',
    resource: 'customer.control',
    action: 'customer.control:manage',
    description:
      'Allow customer personas to view and update their control centre profile, escalation contacts, and service locations.',
    requirements: [Permissions.CUSTOMER_CONTROL_MANAGE],
    tags: ['customer', 'workspace', 'profile'],
    severity: 'medium',
    metadata: (req) => ({
      persona: req.headers['x-fixnado-persona'] || null,
      surface: req.route?.path || null
  'account.settings.manage': {
    id: 'account.settings.manage',
    version: '1.0.0',
    resource: 'account.settings',
    action: 'account.settings:manage',
    description: 'Allow authenticated users to manage their Fixnado account workspace preferences.',
    requirements: [Permissions.ACCOUNT_SETTINGS_MANAGE],
    tags: ['account', 'preferences'],
    severity: 'medium',
    metadata: (req) => ({
      userId: req.user?.id ?? null,
      persona: req.headers['x-fixnado-persona'] || null
    })
  },
  'feed.live.read': {
    id: 'feed.live.read',
    version: '1.0.0',
    resource: 'feed.live',
    action: 'feed.live:read',
    description: 'Allow authenticated personas to read the live feed stream scoped to their tenant or crew.',
    requirements: [Permissions.FEED_VIEW],
    tags: ['feed', 'marketplace'],
    severity: 'medium',
    metadata: (req) => ({
      hasFilters: Boolean(req.query && Object.keys(req.query).length > 0),
      tenantHint: req.headers['x-fixnado-tenant'] || null
    })
  },
  'feed.live.create': {
    id: 'feed.live.create',
    version: '1.0.0',
    resource: 'feed.live',
    action: 'feed.live:create',
    description: 'Allow eligible providers and enterprise operators to publish live feed opportunities.',
    requirements: [Permissions.FEED_POST],
    tags: ['feed', 'marketplace', 'content'],
    severity: 'high',
    metadata: (req) => ({
      hasBudget: typeof req.body?.budgetAmount === 'number',
      attachments: Array.isArray(req.body?.images) ? req.body.images.length : 0,
      zoneId: req.body?.zoneId || null
    })
  },
  'feed.live.bid': {
    id: 'feed.live.bid',
    version: '1.0.0',
    resource: 'feed.live',
    action: 'feed.live:bid',
    description: 'Allow vetted crews to submit bids for marketplace jobs.',
    requirements: [Permissions.FEED_BID],
    tags: ['feed', 'marketplace', 'commerce'],
    severity: 'high',
    metadata: (req) => ({
      postId: req.params.postId,
      currency: req.body?.currency || null,
      hasMessage: Boolean(req.body?.message)
    })
  },
  'feed.live.message': {
    id: 'feed.live.message',
    version: '1.0.0',
    resource: 'feed.live',
    action: 'feed.live:message',
    description: 'Allow authorised crews and buyers to message within a live feed negotiation.',
    requirements: [Permissions.FEED_MESSAGE],
    tags: ['feed', 'marketplace', 'messaging'],
    severity: 'medium',
    metadata: (req) => ({
      postId: req.params.postId,
      bidId: req.params.bidId,
      hasAttachments: Array.isArray(req.body?.attachments) ? req.body.attachments.length : 0
    })
  },
  'affiliate.dashboard.view': {
    id: 'affiliate.dashboard.view',
    version: '1.0.0',
    resource: 'affiliate.dashboard',
    action: 'affiliate.dashboard:view',
    description: 'Allow partner managers to access affiliate performance dashboards.',
    requirements: [Permissions.AFFILIATE_DASHBOARD],
    tags: ['affiliate', 'analytics'],
    severity: 'medium',
    metadata: (req) => ({
      tenantHint: req.headers['x-fixnado-tenant'] || null
    })
  },
  'affiliate.referrals.view': {
    id: 'affiliate.referrals.view',
    version: '1.0.0',
    resource: 'affiliate.referrals',
    action: 'affiliate.referrals:view',
    description: 'Allow partner managers to view referral pipelines and incentives.',
    requirements: [Permissions.AFFILIATE_REFERRALS],
    tags: ['affiliate', 'crm'],
    severity: 'medium',
    metadata: (req) => ({
      tenantHint: req.headers['x-fixnado-tenant'] || null
    })
  },
  'inventory.manage': {
    id: 'inventory.manage',
    version: '1.0.0',
    resource: 'inventory',
    action: 'inventory:manage',
    description: 'Allow provider administrators to manage stock, rentals, and consumables.',
    requirements: [Permissions.INVENTORY_WRITE],
    tags: ['inventory', 'operations'],
    severity: 'high',
    metadata: (req) => ({
      persona: req.headers['x-fixnado-persona'] || null
    })
  },
  'service.orders.read': {
    id: 'service.orders.read',
    version: '1.0.0',
    resource: 'service.orders',
    action: 'service.orders:read',
    description: 'Allow authenticated customers to view and search their service orders.',
    requirements: [Permissions.SERVICE_ORDERS_VIEW],
    tags: ['orders', 'service', 'dashboard'],
    severity: 'medium',
    metadata: (req) => ({
      status: req.query?.status || 'all',
      priority: req.query?.priority || 'all',
      persona: req.headers['x-fixnado-persona'] || null
    })
  },
  'service.orders.manage': {
    id: 'service.orders.manage',
    version: '1.0.0',
    resource: 'service.orders',
    action: 'service.orders:manage',
    description: 'Allow eligible personas to create, update, and annotate service orders.',
    requirements: [Permissions.SERVICE_ORDERS_MANAGE],
    tags: ['orders', 'service', 'dashboard'],
    severity: 'high',
    metadata: (req) => ({
      method: req.method,
      orderId: req.params?.orderId || null,
      status: req.body?.status || null
    })
  },
  'admin.dashboard.view': {
    id: 'admin.dashboard.view',
    version: '1.0.0',
    resource: 'admin.dashboard',
    action: 'admin.dashboard:view',
    description: 'Allow platform administrators to view security, compliance, and KPI dashboards.',
    requirements: [Permissions.ADMIN_DASHBOARD],
    tags: ['admin', 'analytics'],
    severity: 'high'
  },
  'admin.dashboard.configure': {
    id: 'admin.dashboard.configure',
    version: '1.0.0',
    resource: 'admin.dashboard',
    action: 'admin.dashboard:configure',
    description: 'Allow platform administrators to configure dashboard overview thresholds and insights.',
    requirements: [Permissions.ADMIN_DASHBOARD_WRITE],
    tags: ['admin', 'analytics'],
    severity: 'critical'
  },
  'admin.features.read': {
    id: 'admin.features.read',
    version: '1.0.0',
    resource: 'admin.features',
    action: 'admin.features:read',
    description: 'Allow admin operators to read feature toggle states.',
    requirements: [Permissions.ADMIN_FEATURE_READ],
    tags: ['admin', 'features'],
    severity: 'medium'
  },
  'admin.features.write': {
    id: 'admin.features.write',
    version: '1.0.0',
    resource: 'admin.features',
    action: 'admin.features:write',
    description: 'Allow admin operators to mutate feature toggle states.',
    requirements: [Permissions.ADMIN_FEATURE_WRITE],
    tags: ['admin', 'features'],
    severity: 'critical'
  },
  'admin.platform.read': {
    id: 'admin.platform.read',
    version: '1.0.0',
    resource: 'admin.platform',
    action: 'admin.platform:read',
    description: 'Allow platform administrators to view system configuration snapshots.',
    requirements: [Permissions.ADMIN_PLATFORM_READ],
    tags: ['admin', 'platform'],
    severity: 'high'
  },
  'admin.platform.write': {
    id: 'admin.platform.write',
    version: '1.0.0',
    resource: 'admin.platform',
    action: 'admin.platform:write',
    description: 'Allow platform administrators to change platform configuration.',
    requirements: [Permissions.ADMIN_PLATFORM_WRITE],
    tags: ['admin', 'platform'],
    severity: 'critical'
  },
<<<<<<< HEAD
  'admin.enterprise.read': {
    id: 'admin.enterprise.read',
    version: '1.0.0',
    resource: 'admin.enterprise',
    action: 'admin.enterprise:read',
    description: 'Allow platform administrators to view enterprise account settings and coverage.',
    requirements: [Permissions.ADMIN_ENTERPRISE_READ],
    tags: ['admin', 'enterprise'],
    severity: 'high',
    metadata: (req) => ({
      accountId: req.params?.accountId || null,
      includeArchived: req.query?.includeArchived === 'true'
    })
  },
  'admin.enterprise.write': {
    id: 'admin.enterprise.write',
    version: '1.0.0',
    resource: 'admin.enterprise',
    action: 'admin.enterprise:write',
    description: 'Allow platform administrators to create and update enterprise accounts, sites, and playbooks.',
    requirements: [Permissions.ADMIN_ENTERPRISE_WRITE],
    tags: ['admin', 'enterprise'],
    severity: 'critical',
    metadata: (req) => ({
      accountId: req.params?.accountId || null,
      siteId: req.params?.siteId || null,
      stakeholderId: req.params?.stakeholderId || null,
      playbookId: req.params?.playbookId || null
    })
=======
  'admin.appearance.read': {
    id: 'admin.appearance.read',
    version: '1.0.0',
    resource: 'admin.appearance',
    action: 'admin.appearance:read',
    description: 'Allow admin operators to review appearance profiles, media, and marketing variants.',
    requirements: [Permissions.ADMIN_APPEARANCE_READ],
    tags: ['admin', 'appearance', 'branding'],
    severity: 'high',
    metadata: (req) => ({
      profileId: req.params?.id || null,
      slug: req.query?.slug || null
    })
  },
  'admin.appearance.write': {
    id: 'admin.appearance.write',
    version: '1.0.0',
    resource: 'admin.appearance',
    action: 'admin.appearance:write',
    description: 'Allow admin operators to create and update appearance profiles, assets, and marketing variants.',
    requirements: [Permissions.ADMIN_APPEARANCE_WRITE],
    tags: ['admin', 'appearance', 'branding'],
    severity: 'critical',
    metadata: (req) => ({
      profileId: req.params?.id || null,
      method: req.method,
      action: req.method === 'DELETE' ? 'archive' : 'mutate'
    })
  'admin.home-builder.manage': {
    id: 'admin.home-builder.manage',
    version: '1.0.0',
    resource: 'admin.home-builder',
    action: 'admin.home-builder:manage',
    description: 'Allow platform administrators to build and publish marketing home pages.',
    requirements: [Permissions.ADMIN_HOME_BUILDER],
    tags: ['admin', 'content', 'marketing'],
    severity: 'critical',
    metadata: (req) => ({
      method: req.method,
      pageId: req.params?.pageId ?? null,
      sectionId: req.params?.sectionId ?? null,
      componentId: req.params?.componentId ?? null
    })
  'admin.website.read': {
    id: 'admin.website.read',
    version: '1.0.0',
    resource: 'admin.website',
    action: 'admin.website:read',
    description: 'Allow administrators to view marketing site pages, navigation, and widgets.',
    requirements: [Permissions.ADMIN_WEBSITE_READ],
    tags: ['admin', 'website', 'cms'],
    severity: 'high',
    metadata: (req) => ({
      entity: req.params?.pageId ? 'page' : req.params?.menuId ? 'navigation' : 'collection'
    })
  },
  'admin.website.write': {
    id: 'admin.website.write',
    version: '1.0.0',
    resource: 'admin.website',
    action: 'admin.website:write',
    description: 'Allow administrators to create, update, and retire marketing site assets.',
    requirements: [Permissions.ADMIN_WEBSITE_WRITE],
    tags: ['admin', 'website', 'cms'],
    severity: 'critical',
    metadata: (req) => ({
      entity: req.params?.pageId
        ? 'page'
        : req.params?.menuId
          ? 'navigation'
          : req.params?.itemId
            ? 'navigation-item'
            : 'unknown',
      method: req.method
    })
  'admin.live-feed.audit.read': {
    id: 'admin.live-feed.audit.read',
    version: '1.0.0',
    resource: 'admin.live-feed',
    action: 'admin.live-feed:audit:read',
    description: 'Allow administrators to inspect live feed audit events, filters, and summaries.',
    requirements: [Permissions.ADMIN_LIVE_FEED_AUDIT_READ],
    tags: ['admin', 'live-feed', 'audit'],
    severity: 'high',
    metadata: (req) => ({ query: req.query ?? {} })
  },
  'admin.live-feed.audit.write': {
    id: 'admin.live-feed.audit.write',
    version: '1.0.0',
    resource: 'admin.live-feed',
    action: 'admin.live-feed:audit:write',
    description: 'Allow administrators to annotate, assign, and create live feed audit entries.',
    requirements: [Permissions.ADMIN_LIVE_FEED_AUDIT_WRITE],
    tags: ['admin', 'live-feed', 'audit'],
    severity: 'critical',
    metadata: (req) => ({
      auditId: req.params?.auditId || null,
      noteId: req.params?.noteId || null,
      method: req.method
    })
  'admin.audit.read': {
    id: 'admin.audit.read',
    version: '1.0.0',
    resource: 'admin.audit',
    action: 'admin.audit:read',
    description: 'Allow administrators to review audit timeline events and evidence.',
    requirements: [Permissions.ADMIN_AUDIT_READ],
    tags: ['admin', 'audit'],
    severity: 'high',
    metadata: (req) => ({
      timeframe: req.query?.timeframe || '7d',
      category: req.query?.category || 'all'
    })
  },
  'admin.audit.write': {
    id: 'admin.audit.write',
    version: '1.0.0',
    resource: 'admin.audit',
    action: 'admin.audit:write',
    description: 'Allow administrators to curate audit timeline events, attachments, and owners.',
    requirements: [Permissions.ADMIN_AUDIT_WRITE],
    tags: ['admin', 'audit'],
    severity: 'critical',
    metadata: (req) => ({
      method: req.method,
      eventId: req.params?.id || null
    })
  'admin.security.posture.read': {
    id: 'admin.security.posture.read',
    version: '1.0.0',
    resource: 'admin.security.posture',
    action: 'admin.security.posture:read',
    description: 'Allow administrators to view security posture and telemetry insights.',
    requirements: [Permissions.ADMIN_SECURITY_POSTURE_READ],
    tags: ['admin', 'security'],
    severity: 'high'
  },
  'admin.security.posture.write': {
    id: 'admin.security.posture.write',
    version: '1.0.0',
    resource: 'admin.security.posture',
    action: 'admin.security.posture:write',
    description: 'Allow administrators to manage security posture signals, automation, and connectors.',
    requirements: [Permissions.ADMIN_SECURITY_POSTURE_WRITE],
    tags: ['admin', 'security'],
    severity: 'critical'
>>>>>>> e6bf7c2c
  },
  'admin.affiliates.read': {
    id: 'admin.affiliates.read',
    version: '1.0.0',
    resource: 'admin.affiliates',
    action: 'admin.affiliates:read',
    description: 'Allow admin operators to view affiliate programme data.',
    requirements: [Permissions.ADMIN_AFFILIATE_READ],
    tags: ['admin', 'affiliate'],
    severity: 'medium'
  },
  'admin.affiliates.write': {
    id: 'admin.affiliates.write',
    version: '1.0.0',
    resource: 'admin.affiliates',
    action: 'admin.affiliates:write',
    description: 'Allow admin operators to mutate affiliate programme configuration.',
    requirements: [Permissions.ADMIN_AFFILIATE_WRITE],
    tags: ['admin', 'affiliate'],
    severity: 'high'
  },
  'admin.marketplace.manage': {
    id: 'admin.marketplace.manage',
    version: '1.0.0',
    resource: 'admin.marketplace',
    action: 'admin.marketplace:manage',
    description: 'Allow platform administrators to govern marketplace tools, materials, and listing approvals.',
    requirements: [Permissions.ADMIN_DASHBOARD, Permissions.INVENTORY_WRITE],
    tags: ['admin', 'marketplace', 'inventory'],
  'admin.inbox.read': {
    id: 'admin.inbox.read',
    version: '1.0.0',
    resource: 'admin.inbox',
    action: 'admin.inbox:read',
    description: 'Allow platform administrators to view inbox routing, queue health, and automation state.',
    requirements: [Permissions.ADMIN_INBOX_READ],
    tags: ['admin', 'communications'],
    severity: 'high',
    metadata: (req) => ({ method: req.method, path: req.route?.path ?? null })
  },
  'admin.inbox.write': {
    id: 'admin.inbox.write',
    version: '1.0.0',
    resource: 'admin.inbox',
    action: 'admin.inbox:write',
    description: 'Allow platform administrators to manage inbox queues, templates, and automation guardrails.',
    requirements: [Permissions.ADMIN_INBOX_WRITE],
    tags: ['admin', 'communications'],
    severity: 'critical',
    metadata: (req) => ({ method: req.method, path: req.route?.path ?? null })
  'admin.rentals.read': {
    id: 'admin.rentals.read',
    version: '1.0.0',
    resource: 'admin.rentals',
    action: 'admin.rentals:read',
    description: 'Allow admin operators to review rental agreements, deposits, and checkpoints.',
    requirements: [Permissions.ADMIN_RENTAL_READ],
    tags: ['admin', 'rentals', 'inventory'],
    severity: 'high',
    metadata: (req) => ({
      status: req.query?.status || 'all',
      companyId: req.query?.companyId || null,
      search: req.query?.search || null
    })
  },
  'admin.rentals.write': {
    id: 'admin.rentals.write',
    version: '1.0.0',
    resource: 'admin.rentals',
    action: 'admin.rentals:write',
    description: 'Allow admin operators to manage rental lifecycle events and checkpoints.',
    requirements: [Permissions.ADMIN_RENTAL_WRITE],
    tags: ['admin', 'rentals', 'inventory'],
    severity: 'critical',
    metadata: (req) => ({
      rentalId: req.params?.rentalId || null,
      action: req.method,
      endpoint: req.originalUrl || req.baseUrl || null
    })
  },
  'admin.purchases.read': {
    id: 'admin.purchases.read',
    version: '1.0.0',
    resource: 'admin.purchases',
    action: 'admin.purchases:read',
    description: 'Allow operations and admin staff to view procurement workspaces and supplier directories.',
    requirements: [Permissions.ADMIN_PURCHASE_READ],
    tags: ['admin', 'procurement'],
    severity: 'high',
    metadata: (req) => ({
      status: req.query?.status || 'all',
      supplierId: req.query?.supplierId || null
    })
  },
  'admin.purchases.write': {
    id: 'admin.purchases.write',
    version: '1.0.0',
    resource: 'admin.purchases',
    action: 'admin.purchases:write',
    description: 'Allow operations and admin staff to create or update purchase orders, suppliers, and receiving records.',
    requirements: [Permissions.ADMIN_PURCHASE_WRITE],
    tags: ['admin', 'procurement'],
    severity: 'critical',
    metadata: (req) => ({
      method: req.method,
      entity: req.params?.orderId ? 'order' : req.params?.supplierId ? 'supplier' : 'purchase',
      reference: req.body?.reference || null
    })
  },
  'admin.purchases.budget': {
    id: 'admin.purchases.budget',
    version: '1.0.0',
    resource: 'admin.purchases.budget',
    action: 'admin.purchases.budget:write',
    description: 'Allow administrators to set procurement budgets and guardrails.',
    requirements: [Permissions.ADMIN_PURCHASE_BUDGET],
    tags: ['admin', 'procurement', 'finance'],
    severity: 'critical',
    metadata: (req) => ({
      category: req.body?.category || null,
      fiscalYear: req.body?.fiscalYear || null
    })
  },
  'admin.services.read': {
    id: 'admin.services.read',
    version: '1.0.0',
    resource: 'admin.services',
    action: 'admin.services:read',
    description: 'Allow admin operators to review service listings, categories, and catalogue health.',
    requirements: [Permissions.ADMIN_SERVICES_READ],
    tags: ['admin', 'services', 'catalogue'],
    severity: 'high',
    metadata: (req) => ({
      entity: req.params?.categoryId ? 'category' : req.params?.serviceId ? 'listing' : 'collection'
    })
  },
  'admin.services.write': {
    id: 'admin.services.write',
    version: '1.0.0',
    resource: 'admin.services',
    action: 'admin.services:write',
    description: 'Allow admin operators to create, update, and archive service listings and categories.',
    requirements: [Permissions.ADMIN_SERVICES_WRITE],
    tags: ['admin', 'services', 'catalogue'],
    severity: 'critical',
    metadata: (req) => ({
      entity: req.params?.categoryId ? 'category' : req.params?.serviceId ? 'listing' : 'collection'
    })
  },
  'admin.legal.read': {
    id: 'admin.legal.read',
    version: '1.0.0',
    resource: 'admin.legal',
    action: 'admin.legal:read',
    description: 'Allow administrators to view legal policy metadata and version history.',
    requirements: [Permissions.ADMIN_LEGAL_READ],
    tags: ['admin', 'legal'],
    severity: 'high',
    metadata: (req) => ({ slug: req.params?.slug || null })
  },
  'admin.legal.write': {
    id: 'admin.legal.write',
    version: '1.0.0',
    resource: 'admin.legal',
    action: 'admin.legal:write',
    description: 'Allow administrators to create, update, and publish legal policy versions.',
    requirements: [Permissions.ADMIN_LEGAL_WRITE],
    tags: ['admin', 'legal'],
    severity: 'critical',
    metadata: (req) => ({ slug: req.params?.slug || null, versionId: req.params?.versionId || null })
  'zones.read': {
    id: 'zones.read',
    version: '1.0.0',
    resource: 'zones',
    action: 'zones:read',
    description: 'Allow operations staff to inspect geo-zone definitions, compliance, and analytics.',
    requirements: [Permissions.ZONES_READ],
    tags: ['zones', 'operations'],
    severity: 'high',
    metadata: (req) => ({
      zoneId: req.params?.zoneId || null,
      companyId: req.query?.companyId || req.body?.companyId || null,
      includeAnalytics: req.query?.includeAnalytics === 'true'
    })
  },
  'zones.manage': {
    id: 'zones.manage',
    version: '1.0.0',
    resource: 'zones',
    action: 'zones:manage',
    description: 'Allow operations administrators to create, update, import, and delete service zones.',
    requirements: [Permissions.ZONES_MANAGE],
    tags: ['zones', 'operations'],
    severity: 'critical',
    metadata: (req) => ({
      zoneId: req.params?.zoneId || null,
      companyId: req.body?.companyId || req.query?.companyId || null,
      replace: Boolean(req.body?.replace),
      coverageCount: Array.isArray(req.body?.coverages) ? req.body.coverages.length : null
    })
  },
  'zones.coverage': {
    id: 'zones.coverage',
    version: '1.0.0',
    resource: 'zones.coverage',
    action: 'zones:coverage',
    description: 'Allow operations administrators to manage zone-to-service coverage assignments.',
    requirements: [Permissions.ZONES_COVERAGE],
    tags: ['zones', 'operations'],
    severity: 'critical',
    metadata: (req) => ({
      zoneId: req.params?.zoneId || null,
      coverageId: req.params?.coverageId || null,
      coverageCount: Array.isArray(req.body?.coverages) ? req.body.coverages.length : null
    })
  'admin.compliance.read': {
    id: 'admin.compliance.read',
    version: '1.0.0',
    resource: 'admin.compliance',
    action: 'admin.compliance:read',
    description: 'Allow compliance operators to view and monitor control libraries.',
    requirements: [Permissions.ADMIN_COMPLIANCE_READ],
    tags: ['admin', 'compliance'],
    severity: 'high'
  },
  'admin.compliance.write': {
    id: 'admin.compliance.write',
    version: '1.0.0',
    resource: 'admin.compliance',
    action: 'admin.compliance:write',
    description: 'Allow compliance operators to manage control libraries and automation guardrails.',
    requirements: [Permissions.ADMIN_COMPLIANCE_WRITE],
    tags: ['admin', 'compliance'],
    severity: 'critical'
  'admin.taxonomy.read': {
    id: 'admin.taxonomy.read',
    version: '1.0.0',
    resource: 'admin.taxonomy',
    action: 'admin.taxonomy:read',
    description: 'Allow platform administrators to review service taxonomy types and categories.',
    requirements: [Permissions.ADMIN_TAXONOMY_READ],
    tags: ['admin', 'taxonomy'],
    severity: 'medium',
    metadata: (req) => ({ includeArchived: req.query?.includeArchived === 'true' })
  },
  'admin.taxonomy.write': {
    id: 'admin.taxonomy.write',
    version: '1.0.0',
    resource: 'admin.taxonomy',
    action: 'admin.taxonomy:write',
    description: 'Allow platform administrators to create, update, and archive service taxonomy entries.',
    requirements: [Permissions.ADMIN_TAXONOMY_WRITE],
    tags: ['admin', 'taxonomy'],
    severity: 'high',
    metadata: (req) => ({ method: req.method, path: req.path })
  },
  'finance.checkout.create': {
    id: 'finance.checkout.create',
    version: '1.0.0',
    resource: 'finance.checkout',
    action: 'finance.checkout:create',
    description: 'Allow trusted personas to initiate marketplace checkout and escrow funding.',
    requirements: [Permissions.PAYMENTS_CAPTURE],
    tags: ['finance', 'payments'],
    severity: 'critical',
    metadata: (req) => ({
      orderId: req.body?.orderId || null,
      serviceId: req.body?.serviceId || null,
      amount: req.body?.amount || null,
      currency: req.body?.currency || null,
      source: req.body?.source || req.headers['x-finance-source'] || 'unknown'
    })
  },
  'finance.overview.read': {
    id: 'finance.overview.read',
    version: '1.0.0',
    resource: 'finance.overview',
    action: 'finance.overview:read',
    description: 'Allow finance operators to review captured payments, disputes, and payouts.',
    requirements: [Permissions.FINANCE_OVERVIEW],
    tags: ['finance', 'reporting'],
    severity: 'high',
    metadata: (req) => ({
      regionId: req.query?.regionId || null,
      providerId: req.query?.providerId || null
    })
  },
  'finance.timeline.read': {
    id: 'finance.timeline.read',
    version: '1.0.0',
    resource: 'finance.timeline',
    action: 'finance.timeline:read',
    description: 'Allow finance and operations roles to inspect an order finance timeline.',
    requirements: [Permissions.FINANCE_OVERVIEW],
    tags: ['finance', 'operations'],
    severity: 'medium',
    metadata: (req) => ({
      orderId: req.params?.orderId || null
    })
  },
  'finance.reports.read': {
    id: 'finance.reports.read',
    version: '1.0.0',
    resource: 'finance.reports',
    action: 'finance.reports:read',
    description: 'Allow authorised finance roles to generate settlement and reconciliation reports.',
    requirements: [Permissions.FINANCE_OVERVIEW],
    tags: ['finance', 'reporting', 'export'],
    severity: 'high',
    metadata: (req) => ({
      format: req.query?.format || 'json',
      regionId: req.query?.regionId || null,
      providerId: req.query?.providerId || null
    })
  },
  'finance.alerts.read': {
    id: 'finance.alerts.read',
    version: '1.0.0',
    resource: 'finance.alerts',
    action: 'finance.alerts:read',
    description: 'Allow finance control tower roles to review regulatory alert queues.',
    requirements: [Permissions.FINANCE_OVERVIEW],
    tags: ['finance', 'risk', 'compliance'],
    severity: 'high',
    metadata: (req) => ({
      regionId: req.query?.regionId || null,
      providerId: req.query?.providerId || null
    })
  },
  'wallet.accounts.read': {
    id: 'wallet.accounts.read',
    version: '1.0.0',
    resource: 'wallet.accounts',
    action: 'wallet.accounts:read',
    description: 'Allow customers and operators to view wallet balances and settings.',
    requirements: [Permissions.WALLET_VIEW],
    tags: ['wallet', 'finance'],
    severity: 'medium',
    metadata: (req) => ({
      userId: req.query?.userId || req.user?.id || null,
      companyId: req.query?.companyId || null
    })
  },
  'wallet.accounts.create': {
    id: 'wallet.accounts.create',
    version: '1.0.0',
    resource: 'wallet.accounts',
    action: 'wallet.accounts:create',
    description: 'Allow authorised roles to create wallet accounts for customers or organisations.',
    requirements: [Permissions.WALLET_MANAGE],
    tags: ['wallet', 'finance'],
    severity: 'high',
    metadata: (req) => ({
      userId: req.body?.userId || req.user?.id || null,
      companyId: req.body?.companyId || null
    })
  },
  'wallet.accounts.update': {
    id: 'wallet.accounts.update',
    version: '1.0.0',
    resource: 'wallet.accounts',
    action: 'wallet.accounts:update',
    description: 'Allow authorised actors to update wallet settings and thresholds.',
    requirements: [Permissions.WALLET_MANAGE],
    tags: ['wallet', 'finance'],
    severity: 'high',
    metadata: (req) => ({
      accountId: req.params?.accountId || null
    })
  },
  'wallet.transactions.read': {
    id: 'wallet.transactions.read',
    version: '1.0.0',
    resource: 'wallet.transactions',
    action: 'wallet.transactions:read',
    description: 'Allow wallet owners to review transaction history and holds.',
    requirements: [Permissions.WALLET_VIEW],
    tags: ['wallet', 'finance'],
    severity: 'medium',
    metadata: (req) => ({
      accountId: req.params?.accountId || null,
      type: req.query?.type || null
    })
  },
  'wallet.transactions.create': {
    id: 'wallet.transactions.create',
    version: '1.0.0',
    resource: 'wallet.transactions',
    action: 'wallet.transactions:create',
    description: 'Allow authorised actors to credit, debit, or hold wallet balances.',
    requirements: [Permissions.WALLET_TRANSACT],
    tags: ['wallet', 'finance'],
    severity: 'critical',
    metadata: (req) => ({
      accountId: req.params?.accountId || null,
      type: req.body?.type || null,
      amount: req.body?.amount || null
    })
  },
  'wallet.payment-methods.read': {
    id: 'wallet.payment-methods.read',
    version: '1.0.0',
    resource: 'wallet.payment-methods',
    action: 'wallet.payment-methods:read',
    description: 'Allow wallet owners to view payout destinations and funding instruments.',
    requirements: [Permissions.WALLET_VIEW],
    tags: ['wallet', 'finance'],
    severity: 'medium',
    metadata: (req) => ({
      accountId: req.params?.accountId || null
    })
  },
  'wallet.payment-methods.manage': {
    id: 'wallet.payment-methods.manage',
    version: '1.0.0',
    resource: 'wallet.payment-methods',
    action: 'wallet.payment-methods:manage',
    description: 'Allow authorised roles to register or update wallet payment methods.',
    requirements: [Permissions.WALLET_METHOD_MANAGE],
    tags: ['wallet', 'finance'],
    severity: 'high',
    metadata: (req) => ({
      accountId: req.params?.accountId || null,
      methodId: req.params?.methodId || null
    })
  },
  'wallet.summary.read': {
    id: 'wallet.summary.read',
    version: '1.0.0',
    resource: 'wallet.summary',
    action: 'wallet.summary:read',
    description: 'Allow wallet owners to retrieve dashboard-ready wallet summaries.',
    requirements: [Permissions.WALLET_VIEW],
    tags: ['wallet', 'finance', 'reporting'],
    severity: 'medium',
    metadata: (req) => ({
      userId: req.query?.userId || req.user?.id || null,
      companyId: req.query?.companyId || null
    })
  },
  'compliance.data-requests.create': {
    id: 'compliance.data-requests.create',
    version: '1.0.0',
    resource: 'compliance.data-requests',
    action: 'compliance.data-requests:create',
    description: 'Allow compliance operators to log GDPR data subject requests.',
    requirements: [Permissions.COMPLIANCE_PORTAL],
    tags: ['compliance', 'privacy'],
    severity: 'high',
    metadata: (req) => ({
      requestType: req.body?.requestType || null,
      region: req.body?.regionCode || null
    })
  },
  'compliance.data-requests.list': {
    id: 'compliance.data-requests.list',
    version: '1.0.0',
    resource: 'compliance.data-requests',
    action: 'compliance.data-requests:list',
    description: 'Allow compliance operators to review and triage GDPR requests.',
    requirements: [Permissions.COMPLIANCE_PORTAL],
    tags: ['compliance', 'privacy'],
    severity: 'medium',
    metadata: (req) => ({ status: req.query?.status || null })
  },
  'compliance.data-requests.export': {
    id: 'compliance.data-requests.export',
    version: '1.0.0',
    resource: 'compliance.data-requests',
    action: 'compliance.data-requests:export',
    description: 'Allow compliance officers to generate GDPR data export bundles.',
    requirements: [Permissions.COMPLIANCE_EXPORT],
    tags: ['compliance', 'privacy', 'export'],
    severity: 'critical',
    metadata: (req) => ({ requestId: req.params.requestId })
  },
  'compliance.data-requests.update': {
    id: 'compliance.data-requests.update',
    version: '1.0.0',
    resource: 'compliance.data-requests',
    action: 'compliance.data-requests:update',
    description: 'Allow compliance officers to update GDPR request status and audit notes.',
    requirements: [Permissions.COMPLIANCE_EXPORT],
    tags: ['compliance', 'privacy'],
    severity: 'high',
    metadata: (req) => ({ requestId: req.params.requestId, nextStatus: req.body?.status || null })
  },
  'compliance.data-warehouse.list': {
    id: 'compliance.data-warehouse.list',
    version: '1.0.0',
    resource: 'compliance.data-warehouse',
    action: 'compliance.data-warehouse:list',
    description: 'Allow compliance and data teams to review warehouse export runs.',
    requirements: [Permissions.COMPLIANCE_WAREHOUSE_VIEW],
    tags: ['compliance', 'privacy', 'data-platform'],
    severity: 'medium',
    metadata: (req) => ({ dataset: req.query?.dataset || null, region: req.query?.regionCode || null })
  },
  'compliance.data-warehouse.export': {
    id: 'compliance.data-warehouse.export',
    version: '1.0.0',
    resource: 'compliance.data-warehouse',
    action: 'compliance.data-warehouse:export',
    description: 'Allow privileged operators to trigger warehouse CDC exports with audit logging.',
    requirements: [Permissions.COMPLIANCE_WAREHOUSE_EXPORT],
    tags: ['compliance', 'privacy', 'data-platform'],
    severity: 'critical',
    metadata: (req) => ({ dataset: req.body?.dataset || req.query?.dataset || null, region: req.body?.regionCode || null })
  },
  'zones.match': {
    id: 'zones.match',
    version: '1.0.0',
    resource: 'zones.match',
    action: 'zones:match',
    description: 'Allow operations staff to match bookings to service zones.',
    requirements: [Permissions.ZONES_MATCH],
    tags: ['zones', 'operations'],
    severity: 'high',
    metadata: (req) => ({
      requestedZoneId: req.body?.zoneId || null,
      includeOutOfZone: Boolean(req.body?.allowOutOfZone)
    })
  },
  'zones.preview': {
    id: 'zones.preview',
    version: '1.0.0',
    resource: 'zones.preview',
    action: 'zones:preview',
    description: 'Allow operations staff to preview service coverage.',
    requirements: [Permissions.ZONES_PREVIEW],
    tags: ['zones', 'operations'],
    severity: 'medium',
    metadata: (req) => ({
      zoneId: req.query?.zoneId || null,
      postcode: req.query?.postcode || null
    })
  },
  'panel.provider.dashboard': {
    id: 'panel.provider.dashboard',
    version: '1.0.0',
    resource: 'panel.provider',
    action: 'panel.provider:view',
    description: 'Allow provider managers to view their operational dashboard.',
    requirements: [Permissions.PANEL_PROVIDER],
    tags: ['panel', 'provider'],
    severity: 'medium'
  },
  'panel.enterprise.dashboard': {
    id: 'panel.enterprise.dashboard',
    version: '1.0.0',
    resource: 'panel.enterprise',
    action: 'panel.enterprise:view',
    description: 'Allow enterprise stakeholders to view the enterprise oversight dashboard.',
    requirements: [Permissions.PANEL_ENTERPRISE],
    tags: ['panel', 'enterprise'],
    severity: 'high'
  },
  'panel.storefront.manage': {
    id: 'panel.storefront.manage',
    version: '1.0.0',
    resource: 'panel.storefront',
    action: 'panel.storefront:manage',
    description: 'Allow storefront administrators to update storefront configuration and catalogue.',
    requirements: [Permissions.PANEL_STOREFRONT],
    tags: ['panel', 'storefront'],
    severity: 'high'
  },
  'materials.showcase.view': {
    id: 'materials.showcase.view',
    version: '1.0.0',
    resource: 'materials.showcase',
    action: 'materials.showcase:view',
    description: 'Allow vetted users to access proprietary materials showcase data.',
    requirements: [Permissions.MATERIALS_VIEW],
    tags: ['materials', 'catalogue'],
    severity: 'medium'
  },
  'admin.blog.manage': {
    id: 'admin.blog.manage',
    version: '1.0.0',
    resource: 'admin.blog',
    action: 'admin.blog:manage',
    description: 'Allow marketing administrators to manage blog content.',
    requirements: [Permissions.ADMIN_FEATURE_WRITE],
    tags: ['admin', 'blog'],
    severity: 'medium'
  },
  'services.manage': {
    id: 'services.manage',
    version: '1.0.0',
    resource: 'services.manage',
    action: 'services:manage',
    description: 'Allow providers to manage service catalogues and packages.',
    requirements: [Permissions.SERVICES_MANAGE],
    tags: ['services', 'catalogue'],
    severity: 'high'
  },
  'services.book': {
    id: 'services.book',
    version: '1.0.0',
    resource: 'services.book',
    action: 'services:book',
    description: 'Allow customers to book services through the public checkout.',
    requirements: [Permissions.SERVICES_BOOK],
    tags: ['services', 'commerce'],
    severity: 'medium'
  }
};

export function getRoutePolicy(policyId) {
  if (!policyId) {
    return null;
  }

  const definition = ROUTE_POLICIES[policyId];
  if (!definition) {
    return null;
  }

  return { ...definition };
}

export function listRoutePolicies() {
  return Object.values(ROUTE_POLICIES).map((policy) => ({ ...policy }));
}

export default {
  getRoutePolicy,
  listRoutePolicies
};<|MERGE_RESOLUTION|>--- conflicted
+++ resolved
@@ -216,7 +216,6 @@
     tags: ['admin', 'platform'],
     severity: 'critical'
   },
-<<<<<<< HEAD
   'admin.enterprise.read': {
     id: 'admin.enterprise.read',
     version: '1.0.0',
@@ -246,7 +245,6 @@
       stakeholderId: req.params?.stakeholderId || null,
       playbookId: req.params?.playbookId || null
     })
-=======
   'admin.appearance.read': {
     id: 'admin.appearance.read',
     version: '1.0.0',
@@ -393,7 +391,6 @@
     requirements: [Permissions.ADMIN_SECURITY_POSTURE_WRITE],
     tags: ['admin', 'security'],
     severity: 'critical'
->>>>>>> e6bf7c2c
   },
   'admin.affiliates.read': {
     id: 'admin.affiliates.read',

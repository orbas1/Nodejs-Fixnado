--- conflicted
+++ resolved
@@ -216,7 +216,6 @@
     tags: ['admin', 'platform'],
     severity: 'critical'
   },
-<<<<<<< HEAD
   'admin.customJobs.read': {
     id: 'admin.customJobs.read',
     version: '1.0.0',
@@ -246,7 +245,6 @@
       bidId: req.params?.bidId ?? null,
       method: req.method ?? 'UNKNOWN'
     })
-=======
   'admin.rbac.read': {
     id: 'admin.rbac.read',
     version: '1.0.0',
@@ -519,7 +517,6 @@
     requirements: [Permissions.ADMIN_SECURITY_POSTURE_WRITE],
     tags: ['admin', 'security'],
     severity: 'critical'
->>>>>>> 8f5aa3bf
   },
   'admin.affiliates.read': {
     id: 'admin.affiliates.read',

--- conflicted
+++ resolved
@@ -181,7 +181,6 @@
       persona: req.headers['x-fixnado-persona'] || null
     })
   },
-<<<<<<< HEAD
   'provider.calendar.read': {
     id: 'provider.calendar.read',
     version: '1.0.0',
@@ -209,7 +208,6 @@
       method: req.method,
       companyId: req.query?.companyId || req.body?.companyId || null,
       persona: req.headers['x-fixnado-persona'] || null
-=======
   'provider.escrows.read': {
     id: 'provider.escrows.read',
     version: '1.0.0',
@@ -271,7 +269,6 @@
       milestoneId: req.params?.milestoneId || null,
       workLogId: req.params?.workLogId || null,
       noteId: req.params?.noteId || null
->>>>>>> 26275cde
     })
   },
   'service.orders.read': {

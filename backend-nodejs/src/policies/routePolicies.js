import { Permissions } from '../services/accessControlService.js';

const ROUTE_POLICIES = {
  'customer.control.manage': {
    id: 'customer.control.manage',
    version: '1.0.0',
    resource: 'customer.control',
    action: 'customer.control:manage',
    description:
      'Allow customer personas to view and update their control centre profile, escalation contacts, and service locations.',
    requirements: [Permissions.CUSTOMER_CONTROL_MANAGE],
    tags: ['customer', 'workspace', 'profile'],
    severity: 'medium',
    metadata: (req) => ({
      persona: req.headers['x-fixnado-persona'] || null,
      surface: req.route?.path || null
  'account.settings.manage': {
    id: 'account.settings.manage',
    version: '1.0.0',
    resource: 'account.settings',
    action: 'account.settings:manage',
    description: 'Allow authenticated users to manage their Fixnado account workspace preferences.',
    requirements: [Permissions.ACCOUNT_SETTINGS_MANAGE],
    tags: ['account', 'preferences'],
    severity: 'medium',
    metadata: (req) => ({
      userId: req.user?.id ?? null,
      persona: req.headers['x-fixnado-persona'] || null
    })
  },
  'feed.live.read': {
    id: 'feed.live.read',
    version: '1.0.0',
    resource: 'feed.live',
    action: 'feed.live:read',
    description: 'Allow authenticated personas to read the live feed stream scoped to their tenant or crew.',
    requirements: [Permissions.FEED_VIEW],
    tags: ['feed', 'marketplace'],
    severity: 'medium',
    metadata: (req) => ({
      hasFilters: Boolean(req.query && Object.keys(req.query).length > 0),
      tenantHint: req.headers['x-fixnado-tenant'] || null
    })
  },
  'feed.live.create': {
    id: 'feed.live.create',
    version: '1.0.0',
    resource: 'feed.live',
    action: 'feed.live:create',
    description: 'Allow eligible providers and enterprise operators to publish live feed opportunities.',
    requirements: [Permissions.FEED_POST],
    tags: ['feed', 'marketplace', 'content'],
    severity: 'high',
    metadata: (req) => ({
      hasBudget: typeof req.body?.budgetAmount === 'number',
      attachments: Array.isArray(req.body?.images) ? req.body.images.length : 0,
      zoneId: req.body?.zoneId || null
    })
  },
  'feed.live.bid': {
    id: 'feed.live.bid',
    version: '1.0.0',
    resource: 'feed.live',
    action: 'feed.live:bid',
    description: 'Allow vetted crews to submit bids for marketplace jobs.',
    requirements: [Permissions.FEED_BID],
    tags: ['feed', 'marketplace', 'commerce'],
    severity: 'high',
    metadata: (req) => ({
      postId: req.params.postId,
      currency: req.body?.currency || null,
      hasMessage: Boolean(req.body?.message)
    })
  },
  'feed.live.message': {
    id: 'feed.live.message',
    version: '1.0.0',
    resource: 'feed.live',
    action: 'feed.live:message',
    description: 'Allow authorised crews and buyers to message within a live feed negotiation.',
    requirements: [Permissions.FEED_MESSAGE],
    tags: ['feed', 'marketplace', 'messaging'],
    severity: 'medium',
    metadata: (req) => ({
      postId: req.params.postId,
      bidId: req.params.bidId,
      hasAttachments: Array.isArray(req.body?.attachments) ? req.body.attachments.length : 0
    })
  },
  'affiliate.dashboard.view': {
    id: 'affiliate.dashboard.view',
    version: '1.0.0',
    resource: 'affiliate.dashboard',
    action: 'affiliate.dashboard:view',
    description: 'Allow partner managers to access affiliate performance dashboards.',
    requirements: [Permissions.AFFILIATE_DASHBOARD],
    tags: ['affiliate', 'analytics'],
    severity: 'medium',
    metadata: (req) => ({
      tenantHint: req.headers['x-fixnado-tenant'] || null
    })
  },
  'affiliate.referrals.view': {
    id: 'affiliate.referrals.view',
    version: '1.0.0',
    resource: 'affiliate.referrals',
    action: 'affiliate.referrals:view',
    description: 'Allow partner managers to view referral pipelines and incentives.',
    requirements: [Permissions.AFFILIATE_REFERRALS],
    tags: ['affiliate', 'crm'],
    severity: 'medium',
    metadata: (req) => ({
      tenantHint: req.headers['x-fixnado-tenant'] || null
    })
  },
  'inventory.manage': {
    id: 'inventory.manage',
    version: '1.0.0',
    resource: 'inventory',
    action: 'inventory:manage',
    description: 'Allow provider administrators to manage stock, rentals, and consumables.',
    requirements: [Permissions.INVENTORY_WRITE],
    tags: ['inventory', 'operations'],
    severity: 'high',
    metadata: (req) => ({
      persona: req.headers['x-fixnado-persona'] || null
    })
  },
  'service.orders.read': {
    id: 'service.orders.read',
    version: '1.0.0',
    resource: 'service.orders',
    action: 'service.orders:read',
    description: 'Allow authenticated customers to view and search their service orders.',
    requirements: [Permissions.SERVICE_ORDERS_VIEW],
    tags: ['orders', 'service', 'dashboard'],
    severity: 'medium',
    metadata: (req) => ({
      status: req.query?.status || 'all',
      priority: req.query?.priority || 'all',
      persona: req.headers['x-fixnado-persona'] || null
    })
  },
  'service.orders.manage': {
    id: 'service.orders.manage',
    version: '1.0.0',
    resource: 'service.orders',
    action: 'service.orders:manage',
    description: 'Allow eligible personas to create, update, and annotate service orders.',
    requirements: [Permissions.SERVICE_ORDERS_MANAGE],
    tags: ['orders', 'service', 'dashboard'],
    severity: 'high',
    metadata: (req) => ({
      method: req.method,
      orderId: req.params?.orderId || null,
      status: req.body?.status || null
    })
  },
  'admin.dashboard.view': {
    id: 'admin.dashboard.view',
    version: '1.0.0',
    resource: 'admin.dashboard',
    action: 'admin.dashboard:view',
    description: 'Allow platform administrators to view security, compliance, and KPI dashboards.',
    requirements: [Permissions.ADMIN_DASHBOARD],
    tags: ['admin', 'analytics'],
    severity: 'high'
  },
  'admin.dashboard.configure': {
    id: 'admin.dashboard.configure',
    version: '1.0.0',
    resource: 'admin.dashboard',
    action: 'admin.dashboard:configure',
    description: 'Allow platform administrators to configure dashboard overview thresholds and insights.',
    requirements: [Permissions.ADMIN_DASHBOARD_WRITE],
    tags: ['admin', 'analytics'],
    severity: 'critical'
  },
  'admin.features.read': {
    id: 'admin.features.read',
    version: '1.0.0',
    resource: 'admin.features',
    action: 'admin.features:read',
    description: 'Allow admin operators to read feature toggle states.',
    requirements: [Permissions.ADMIN_FEATURE_READ],
    tags: ['admin', 'features'],
    severity: 'medium'
  },
  'admin.features.write': {
    id: 'admin.features.write',
    version: '1.0.0',
    resource: 'admin.features',
    action: 'admin.features:write',
    description: 'Allow admin operators to mutate feature toggle states.',
    requirements: [Permissions.ADMIN_FEATURE_WRITE],
    tags: ['admin', 'features'],
    severity: 'critical'
  },
  'admin.platform.read': {
    id: 'admin.platform.read',
    version: '1.0.0',
    resource: 'admin.platform',
    action: 'admin.platform:read',
    description: 'Allow platform administrators to view system configuration snapshots.',
    requirements: [Permissions.ADMIN_PLATFORM_READ],
    tags: ['admin', 'platform'],
    severity: 'high'
  },
  'admin.platform.write': {
    id: 'admin.platform.write',
    version: '1.0.0',
    resource: 'admin.platform',
    action: 'admin.platform:write',
    description: 'Allow platform administrators to change platform configuration.',
    requirements: [Permissions.ADMIN_PLATFORM_WRITE],
    tags: ['admin', 'platform'],
    severity: 'critical'
  },
<<<<<<< HEAD
  'admin.appearance.read': {
    id: 'admin.appearance.read',
    version: '1.0.0',
    resource: 'admin.appearance',
    action: 'admin.appearance:read',
    description: 'Allow admin operators to review appearance profiles, media, and marketing variants.',
    requirements: [Permissions.ADMIN_APPEARANCE_READ],
    tags: ['admin', 'appearance', 'branding'],
    severity: 'high',
    metadata: (req) => ({
      profileId: req.params?.id || null,
      slug: req.query?.slug || null
    })
  },
  'admin.appearance.write': {
    id: 'admin.appearance.write',
    version: '1.0.0',
    resource: 'admin.appearance',
    action: 'admin.appearance:write',
    description: 'Allow admin operators to create and update appearance profiles, assets, and marketing variants.',
    requirements: [Permissions.ADMIN_APPEARANCE_WRITE],
    tags: ['admin', 'appearance', 'branding'],
    severity: 'critical',
    metadata: (req) => ({
      profileId: req.params?.id || null,
      method: req.method,
      action: req.method === 'DELETE' ? 'archive' : 'mutate'
    })
=======
  'admin.home-builder.manage': {
    id: 'admin.home-builder.manage',
    version: '1.0.0',
    resource: 'admin.home-builder',
    action: 'admin.home-builder:manage',
    description: 'Allow platform administrators to build and publish marketing home pages.',
    requirements: [Permissions.ADMIN_HOME_BUILDER],
    tags: ['admin', 'content', 'marketing'],
    severity: 'critical',
    metadata: (req) => ({
      method: req.method,
      pageId: req.params?.pageId ?? null,
      sectionId: req.params?.sectionId ?? null,
      componentId: req.params?.componentId ?? null
    })
  'admin.website.read': {
    id: 'admin.website.read',
    version: '1.0.0',
    resource: 'admin.website',
    action: 'admin.website:read',
    description: 'Allow administrators to view marketing site pages, navigation, and widgets.',
    requirements: [Permissions.ADMIN_WEBSITE_READ],
    tags: ['admin', 'website', 'cms'],
    severity: 'high',
    metadata: (req) => ({
      entity: req.params?.pageId ? 'page' : req.params?.menuId ? 'navigation' : 'collection'
    })
  },
  'admin.website.write': {
    id: 'admin.website.write',
    version: '1.0.0',
    resource: 'admin.website',
    action: 'admin.website:write',
    description: 'Allow administrators to create, update, and retire marketing site assets.',
    requirements: [Permissions.ADMIN_WEBSITE_WRITE],
    tags: ['admin', 'website', 'cms'],
    severity: 'critical',
    metadata: (req) => ({
      entity: req.params?.pageId
        ? 'page'
        : req.params?.menuId
          ? 'navigation'
          : req.params?.itemId
            ? 'navigation-item'
            : 'unknown',
      method: req.method
    })
  'admin.live-feed.audit.read': {
    id: 'admin.live-feed.audit.read',
    version: '1.0.0',
    resource: 'admin.live-feed',
    action: 'admin.live-feed:audit:read',
    description: 'Allow administrators to inspect live feed audit events, filters, and summaries.',
    requirements: [Permissions.ADMIN_LIVE_FEED_AUDIT_READ],
    tags: ['admin', 'live-feed', 'audit'],
    severity: 'high',
    metadata: (req) => ({ query: req.query ?? {} })
  },
  'admin.live-feed.audit.write': {
    id: 'admin.live-feed.audit.write',
    version: '1.0.0',
    resource: 'admin.live-feed',
    action: 'admin.live-feed:audit:write',
    description: 'Allow administrators to annotate, assign, and create live feed audit entries.',
    requirements: [Permissions.ADMIN_LIVE_FEED_AUDIT_WRITE],
    tags: ['admin', 'live-feed', 'audit'],
    severity: 'critical',
    metadata: (req) => ({
      auditId: req.params?.auditId || null,
      noteId: req.params?.noteId || null,
      method: req.method
    })
  'admin.audit.read': {
    id: 'admin.audit.read',
    version: '1.0.0',
    resource: 'admin.audit',
    action: 'admin.audit:read',
    description: 'Allow administrators to review audit timeline events and evidence.',
    requirements: [Permissions.ADMIN_AUDIT_READ],
    tags: ['admin', 'audit'],
    severity: 'high',
    metadata: (req) => ({
      timeframe: req.query?.timeframe || '7d',
      category: req.query?.category || 'all'
    })
  },
  'admin.audit.write': {
    id: 'admin.audit.write',
    version: '1.0.0',
    resource: 'admin.audit',
    action: 'admin.audit:write',
    description: 'Allow administrators to curate audit timeline events, attachments, and owners.',
    requirements: [Permissions.ADMIN_AUDIT_WRITE],
    tags: ['admin', 'audit'],
    severity: 'critical',
    metadata: (req) => ({
      method: req.method,
      eventId: req.params?.id || null
    })
  'admin.security.posture.read': {
    id: 'admin.security.posture.read',
    version: '1.0.0',
    resource: 'admin.security.posture',
    action: 'admin.security.posture:read',
    description: 'Allow administrators to view security posture and telemetry insights.',
    requirements: [Permissions.ADMIN_SECURITY_POSTURE_READ],
    tags: ['admin', 'security'],
    severity: 'high'
  },
  'admin.security.posture.write': {
    id: 'admin.security.posture.write',
    version: '1.0.0',
    resource: 'admin.security.posture',
    action: 'admin.security.posture:write',
    description: 'Allow administrators to manage security posture signals, automation, and connectors.',
    requirements: [Permissions.ADMIN_SECURITY_POSTURE_WRITE],
    tags: ['admin', 'security'],
    severity: 'critical'
>>>>>>> fa6f083b
  },
  'admin.affiliates.read': {
    id: 'admin.affiliates.read',
    version: '1.0.0',
    resource: 'admin.affiliates',
    action: 'admin.affiliates:read',
    description: 'Allow admin operators to view affiliate programme data.',
    requirements: [Permissions.ADMIN_AFFILIATE_READ],
    tags: ['admin', 'affiliate'],
    severity: 'medium'
  },
  'admin.affiliates.write': {
    id: 'admin.affiliates.write',
    version: '1.0.0',
    resource: 'admin.affiliates',
    action: 'admin.affiliates:write',
    description: 'Allow admin operators to mutate affiliate programme configuration.',
    requirements: [Permissions.ADMIN_AFFILIATE_WRITE],
    tags: ['admin', 'affiliate'],
    severity: 'high'
  },
  'admin.inbox.read': {
    id: 'admin.inbox.read',
    version: '1.0.0',
    resource: 'admin.inbox',
    action: 'admin.inbox:read',
    description: 'Allow platform administrators to view inbox routing, queue health, and automation state.',
    requirements: [Permissions.ADMIN_INBOX_READ],
    tags: ['admin', 'communications'],
    severity: 'high',
    metadata: (req) => ({ method: req.method, path: req.route?.path ?? null })
  },
  'admin.inbox.write': {
    id: 'admin.inbox.write',
    version: '1.0.0',
    resource: 'admin.inbox',
    action: 'admin.inbox:write',
    description: 'Allow platform administrators to manage inbox queues, templates, and automation guardrails.',
    requirements: [Permissions.ADMIN_INBOX_WRITE],
    tags: ['admin', 'communications'],
    severity: 'critical',
    metadata: (req) => ({ method: req.method, path: req.route?.path ?? null })
  'admin.rentals.read': {
    id: 'admin.rentals.read',
    version: '1.0.0',
    resource: 'admin.rentals',
    action: 'admin.rentals:read',
    description: 'Allow admin operators to review rental agreements, deposits, and checkpoints.',
    requirements: [Permissions.ADMIN_RENTAL_READ],
    tags: ['admin', 'rentals', 'inventory'],
    severity: 'high',
    metadata: (req) => ({
      status: req.query?.status || 'all',
      companyId: req.query?.companyId || null,
      search: req.query?.search || null
    })
  },
  'admin.rentals.write': {
    id: 'admin.rentals.write',
    version: '1.0.0',
    resource: 'admin.rentals',
    action: 'admin.rentals:write',
    description: 'Allow admin operators to manage rental lifecycle events and checkpoints.',
    requirements: [Permissions.ADMIN_RENTAL_WRITE],
    tags: ['admin', 'rentals', 'inventory'],
    severity: 'critical',
    metadata: (req) => ({
      rentalId: req.params?.rentalId || null,
      action: req.method,
      endpoint: req.originalUrl || req.baseUrl || null
    })
  },
  'admin.purchases.read': {
    id: 'admin.purchases.read',
    version: '1.0.0',
    resource: 'admin.purchases',
    action: 'admin.purchases:read',
    description: 'Allow operations and admin staff to view procurement workspaces and supplier directories.',
    requirements: [Permissions.ADMIN_PURCHASE_READ],
    tags: ['admin', 'procurement'],
    severity: 'high',
    metadata: (req) => ({
      status: req.query?.status || 'all',
      supplierId: req.query?.supplierId || null
    })
  },
  'admin.purchases.write': {
    id: 'admin.purchases.write',
    version: '1.0.0',
    resource: 'admin.purchases',
    action: 'admin.purchases:write',
    description: 'Allow operations and admin staff to create or update purchase orders, suppliers, and receiving records.',
    requirements: [Permissions.ADMIN_PURCHASE_WRITE],
    tags: ['admin', 'procurement'],
    severity: 'critical',
    metadata: (req) => ({
      method: req.method,
      entity: req.params?.orderId ? 'order' : req.params?.supplierId ? 'supplier' : 'purchase',
      reference: req.body?.reference || null
    })
  },
  'admin.purchases.budget': {
    id: 'admin.purchases.budget',
    version: '1.0.0',
    resource: 'admin.purchases.budget',
    action: 'admin.purchases.budget:write',
    description: 'Allow administrators to set procurement budgets and guardrails.',
    requirements: [Permissions.ADMIN_PURCHASE_BUDGET],
    tags: ['admin', 'procurement', 'finance'],
    severity: 'critical',
    metadata: (req) => ({
      category: req.body?.category || null,
      fiscalYear: req.body?.fiscalYear || null
    })
  },
  'admin.services.read': {
    id: 'admin.services.read',
    version: '1.0.0',
    resource: 'admin.services',
    action: 'admin.services:read',
    description: 'Allow admin operators to review service listings, categories, and catalogue health.',
    requirements: [Permissions.ADMIN_SERVICES_READ],
    tags: ['admin', 'services', 'catalogue'],
    severity: 'high',
    metadata: (req) => ({
      entity: req.params?.categoryId ? 'category' : req.params?.serviceId ? 'listing' : 'collection'
    })
  },
  'admin.services.write': {
    id: 'admin.services.write',
    version: '1.0.0',
    resource: 'admin.services',
    action: 'admin.services:write',
    description: 'Allow admin operators to create, update, and archive service listings and categories.',
    requirements: [Permissions.ADMIN_SERVICES_WRITE],
    tags: ['admin', 'services', 'catalogue'],
    severity: 'critical',
    metadata: (req) => ({
      entity: req.params?.categoryId ? 'category' : req.params?.serviceId ? 'listing' : 'collection'
    })
  },
  'admin.legal.read': {
    id: 'admin.legal.read',
    version: '1.0.0',
    resource: 'admin.legal',
    action: 'admin.legal:read',
    description: 'Allow administrators to view legal policy metadata and version history.',
    requirements: [Permissions.ADMIN_LEGAL_READ],
    tags: ['admin', 'legal'],
    severity: 'high',
    metadata: (req) => ({ slug: req.params?.slug || null })
  },
  'admin.legal.write': {
    id: 'admin.legal.write',
    version: '1.0.0',
    resource: 'admin.legal',
    action: 'admin.legal:write',
    description: 'Allow administrators to create, update, and publish legal policy versions.',
    requirements: [Permissions.ADMIN_LEGAL_WRITE],
    tags: ['admin', 'legal'],
    severity: 'critical',
    metadata: (req) => ({ slug: req.params?.slug || null, versionId: req.params?.versionId || null })
  'zones.read': {
    id: 'zones.read',
    version: '1.0.0',
    resource: 'zones',
    action: 'zones:read',
    description: 'Allow operations staff to inspect geo-zone definitions, compliance, and analytics.',
    requirements: [Permissions.ZONES_READ],
    tags: ['zones', 'operations'],
    severity: 'high',
    metadata: (req) => ({
      zoneId: req.params?.zoneId || null,
      companyId: req.query?.companyId || req.body?.companyId || null,
      includeAnalytics: req.query?.includeAnalytics === 'true'
    })
  },
  'zones.manage': {
    id: 'zones.manage',
    version: '1.0.0',
    resource: 'zones',
    action: 'zones:manage',
    description: 'Allow operations administrators to create, update, import, and delete service zones.',
    requirements: [Permissions.ZONES_MANAGE],
    tags: ['zones', 'operations'],
    severity: 'critical',
    metadata: (req) => ({
      zoneId: req.params?.zoneId || null,
      companyId: req.body?.companyId || req.query?.companyId || null,
      replace: Boolean(req.body?.replace),
      coverageCount: Array.isArray(req.body?.coverages) ? req.body.coverages.length : null
    })
  },
  'zones.coverage': {
    id: 'zones.coverage',
    version: '1.0.0',
    resource: 'zones.coverage',
    action: 'zones:coverage',
    description: 'Allow operations administrators to manage zone-to-service coverage assignments.',
    requirements: [Permissions.ZONES_COVERAGE],
    tags: ['zones', 'operations'],
    severity: 'critical',
    metadata: (req) => ({
      zoneId: req.params?.zoneId || null,
      coverageId: req.params?.coverageId || null,
      coverageCount: Array.isArray(req.body?.coverages) ? req.body.coverages.length : null
    })
  'admin.compliance.read': {
    id: 'admin.compliance.read',
    version: '1.0.0',
    resource: 'admin.compliance',
    action: 'admin.compliance:read',
    description: 'Allow compliance operators to view and monitor control libraries.',
    requirements: [Permissions.ADMIN_COMPLIANCE_READ],
    tags: ['admin', 'compliance'],
    severity: 'high'
  },
  'admin.compliance.write': {
    id: 'admin.compliance.write',
    version: '1.0.0',
    resource: 'admin.compliance',
    action: 'admin.compliance:write',
    description: 'Allow compliance operators to manage control libraries and automation guardrails.',
    requirements: [Permissions.ADMIN_COMPLIANCE_WRITE],
    tags: ['admin', 'compliance'],
    severity: 'critical'
  'admin.taxonomy.read': {
    id: 'admin.taxonomy.read',
    version: '1.0.0',
    resource: 'admin.taxonomy',
    action: 'admin.taxonomy:read',
    description: 'Allow platform administrators to review service taxonomy types and categories.',
    requirements: [Permissions.ADMIN_TAXONOMY_READ],
    tags: ['admin', 'taxonomy'],
    severity: 'medium',
    metadata: (req) => ({ includeArchived: req.query?.includeArchived === 'true' })
  },
  'admin.taxonomy.write': {
    id: 'admin.taxonomy.write',
    version: '1.0.0',
    resource: 'admin.taxonomy',
    action: 'admin.taxonomy:write',
    description: 'Allow platform administrators to create, update, and archive service taxonomy entries.',
    requirements: [Permissions.ADMIN_TAXONOMY_WRITE],
    tags: ['admin', 'taxonomy'],
    severity: 'high',
    metadata: (req) => ({ method: req.method, path: req.path })
  },
  'finance.checkout.create': {
    id: 'finance.checkout.create',
    version: '1.0.0',
    resource: 'finance.checkout',
    action: 'finance.checkout:create',
    description: 'Allow trusted personas to initiate marketplace checkout and escrow funding.',
    requirements: [Permissions.PAYMENTS_CAPTURE],
    tags: ['finance', 'payments'],
    severity: 'critical',
    metadata: (req) => ({
      orderId: req.body?.orderId || null,
      serviceId: req.body?.serviceId || null,
      amount: req.body?.amount || null,
      currency: req.body?.currency || null,
      source: req.body?.source || req.headers['x-finance-source'] || 'unknown'
    })
  },
  'finance.overview.read': {
    id: 'finance.overview.read',
    version: '1.0.0',
    resource: 'finance.overview',
    action: 'finance.overview:read',
    description: 'Allow finance operators to review captured payments, disputes, and payouts.',
    requirements: [Permissions.FINANCE_OVERVIEW],
    tags: ['finance', 'reporting'],
    severity: 'high',
    metadata: (req) => ({
      regionId: req.query?.regionId || null,
      providerId: req.query?.providerId || null
    })
  },
  'finance.timeline.read': {
    id: 'finance.timeline.read',
    version: '1.0.0',
    resource: 'finance.timeline',
    action: 'finance.timeline:read',
    description: 'Allow finance and operations roles to inspect an order finance timeline.',
    requirements: [Permissions.FINANCE_OVERVIEW],
    tags: ['finance', 'operations'],
    severity: 'medium',
    metadata: (req) => ({
      orderId: req.params?.orderId || null
    })
  },
  'finance.reports.read': {
    id: 'finance.reports.read',
    version: '1.0.0',
    resource: 'finance.reports',
    action: 'finance.reports:read',
    description: 'Allow authorised finance roles to generate settlement and reconciliation reports.',
    requirements: [Permissions.FINANCE_OVERVIEW],
    tags: ['finance', 'reporting', 'export'],
    severity: 'high',
    metadata: (req) => ({
      format: req.query?.format || 'json',
      regionId: req.query?.regionId || null,
      providerId: req.query?.providerId || null
    })
  },
  'finance.alerts.read': {
    id: 'finance.alerts.read',
    version: '1.0.0',
    resource: 'finance.alerts',
    action: 'finance.alerts:read',
    description: 'Allow finance control tower roles to review regulatory alert queues.',
    requirements: [Permissions.FINANCE_OVERVIEW],
    tags: ['finance', 'risk', 'compliance'],
    severity: 'high',
    metadata: (req) => ({
      regionId: req.query?.regionId || null,
      providerId: req.query?.providerId || null
    })
  },
  'wallet.accounts.read': {
    id: 'wallet.accounts.read',
    version: '1.0.0',
    resource: 'wallet.accounts',
    action: 'wallet.accounts:read',
    description: 'Allow customers and operators to view wallet balances and settings.',
    requirements: [Permissions.WALLET_VIEW],
    tags: ['wallet', 'finance'],
    severity: 'medium',
    metadata: (req) => ({
      userId: req.query?.userId || req.user?.id || null,
      companyId: req.query?.companyId || null
    })
  },
  'wallet.accounts.create': {
    id: 'wallet.accounts.create',
    version: '1.0.0',
    resource: 'wallet.accounts',
    action: 'wallet.accounts:create',
    description: 'Allow authorised roles to create wallet accounts for customers or organisations.',
    requirements: [Permissions.WALLET_MANAGE],
    tags: ['wallet', 'finance'],
    severity: 'high',
    metadata: (req) => ({
      userId: req.body?.userId || req.user?.id || null,
      companyId: req.body?.companyId || null
    })
  },
  'wallet.accounts.update': {
    id: 'wallet.accounts.update',
    version: '1.0.0',
    resource: 'wallet.accounts',
    action: 'wallet.accounts:update',
    description: 'Allow authorised actors to update wallet settings and thresholds.',
    requirements: [Permissions.WALLET_MANAGE],
    tags: ['wallet', 'finance'],
    severity: 'high',
    metadata: (req) => ({
      accountId: req.params?.accountId || null
    })
  },
  'wallet.transactions.read': {
    id: 'wallet.transactions.read',
    version: '1.0.0',
    resource: 'wallet.transactions',
    action: 'wallet.transactions:read',
    description: 'Allow wallet owners to review transaction history and holds.',
    requirements: [Permissions.WALLET_VIEW],
    tags: ['wallet', 'finance'],
    severity: 'medium',
    metadata: (req) => ({
      accountId: req.params?.accountId || null,
      type: req.query?.type || null
    })
  },
  'wallet.transactions.create': {
    id: 'wallet.transactions.create',
    version: '1.0.0',
    resource: 'wallet.transactions',
    action: 'wallet.transactions:create',
    description: 'Allow authorised actors to credit, debit, or hold wallet balances.',
    requirements: [Permissions.WALLET_TRANSACT],
    tags: ['wallet', 'finance'],
    severity: 'critical',
    metadata: (req) => ({
      accountId: req.params?.accountId || null,
      type: req.body?.type || null,
      amount: req.body?.amount || null
    })
  },
  'wallet.payment-methods.read': {
    id: 'wallet.payment-methods.read',
    version: '1.0.0',
    resource: 'wallet.payment-methods',
    action: 'wallet.payment-methods:read',
    description: 'Allow wallet owners to view payout destinations and funding instruments.',
    requirements: [Permissions.WALLET_VIEW],
    tags: ['wallet', 'finance'],
    severity: 'medium',
    metadata: (req) => ({
      accountId: req.params?.accountId || null
    })
  },
  'wallet.payment-methods.manage': {
    id: 'wallet.payment-methods.manage',
    version: '1.0.0',
    resource: 'wallet.payment-methods',
    action: 'wallet.payment-methods:manage',
    description: 'Allow authorised roles to register or update wallet payment methods.',
    requirements: [Permissions.WALLET_METHOD_MANAGE],
    tags: ['wallet', 'finance'],
    severity: 'high',
    metadata: (req) => ({
      accountId: req.params?.accountId || null,
      methodId: req.params?.methodId || null
    })
  },
  'wallet.summary.read': {
    id: 'wallet.summary.read',
    version: '1.0.0',
    resource: 'wallet.summary',
    action: 'wallet.summary:read',
    description: 'Allow wallet owners to retrieve dashboard-ready wallet summaries.',
    requirements: [Permissions.WALLET_VIEW],
    tags: ['wallet', 'finance', 'reporting'],
    severity: 'medium',
    metadata: (req) => ({
      userId: req.query?.userId || req.user?.id || null,
      companyId: req.query?.companyId || null
    })
  },
  'compliance.data-requests.create': {
    id: 'compliance.data-requests.create',
    version: '1.0.0',
    resource: 'compliance.data-requests',
    action: 'compliance.data-requests:create',
    description: 'Allow compliance operators to log GDPR data subject requests.',
    requirements: [Permissions.COMPLIANCE_PORTAL],
    tags: ['compliance', 'privacy'],
    severity: 'high',
    metadata: (req) => ({
      requestType: req.body?.requestType || null,
      region: req.body?.regionCode || null
    })
  },
  'compliance.data-requests.list': {
    id: 'compliance.data-requests.list',
    version: '1.0.0',
    resource: 'compliance.data-requests',
    action: 'compliance.data-requests:list',
    description: 'Allow compliance operators to review and triage GDPR requests.',
    requirements: [Permissions.COMPLIANCE_PORTAL],
    tags: ['compliance', 'privacy'],
    severity: 'medium',
    metadata: (req) => ({ status: req.query?.status || null })
  },
  'compliance.data-requests.export': {
    id: 'compliance.data-requests.export',
    version: '1.0.0',
    resource: 'compliance.data-requests',
    action: 'compliance.data-requests:export',
    description: 'Allow compliance officers to generate GDPR data export bundles.',
    requirements: [Permissions.COMPLIANCE_EXPORT],
    tags: ['compliance', 'privacy', 'export'],
    severity: 'critical',
    metadata: (req) => ({ requestId: req.params.requestId })
  },
  'compliance.data-requests.update': {
    id: 'compliance.data-requests.update',
    version: '1.0.0',
    resource: 'compliance.data-requests',
    action: 'compliance.data-requests:update',
    description: 'Allow compliance officers to update GDPR request status and audit notes.',
    requirements: [Permissions.COMPLIANCE_EXPORT],
    tags: ['compliance', 'privacy'],
    severity: 'high',
    metadata: (req) => ({ requestId: req.params.requestId, nextStatus: req.body?.status || null })
  },
  'compliance.data-warehouse.list': {
    id: 'compliance.data-warehouse.list',
    version: '1.0.0',
    resource: 'compliance.data-warehouse',
    action: 'compliance.data-warehouse:list',
    description: 'Allow compliance and data teams to review warehouse export runs.',
    requirements: [Permissions.COMPLIANCE_WAREHOUSE_VIEW],
    tags: ['compliance', 'privacy', 'data-platform'],
    severity: 'medium',
    metadata: (req) => ({ dataset: req.query?.dataset || null, region: req.query?.regionCode || null })
  },
  'compliance.data-warehouse.export': {
    id: 'compliance.data-warehouse.export',
    version: '1.0.0',
    resource: 'compliance.data-warehouse',
    action: 'compliance.data-warehouse:export',
    description: 'Allow privileged operators to trigger warehouse CDC exports with audit logging.',
    requirements: [Permissions.COMPLIANCE_WAREHOUSE_EXPORT],
    tags: ['compliance', 'privacy', 'data-platform'],
    severity: 'critical',
    metadata: (req) => ({ dataset: req.body?.dataset || req.query?.dataset || null, region: req.body?.regionCode || null })
  },
  'zones.match': {
    id: 'zones.match',
    version: '1.0.0',
    resource: 'zones.match',
    action: 'zones:match',
    description: 'Allow operations staff to match bookings to service zones.',
    requirements: [Permissions.ZONES_MATCH],
    tags: ['zones', 'operations'],
    severity: 'high',
    metadata: (req) => ({
      requestedZoneId: req.body?.zoneId || null,
      includeOutOfZone: Boolean(req.body?.allowOutOfZone)
    })
  },
  'zones.preview': {
    id: 'zones.preview',
    version: '1.0.0',
    resource: 'zones.preview',
    action: 'zones:preview',
    description: 'Allow operations staff to preview service coverage.',
    requirements: [Permissions.ZONES_PREVIEW],
    tags: ['zones', 'operations'],
    severity: 'medium',
    metadata: (req) => ({
      zoneId: req.query?.zoneId || null,
      postcode: req.query?.postcode || null
    })
  },
  'panel.provider.dashboard': {
    id: 'panel.provider.dashboard',
    version: '1.0.0',
    resource: 'panel.provider',
    action: 'panel.provider:view',
    description: 'Allow provider managers to view their operational dashboard.',
    requirements: [Permissions.PANEL_PROVIDER],
    tags: ['panel', 'provider'],
    severity: 'medium'
  },
  'panel.enterprise.dashboard': {
    id: 'panel.enterprise.dashboard',
    version: '1.0.0',
    resource: 'panel.enterprise',
    action: 'panel.enterprise:view',
    description: 'Allow enterprise stakeholders to view the enterprise oversight dashboard.',
    requirements: [Permissions.PANEL_ENTERPRISE],
    tags: ['panel', 'enterprise'],
    severity: 'high'
  },
  'panel.storefront.manage': {
    id: 'panel.storefront.manage',
    version: '1.0.0',
    resource: 'panel.storefront',
    action: 'panel.storefront:manage',
    description: 'Allow storefront administrators to update storefront configuration and catalogue.',
    requirements: [Permissions.PANEL_STOREFRONT],
    tags: ['panel', 'storefront'],
    severity: 'high'
  },
  'materials.showcase.view': {
    id: 'materials.showcase.view',
    version: '1.0.0',
    resource: 'materials.showcase',
    action: 'materials.showcase:view',
    description: 'Allow vetted users to access proprietary materials showcase data.',
    requirements: [Permissions.MATERIALS_VIEW],
    tags: ['materials', 'catalogue'],
    severity: 'medium'
  },
  'admin.blog.manage': {
    id: 'admin.blog.manage',
    version: '1.0.0',
    resource: 'admin.blog',
    action: 'admin.blog:manage',
    description: 'Allow marketing administrators to manage blog content.',
    requirements: [Permissions.ADMIN_FEATURE_WRITE],
    tags: ['admin', 'blog'],
    severity: 'medium'
  },
  'services.manage': {
    id: 'services.manage',
    version: '1.0.0',
    resource: 'services.manage',
    action: 'services:manage',
    description: 'Allow providers to manage service catalogues and packages.',
    requirements: [Permissions.SERVICES_MANAGE],
    tags: ['services', 'catalogue'],
    severity: 'high'
  },
  'services.book': {
    id: 'services.book',
    version: '1.0.0',
    resource: 'services.book',
    action: 'services:book',
    description: 'Allow customers to book services through the public checkout.',
    requirements: [Permissions.SERVICES_BOOK],
    tags: ['services', 'commerce'],
    severity: 'medium'
  }
};

export function getRoutePolicy(policyId) {
  if (!policyId) {
    return null;
  }

  const definition = ROUTE_POLICIES[policyId];
  if (!definition) {
    return null;
  }

  return { ...definition };
}

export function listRoutePolicies() {
  return Object.values(ROUTE_POLICIES).map((policy) => ({ ...policy }));
}

export default {
  getRoutePolicy,
  listRoutePolicies
};<|MERGE_RESOLUTION|>--- conflicted
+++ resolved
@@ -216,7 +216,6 @@
     tags: ['admin', 'platform'],
     severity: 'critical'
   },
-<<<<<<< HEAD
   'admin.appearance.read': {
     id: 'admin.appearance.read',
     version: '1.0.0',
@@ -245,7 +244,6 @@
       method: req.method,
       action: req.method === 'DELETE' ? 'archive' : 'mutate'
     })
-=======
   'admin.home-builder.manage': {
     id: 'admin.home-builder.manage',
     version: '1.0.0',
@@ -364,7 +362,6 @@
     requirements: [Permissions.ADMIN_SECURITY_POSTURE_WRITE],
     tags: ['admin', 'security'],
     severity: 'critical'
->>>>>>> fa6f083b
   },
   'admin.affiliates.read': {
     id: 'admin.affiliates.read',

--- conflicted
+++ resolved
@@ -1437,7 +1437,6 @@
     tags: ['panel', 'provider'],
     severity: 'medium'
   },
-<<<<<<< HEAD
   'panel.provider.tools.read': {
     id: 'panel.provider.tools.read',
     version: '1.0.0',
@@ -1463,7 +1462,6 @@
       toolSaleProfileId: req.params?.profileId || null,
       couponId: req.params?.couponId || null
     })
-=======
   'panel.provider.customJobs.view': {
     id: 'panel.provider.customJobs.view',
     version: '1.0.0',
@@ -1513,7 +1511,6 @@
     requirements: [Permissions.PANEL_PROVIDER],
     tags: ['panel', 'provider', 'custom-jobs', 'reports'],
     severity: 'medium'
->>>>>>> 3e9abec5
   },
   'panel.enterprise.dashboard': {
     id: 'panel.enterprise.dashboard',

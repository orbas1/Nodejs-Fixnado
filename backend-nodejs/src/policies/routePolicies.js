import { Permissions } from '../services/accessControlService.js';

const ROUTE_POLICIES = {
  'customer.control.manage': {
    id: 'customer.control.manage',
    version: '1.0.0',
    resource: 'customer.control',
    action: 'customer.control:manage',
    description:
      'Allow customer personas to view and update their control centre profile, escalation contacts, and service locations.',
    requirements: [Permissions.CUSTOMER_CONTROL_MANAGE],
    tags: ['customer', 'workspace', 'profile'],
    severity: 'medium',
    metadata: (req) => ({
      persona: req.headers['x-fixnado-persona'] || null,
      surface: req.route?.path || null
    })
  },
  'serviceman.control.manage': {
    id: 'serviceman.control.manage',
    version: '1.0.0',
    resource: 'serviceman.control',
    action: 'serviceman.control:manage',
    description:
      'Allow crew personas to manage dispute cases, evidence, and follow-up actions from the serviceman control centre.',
    requirements: [Permissions.SERVICEMAN_CONTROL_MANAGE],
    tags: ['serviceman', 'workspace', 'disputes'],
    severity: 'medium',
    metadata: (req) => ({
      persona: req.headers['x-fixnado-persona'] || null,
      surface: req.route?.path || null
    })
  },
  'account.settings.manage': {
    id: 'account.settings.manage',
    version: '1.0.0',
    resource: 'account.settings',
    action: 'account.settings:manage',
    description: 'Allow authenticated users to manage their Fixnado account workspace preferences.',
    requirements: [Permissions.ACCOUNT_SETTINGS_MANAGE],
    tags: ['account', 'preferences'],
    severity: 'medium',
    metadata: (req) => ({
      userId: req.user?.id ?? null,
      persona: req.headers['x-fixnado-persona'] || null
    })
  },
  'feed.live.read': {
    id: 'feed.live.read',
    version: '1.0.0',
    resource: 'feed.live',
    action: 'feed.live:read',
    description: 'Allow authenticated personas to read the live feed stream scoped to their tenant or crew.',
    requirements: [Permissions.FEED_VIEW],
    tags: ['feed', 'marketplace'],
    severity: 'medium',
    metadata: (req) => ({
      hasFilters: Boolean(req.query && Object.keys(req.query).length > 0),
      tenantHint: req.headers['x-fixnado-tenant'] || null
    })
  },
  'feed.live.create': {
    id: 'feed.live.create',
    version: '1.0.0',
    resource: 'feed.live',
    action: 'feed.live:create',
    description: 'Allow eligible providers and enterprise operators to publish live feed opportunities.',
    requirements: [Permissions.FEED_POST],
    tags: ['feed', 'marketplace', 'content'],
    severity: 'high',
    metadata: (req) => ({
      hasBudget: typeof req.body?.budgetAmount === 'number',
      attachments: Array.isArray(req.body?.images) ? req.body.images.length : 0,
      zoneId: req.body?.zoneId || null
    })
  },
  'feed.live.bid': {
    id: 'feed.live.bid',
    version: '1.0.0',
    resource: 'feed.live',
    action: 'feed.live:bid',
    description: 'Allow vetted crews to submit bids for marketplace jobs.',
    requirements: [Permissions.FEED_BID],
    tags: ['feed', 'marketplace', 'commerce'],
    severity: 'high',
    metadata: (req) => ({
      postId: req.params.postId,
      currency: req.body?.currency || null,
      hasMessage: Boolean(req.body?.message)
    })
  },
  'feed.live.message': {
    id: 'feed.live.message',
    version: '1.0.0',
    resource: 'feed.live',
    action: 'feed.live:message',
    description: 'Allow authorised crews and buyers to message within a live feed negotiation.',
    requirements: [Permissions.FEED_MESSAGE],
    tags: ['feed', 'marketplace', 'messaging'],
    severity: 'medium',
    metadata: (req) => ({
      postId: req.params.postId,
      bidId: req.params.bidId,
      hasAttachments: Array.isArray(req.body?.attachments) ? req.body.attachments.length : 0
    })
  },
  'fixnado.ads.read': {
    id: 'fixnado.ads.read',
    version: '1.0.0',
    resource: 'fixnado.ads',
    action: 'fixnado.ads:read',
    description: 'Allow Serviceman personas to access the Fixnado ads workspace and read campaign data.',
    requirements: [Permissions.CAMPAIGN_REVIEW],
    tags: ['ads', 'fixnado', 'serviceman'],
    severity: 'medium',
    metadata: (req) => ({
      campaignId: req.params?.campaignId ?? null,
      entity: req.params?.creativeId
        ? 'creative'
        : req.params?.signalId
          ? 'fraud-signal'
          : 'campaign',
      method: req.method
    })
  },
  'fixnado.ads.write': {
    id: 'fixnado.ads.write',
    version: '1.0.0',
    resource: 'fixnado.ads',
    action: 'fixnado.ads:write',
    description: 'Allow authorised personas to create and manage Fixnado ads campaigns, flights, creatives, and metrics.',
    requirements: [Permissions.CAMPAIGN_MANAGE],
    tags: ['ads', 'fixnado', 'serviceman'],
    severity: 'high',
    metadata: (req) => ({
      campaignId: req.params?.campaignId ?? null,
      entity: req.params?.creativeId
        ? 'creative'
        : req.params?.signalId
          ? 'fraud-signal'
          : 'campaign',
      method: req.method
    })
  },
  'affiliate.dashboard.view': {
    id: 'affiliate.dashboard.view',
    version: '1.0.0',
    resource: 'affiliate.dashboard',
    action: 'affiliate.dashboard:view',
    description: 'Allow partner managers to access affiliate performance dashboards.',
    requirements: [Permissions.AFFILIATE_DASHBOARD],
    tags: ['affiliate', 'analytics'],
    severity: 'medium',
    metadata: (req) => ({
      tenantHint: req.headers['x-fixnado-tenant'] || null
    })
  },
  'affiliate.referrals.view': {
    id: 'affiliate.referrals.view',
    version: '1.0.0',
    resource: 'affiliate.referrals',
    action: 'affiliate.referrals:view',
    description: 'Allow partner managers to view referral pipelines and incentives.',
    requirements: [Permissions.AFFILIATE_REFERRALS],
    tags: ['affiliate', 'crm'],
    severity: 'medium',
    metadata: (req) => ({
      tenantHint: req.headers['x-fixnado-tenant'] || null
    })
  },
  'inventory.manage': {
    id: 'inventory.manage',
    version: '1.0.0',
    resource: 'inventory',
    action: 'inventory:manage',
    description: 'Allow provider administrators to manage stock, rentals, and consumables.',
    requirements: [Permissions.INVENTORY_WRITE],
    tags: ['inventory', 'operations'],
    severity: 'high',
    metadata: (req) => ({
      persona: req.headers['x-fixnado-persona'] || null
    })
  },
<<<<<<< HEAD
  'provider.escrows.read': {
    id: 'provider.escrows.read',
    version: '1.0.0',
    resource: 'provider.escrows',
    action: 'provider.escrows:read',
    description: 'Allow provider organisations to review escrow records tied to their service orders.',
    requirements: [Permissions.PROVIDER_ESCROW_READ],
    tags: ['provider', 'escrow', 'finance'],
    severity: 'high',
    metadata: (req) => ({
      persona: req.headers['x-fixnado-persona'] || null,
      providerId: req.user?.id ?? null,
      companyId: req.query?.companyId || req.body?.companyId || null,
      escrowId: req.params?.id || null
    })
  },
  'provider.escrows.write': {
    id: 'provider.escrows.write',
    version: '1.0.0',
    resource: 'provider.escrows',
    action: 'provider.escrows:write',
    description: 'Allow provider finance teams to update escrow metadata, milestones, and release policies.',
    requirements: [Permissions.PROVIDER_ESCROW_WRITE],
    tags: ['provider', 'escrow', 'finance'],
    severity: 'critical',
    metadata: (req) => ({
      persona: req.headers['x-fixnado-persona'] || null,
      providerId: req.user?.id ?? null,
      companyId: req.body?.companyId || req.query?.companyId || null,
      escrowId: req.params?.id || null
=======
  'serviceman.escrows.view': {
    id: 'serviceman.escrows.view',
    version: '1.0.0',
    resource: 'serviceman.escrows',
    action: 'serviceman.escrows:view',
    description: 'Allow crew members to review escrow records linked to their active bookings.',
    requirements: [Permissions.SERVICEMAN_ESCROW_VIEW],
    tags: ['serviceman', 'escrow', 'finance'],
    severity: 'medium',
    metadata: (req) => ({
      status: req.query?.status || 'all',
      onHold: req.query?.onHold || 'all',
      policyId: req.query?.policyId || 'all'
    })
  },
  'serviceman.escrows.manage': {
    id: 'serviceman.escrows.manage',
    version: '1.0.0',
    resource: 'serviceman.escrows',
    action: 'serviceman.escrows:manage',
    description:
      'Allow authorised crew members to update escrow status, milestones, notes, and work logs for their assignments.',
    requirements: [Permissions.SERVICEMAN_ESCROW_MANAGE],
    tags: ['serviceman', 'escrow', 'finance'],
    severity: 'high',
    metadata: (req) => ({
      method: req.method,
      escrowId: req.params?.id || null,
      milestoneId: req.params?.milestoneId || null,
      workLogId: req.params?.workLogId || null,
      noteId: req.params?.noteId || null
>>>>>>> 075699e6
    })
  },
  'service.orders.read': {
    id: 'service.orders.read',
    version: '1.0.0',
    resource: 'service.orders',
    action: 'service.orders:read',
    description: 'Allow authenticated customers to view and search their service orders.',
    requirements: [Permissions.SERVICE_ORDERS_VIEW],
    tags: ['orders', 'service', 'dashboard'],
    severity: 'medium',
    metadata: (req) => ({
      status: req.query?.status || 'all',
      priority: req.query?.priority || 'all',
      persona: req.headers['x-fixnado-persona'] || null
    })
  },
  'service.orders.manage': {
    id: 'service.orders.manage',
    version: '1.0.0',
    resource: 'service.orders',
    action: 'service.orders:manage',
    description: 'Allow eligible personas to create, update, and annotate service orders.',
    requirements: [Permissions.SERVICE_ORDERS_MANAGE],
    tags: ['orders', 'service', 'dashboard'],
    severity: 'high',
    metadata: (req) => ({
      method: req.method,
      orderId: req.params?.orderId || null,
      status: req.body?.status || null
    })
  },
  'admin.dashboard.view': {
    id: 'admin.dashboard.view',
    version: '1.0.0',
    resource: 'admin.dashboard',
    action: 'admin.dashboard:view',
    description: 'Allow platform administrators to view security, compliance, and KPI dashboards.',
    requirements: [Permissions.ADMIN_DASHBOARD],
    tags: ['admin', 'analytics'],
    severity: 'high'
  },
  'admin.dashboard.configure': {
    id: 'admin.dashboard.configure',
    version: '1.0.0',
    resource: 'admin.dashboard',
    action: 'admin.dashboard:configure',
    description: 'Allow platform administrators to configure dashboard overview thresholds and insights.',
    requirements: [Permissions.ADMIN_DASHBOARD_WRITE],
    tags: ['admin', 'analytics'],
    severity: 'critical'
  },
  'admin.features.read': {
    id: 'admin.features.read',
    version: '1.0.0',
    resource: 'admin.features',
    action: 'admin.features:read',
    description: 'Allow admin operators to read feature toggle states.',
    requirements: [Permissions.ADMIN_FEATURE_READ],
    tags: ['admin', 'features'],
    severity: 'medium'
  },
  'admin.features.write': {
    id: 'admin.features.write',
    version: '1.0.0',
    resource: 'admin.features',
    action: 'admin.features:write',
    description: 'Allow admin operators to mutate feature toggle states.',
    requirements: [Permissions.ADMIN_FEATURE_WRITE],
    tags: ['admin', 'features'],
    severity: 'critical'
  },
  'admin.platform.read': {
    id: 'admin.platform.read',
    version: '1.0.0',
    resource: 'admin.platform',
    action: 'admin.platform:read',
    description: 'Allow platform administrators to view system configuration snapshots.',
    requirements: [Permissions.ADMIN_PLATFORM_READ],
    tags: ['admin', 'platform'],
    severity: 'high'
  },
  'admin.platform.write': {
    id: 'admin.platform.write',
    version: '1.0.0',
    resource: 'admin.platform',
    action: 'admin.platform:write',
    description: 'Allow platform administrators to change platform configuration.',
    requirements: [Permissions.ADMIN_PLATFORM_WRITE],
    tags: ['admin', 'platform'],
    severity: 'critical'
  },
  'admin.bookings.read': {
    id: 'admin.bookings.read',
    version: '1.0.0',
    resource: 'admin.bookings',
    action: 'admin.bookings:read',
    description: 'Allow platform administrators to view booking management insights and settings.',
    requirements: [Permissions.ADMIN_BOOKINGS_READ],
    tags: ['admin', 'bookings'],
    severity: 'high'
  },
  'admin.bookings.write': {
    id: 'admin.bookings.write',
    version: '1.0.0',
    resource: 'admin.bookings',
    action: 'admin.bookings:write',
    description: 'Allow platform administrators to create and update bookings, templates, and guardrails.',
    requirements: [Permissions.ADMIN_BOOKINGS_WRITE],
    tags: ['admin', 'bookings'],
  'admin.providers.read': {
    id: 'admin.providers.read',
    version: '1.0.0',
    resource: 'admin.providers',
    action: 'admin.providers:read',
    description: 'Allow platform administrators to view SME/provider onboarding data and coverage.',
    requirements: [Permissions.ADMIN_PROVIDER_READ],
    tags: ['admin', 'providers', 'sme'],
    severity: 'high',
    metadata: (req) => ({
      scope: req.query?.scope || 'directory',
      companyId: req.params?.companyId || null
    })
  },
  'admin.providers.write': {
    id: 'admin.providers.write',
    version: '1.0.0',
    resource: 'admin.providers',
    action: 'admin.providers:write',
    description: 'Allow platform administrators to onboard, edit, and manage SME/provider records.',
    requirements: [Permissions.ADMIN_PROVIDER_WRITE],
    tags: ['admin', 'providers', 'sme'],
    severity: 'critical',
    metadata: (req) => ({
      companyId: req.params?.companyId || req.body?.companyId || null,
      action: req.method?.toLowerCase() || 'unknown'
    })
  },
  'admin.providers.archive': {
    id: 'admin.providers.archive',
    version: '1.0.0',
    resource: 'admin.providers',
    action: 'admin.providers:archive',
    description: 'Allow platform administrators to archive or retire SME/provider organisations.',
    requirements: [Permissions.ADMIN_PROVIDER_ARCHIVE],
    tags: ['admin', 'providers', 'sme'],
    severity: 'critical',
    metadata: (req) => ({
      companyId: req.params?.companyId || null,
      actor: req.user?.id || null
    })
  },
  'admin.customJobs.read': {
    id: 'admin.customJobs.read',
    version: '1.0.0',
    resource: 'admin.custom-jobs',
    action: 'admin.custom-jobs:read',
    description: 'Allow administrators to review custom job requests, bids, and negotiation history.',
    requirements: [Permissions.ADMIN_CUSTOM_JOBS_READ],
    tags: ['admin', 'custom-jobs'],
    severity: 'high',
    metadata: (req) => ({
      status: req.query?.status ?? 'all',
      zoneId: req.query?.zoneId ?? null,
      jobId: req.params?.id ?? null
    })
  },
  'admin.customJobs.write': {
    id: 'admin.customJobs.write',
    version: '1.0.0',
    resource: 'admin.custom-jobs',
    action: 'admin.custom-jobs:write',
    description: 'Allow administrators to create, edit, award, and message within custom jobs.',
    requirements: [Permissions.ADMIN_CUSTOM_JOBS_WRITE],
    tags: ['admin', 'custom-jobs'],
    severity: 'critical',
    metadata: (req) => ({
      jobId: req.params?.id ?? null,
      bidId: req.params?.bidId ?? null,
      method: req.method ?? 'UNKNOWN'
    })
  'admin.rbac.read': {
    id: 'admin.rbac.read',
    version: '1.0.0',
    resource: 'admin.rbac',
    action: 'admin.rbac:read',
    description: 'Allow administrators to inspect RBAC definitions and assignments.',
    requirements: [Permissions.ADMIN_RBAC_READ],
    tags: ['admin', 'security'],
    severity: 'high',
    metadata: (req) => ({
      scope: req?.params?.key ? 'role' : 'collection',
      roleKey: req?.params?.key ?? null
    })
  },
  'admin.rbac.write': {
    id: 'admin.rbac.write',
    version: '1.0.0',
    resource: 'admin.rbac',
    action: 'admin.rbac:write',
    description: 'Allow administrators to create, update, and revoke RBAC roles and assignments.',
    requirements: [Permissions.ADMIN_RBAC_WRITE],
    tags: ['admin', 'security'],
    severity: 'critical',
    metadata: (req) => ({
      roleKey: req?.params?.key ?? null,
      assignmentId: req?.params?.assignmentId ?? null,
      method: req?.method ?? null
    })
  'admin.profile.read': {
    id: 'admin.profile.read',
    version: '1.0.0',
    resource: 'admin.profile',
    action: 'admin.profile:read',
    description: 'Allow administrators to review their control tower profile and preferences.',
    requirements: [Permissions.ADMIN_PROFILE_READ],
    tags: ['admin', 'profile'],
    severity: 'medium',
    metadata: (req) => ({ persona: req.headers['x-fixnado-persona'] || null })
    description: 'Allow platform administrators to view and audit their control centre profile settings.',
    requirements: [Permissions.ADMIN_PROFILE_READ],
    tags: ['admin', 'profile'],
    severity: 'medium'
  },
  'admin.profile.write': {
    id: 'admin.profile.write',
    version: '1.0.0',
    resource: 'admin.profile',
    action: 'admin.profile:write',
    description: 'Allow administrators to update contact, security, and notification preferences.',
    requirements: [Permissions.ADMIN_PROFILE_WRITE],
    tags: ['admin', 'profile'],
    severity: 'high',
    metadata: (req) => ({ persona: req.headers['x-fixnado-persona'] || null })
    description: 'Allow platform administrators to edit profile, address, and delegate permissions.',
    requirements: [Permissions.ADMIN_PROFILE_WRITE],
    tags: ['admin', 'profile'],
    severity: 'high'
  },
  'admin.preferences.read': {
    id: 'admin.preferences.read',
    version: '1.0.0',
    resource: 'admin.preferences',
    action: 'admin.preferences:read',
    description: 'Allow platform administrators to inspect control centre preferences.',
    requirements: [Permissions.ADMIN_SETTINGS_READ],
    tags: ['admin', 'settings'],
    severity: 'high'
  },
  'admin.preferences.write': {
    id: 'admin.preferences.write',
    version: '1.0.0',
    resource: 'admin.preferences',
    action: 'admin.preferences:write',
    description: 'Allow platform administrators to update control centre preferences.',
    requirements: [Permissions.ADMIN_SETTINGS_WRITE],
    tags: ['admin', 'settings'],
  'admin.automation.read': {
    id: 'admin.automation.read',
    version: '1.0.0',
    resource: 'admin.automation',
    action: 'admin.automation:read',
    description: 'Allow authorised operators to review automation backlog initiatives.',
    requirements: [Permissions.ADMIN_AUTOMATION_READ],
    tags: ['admin', 'automation'],
    severity: 'medium',
    metadata: (req) => ({ includeArchived: req.query?.includeArchived === 'true' })
  },
  'admin.automation.write': {
    id: 'admin.automation.write',
    version: '1.0.0',
    resource: 'admin.automation',
    action: 'admin.automation:write',
    description: 'Allow platform administrators to create, update, and archive automation initiatives.',
    requirements: [Permissions.ADMIN_AUTOMATION_WRITE],
    tags: ['admin', 'automation'],
    severity: 'high',
    metadata: (req) => ({ method: req.method, initiativeId: req.params?.id || null })
  'admin.enterprise.read': {
    id: 'admin.enterprise.read',
    version: '1.0.0',
    resource: 'admin.enterprise',
    action: 'admin.enterprise:read',
    description: 'Allow platform administrators to view enterprise account settings and coverage.',
    requirements: [Permissions.ADMIN_ENTERPRISE_READ],
    tags: ['admin', 'enterprise'],
    severity: 'high',
    metadata: (req) => ({
      accountId: req.params?.accountId || null,
      includeArchived: req.query?.includeArchived === 'true'
    })
  },
  'admin.enterprise.write': {
    id: 'admin.enterprise.write',
    version: '1.0.0',
    resource: 'admin.enterprise',
    action: 'admin.enterprise:write',
    description: 'Allow platform administrators to create and update enterprise accounts, sites, and playbooks.',
    requirements: [Permissions.ADMIN_ENTERPRISE_WRITE],
    tags: ['admin', 'enterprise'],
    severity: 'critical',
    metadata: (req) => ({
      accountId: req.params?.accountId || null,
      siteId: req.params?.siteId || null,
      stakeholderId: req.params?.stakeholderId || null,
      playbookId: req.params?.playbookId || null
    })
  'admin.appearance.read': {
    id: 'admin.appearance.read',
    version: '1.0.0',
    resource: 'admin.appearance',
    action: 'admin.appearance:read',
    description: 'Allow admin operators to review appearance profiles, media, and marketing variants.',
    requirements: [Permissions.ADMIN_APPEARANCE_READ],
    tags: ['admin', 'appearance', 'branding'],
    severity: 'high',
    metadata: (req) => ({
      profileId: req.params?.id || null,
      slug: req.query?.slug || null
    })
  },
  'admin.appearance.write': {
    id: 'admin.appearance.write',
    version: '1.0.0',
    resource: 'admin.appearance',
    action: 'admin.appearance:write',
    description: 'Allow admin operators to create and update appearance profiles, assets, and marketing variants.',
    requirements: [Permissions.ADMIN_APPEARANCE_WRITE],
    tags: ['admin', 'appearance', 'branding'],
    severity: 'critical',
    metadata: (req) => ({
      profileId: req.params?.id || null,
      method: req.method,
      action: req.method === 'DELETE' ? 'archive' : 'mutate'
    })
  'admin.home-builder.manage': {
    id: 'admin.home-builder.manage',
    version: '1.0.0',
    resource: 'admin.home-builder',
    action: 'admin.home-builder:manage',
    description: 'Allow platform administrators to build and publish marketing home pages.',
    requirements: [Permissions.ADMIN_HOME_BUILDER],
    tags: ['admin', 'content', 'marketing'],
    severity: 'critical',
    metadata: (req) => ({
      method: req.method,
      pageId: req.params?.pageId ?? null,
      sectionId: req.params?.sectionId ?? null,
      componentId: req.params?.componentId ?? null
    })
  'admin.website.read': {
    id: 'admin.website.read',
    version: '1.0.0',
    resource: 'admin.website',
    action: 'admin.website:read',
    description: 'Allow administrators to view marketing site pages, navigation, and widgets.',
    requirements: [Permissions.ADMIN_WEBSITE_READ],
    tags: ['admin', 'website', 'cms'],
    severity: 'high',
    metadata: (req) => ({
      entity: req.params?.pageId ? 'page' : req.params?.menuId ? 'navigation' : 'collection'
    })
  },
  'admin.website.write': {
    id: 'admin.website.write',
    version: '1.0.0',
    resource: 'admin.website',
    action: 'admin.website:write',
    description: 'Allow administrators to create, update, and retire marketing site assets.',
    requirements: [Permissions.ADMIN_WEBSITE_WRITE],
    tags: ['admin', 'website', 'cms'],
    severity: 'critical',
    metadata: (req) => ({
      entity: req.params?.pageId
        ? 'page'
        : req.params?.menuId
          ? 'navigation'
          : req.params?.itemId
            ? 'navigation-item'
            : 'unknown',
      method: req.method
    })
  'admin.live-feed.audit.read': {
    id: 'admin.live-feed.audit.read',
    version: '1.0.0',
    resource: 'admin.live-feed',
    action: 'admin.live-feed:audit:read',
    description: 'Allow administrators to inspect live feed audit events, filters, and summaries.',
    requirements: [Permissions.ADMIN_LIVE_FEED_AUDIT_READ],
    tags: ['admin', 'live-feed', 'audit'],
    severity: 'high',
    metadata: (req) => ({ query: req.query ?? {} })
  },
  'admin.live-feed.audit.write': {
    id: 'admin.live-feed.audit.write',
    version: '1.0.0',
    resource: 'admin.live-feed',
    action: 'admin.live-feed:audit:write',
    description: 'Allow administrators to annotate, assign, and create live feed audit entries.',
    requirements: [Permissions.ADMIN_LIVE_FEED_AUDIT_WRITE],
    tags: ['admin', 'live-feed', 'audit'],
    severity: 'critical',
    metadata: (req) => ({
      auditId: req.params?.auditId || null,
      noteId: req.params?.noteId || null,
      method: req.method
    })
  'admin.audit.read': {
    id: 'admin.audit.read',
    version: '1.0.0',
    resource: 'admin.audit',
    action: 'admin.audit:read',
    description: 'Allow administrators to review audit timeline events and evidence.',
    requirements: [Permissions.ADMIN_AUDIT_READ],
    tags: ['admin', 'audit'],
    severity: 'high',
    metadata: (req) => ({
      timeframe: req.query?.timeframe || '7d',
      category: req.query?.category || 'all'
    })
  },
  'admin.audit.write': {
    id: 'admin.audit.write',
    version: '1.0.0',
    resource: 'admin.audit',
    action: 'admin.audit:write',
    description: 'Allow administrators to curate audit timeline events, attachments, and owners.',
    requirements: [Permissions.ADMIN_AUDIT_WRITE],
    tags: ['admin', 'audit'],
    severity: 'critical',
    metadata: (req) => ({
      method: req.method,
      eventId: req.params?.id || null
    })
  'admin.security.posture.read': {
    id: 'admin.security.posture.read',
    version: '1.0.0',
    resource: 'admin.security.posture',
    action: 'admin.security.posture:read',
    description: 'Allow administrators to view security posture and telemetry insights.',
    requirements: [Permissions.ADMIN_SECURITY_POSTURE_READ],
    tags: ['admin', 'security'],
    severity: 'high'
  },
  'admin.security.posture.write': {
    id: 'admin.security.posture.write',
    version: '1.0.0',
    resource: 'admin.security.posture',
    action: 'admin.security.posture:write',
    description: 'Allow administrators to manage security posture signals, automation, and connectors.',
    requirements: [Permissions.ADMIN_SECURITY_POSTURE_WRITE],
    tags: ['admin', 'security'],
    severity: 'critical'
  },
  'admin.affiliates.read': {
    id: 'admin.affiliates.read',
    version: '1.0.0',
    resource: 'admin.affiliates',
    action: 'admin.affiliates:read',
    description: 'Allow admin operators to view affiliate programme data.',
    requirements: [Permissions.ADMIN_AFFILIATE_READ],
    tags: ['admin', 'affiliate'],
    severity: 'medium'
  },
  'admin.affiliates.write': {
    id: 'admin.affiliates.write',
    version: '1.0.0',
    resource: 'admin.affiliates',
    action: 'admin.affiliates:write',
    description: 'Allow admin operators to mutate affiliate programme configuration.',
    requirements: [Permissions.ADMIN_AFFILIATE_WRITE],
    tags: ['admin', 'affiliate'],
    severity: 'high'
  },
  'admin.escrows.read': {
    id: 'admin.escrows.read',
    version: '1.0.0',
    resource: 'admin.escrows',
    action: 'admin.escrows:read',
    description: 'Allow administrators to review escrow records, milestones, and compliance notes.',
    requirements: [Permissions.ADMIN_ESCROW_READ],
    tags: ['admin', 'finance', 'escrow'],
    severity: 'high',
    metadata: (req) => ({
      scope: req.query?.status || 'all',
      policy: req.query?.policyId || 'all'
    })
  },
  'admin.escrows.write': {
    id: 'admin.escrows.write',
    version: '1.0.0',
    resource: 'admin.escrows',
    action: 'admin.escrows:write',
    description: 'Allow administrators to create manual escrows and update release policies, notes, and milestones.',
    requirements: [Permissions.ADMIN_ESCROW_WRITE],
    tags: ['admin', 'finance', 'escrow'],
    severity: 'critical',
    metadata: (req) => ({
      method: req.method,
      escrowId: req.params?.id ?? null
    })
  'admin.wallets.read': {
    id: 'admin.wallets.read',
    version: '1.0.0',
    resource: 'admin.wallets',
    action: 'admin.wallets:read',
    description: 'Allow administrators to review wallet configuration, balances, and ledger history.',
    requirements: [Permissions.FINANCE_WALLET_VIEW],
    tags: ['admin', 'finance', 'wallets'],
    severity: 'high',
    metadata: (req) => ({
      scope: req.params?.id ? 'account' : req.query?.scope || 'overview',
      accountId: req.params?.id || null,
      method: req.method
    })
  },
  'admin.wallets.manage': {
    id: 'admin.wallets.manage',
    version: '1.0.0',
    resource: 'admin.wallets',
    action: 'admin.wallets:manage',
    description: 'Allow administrators to configure wallet settings, create accounts, and post ledger adjustments.',
    requirements: [Permissions.FINANCE_WALLET_MANAGE],
    tags: ['admin', 'finance', 'wallets'],
    severity: 'critical',
    metadata: (req) => ({
      scope: req.params?.id ? 'account' : 'settings',
      accountId: req.params?.id || null,
      method: req.method
    })
  'admin.commandMetrics.read': {
    id: 'admin.commandMetrics.read',
    version: '1.0.0',
    resource: 'admin.command-metrics',
    action: 'admin.command-metrics:read',
    description: 'Allow admin operators to view command centre metric thresholds and summaries.',
    requirements: [Permissions.ADMIN_COMMAND_METRICS_READ],
    tags: ['admin', 'analytics'],
    severity: 'high'
  },
  'admin.commandMetrics.write': {
    id: 'admin.commandMetrics.write',
    version: '1.0.0',
    resource: 'admin.command-metrics',
    action: 'admin.command-metrics:write',
    description: 'Allow admin operators to configure command centre thresholds, cards, and call-to-actions.',
    requirements: [Permissions.ADMIN_COMMAND_METRICS_WRITE],
    tags: ['admin', 'analytics'],
    severity: 'critical'
  'admin.operations.queues.read': {
    id: 'admin.operations.queues.read',
    version: '1.0.0',
    resource: 'admin.operations.queues',
    action: 'admin.operations.queues:read',
    description: 'Allow operations staff to view and audit active operations queue boards and updates.',
    requirements: [Permissions.ADMIN_OPERATIONS_QUEUE_READ],
    tags: ['admin', 'operations'],
    severity: 'high',
    metadata: (req) => ({
      queueId: req.params?.id ?? null,
      hasUpdates: req.query?.includeUpdates !== 'false'
    })
  },
  'admin.operations.queues.write': {
    id: 'admin.operations.queues.write',
    version: '1.0.0',
    resource: 'admin.operations.queues',
    action: 'admin.operations.queues:write',
    description: 'Allow authorised staff to create, edit, and archive operations queues and updates.',
    requirements: [Permissions.ADMIN_OPERATIONS_QUEUE_WRITE],
    tags: ['admin', 'operations'],
    severity: 'critical',
    metadata: (req) => ({
      queueId: req.params?.id ?? null,
      updateId: req.params?.updateId ?? null
    })
  },
  'admin.users.read': {
    id: 'admin.users.read',
    version: '1.0.0',
    resource: 'admin.users',
    action: 'admin.users:read',
    description: 'Allow platform administrators to audit and search user accounts and roles.',
    requirements: [Permissions.ADMIN_USER_READ],
    tags: ['admin', 'users'],
    severity: 'high',
    metadata: (req) => ({
      roleFilter: req.query?.role ?? null,
      statusFilter: req.query?.status ?? null
    })
  },
  'admin.users.write': {
    id: 'admin.users.write',
    version: '1.0.0',
    resource: 'admin.users',
    action: 'admin.users:write',
    description: 'Allow platform administrators to update user roles, status, and security controls.',
    requirements: [Permissions.ADMIN_USER_WRITE],
    tags: ['admin', 'users'],
    severity: 'critical',
    metadata: (req) => ({ userId: req.params?.id ?? null })
  },
  'admin.users.invite': {
    id: 'admin.users.invite',
    version: '1.0.0',
    resource: 'admin.users',
    action: 'admin.users:invite',
    description: 'Allow platform administrators to create or invite new platform users.',
    requirements: [Permissions.ADMIN_USER_INVITE],
    tags: ['admin', 'users'],
    severity: 'critical'
  'admin.marketplace.manage': {
    id: 'admin.marketplace.manage',
    version: '1.0.0',
    resource: 'admin.marketplace',
    action: 'admin.marketplace:manage',
    description: 'Allow platform administrators to govern marketplace tools, materials, and listing approvals.',
    requirements: [Permissions.ADMIN_DASHBOARD, Permissions.INVENTORY_WRITE],
    tags: ['admin', 'marketplace', 'inventory'],
  'admin.inbox.read': {
    id: 'admin.inbox.read',
    version: '1.0.0',
    resource: 'admin.inbox',
    action: 'admin.inbox:read',
    description: 'Allow platform administrators to view inbox routing, queue health, and automation state.',
    requirements: [Permissions.ADMIN_INBOX_READ],
    tags: ['admin', 'communications'],
    severity: 'high',
    metadata: (req) => ({ method: req.method, path: req.route?.path ?? null })
  },
  'admin.inbox.write': {
    id: 'admin.inbox.write',
    version: '1.0.0',
    resource: 'admin.inbox',
    action: 'admin.inbox:write',
    description: 'Allow platform administrators to manage inbox queues, templates, and automation guardrails.',
    requirements: [Permissions.ADMIN_INBOX_WRITE],
    tags: ['admin', 'communications'],
    severity: 'critical',
    metadata: (req) => ({ method: req.method, path: req.route?.path ?? null })
  'admin.rentals.read': {
    id: 'admin.rentals.read',
    version: '1.0.0',
    resource: 'admin.rentals',
    action: 'admin.rentals:read',
    description: 'Allow admin operators to review rental agreements, deposits, and checkpoints.',
    requirements: [Permissions.ADMIN_RENTAL_READ],
    tags: ['admin', 'rentals', 'inventory'],
    severity: 'high',
    metadata: (req) => ({
      status: req.query?.status || 'all',
      companyId: req.query?.companyId || null,
      search: req.query?.search || null
    })
  },
  'admin.rentals.write': {
    id: 'admin.rentals.write',
    version: '1.0.0',
    resource: 'admin.rentals',
    action: 'admin.rentals:write',
    description: 'Allow admin operators to manage rental lifecycle events and checkpoints.',
    requirements: [Permissions.ADMIN_RENTAL_WRITE],
    tags: ['admin', 'rentals', 'inventory'],
    severity: 'critical',
    metadata: (req) => ({
      rentalId: req.params?.rentalId || null,
      action: req.method,
      endpoint: req.originalUrl || req.baseUrl || null
    })
  },
  'admin.purchases.read': {
    id: 'admin.purchases.read',
    version: '1.0.0',
    resource: 'admin.purchases',
    action: 'admin.purchases:read',
    description: 'Allow operations and admin staff to view procurement workspaces and supplier directories.',
    requirements: [Permissions.ADMIN_PURCHASE_READ],
    tags: ['admin', 'procurement'],
    severity: 'high',
    metadata: (req) => ({
      status: req.query?.status || 'all',
      supplierId: req.query?.supplierId || null
    })
  },
  'admin.purchases.write': {
    id: 'admin.purchases.write',
    version: '1.0.0',
    resource: 'admin.purchases',
    action: 'admin.purchases:write',
    description: 'Allow operations and admin staff to create or update purchase orders, suppliers, and receiving records.',
    requirements: [Permissions.ADMIN_PURCHASE_WRITE],
    tags: ['admin', 'procurement'],
    severity: 'critical',
    metadata: (req) => ({
      method: req.method,
      entity: req.params?.orderId ? 'order' : req.params?.supplierId ? 'supplier' : 'purchase',
      reference: req.body?.reference || null
    })
  },
  'admin.purchases.budget': {
    id: 'admin.purchases.budget',
    version: '1.0.0',
    resource: 'admin.purchases.budget',
    action: 'admin.purchases.budget:write',
    description: 'Allow administrators to set procurement budgets and guardrails.',
    requirements: [Permissions.ADMIN_PURCHASE_BUDGET],
    tags: ['admin', 'procurement', 'finance'],
    severity: 'critical',
    metadata: (req) => ({
      category: req.body?.category || null,
      fiscalYear: req.body?.fiscalYear || null
    })
  },
  'admin.services.read': {
    id: 'admin.services.read',
    version: '1.0.0',
    resource: 'admin.services',
    action: 'admin.services:read',
    description: 'Allow admin operators to review service listings, categories, and catalogue health.',
    requirements: [Permissions.ADMIN_SERVICES_READ],
    tags: ['admin', 'services', 'catalogue'],
    severity: 'high',
    metadata: (req) => ({
      entity: req.params?.categoryId ? 'category' : req.params?.serviceId ? 'listing' : 'collection'
    })
  },
  'admin.services.write': {
    id: 'admin.services.write',
    version: '1.0.0',
    resource: 'admin.services',
    action: 'admin.services:write',
    description: 'Allow admin operators to create, update, and archive service listings and categories.',
    requirements: [Permissions.ADMIN_SERVICES_WRITE],
    tags: ['admin', 'services', 'catalogue'],
    severity: 'critical',
    metadata: (req) => ({
      entity: req.params?.categoryId ? 'category' : req.params?.serviceId ? 'listing' : 'collection'
    })
  },
  'admin.legal.read': {
    id: 'admin.legal.read',
    version: '1.0.0',
    resource: 'admin.legal',
    action: 'admin.legal:read',
    description: 'Allow administrators to view legal policy metadata and version history.',
    requirements: [Permissions.ADMIN_LEGAL_READ],
    tags: ['admin', 'legal'],
    severity: 'high',
    metadata: (req) => ({ slug: req.params?.slug || null })
  },
  'admin.legal.write': {
    id: 'admin.legal.write',
    version: '1.0.0',
    resource: 'admin.legal',
    action: 'admin.legal:write',
    description: 'Allow administrators to create, update, and publish legal policy versions.',
    requirements: [Permissions.ADMIN_LEGAL_WRITE],
    tags: ['admin', 'legal'],
    severity: 'critical',
    metadata: (req) => ({ slug: req.params?.slug || null, versionId: req.params?.versionId || null })
  'zones.read': {
    id: 'zones.read',
    version: '1.0.0',
    resource: 'zones',
    action: 'zones:read',
    description: 'Allow operations staff to inspect geo-zone definitions, compliance, and analytics.',
    requirements: [Permissions.ZONES_READ],
    tags: ['zones', 'operations'],
    severity: 'high',
    metadata: (req) => ({
      zoneId: req.params?.zoneId || null,
      companyId: req.query?.companyId || req.body?.companyId || null,
      includeAnalytics: req.query?.includeAnalytics === 'true'
    })
  },
  'zones.manage': {
    id: 'zones.manage',
    version: '1.0.0',
    resource: 'zones',
    action: 'zones:manage',
    description: 'Allow operations administrators to create, update, import, and delete service zones.',
    requirements: [Permissions.ZONES_MANAGE],
    tags: ['zones', 'operations'],
    severity: 'critical',
    metadata: (req) => ({
      zoneId: req.params?.zoneId || null,
      companyId: req.body?.companyId || req.query?.companyId || null,
      replace: Boolean(req.body?.replace),
      coverageCount: Array.isArray(req.body?.coverages) ? req.body.coverages.length : null
    })
  },
  'zones.coverage': {
    id: 'zones.coverage',
    version: '1.0.0',
    resource: 'zones.coverage',
    action: 'zones:coverage',
    description: 'Allow operations administrators to manage zone-to-service coverage assignments.',
    requirements: [Permissions.ZONES_COVERAGE],
    tags: ['zones', 'operations'],
    severity: 'critical',
    metadata: (req) => ({
      zoneId: req.params?.zoneId || null,
      coverageId: req.params?.coverageId || null,
      coverageCount: Array.isArray(req.body?.coverages) ? req.body.coverages.length : null
    })
  'admin.compliance.read': {
    id: 'admin.compliance.read',
    version: '1.0.0',
    resource: 'admin.compliance',
    action: 'admin.compliance:read',
    description: 'Allow compliance operators to view and monitor control libraries.',
    requirements: [Permissions.ADMIN_COMPLIANCE_READ],
    tags: ['admin', 'compliance'],
    severity: 'high'
  },
  'admin.compliance.write': {
    id: 'admin.compliance.write',
    version: '1.0.0',
    resource: 'admin.compliance',
    action: 'admin.compliance:write',
    description: 'Allow compliance operators to manage control libraries and automation guardrails.',
    requirements: [Permissions.ADMIN_COMPLIANCE_WRITE],
    tags: ['admin', 'compliance'],
    severity: 'critical'
  'admin.taxonomy.read': {
    id: 'admin.taxonomy.read',
    version: '1.0.0',
    resource: 'admin.taxonomy',
    action: 'admin.taxonomy:read',
    description: 'Allow platform administrators to review service taxonomy types and categories.',
    requirements: [Permissions.ADMIN_TAXONOMY_READ],
    tags: ['admin', 'taxonomy'],
    severity: 'medium',
    metadata: (req) => ({ includeArchived: req.query?.includeArchived === 'true' })
  },
  'admin.taxonomy.write': {
    id: 'admin.taxonomy.write',
    version: '1.0.0',
    resource: 'admin.taxonomy',
    action: 'admin.taxonomy:write',
    description: 'Allow platform administrators to create, update, and archive service taxonomy entries.',
    requirements: [Permissions.ADMIN_TAXONOMY_WRITE],
    tags: ['admin', 'taxonomy'],
    severity: 'high',
    metadata: (req) => ({ method: req.method, path: req.path })
  },
  'finance.checkout.create': {
    id: 'finance.checkout.create',
    version: '1.0.0',
    resource: 'finance.checkout',
    action: 'finance.checkout:create',
    description: 'Allow trusted personas to initiate marketplace checkout and escrow funding.',
    requirements: [Permissions.PAYMENTS_CAPTURE],
    tags: ['finance', 'payments'],
    severity: 'critical',
    metadata: (req) => ({
      orderId: req.body?.orderId || null,
      serviceId: req.body?.serviceId || null,
      amount: req.body?.amount || null,
      currency: req.body?.currency || null,
      source: req.body?.source || req.headers['x-finance-source'] || 'unknown'
    })
  },
  'finance.overview.read': {
    id: 'finance.overview.read',
    version: '1.0.0',
    resource: 'finance.overview',
    action: 'finance.overview:read',
    description: 'Allow finance operators to review captured payments, disputes, and payouts.',
    requirements: [Permissions.FINANCE_OVERVIEW],
    tags: ['finance', 'reporting'],
    severity: 'high',
    metadata: (req) => ({
      regionId: req.query?.regionId || null,
      providerId: req.query?.providerId || null
    })
  },
  'finance.timeline.read': {
    id: 'finance.timeline.read',
    version: '1.0.0',
    resource: 'finance.timeline',
    action: 'finance.timeline:read',
    description: 'Allow finance and operations roles to inspect an order finance timeline.',
    requirements: [Permissions.FINANCE_OVERVIEW],
    tags: ['finance', 'operations'],
    severity: 'medium',
    metadata: (req) => ({
      orderId: req.params?.orderId || null
    })
  },
  'finance.reports.read': {
    id: 'finance.reports.read',
    version: '1.0.0',
    resource: 'finance.reports',
    action: 'finance.reports:read',
    description: 'Allow authorised finance roles to generate settlement and reconciliation reports.',
    requirements: [Permissions.FINANCE_OVERVIEW],
    tags: ['finance', 'reporting', 'export'],
    severity: 'high',
    metadata: (req) => ({
      format: req.query?.format || 'json',
      regionId: req.query?.regionId || null,
      providerId: req.query?.providerId || null
    })
  },
  'finance.alerts.read': {
    id: 'finance.alerts.read',
    version: '1.0.0',
    resource: 'finance.alerts',
    action: 'finance.alerts:read',
    description: 'Allow finance control tower roles to review regulatory alert queues.',
    requirements: [Permissions.FINANCE_OVERVIEW],
    tags: ['finance', 'risk', 'compliance'],
    severity: 'high',
    metadata: (req) => ({
      regionId: req.query?.regionId || null,
      providerId: req.query?.providerId || null
    })
  },
  'finance.disputes.read': {
    id: 'finance.disputes.read',
    version: '1.0.0',
    resource: 'finance.disputes',
    action: 'finance.disputes:read',
    description: 'Allow finance operators to review the dispute health workspace.',
    requirements: [Permissions.DISPUTE_VIEW],
    tags: ['finance', 'disputes'],
    severity: 'high',
    metadata: (req) => ({
      section: 'dispute-health',
      capability: req.params?.bucketId ? 'history' : 'view',
      bucketId: req.params?.bucketId || null
    })
  },
  'finance.disputes.manage': {
    id: 'finance.disputes.manage',
    version: '1.0.0',
    resource: 'finance.disputes',
    action: 'finance.disputes:manage',
    description: 'Allow authorised operators to edit dispute cadences, playbooks, and metrics.',
    requirements: [Permissions.DISPUTE_MANAGE],
    tags: ['finance', 'disputes', 'admin'],
    severity: 'critical',
    metadata: (req) => ({
      section: 'dispute-health',
      method: req.method,
      bucketId: req.params?.bucketId || null,
      entryId: req.params?.entryId || null
  'wallet.accounts.read': {
    id: 'wallet.accounts.read',
    version: '1.0.0',
    resource: 'wallet.accounts',
    action: 'wallet.accounts:read',
    description: 'Allow customers and operators to view wallet balances and settings.',
    requirements: [Permissions.WALLET_VIEW],
    tags: ['wallet', 'finance'],
    severity: 'medium',
    metadata: (req) => ({
      userId: req.query?.userId || req.user?.id || null,
      companyId: req.query?.companyId || null
    })
  },
  'wallet.accounts.create': {
    id: 'wallet.accounts.create',
    version: '1.0.0',
    resource: 'wallet.accounts',
    action: 'wallet.accounts:create',
    description: 'Allow authorised roles to create wallet accounts for customers or organisations.',
    requirements: [Permissions.WALLET_MANAGE],
    tags: ['wallet', 'finance'],
    severity: 'high',
    metadata: (req) => ({
      userId: req.body?.userId || req.user?.id || null,
      companyId: req.body?.companyId || null
    })
  },
  'wallet.accounts.update': {
    id: 'wallet.accounts.update',
    version: '1.0.0',
    resource: 'wallet.accounts',
    action: 'wallet.accounts:update',
    description: 'Allow authorised actors to update wallet settings and thresholds.',
    requirements: [Permissions.WALLET_MANAGE],
    tags: ['wallet', 'finance'],
    severity: 'high',
    metadata: (req) => ({
      accountId: req.params?.accountId || null
    })
  },
  'wallet.transactions.read': {
    id: 'wallet.transactions.read',
    version: '1.0.0',
    resource: 'wallet.transactions',
    action: 'wallet.transactions:read',
    description: 'Allow wallet owners to review transaction history and holds.',
    requirements: [Permissions.WALLET_VIEW],
    tags: ['wallet', 'finance'],
    severity: 'medium',
    metadata: (req) => ({
      accountId: req.params?.accountId || null,
      type: req.query?.type || null
    })
  },
  'wallet.transactions.create': {
    id: 'wallet.transactions.create',
    version: '1.0.0',
    resource: 'wallet.transactions',
    action: 'wallet.transactions:create',
    description: 'Allow authorised actors to credit, debit, or hold wallet balances.',
    requirements: [Permissions.WALLET_TRANSACT],
    tags: ['wallet', 'finance'],
    severity: 'critical',
    metadata: (req) => ({
      accountId: req.params?.accountId || null,
      type: req.body?.type || null,
      amount: req.body?.amount || null
    })
  },
  'wallet.payment-methods.read': {
    id: 'wallet.payment-methods.read',
    version: '1.0.0',
    resource: 'wallet.payment-methods',
    action: 'wallet.payment-methods:read',
    description: 'Allow wallet owners to view payout destinations and funding instruments.',
    requirements: [Permissions.WALLET_VIEW],
    tags: ['wallet', 'finance'],
    severity: 'medium',
    metadata: (req) => ({
      accountId: req.params?.accountId || null
    })
  },
  'wallet.payment-methods.manage': {
    id: 'wallet.payment-methods.manage',
    version: '1.0.0',
    resource: 'wallet.payment-methods',
    action: 'wallet.payment-methods:manage',
    description: 'Allow authorised roles to register or update wallet payment methods.',
    requirements: [Permissions.WALLET_METHOD_MANAGE],
    tags: ['wallet', 'finance'],
    severity: 'high',
    metadata: (req) => ({
      accountId: req.params?.accountId || null,
      methodId: req.params?.methodId || null
    })
  },
  'wallet.summary.read': {
    id: 'wallet.summary.read',
    version: '1.0.0',
    resource: 'wallet.summary',
    action: 'wallet.summary:read',
    description: 'Allow wallet owners to retrieve dashboard-ready wallet summaries.',
    requirements: [Permissions.WALLET_VIEW],
    tags: ['wallet', 'finance', 'reporting'],
    severity: 'medium',
    metadata: (req) => ({
      userId: req.query?.userId || req.user?.id || null,
      companyId: req.query?.companyId || null
    })
  },
  'compliance.data-requests.create': {
    id: 'compliance.data-requests.create',
    version: '1.0.0',
    resource: 'compliance.data-requests',
    action: 'compliance.data-requests:create',
    description: 'Allow compliance operators to log GDPR data subject requests.',
    requirements: [Permissions.COMPLIANCE_PORTAL],
    tags: ['compliance', 'privacy'],
    severity: 'high',
    metadata: (req) => ({
      requestType: req.body?.requestType || null,
      region: req.body?.regionCode || null
    })
  },
  'compliance.data-requests.list': {
    id: 'compliance.data-requests.list',
    version: '1.0.0',
    resource: 'compliance.data-requests',
    action: 'compliance.data-requests:list',
    description: 'Allow compliance operators to review and triage GDPR requests.',
    requirements: [Permissions.COMPLIANCE_PORTAL],
    tags: ['compliance', 'privacy'],
    severity: 'medium',
    metadata: (req) => ({ status: req.query?.status || null })
  },
  'compliance.data-requests.export': {
    id: 'compliance.data-requests.export',
    version: '1.0.0',
    resource: 'compliance.data-requests',
    action: 'compliance.data-requests:export',
    description: 'Allow compliance officers to generate GDPR data export bundles.',
    requirements: [Permissions.COMPLIANCE_EXPORT],
    tags: ['compliance', 'privacy', 'export'],
    severity: 'critical',
    metadata: (req) => ({ requestId: req.params.requestId })
  },
  'compliance.data-requests.update': {
    id: 'compliance.data-requests.update',
    version: '1.0.0',
    resource: 'compliance.data-requests',
    action: 'compliance.data-requests:update',
    description: 'Allow compliance officers to update GDPR request status and audit notes.',
    requirements: [Permissions.COMPLIANCE_EXPORT],
    tags: ['compliance', 'privacy'],
    severity: 'high',
    metadata: (req) => ({ requestId: req.params.requestId, nextStatus: req.body?.status || null })
  },
  'compliance.data-warehouse.list': {
    id: 'compliance.data-warehouse.list',
    version: '1.0.0',
    resource: 'compliance.data-warehouse',
    action: 'compliance.data-warehouse:list',
    description: 'Allow compliance and data teams to review warehouse export runs.',
    requirements: [Permissions.COMPLIANCE_WAREHOUSE_VIEW],
    tags: ['compliance', 'privacy', 'data-platform'],
    severity: 'medium',
    metadata: (req) => ({ dataset: req.query?.dataset || null, region: req.query?.regionCode || null })
  },
  'compliance.data-warehouse.export': {
    id: 'compliance.data-warehouse.export',
    version: '1.0.0',
    resource: 'compliance.data-warehouse',
    action: 'compliance.data-warehouse:export',
    description: 'Allow privileged operators to trigger warehouse CDC exports with audit logging.',
    requirements: [Permissions.COMPLIANCE_WAREHOUSE_EXPORT],
    tags: ['compliance', 'privacy', 'data-platform'],
    severity: 'critical',
    metadata: (req) => ({ dataset: req.body?.dataset || req.query?.dataset || null, region: req.body?.regionCode || null })
  },
  'zones.match': {
    id: 'zones.match',
    version: '1.0.0',
    resource: 'zones.match',
    action: 'zones:match',
    description: 'Allow operations staff to match bookings to service zones.',
    requirements: [Permissions.ZONES_MATCH],
    tags: ['zones', 'operations'],
    severity: 'high',
    metadata: (req) => ({
      requestedZoneId: req.body?.zoneId || null,
      includeOutOfZone: Boolean(req.body?.allowOutOfZone)
    })
  },
  'zones.preview': {
    id: 'zones.preview',
    version: '1.0.0',
    resource: 'zones.preview',
    action: 'zones:preview',
    description: 'Allow operations staff to preview service coverage.',
    requirements: [Permissions.ZONES_PREVIEW],
    tags: ['zones', 'operations'],
    severity: 'medium',
    metadata: (req) => ({
      zoneId: req.query?.zoneId || null,
      postcode: req.query?.postcode || null
    })
  },
  'panel.provider.dashboard': {
    id: 'panel.provider.dashboard',
    version: '1.0.0',
    resource: 'panel.provider',
    action: 'panel.provider:view',
    description: 'Allow provider managers to view their operational dashboard.',
    requirements: [Permissions.PANEL_PROVIDER],
    tags: ['panel', 'provider'],
    severity: 'medium'
  },
  'panel.provider.customJobs.view': {
    id: 'panel.provider.customJobs.view',
    version: '1.0.0',
    resource: 'panel.provider.custom-jobs',
    action: 'panel.provider.custom-jobs:view',
    description: 'Allow providers to view custom job opportunities, bidding history, and communications.',
    requirements: [Permissions.PANEL_PROVIDER],
    tags: ['panel', 'provider', 'custom-jobs'],
    severity: 'medium'
  },
  'panel.provider.customJobs.manage': {
    id: 'panel.provider.customJobs.manage',
    version: '1.0.0',
    resource: 'panel.provider.custom-jobs',
    action: 'panel.provider.custom-jobs:manage',
    description: 'Allow providers to create bespoke jobs, issue invitations, and manage targeted briefs.',
    requirements: [Permissions.PANEL_PROVIDER],
    tags: ['panel', 'provider', 'custom-jobs'],
    severity: 'high'
  },
  'panel.provider.customJobs.bid': {
    id: 'panel.provider.customJobs.bid',
    version: '1.0.0',
    resource: 'panel.provider.custom-jobs',
    action: 'panel.provider.custom-jobs:bid',
    description: 'Allow providers to create, edit, and withdraw bids on custom jobs.',
    requirements: [Permissions.PANEL_PROVIDER],
    tags: ['panel', 'provider', 'custom-jobs'],
    severity: 'high'
  },
  'panel.provider.customJobs.message': {
    id: 'panel.provider.customJobs.message',
    version: '1.0.0',
    resource: 'panel.provider.custom-jobs',
    action: 'panel.provider.custom-jobs:message',
    description: 'Allow providers to communicate within custom job bidding threads.',
    requirements: [Permissions.PANEL_PROVIDER],
    tags: ['panel', 'provider', 'communications'],
    severity: 'medium'
  },
  'panel.provider.customJobs.report': {
    id: 'panel.provider.customJobs.report',
    version: '1.0.0',
    resource: 'panel.provider.custom-jobs',
    action: 'panel.provider.custom-jobs:report',
    description: 'Allow providers to create and manage saved reports for custom job performance.',
    requirements: [Permissions.PANEL_PROVIDER],
    tags: ['panel', 'provider', 'custom-jobs', 'reports'],
    severity: 'medium'
  },
  'panel.enterprise.dashboard': {
    id: 'panel.enterprise.dashboard',
    version: '1.0.0',
    resource: 'panel.enterprise',
    action: 'panel.enterprise:view',
    description: 'Allow enterprise stakeholders to view the enterprise oversight dashboard.',
    requirements: [Permissions.PANEL_ENTERPRISE],
    tags: ['panel', 'enterprise'],
    severity: 'high'
  },
  'panel.storefront.manage': {
    id: 'panel.storefront.manage',
    version: '1.0.0',
    resource: 'panel.storefront',
    action: 'panel.storefront:manage',
    description: 'Allow storefront administrators to update storefront configuration and catalogue.',
    requirements: [Permissions.PANEL_STOREFRONT],
    tags: ['panel', 'storefront'],
    severity: 'high'
  },
  'materials.showcase.view': {
    id: 'materials.showcase.view',
    version: '1.0.0',
    resource: 'materials.showcase',
    action: 'materials.showcase:view',
    description: 'Allow vetted users to access proprietary materials showcase data.',
    requirements: [Permissions.MATERIALS_VIEW],
    tags: ['materials', 'catalogue'],
    severity: 'medium'
  },
  'admin.blog.manage': {
    id: 'admin.blog.manage',
    version: '1.0.0',
    resource: 'admin.blog',
    action: 'admin.blog:manage',
    description: 'Allow marketing administrators to manage blog content.',
    requirements: [Permissions.ADMIN_FEATURE_WRITE],
    tags: ['admin', 'blog'],
    severity: 'medium'
  },
  'services.manage': {
    id: 'services.manage',
    version: '1.0.0',
    resource: 'services.manage',
    action: 'services:manage',
    description: 'Allow providers to manage service catalogues and packages.',
    requirements: [Permissions.SERVICES_MANAGE],
    tags: ['services', 'catalogue'],
    severity: 'high'
  },
  'customer.services.manage': {
    id: 'customer.services.manage',
    version: '1.0.0',
    resource: 'customer.services',
    action: 'customer:services:manage',
    description: 'Allow customers to manage their service orders, escrow releases, and disputes.',
    requirements: [Permissions.SERVICES_BOOK, Permissions.SCHEDULE_MANAGE],
    tags: ['services', 'customer', 'escrow'],
    severity: 'medium'
  },
  'services.book': {
    id: 'services.book',
    version: '1.0.0',
    resource: 'services.book',
    action: 'services:book',
    description: 'Allow customers to book services through the public checkout.',
    requirements: [Permissions.SERVICES_BOOK],
    tags: ['services', 'commerce'],
    severity: 'medium'
  }
};

export function getRoutePolicy(policyId) {
  if (!policyId) {
    return null;
  }

  const definition = ROUTE_POLICIES[policyId];
  if (!definition) {
    return null;
  }

  return { ...definition };
}

export function listRoutePolicies() {
  return Object.values(ROUTE_POLICIES).map((policy) => ({ ...policy }));
}

export default {
  getRoutePolicy,
  listRoutePolicies
};<|MERGE_RESOLUTION|>--- conflicted
+++ resolved
@@ -181,7 +181,6 @@
       persona: req.headers['x-fixnado-persona'] || null
     })
   },
-<<<<<<< HEAD
   'provider.escrows.read': {
     id: 'provider.escrows.read',
     version: '1.0.0',
@@ -212,7 +211,6 @@
       providerId: req.user?.id ?? null,
       companyId: req.body?.companyId || req.query?.companyId || null,
       escrowId: req.params?.id || null
-=======
   'serviceman.escrows.view': {
     id: 'serviceman.escrows.view',
     version: '1.0.0',
@@ -244,7 +242,6 @@
       milestoneId: req.params?.milestoneId || null,
       workLogId: req.params?.workLogId || null,
       noteId: req.params?.noteId || null
->>>>>>> 075699e6
     })
   },
   'service.orders.read': {

--- conflicted
+++ resolved
@@ -1541,7 +1541,6 @@
     tags: ['panel', 'provider'],
     severity: 'medium'
   },
-<<<<<<< HEAD
   'panel.provider.ads': {
     id: 'panel.provider.ads',
     version: '1.0.0',
@@ -1555,7 +1554,6 @@
       campaignId: req.params?.campaignId || null,
       companyId: req.query?.companyId || req.body?.companyId || null
     })
-=======
   'panel.provider.tools.read': {
     id: 'panel.provider.tools.read',
     version: '1.0.0',
@@ -1630,7 +1628,6 @@
     requirements: [Permissions.PANEL_PROVIDER],
     tags: ['panel', 'provider', 'custom-jobs', 'reports'],
     severity: 'medium'
->>>>>>> e2f51622
   },
   'panel.enterprise.dashboard': {
     id: 'panel.enterprise.dashboard',

--- conflicted
+++ resolved
@@ -433,7 +433,6 @@
     tags: ['admin', 'affiliate'],
     severity: 'high'
   },
-<<<<<<< HEAD
   'admin.commandMetrics.read': {
     id: 'admin.commandMetrics.read',
     version: '1.0.0',
@@ -453,7 +452,6 @@
     requirements: [Permissions.ADMIN_COMMAND_METRICS_WRITE],
     tags: ['admin', 'analytics'],
     severity: 'critical'
-=======
   'admin.operations.queues.read': {
     id: 'admin.operations.queues.read',
     version: '1.0.0',
@@ -750,7 +748,6 @@
     tags: ['admin', 'taxonomy'],
     severity: 'high',
     metadata: (req) => ({ method: req.method, path: req.path })
->>>>>>> e35a35dd
   },
   'finance.checkout.create': {
     id: 'finance.checkout.create',

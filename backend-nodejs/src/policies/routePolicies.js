import { Permissions } from '../services/accessControlService.js';

const ROUTE_POLICIES = {
  'customer.control.manage': {
    id: 'customer.control.manage',
    version: '1.0.0',
    resource: 'customer.control',
    action: 'customer.control:manage',
    description:
      'Allow customer personas to view and update their control centre profile, escalation contacts, and service locations.',
    requirements: [Permissions.CUSTOMER_CONTROL_MANAGE],
    tags: ['customer', 'workspace', 'profile'],
    severity: 'medium',
    metadata: (req) => ({
      persona: req.headers['x-fixnado-persona'] || null,
      surface: req.route?.path || null
    })
  },
  'panel.provider.servicemen.manage': {
    id: 'panel.provider.servicemen.manage',
    version: '1.0.0',
    resource: 'panel.provider.servicemen',
    action: 'panel.provider.servicemen:manage',
    description: 'Allow provider operations teams to manage servicemen rosters, availability, and media.',
    requirements: [Permissions.PROVIDER_CREW_MANAGE],
    tags: ['provider', 'servicemen', 'operations'],
    severity: 'high',
    metadata: (req) => ({
      method: req.method,
      companyId: req.query?.companyId || null,
      servicemanId: req.params?.servicemanId || null
  'serviceman.control.manage': {
    id: 'serviceman.control.manage',
    version: '1.0.0',
    resource: 'serviceman.control',
    action: 'serviceman.control:manage',
    description:
      'Allow crew personas to manage dispute cases, evidence, and follow-up actions from the serviceman control centre.',
    requirements: [Permissions.SERVICEMAN_CONTROL_MANAGE],
    tags: ['serviceman', 'workspace', 'disputes'],
    severity: 'medium',
    metadata: (req) => ({
      persona: req.headers['x-fixnado-persona'] || null,
      surface: req.route?.path || null
    })
  },
  'account.settings.manage': {
  'provider.control.crew': {
    id: 'provider.control.crew',
    version: '1.0.0',
    resource: 'provider.control',
    action: 'provider.control:crew',
    description:
      'Allow provider and operations personas to manage crew deployment, availability, delegations, and rota configurations.',
    requirements: [Permissions.PROVIDER_CREW_MANAGE],
    tags: ['provider', 'operations', 'crew'],
    severity: 'high',
    metadata: (req) => ({
      persona: req.headers['x-fixnado-persona'] || null,
      companyId: req.query?.companyId || req.body?.companyId || null
    })
  },
  'account.settings.manage': {
    id: 'account.settings.manage',
    version: '1.0.0',
    resource: 'account.settings',
    action: 'account.settings:manage',
    description: 'Allow authenticated users to manage their Fixnado account workspace preferences.',
    requirements: [Permissions.ACCOUNT_SETTINGS_MANAGE],
    tags: ['account', 'preferences'],
    severity: 'medium',
    metadata: (req) => ({
      userId: req.user?.id ?? null,
      persona: req.headers['x-fixnado-persona'] || null
    })
  },
  'serviceman.profile.manage': {
    id: 'serviceman.profile.manage',
    version: '1.0.0',
    resource: 'serviceman.profile',
    action: 'serviceman.profile:manage',
    description: 'Allow crew members to update their profile, emergency contacts, availability, and issued gear.',
    requirements: [Permissions.SERVICEMAN_PROFILE_MANAGE],
    tags: ['serviceman', 'profile', 'dashboard'],
    severity: 'medium',
    metadata: (req) => ({
      userId: req.user?.id ?? null,
      persona: req.headers['x-fixnado-persona'] || null
    })
  },
  'feed.live.read': {
    id: 'feed.live.read',
    version: '1.0.0',
    resource: 'feed.live',
    action: 'feed.live:read',
    description: 'Allow authenticated personas to read the live feed stream scoped to their tenant or crew.',
    requirements: [Permissions.FEED_VIEW],
    tags: ['feed', 'marketplace'],
    severity: 'medium',
    metadata: (req) => ({
      hasFilters: Boolean(req.query && Object.keys(req.query).length > 0),
      tenantHint: req.headers['x-fixnado-tenant'] || null
    })
  },
  'feed.live.create': {
    id: 'feed.live.create',
    version: '1.0.0',
    resource: 'feed.live',
    action: 'feed.live:create',
    description: 'Allow eligible providers and enterprise operators to publish live feed opportunities.',
    requirements: [Permissions.FEED_POST],
    tags: ['feed', 'marketplace', 'content'],
    severity: 'high',
    metadata: (req) => ({
      hasBudget: typeof req.body?.budgetAmount === 'number',
      attachments: Array.isArray(req.body?.images) ? req.body.images.length : 0,
      zoneId: req.body?.zoneId || null
    })
  },
  'feed.live.bid': {
    id: 'feed.live.bid',
    version: '1.0.0',
    resource: 'feed.live',
    action: 'feed.live:bid',
    description: 'Allow vetted crews to submit bids for marketplace jobs.',
    requirements: [Permissions.FEED_BID],
    tags: ['feed', 'marketplace', 'commerce'],
    severity: 'high',
    metadata: (req) => ({
      postId: req.params.postId,
      currency: req.body?.currency || null,
      hasMessage: Boolean(req.body?.message)
    })
  },
  'feed.live.message': {
    id: 'feed.live.message',
    version: '1.0.0',
    resource: 'feed.live',
    action: 'feed.live:message',
    description: 'Allow authorised crews and buyers to message within a live feed negotiation.',
    requirements: [Permissions.FEED_MESSAGE],
    tags: ['feed', 'marketplace', 'messaging'],
    severity: 'medium',
    metadata: (req) => ({
      postId: req.params.postId,
      bidId: req.params.bidId,
      hasAttachments: Array.isArray(req.body?.attachments) ? req.body.attachments.length : 0
    })
  },
  'fixnado.ads.read': {
    id: 'fixnado.ads.read',
    version: '1.0.0',
    resource: 'fixnado.ads',
    action: 'fixnado.ads:read',
    description: 'Allow Serviceman personas to access the Fixnado ads workspace and read campaign data.',
    requirements: [Permissions.CAMPAIGN_REVIEW],
    tags: ['ads', 'fixnado', 'serviceman'],
    severity: 'medium',
    metadata: (req) => ({
      campaignId: req.params?.campaignId ?? null,
      entity: req.params?.creativeId
        ? 'creative'
        : req.params?.signalId
          ? 'fraud-signal'
          : 'campaign',
      method: req.method
    })
  },
  'fixnado.ads.write': {
    id: 'fixnado.ads.write',
    version: '1.0.0',
    resource: 'fixnado.ads',
    action: 'fixnado.ads:write',
    description: 'Allow authorised personas to create and manage Fixnado ads campaigns, flights, creatives, and metrics.',
    requirements: [Permissions.CAMPAIGN_MANAGE],
    tags: ['ads', 'fixnado', 'serviceman'],
    severity: 'high',
    metadata: (req) => ({
      campaignId: req.params?.campaignId ?? null,
      entity: req.params?.creativeId
        ? 'creative'
        : req.params?.signalId
          ? 'fraud-signal'
          : 'campaign',
      method: req.method
    })
  },
  'affiliate.dashboard.view': {
    id: 'affiliate.dashboard.view',
    version: '1.0.0',
    resource: 'affiliate.dashboard',
    action: 'affiliate.dashboard:view',
    description: 'Allow partner managers to access affiliate performance dashboards.',
    requirements: [Permissions.AFFILIATE_DASHBOARD],
    tags: ['affiliate', 'analytics'],
    severity: 'medium',
    metadata: (req) => ({
      tenantHint: req.headers['x-fixnado-tenant'] || null
    })
  },
  'affiliate.referrals.view': {
    id: 'affiliate.referrals.view',
    version: '1.0.0',
    resource: 'affiliate.referrals',
    action: 'affiliate.referrals:view',
    description: 'Allow partner managers to view referral pipelines and incentives.',
    requirements: [Permissions.AFFILIATE_REFERRALS],
    tags: ['affiliate', 'crm'],
    severity: 'medium',
    metadata: (req) => ({
      tenantHint: req.headers['x-fixnado-tenant'] || null
    })
  },
  'inventory.manage': {
    id: 'inventory.manage',
    version: '1.0.0',
    resource: 'inventory',
    action: 'inventory:manage',
    description: 'Allow provider administrators to manage stock, rentals, and consumables.',
    requirements: [Permissions.INVENTORY_WRITE],
    tags: ['inventory', 'operations'],
    severity: 'high',
    metadata: (req) => ({
      persona: req.headers['x-fixnado-persona'] || null
    })
  },
  'servicemen.identity.manage': {
    id: 'servicemen.identity.manage',
    version: '1.0.0',
    resource: 'servicemen.identity',
    action: 'servicemen.identity:manage',
    description:
      'Allow authorised crew members and operations controllers to manage serviceman identity verification workflows and artefacts.',
    requirements: [Permissions.SERVICEMAN_IDENTITY_MANAGE],
    tags: ['servicemen', 'identity', 'compliance'],
    severity: 'high',
    metadata: (req) => ({
      servicemanId: req.params?.servicemanId || null,
      persona: req.headers['x-fixnado-persona'] || null,
      method: req.method
  'provider.calendar.read': {
    id: 'provider.calendar.read',
    version: '1.0.0',
    resource: 'provider.calendar',
    action: 'provider.calendar:view',
    description: 'Allow provider operators to inspect booking calendars, utilisation, and holds.',
    requirements: [Permissions.PROVIDER_CALENDAR_VIEW],
    tags: ['provider', 'calendar', 'operations'],
    severity: 'medium',
    metadata: (req) => ({
      companyId: req.query?.companyId || req.body?.companyId || null,
      persona: req.headers['x-fixnado-persona'] || null
    })
  },
  'provider.calendar.manage': {
    id: 'provider.calendar.manage',
    version: '1.0.0',
    resource: 'provider.calendar',
    action: 'provider.calendar:manage',
    description: 'Allow authorised provider admins to create bookings, manage holds, and update calendar settings.',
    requirements: [Permissions.PROVIDER_CALENDAR_MANAGE],
    tags: ['provider', 'calendar', 'operations'],
    severity: 'high',
    metadata: (req) => ({
      method: req.method,
      companyId: req.query?.companyId || req.body?.companyId || null,
      persona: req.headers['x-fixnado-persona'] || null
  'provider.escrows.read': {
    id: 'provider.escrows.read',
    version: '1.0.0',
    resource: 'provider.escrows',
    action: 'provider.escrows:read',
    description: 'Allow provider organisations to review escrow records tied to their service orders.',
    requirements: [Permissions.PROVIDER_ESCROW_READ],
    tags: ['provider', 'escrow', 'finance'],
    severity: 'high',
    metadata: (req) => ({
      persona: req.headers['x-fixnado-persona'] || null,
      providerId: req.user?.id ?? null,
      companyId: req.query?.companyId || req.body?.companyId || null,
      escrowId: req.params?.id || null
    })
  },
  'provider.escrows.write': {
    id: 'provider.escrows.write',
    version: '1.0.0',
    resource: 'provider.escrows',
    action: 'provider.escrows:write',
    description: 'Allow provider finance teams to update escrow metadata, milestones, and release policies.',
    requirements: [Permissions.PROVIDER_ESCROW_WRITE],
    tags: ['provider', 'escrow', 'finance'],
    severity: 'critical',
    metadata: (req) => ({
      persona: req.headers['x-fixnado-persona'] || null,
      providerId: req.user?.id ?? null,
      companyId: req.body?.companyId || req.query?.companyId || null,
      escrowId: req.params?.id || null
  'serviceman.escrows.view': {
    id: 'serviceman.escrows.view',
    version: '1.0.0',
    resource: 'serviceman.escrows',
    action: 'serviceman.escrows:view',
    description: 'Allow crew members to review escrow records linked to their active bookings.',
    requirements: [Permissions.SERVICEMAN_ESCROW_VIEW],
    tags: ['serviceman', 'escrow', 'finance'],
    severity: 'medium',
    metadata: (req) => ({
      status: req.query?.status || 'all',
      onHold: req.query?.onHold || 'all',
      policyId: req.query?.policyId || 'all'
    })
  },
  'serviceman.escrows.manage': {
    id: 'serviceman.escrows.manage',
    version: '1.0.0',
    resource: 'serviceman.escrows',
    action: 'serviceman.escrows:manage',
    description:
      'Allow authorised crew members to update escrow status, milestones, notes, and work logs for their assignments.',
    requirements: [Permissions.SERVICEMAN_ESCROW_MANAGE],
    tags: ['serviceman', 'escrow', 'finance'],
    severity: 'high',
    metadata: (req) => ({
      method: req.method,
      escrowId: req.params?.id || null,
      milestoneId: req.params?.milestoneId || null,
      workLogId: req.params?.workLogId || null,
      noteId: req.params?.noteId || null
    })
  },
  'service.orders.read': {
    id: 'service.orders.read',
    version: '1.0.0',
    resource: 'service.orders',
    action: 'service.orders:read',
    description: 'Allow authenticated customers to view and search their service orders.',
    requirements: [Permissions.SERVICE_ORDERS_VIEW],
    tags: ['orders', 'service', 'dashboard'],
    severity: 'medium',
    metadata: (req) => ({
      status: req.query?.status || 'all',
      priority: req.query?.priority || 'all',
      persona: req.headers['x-fixnado-persona'] || null
    })
  },
  'service.orders.manage': {
    id: 'service.orders.manage',
    version: '1.0.0',
    resource: 'service.orders',
    action: 'service.orders:manage',
    description: 'Allow eligible personas to create, update, and annotate service orders.',
    requirements: [Permissions.SERVICE_ORDERS_MANAGE],
    tags: ['orders', 'service', 'dashboard'],
    severity: 'high',
    metadata: (req) => ({
      method: req.method,
      orderId: req.params?.orderId || null,
      status: req.body?.status || null
    })
  },
  'serviceman.website.read': {
    id: 'serviceman.website.read',
    version: '1.0.0',
    resource: 'serviceman.website',
    action: 'serviceman.website:read',
    description: 'Allow authorised crew members to view and audit their microsite configuration.',
    requirements: [Permissions.SERVICEMAN_WEBSITE_READ],
    tags: ['serviceman', 'website', 'preferences'],
    severity: 'medium',
    metadata: (req) => ({
      actorId: req.user?.id ?? null,
      persona: req.headers['x-fixnado-persona'] || null
    })
  },
  'serviceman.website.write': {
    id: 'serviceman.website.write',
    version: '1.0.0',
    resource: 'serviceman.website',
    action: 'serviceman.website:write',
    description: 'Allow authorised crew leads to update microsite branding, content, and publishing preferences.',
    requirements: [Permissions.SERVICEMAN_WEBSITE_WRITE],
    tags: ['serviceman', 'website', 'preferences'],
    severity: 'high',
    metadata: (req) => ({
      actorId: req.user?.id ?? null,
      persona: req.headers['x-fixnado-persona'] || null
  'serviceman.bookings.view': {
    id: 'serviceman.bookings.view',
    version: '1.0.0',
    resource: 'serviceman.bookings',
    action: 'serviceman.bookings:view',
    description: 'Allow crew members to review assigned bookings, schedules, and notes.',
    requirements: [Permissions.SERVICEMAN_BOOKINGS_VIEW],
    tags: ['serviceman', 'bookings', 'workspace'],
    severity: 'medium',
    metadata: (req) => ({
      servicemanId: req.user?.id ?? null,
      persona: req.headers['x-fixnado-persona'] || null
    })
  },
  'serviceman.bookings.manage': {
    id: 'serviceman.bookings.manage',
    version: '1.0.0',
    resource: 'serviceman.bookings',
    action: 'serviceman.bookings:manage',
    description: 'Allow crew members to update booking status, schedules, notes, and workspace preferences.',
    requirements: [Permissions.SERVICEMAN_BOOKINGS_MANAGE],
    tags: ['serviceman', 'bookings', 'workspace'],
    severity: 'high',
    metadata: (req) => ({
      servicemanId: req.user?.id ?? null,
      persona: req.headers['x-fixnado-persona'] || null,
      method: req.method
    })
  },
  'admin.dashboard.view': {
    id: 'admin.dashboard.view',
    version: '1.0.0',
    resource: 'admin.dashboard',
    action: 'admin.dashboard:view',
    description: 'Allow platform administrators to view security, compliance, and KPI dashboards.',
    requirements: [Permissions.ADMIN_DASHBOARD],
    tags: ['admin', 'analytics'],
    severity: 'high'
  },
  'admin.dashboard.configure': {
    id: 'admin.dashboard.configure',
    version: '1.0.0',
    resource: 'admin.dashboard',
    action: 'admin.dashboard:configure',
    description: 'Allow platform administrators to configure dashboard overview thresholds and insights.',
    requirements: [Permissions.ADMIN_DASHBOARD_WRITE],
    tags: ['admin', 'analytics'],
    severity: 'critical'
  },
  'admin.features.read': {
    id: 'admin.features.read',
    version: '1.0.0',
    resource: 'admin.features',
    action: 'admin.features:read',
    description: 'Allow admin operators to read feature toggle states.',
    requirements: [Permissions.ADMIN_FEATURE_READ],
    tags: ['admin', 'features'],
    severity: 'medium'
  },
  'admin.features.write': {
    id: 'admin.features.write',
    version: '1.0.0',
    resource: 'admin.features',
    action: 'admin.features:write',
    description: 'Allow admin operators to mutate feature toggle states.',
    requirements: [Permissions.ADMIN_FEATURE_WRITE],
    tags: ['admin', 'features'],
    severity: 'critical'
  },
  'admin.platform.read': {
    id: 'admin.platform.read',
    version: '1.0.0',
    resource: 'admin.platform',
    action: 'admin.platform:read',
    description: 'Allow platform administrators to view system configuration snapshots.',
    requirements: [Permissions.ADMIN_PLATFORM_READ],
    tags: ['admin', 'platform'],
    severity: 'high'
  },
  'admin.platform.write': {
    id: 'admin.platform.write',
    version: '1.0.0',
    resource: 'admin.platform',
    action: 'admin.platform:write',
    description: 'Allow platform administrators to change platform configuration.',
    requirements: [Permissions.ADMIN_PLATFORM_WRITE],
    tags: ['admin', 'platform'],
    severity: 'critical'
  },
  'admin.bookings.read': {
    id: 'admin.bookings.read',
    version: '1.0.0',
    resource: 'admin.bookings',
    action: 'admin.bookings:read',
    description: 'Allow platform administrators to view booking management insights and settings.',
    requirements: [Permissions.ADMIN_BOOKINGS_READ],
    tags: ['admin', 'bookings'],
    severity: 'high'
  },
  'admin.bookings.write': {
    id: 'admin.bookings.write',
    version: '1.0.0',
    resource: 'admin.bookings',
    action: 'admin.bookings:write',
    description: 'Allow platform administrators to create and update bookings, templates, and guardrails.',
    requirements: [Permissions.ADMIN_BOOKINGS_WRITE],
    tags: ['admin', 'bookings'],
  'admin.providers.read': {
    id: 'admin.providers.read',
    version: '1.0.0',
    resource: 'admin.providers',
    action: 'admin.providers:read',
    description: 'Allow platform administrators to view SME/provider onboarding data and coverage.',
    requirements: [Permissions.ADMIN_PROVIDER_READ],
    tags: ['admin', 'providers', 'sme'],
    severity: 'high',
    metadata: (req) => ({
      scope: req.query?.scope || 'directory',
      companyId: req.params?.companyId || null
    })
  },
  'admin.providers.write': {
    id: 'admin.providers.write',
    version: '1.0.0',
    resource: 'admin.providers',
    action: 'admin.providers:write',
    description: 'Allow platform administrators to onboard, edit, and manage SME/provider records.',
    requirements: [Permissions.ADMIN_PROVIDER_WRITE],
    tags: ['admin', 'providers', 'sme'],
    severity: 'critical',
    metadata: (req) => ({
      companyId: req.params?.companyId || req.body?.companyId || null,
      action: req.method?.toLowerCase() || 'unknown'
    })
  },
  'admin.providers.archive': {
    id: 'admin.providers.archive',
    version: '1.0.0',
    resource: 'admin.providers',
    action: 'admin.providers:archive',
    description: 'Allow platform administrators to archive or retire SME/provider organisations.',
    requirements: [Permissions.ADMIN_PROVIDER_ARCHIVE],
    tags: ['admin', 'providers', 'sme'],
    severity: 'critical',
    metadata: (req) => ({
      companyId: req.params?.companyId || null,
      actor: req.user?.id || null
    })
  },
  'admin.providers.tax.write': {
    id: 'admin.providers.tax.write',
    version: '1.0.0',
    resource: 'admin.providers',
    action: 'admin.providers:tax:write',
    description: 'Allow platform administrators to manage SME/provider tax profiles, registrations, and filings.',
    requirements: [Permissions.ADMIN_PROVIDER_TAX_WRITE],
    tags: ['admin', 'providers', 'tax'],
    severity: 'high',
    metadata: (req) => ({
      companyId: req.params?.companyId || null,
      filingId: req.params?.filingId || null,
      method: req.method ?? 'UNKNOWN'
    })
  },
  'admin.customJobs.read': {
    id: 'admin.customJobs.read',
    version: '1.0.0',
    resource: 'admin.custom-jobs',
    action: 'admin.custom-jobs:read',
    description: 'Allow administrators to review custom job requests, bids, and negotiation history.',
    requirements: [Permissions.ADMIN_CUSTOM_JOBS_READ],
    tags: ['admin', 'custom-jobs'],
    severity: 'high',
    metadata: (req) => ({
      status: req.query?.status ?? 'all',
      zoneId: req.query?.zoneId ?? null,
      jobId: req.params?.id ?? null
    })
  },
  'admin.customJobs.write': {
    id: 'admin.customJobs.write',
    version: '1.0.0',
    resource: 'admin.custom-jobs',
    action: 'admin.custom-jobs:write',
    description: 'Allow administrators to create, edit, award, and message within custom jobs.',
    requirements: [Permissions.ADMIN_CUSTOM_JOBS_WRITE],
    tags: ['admin', 'custom-jobs'],
    severity: 'critical',
    metadata: (req) => ({
      jobId: req.params?.id ?? null,
      bidId: req.params?.bidId ?? null,
      method: req.method ?? 'UNKNOWN'
    })
  },
  'serviceman.customJobs.read': {
    id: 'serviceman.customJobs.read',
    version: '1.0.0',
    resource: 'serviceman.custom-jobs',
    action: 'serviceman.custom-jobs:read',
    description: 'Allow crew members to review custom job opportunities and their bid activity.',
    requirements: [Permissions.SERVICEMAN_CUSTOM_JOBS_READ],
    tags: ['serviceman', 'custom-jobs'],
    severity: 'medium',
    metadata: (req) => ({
      jobId: req.params?.id ?? null,
      status: req.query?.status ?? 'open',
      zoneId: req.query?.zoneId ?? null
    })
  },
  'serviceman.customJobs.write': {
    id: 'serviceman.customJobs.write',
    version: '1.0.0',
    resource: 'serviceman.custom-jobs',
    action: 'serviceman.custom-jobs:write',
    description: 'Allow crew members to submit, update, and collaborate on custom job bids.',
    requirements: [Permissions.SERVICEMAN_CUSTOM_JOBS_WRITE],
    tags: ['serviceman', 'custom-jobs'],
    severity: 'high',
    metadata: (req) => ({
      jobId: req.params?.id ?? null,
      bidId: req.params?.bidId ?? null,
      method: req.method ?? 'UNKNOWN'
    })
  },
  'serviceman.customJobs.reports': {
    id: 'serviceman.customJobs.reports',
    version: '1.0.0',
    resource: 'serviceman.custom-jobs',
    action: 'serviceman.custom-jobs:reports',
    description: 'Allow crew members to generate performance analytics for their custom job bids.',
    requirements: [Permissions.SERVICEMAN_CUSTOM_JOBS_REPORTS],
    tags: ['serviceman', 'custom-jobs', 'analytics'],
    severity: 'medium'
  },
  'admin.rbac.read': {
    id: 'admin.rbac.read',
    version: '1.0.0',
    resource: 'admin.rbac',
    action: 'admin.rbac:read',
    description: 'Allow administrators to inspect RBAC definitions and assignments.',
    requirements: [Permissions.ADMIN_RBAC_READ],
    tags: ['admin', 'security'],
    severity: 'high',
    metadata: (req) => ({
      scope: req?.params?.key ? 'role' : 'collection',
      roleKey: req?.params?.key ?? null
    })
  },
  'admin.rbac.write': {
    id: 'admin.rbac.write',
    version: '1.0.0',
    resource: 'admin.rbac',
    action: 'admin.rbac:write',
    description: 'Allow administrators to create, update, and revoke RBAC roles and assignments.',
    requirements: [Permissions.ADMIN_RBAC_WRITE],
    tags: ['admin', 'security'],
    severity: 'critical',
    metadata: (req) => ({
      roleKey: req?.params?.key ?? null,
      assignmentId: req?.params?.assignmentId ?? null,
      method: req?.method ?? null
    })
  'admin.profile.read': {
    id: 'admin.profile.read',
    version: '1.0.0',
    resource: 'admin.profile',
    action: 'admin.profile:read',
    description: 'Allow administrators to review their control tower profile and preferences.',
    requirements: [Permissions.ADMIN_PROFILE_READ],
    tags: ['admin', 'profile'],
    severity: 'medium',
    metadata: (req) => ({ persona: req.headers['x-fixnado-persona'] || null })
    description: 'Allow platform administrators to view and audit their control centre profile settings.',
    requirements: [Permissions.ADMIN_PROFILE_READ],
    tags: ['admin', 'profile'],
    severity: 'medium'
  },
  'admin.profile.write': {
    id: 'admin.profile.write',
    version: '1.0.0',
    resource: 'admin.profile',
    action: 'admin.profile:write',
    description: 'Allow administrators to update contact, security, and notification preferences.',
    requirements: [Permissions.ADMIN_PROFILE_WRITE],
    tags: ['admin', 'profile'],
    severity: 'high',
    metadata: (req) => ({ persona: req.headers['x-fixnado-persona'] || null })
    description: 'Allow platform administrators to edit profile, address, and delegate permissions.',
    requirements: [Permissions.ADMIN_PROFILE_WRITE],
    tags: ['admin', 'profile'],
    severity: 'high'
  },
  'admin.preferences.read': {
    id: 'admin.preferences.read',
    version: '1.0.0',
    resource: 'admin.preferences',
    action: 'admin.preferences:read',
    description: 'Allow platform administrators to inspect control centre preferences.',
    requirements: [Permissions.ADMIN_SETTINGS_READ],
    tags: ['admin', 'settings'],
    severity: 'high'
  },
  'admin.preferences.write': {
    id: 'admin.preferences.write',
    version: '1.0.0',
    resource: 'admin.preferences',
    action: 'admin.preferences:write',
    description: 'Allow platform administrators to update control centre preferences.',
    requirements: [Permissions.ADMIN_SETTINGS_WRITE],
    tags: ['admin', 'settings'],
  'admin.automation.read': {
    id: 'admin.automation.read',
    version: '1.0.0',
    resource: 'admin.automation',
    action: 'admin.automation:read',
    description: 'Allow authorised operators to review automation backlog initiatives.',
    requirements: [Permissions.ADMIN_AUTOMATION_READ],
    tags: ['admin', 'automation'],
    severity: 'medium',
    metadata: (req) => ({ includeArchived: req.query?.includeArchived === 'true' })
  },
  'admin.automation.write': {
    id: 'admin.automation.write',
    version: '1.0.0',
    resource: 'admin.automation',
    action: 'admin.automation:write',
    description: 'Allow platform administrators to create, update, and archive automation initiatives.',
    requirements: [Permissions.ADMIN_AUTOMATION_WRITE],
    tags: ['admin', 'automation'],
    severity: 'high',
    metadata: (req) => ({ method: req.method, initiativeId: req.params?.id || null })
  'admin.enterprise.read': {
    id: 'admin.enterprise.read',
    version: '1.0.0',
    resource: 'admin.enterprise',
    action: 'admin.enterprise:read',
    description: 'Allow platform administrators to view enterprise account settings and coverage.',
    requirements: [Permissions.ADMIN_ENTERPRISE_READ],
    tags: ['admin', 'enterprise'],
    severity: 'high',
    metadata: (req) => ({
      accountId: req.params?.accountId || null,
      includeArchived: req.query?.includeArchived === 'true'
    })
  },
  'admin.enterprise.write': {
    id: 'admin.enterprise.write',
    version: '1.0.0',
    resource: 'admin.enterprise',
    action: 'admin.enterprise:write',
    description: 'Allow platform administrators to create and update enterprise accounts, sites, and playbooks.',
    requirements: [Permissions.ADMIN_ENTERPRISE_WRITE],
    tags: ['admin', 'enterprise'],
    severity: 'critical',
    metadata: (req) => ({
      accountId: req.params?.accountId || null,
      siteId: req.params?.siteId || null,
      stakeholderId: req.params?.stakeholderId || null,
      playbookId: req.params?.playbookId || null
    })
  'admin.appearance.read': {
    id: 'admin.appearance.read',
    version: '1.0.0',
    resource: 'admin.appearance',
    action: 'admin.appearance:read',
    description: 'Allow admin operators to review appearance profiles, media, and marketing variants.',
    requirements: [Permissions.ADMIN_APPEARANCE_READ],
    tags: ['admin', 'appearance', 'branding'],
    severity: 'high',
    metadata: (req) => ({
      profileId: req.params?.id || null,
      slug: req.query?.slug || null
    })
  },
  'admin.appearance.write': {
    id: 'admin.appearance.write',
    version: '1.0.0',
    resource: 'admin.appearance',
    action: 'admin.appearance:write',
    description: 'Allow admin operators to create and update appearance profiles, assets, and marketing variants.',
    requirements: [Permissions.ADMIN_APPEARANCE_WRITE],
    tags: ['admin', 'appearance', 'branding'],
    severity: 'critical',
    metadata: (req) => ({
      profileId: req.params?.id || null,
      method: req.method,
      action: req.method === 'DELETE' ? 'archive' : 'mutate'
    })
  'admin.home-builder.manage': {
    id: 'admin.home-builder.manage',
    version: '1.0.0',
    resource: 'admin.home-builder',
    action: 'admin.home-builder:manage',
    description: 'Allow platform administrators to build and publish marketing home pages.',
    requirements: [Permissions.ADMIN_HOME_BUILDER],
    tags: ['admin', 'content', 'marketing'],
    severity: 'critical',
    metadata: (req) => ({
      method: req.method,
      pageId: req.params?.pageId ?? null,
      sectionId: req.params?.sectionId ?? null,
      componentId: req.params?.componentId ?? null
    })
  'admin.website.read': {
    id: 'admin.website.read',
    version: '1.0.0',
    resource: 'admin.website',
    action: 'admin.website:read',
    description: 'Allow administrators to view marketing site pages, navigation, and widgets.',
    requirements: [Permissions.ADMIN_WEBSITE_READ],
    tags: ['admin', 'website', 'cms'],
    severity: 'high',
    metadata: (req) => ({
      entity: req.params?.pageId ? 'page' : req.params?.menuId ? 'navigation' : 'collection'
    })
  },
  'admin.website.write': {
    id: 'admin.website.write',
    version: '1.0.0',
    resource: 'admin.website',
    action: 'admin.website:write',
    description: 'Allow administrators to create, update, and retire marketing site assets.',
    requirements: [Permissions.ADMIN_WEBSITE_WRITE],
    tags: ['admin', 'website', 'cms'],
    severity: 'critical',
    metadata: (req) => ({
      entity: req.params?.pageId
        ? 'page'
        : req.params?.menuId
          ? 'navigation'
          : req.params?.itemId
            ? 'navigation-item'
            : 'unknown',
      method: req.method
    })
  'admin.live-feed.audit.read': {
    id: 'admin.live-feed.audit.read',
    version: '1.0.0',
    resource: 'admin.live-feed',
    action: 'admin.live-feed:audit:read',
    description: 'Allow administrators to inspect live feed audit events, filters, and summaries.',
    requirements: [Permissions.ADMIN_LIVE_FEED_AUDIT_READ],
    tags: ['admin', 'live-feed', 'audit'],
    severity: 'high',
    metadata: (req) => ({ query: req.query ?? {} })
  },
  'admin.live-feed.audit.write': {
    id: 'admin.live-feed.audit.write',
    version: '1.0.0',
    resource: 'admin.live-feed',
    action: 'admin.live-feed:audit:write',
    description: 'Allow administrators to annotate, assign, and create live feed audit entries.',
    requirements: [Permissions.ADMIN_LIVE_FEED_AUDIT_WRITE],
    tags: ['admin', 'live-feed', 'audit'],
    severity: 'critical',
    metadata: (req) => ({
      auditId: req.params?.auditId || null,
      noteId: req.params?.noteId || null,
      method: req.method
    })
  'admin.audit.read': {
    id: 'admin.audit.read',
    version: '1.0.0',
    resource: 'admin.audit',
    action: 'admin.audit:read',
    description: 'Allow administrators to review audit timeline events and evidence.',
    requirements: [Permissions.ADMIN_AUDIT_READ],
    tags: ['admin', 'audit'],
    severity: 'high',
    metadata: (req) => ({
      timeframe: req.query?.timeframe || '7d',
      category: req.query?.category || 'all'
    })
  },
  'admin.audit.write': {
    id: 'admin.audit.write',
    version: '1.0.0',
    resource: 'admin.audit',
    action: 'admin.audit:write',
    description: 'Allow administrators to curate audit timeline events, attachments, and owners.',
    requirements: [Permissions.ADMIN_AUDIT_WRITE],
    tags: ['admin', 'audit'],
    severity: 'critical',
    metadata: (req) => ({
      method: req.method,
      eventId: req.params?.id || null
    })
  'admin.security.posture.read': {
    id: 'admin.security.posture.read',
    version: '1.0.0',
    resource: 'admin.security.posture',
    action: 'admin.security.posture:read',
    description: 'Allow administrators to view security posture and telemetry insights.',
    requirements: [Permissions.ADMIN_SECURITY_POSTURE_READ],
    tags: ['admin', 'security'],
    severity: 'high'
  },
  'admin.security.posture.write': {
    id: 'admin.security.posture.write',
    version: '1.0.0',
    resource: 'admin.security.posture',
    action: 'admin.security.posture:write',
    description: 'Allow administrators to manage security posture signals, automation, and connectors.',
    requirements: [Permissions.ADMIN_SECURITY_POSTURE_WRITE],
    tags: ['admin', 'security'],
    severity: 'critical'
  },
  'admin.affiliates.read': {
    id: 'admin.affiliates.read',
    version: '1.0.0',
    resource: 'admin.affiliates',
    action: 'admin.affiliates:read',
    description: 'Allow admin operators to view affiliate programme data.',
    requirements: [Permissions.ADMIN_AFFILIATE_READ],
    tags: ['admin', 'affiliate'],
    severity: 'medium'
  },
  'admin.affiliates.write': {
    id: 'admin.affiliates.write',
    version: '1.0.0',
    resource: 'admin.affiliates',
    action: 'admin.affiliates:write',
    description: 'Allow admin operators to mutate affiliate programme configuration.',
    requirements: [Permissions.ADMIN_AFFILIATE_WRITE],
    tags: ['admin', 'affiliate'],
    severity: 'high'
  },
  'admin.escrows.read': {
    id: 'admin.escrows.read',
    version: '1.0.0',
    resource: 'admin.escrows',
    action: 'admin.escrows:read',
    description: 'Allow administrators to review escrow records, milestones, and compliance notes.',
    requirements: [Permissions.ADMIN_ESCROW_READ],
    tags: ['admin', 'finance', 'escrow'],
    severity: 'high',
    metadata: (req) => ({
      scope: req.query?.status || 'all',
      policy: req.query?.policyId || 'all'
    })
  },
  'admin.escrows.write': {
    id: 'admin.escrows.write',
    version: '1.0.0',
    resource: 'admin.escrows',
    action: 'admin.escrows:write',
    description: 'Allow administrators to create manual escrows and update release policies, notes, and milestones.',
    requirements: [Permissions.ADMIN_ESCROW_WRITE],
    tags: ['admin', 'finance', 'escrow'],
    severity: 'critical',
    metadata: (req) => ({
      method: req.method,
      escrowId: req.params?.id ?? null
    })
  'admin.wallets.read': {
    id: 'admin.wallets.read',
    version: '1.0.0',
    resource: 'admin.wallets',
    action: 'admin.wallets:read',
    description: 'Allow administrators to review wallet configuration, balances, and ledger history.',
    requirements: [Permissions.FINANCE_WALLET_VIEW],
    tags: ['admin', 'finance', 'wallets'],
    severity: 'high',
    metadata: (req) => ({
      scope: req.params?.id ? 'account' : req.query?.scope || 'overview',
      accountId: req.params?.id || null,
      method: req.method
    })
  },
  'admin.wallets.manage': {
    id: 'admin.wallets.manage',
    version: '1.0.0',
    resource: 'admin.wallets',
    action: 'admin.wallets:manage',
    description: 'Allow administrators to configure wallet settings, create accounts, and post ledger adjustments.',
    requirements: [Permissions.FINANCE_WALLET_MANAGE],
    tags: ['admin', 'finance', 'wallets'],
    severity: 'critical',
    metadata: (req) => ({
      scope: req.params?.id ? 'account' : 'settings',
      accountId: req.params?.id || null,
      method: req.method
    })
  'admin.commandMetrics.read': {
    id: 'admin.commandMetrics.read',
    version: '1.0.0',
    resource: 'admin.command-metrics',
    action: 'admin.command-metrics:read',
    description: 'Allow admin operators to view command centre metric thresholds and summaries.',
    requirements: [Permissions.ADMIN_COMMAND_METRICS_READ],
    tags: ['admin', 'analytics'],
    severity: 'high'
  },
  'admin.commandMetrics.write': {
    id: 'admin.commandMetrics.write',
    version: '1.0.0',
    resource: 'admin.command-metrics',
    action: 'admin.command-metrics:write',
    description: 'Allow admin operators to configure command centre thresholds, cards, and call-to-actions.',
    requirements: [Permissions.ADMIN_COMMAND_METRICS_WRITE],
    tags: ['admin', 'analytics'],
    severity: 'critical'
  },
  'serviceman.metrics.read': {
    id: 'serviceman.metrics.read',
    version: '1.0.0',
    resource: 'serviceman.metrics',
    action: 'serviceman.metrics:read',
    description: 'Allow crew leads to review productivity, quality, and readiness guardrails.',
    requirements: [Permissions.SERVICEMAN_METRICS_READ],
    tags: ['serviceman', 'analytics'],
    severity: 'medium',
    metadata: () => ({ section: 'metrics', scope: 'serviceman-control-centre' })
  },
  'serviceman.metrics.write': {
    id: 'serviceman.metrics.write',
    version: '1.0.0',
    resource: 'serviceman.metrics',
    action: 'serviceman.metrics:write',
    description: 'Allow authorised crew leads to update crew KPI targets, checklists, and dashboard cards.',
    requirements: [Permissions.SERVICEMAN_METRICS_WRITE],
    tags: ['serviceman', 'analytics'],
    severity: 'high',
    metadata: (req) => ({ section: 'metrics', method: req.method, cardId: req.params?.id ?? null })
  },
  'admin.operations.queues.read': {
    id: 'admin.operations.queues.read',
    version: '1.0.0',
    resource: 'admin.operations.queues',
    action: 'admin.operations.queues:read',
    description: 'Allow operations staff to view and audit active operations queue boards and updates.',
    requirements: [Permissions.ADMIN_OPERATIONS_QUEUE_READ],
    tags: ['admin', 'operations'],
    severity: 'high',
    metadata: (req) => ({
      queueId: req.params?.id ?? null,
      hasUpdates: req.query?.includeUpdates !== 'false'
    })
  },
  'admin.operations.queues.write': {
    id: 'admin.operations.queues.write',
    version: '1.0.0',
    resource: 'admin.operations.queues',
    action: 'admin.operations.queues:write',
    description: 'Allow authorised staff to create, edit, and archive operations queues and updates.',
    requirements: [Permissions.ADMIN_OPERATIONS_QUEUE_WRITE],
    tags: ['admin', 'operations'],
    severity: 'critical',
    metadata: (req) => ({
      queueId: req.params?.id ?? null,
      updateId: req.params?.updateId ?? null
    })
  },
  'admin.users.read': {
    id: 'admin.users.read',
    version: '1.0.0',
    resource: 'admin.users',
    action: 'admin.users:read',
    description: 'Allow platform administrators to audit and search user accounts and roles.',
    requirements: [Permissions.ADMIN_USER_READ],
    tags: ['admin', 'users'],
    severity: 'high',
    metadata: (req) => ({
      roleFilter: req.query?.role ?? null,
      statusFilter: req.query?.status ?? null
    })
  },
  'admin.users.write': {
    id: 'admin.users.write',
    version: '1.0.0',
    resource: 'admin.users',
    action: 'admin.users:write',
    description: 'Allow platform administrators to update user roles, status, and security controls.',
    requirements: [Permissions.ADMIN_USER_WRITE],
    tags: ['admin', 'users'],
    severity: 'critical',
    metadata: (req) => ({ userId: req.params?.id ?? null })
  },
  'admin.users.invite': {
    id: 'admin.users.invite',
    version: '1.0.0',
    resource: 'admin.users',
    action: 'admin.users:invite',
    description: 'Allow platform administrators to create or invite new platform users.',
    requirements: [Permissions.ADMIN_USER_INVITE],
    tags: ['admin', 'users'],
    severity: 'critical'
  'admin.marketplace.manage': {
    id: 'admin.marketplace.manage',
    version: '1.0.0',
    resource: 'admin.marketplace',
    action: 'admin.marketplace:manage',
    description: 'Allow platform administrators to govern marketplace tools, materials, and listing approvals.',
    requirements: [Permissions.ADMIN_DASHBOARD, Permissions.INVENTORY_WRITE],
    tags: ['admin', 'marketplace', 'inventory'],
  'admin.inbox.read': {
    id: 'admin.inbox.read',
    version: '1.0.0',
    resource: 'admin.inbox',
    action: 'admin.inbox:read',
    description: 'Allow platform administrators to view inbox routing, queue health, and automation state.',
    requirements: [Permissions.ADMIN_INBOX_READ],
    tags: ['admin', 'communications'],
    severity: 'high',
    metadata: (req) => ({ method: req.method, path: req.route?.path ?? null })
  },
  'admin.inbox.write': {
    id: 'admin.inbox.write',
    version: '1.0.0',
    resource: 'admin.inbox',
    action: 'admin.inbox:write',
    description: 'Allow platform administrators to manage inbox queues, templates, and automation guardrails.',
    requirements: [Permissions.ADMIN_INBOX_WRITE],
    tags: ['admin', 'communications'],
    severity: 'critical',
    metadata: (req) => ({ method: req.method, path: req.route?.path ?? null })
  'admin.rentals.read': {
    id: 'admin.rentals.read',
    version: '1.0.0',
    resource: 'admin.rentals',
    action: 'admin.rentals:read',
    description: 'Allow admin operators to review rental agreements, deposits, and checkpoints.',
    requirements: [Permissions.ADMIN_RENTAL_READ],
    tags: ['admin', 'rentals', 'inventory'],
    severity: 'high',
    metadata: (req) => ({
      status: req.query?.status || 'all',
      companyId: req.query?.companyId || null,
      search: req.query?.search || null
    })
  },
  'admin.rentals.write': {
    id: 'admin.rentals.write',
    version: '1.0.0',
    resource: 'admin.rentals',
    action: 'admin.rentals:write',
    description: 'Allow admin operators to manage rental lifecycle events and checkpoints.',
    requirements: [Permissions.ADMIN_RENTAL_WRITE],
    tags: ['admin', 'rentals', 'inventory'],
    severity: 'critical',
    metadata: (req) => ({
      rentalId: req.params?.rentalId || null,
      action: req.method,
      endpoint: req.originalUrl || req.baseUrl || null
    })
  },
  'admin.purchases.read': {
    id: 'admin.purchases.read',
    version: '1.0.0',
    resource: 'admin.purchases',
    action: 'admin.purchases:read',
    description: 'Allow operations and admin staff to view procurement workspaces and supplier directories.',
    requirements: [Permissions.ADMIN_PURCHASE_READ],
    tags: ['admin', 'procurement'],
    severity: 'high',
    metadata: (req) => ({
      status: req.query?.status || 'all',
      supplierId: req.query?.supplierId || null
    })
  },
  'admin.purchases.write': {
    id: 'admin.purchases.write',
    version: '1.0.0',
    resource: 'admin.purchases',
    action: 'admin.purchases:write',
    description: 'Allow operations and admin staff to create or update purchase orders, suppliers, and receiving records.',
    requirements: [Permissions.ADMIN_PURCHASE_WRITE],
    tags: ['admin', 'procurement'],
    severity: 'critical',
    metadata: (req) => ({
      method: req.method,
      entity: req.params?.orderId ? 'order' : req.params?.supplierId ? 'supplier' : 'purchase',
      reference: req.body?.reference || null
    })
  },
  'admin.purchases.budget': {
    id: 'admin.purchases.budget',
    version: '1.0.0',
    resource: 'admin.purchases.budget',
    action: 'admin.purchases.budget:write',
    description: 'Allow administrators to set procurement budgets and guardrails.',
    requirements: [Permissions.ADMIN_PURCHASE_BUDGET],
    tags: ['admin', 'procurement', 'finance'],
    severity: 'critical',
    metadata: (req) => ({
      category: req.body?.category || null,
      fiscalYear: req.body?.fiscalYear || null
    })
  },
  'admin.services.read': {
    id: 'admin.services.read',
    version: '1.0.0',
    resource: 'admin.services',
    action: 'admin.services:read',
    description: 'Allow admin operators to review service listings, categories, and catalogue health.',
    requirements: [Permissions.ADMIN_SERVICES_READ],
    tags: ['admin', 'services', 'catalogue'],
    severity: 'high',
    metadata: (req) => ({
      entity: req.params?.categoryId ? 'category' : req.params?.serviceId ? 'listing' : 'collection'
    })
  },
  'admin.services.write': {
    id: 'admin.services.write',
    version: '1.0.0',
    resource: 'admin.services',
    action: 'admin.services:write',
    description: 'Allow admin operators to create, update, and archive service listings and categories.',
    requirements: [Permissions.ADMIN_SERVICES_WRITE],
    tags: ['admin', 'services', 'catalogue'],
    severity: 'critical',
    metadata: (req) => ({
      entity: req.params?.categoryId ? 'category' : req.params?.serviceId ? 'listing' : 'collection'
    })
  },
  'admin.legal.read': {
    id: 'admin.legal.read',
    version: '1.0.0',
    resource: 'admin.legal',
    action: 'admin.legal:read',
    description: 'Allow administrators to view legal policy metadata and version history.',
    requirements: [Permissions.ADMIN_LEGAL_READ],
    tags: ['admin', 'legal'],
    severity: 'high',
    metadata: (req) => ({ slug: req.params?.slug || null })
  },
  'admin.legal.write': {
    id: 'admin.legal.write',
    version: '1.0.0',
    resource: 'admin.legal',
    action: 'admin.legal:write',
    description: 'Allow administrators to create, update, and publish legal policy versions.',
    requirements: [Permissions.ADMIN_LEGAL_WRITE],
    tags: ['admin', 'legal'],
    severity: 'critical',
    metadata: (req) => ({ slug: req.params?.slug || null, versionId: req.params?.versionId || null })
  'zones.read': {
    id: 'zones.read',
    version: '1.0.0',
    resource: 'zones',
    action: 'zones:read',
    description: 'Allow operations staff to inspect geo-zone definitions, compliance, and analytics.',
    requirements: [Permissions.ZONES_READ],
    tags: ['zones', 'operations'],
    severity: 'high',
    metadata: (req) => ({
      zoneId: req.params?.zoneId || null,
      companyId: req.query?.companyId || req.body?.companyId || null,
      includeAnalytics: req.query?.includeAnalytics === 'true'
    })
  },
  'zones.manage': {
    id: 'zones.manage',
    version: '1.0.0',
    resource: 'zones',
    action: 'zones:manage',
    description: 'Allow operations administrators to create, update, import, and delete service zones.',
    requirements: [Permissions.ZONES_MANAGE],
    tags: ['zones', 'operations'],
    severity: 'critical',
    metadata: (req) => ({
      zoneId: req.params?.zoneId || null,
      companyId: req.body?.companyId || req.query?.companyId || null,
      replace: Boolean(req.body?.replace),
      coverageCount: Array.isArray(req.body?.coverages) ? req.body.coverages.length : null
    })
  },
  'zones.coverage': {
    id: 'zones.coverage',
    version: '1.0.0',
    resource: 'zones.coverage',
    action: 'zones:coverage',
    description: 'Allow operations administrators to manage zone-to-service coverage assignments.',
    requirements: [Permissions.ZONES_COVERAGE],
    tags: ['zones', 'operations'],
    severity: 'critical',
    metadata: (req) => ({
      zoneId: req.params?.zoneId || null,
      coverageId: req.params?.coverageId || null,
      coverageCount: Array.isArray(req.body?.coverages) ? req.body.coverages.length : null
    })
  'admin.compliance.read': {
    id: 'admin.compliance.read',
    version: '1.0.0',
    resource: 'admin.compliance',
    action: 'admin.compliance:read',
    description: 'Allow compliance operators to view and monitor control libraries.',
    requirements: [Permissions.ADMIN_COMPLIANCE_READ],
    tags: ['admin', 'compliance'],
    severity: 'high'
  },
  'admin.compliance.write': {
    id: 'admin.compliance.write',
    version: '1.0.0',
    resource: 'admin.compliance',
    action: 'admin.compliance:write',
    description: 'Allow compliance operators to manage control libraries and automation guardrails.',
    requirements: [Permissions.ADMIN_COMPLIANCE_WRITE],
    tags: ['admin', 'compliance'],
    severity: 'critical'
  'admin.taxonomy.read': {
    id: 'admin.taxonomy.read',
    version: '1.0.0',
    resource: 'admin.taxonomy',
    action: 'admin.taxonomy:read',
    description: 'Allow platform administrators to review service taxonomy types and categories.',
    requirements: [Permissions.ADMIN_TAXONOMY_READ],
    tags: ['admin', 'taxonomy'],
    severity: 'medium',
    metadata: (req) => ({ includeArchived: req.query?.includeArchived === 'true' })
  },
  'admin.taxonomy.write': {
    id: 'admin.taxonomy.write',
    version: '1.0.0',
    resource: 'admin.taxonomy',
    action: 'admin.taxonomy:write',
    description: 'Allow platform administrators to create, update, and archive service taxonomy entries.',
    requirements: [Permissions.ADMIN_TAXONOMY_WRITE],
    tags: ['admin', 'taxonomy'],
    severity: 'high',
    metadata: (req) => ({ method: req.method, path: req.path })
  },
  'finance.checkout.create': {
    id: 'finance.checkout.create',
    version: '1.0.0',
    resource: 'finance.checkout',
    action: 'finance.checkout:create',
    description: 'Allow trusted personas to initiate marketplace checkout and escrow funding.',
    requirements: [Permissions.PAYMENTS_CAPTURE],
    tags: ['finance', 'payments'],
    severity: 'critical',
    metadata: (req) => ({
      orderId: req.body?.orderId || null,
      serviceId: req.body?.serviceId || null,
      amount: req.body?.amount || null,
      currency: req.body?.currency || null,
      source: req.body?.source || req.headers['x-finance-source'] || 'unknown'
    })
  },
  'finance.overview.read': {
    id: 'finance.overview.read',
    version: '1.0.0',
    resource: 'finance.overview',
    action: 'finance.overview:read',
    description: 'Allow finance operators to review captured payments, disputes, and payouts.',
    requirements: [Permissions.FINANCE_OVERVIEW],
    tags: ['finance', 'reporting'],
    severity: 'high',
    metadata: (req) => ({
      regionId: req.query?.regionId || null,
      providerId: req.query?.providerId || null
    })
  },
  'finance.timeline.read': {
    id: 'finance.timeline.read',
    version: '1.0.0',
    resource: 'finance.timeline',
    action: 'finance.timeline:read',
    description: 'Allow finance and operations roles to inspect an order finance timeline.',
    requirements: [Permissions.FINANCE_OVERVIEW],
    tags: ['finance', 'operations'],
    severity: 'medium',
    metadata: (req) => ({
      orderId: req.params?.orderId || null
    })
  },
  'finance.reports.read': {
    id: 'finance.reports.read',
    version: '1.0.0',
    resource: 'finance.reports',
    action: 'finance.reports:read',
    description: 'Allow authorised finance roles to generate settlement and reconciliation reports.',
    requirements: [Permissions.FINANCE_OVERVIEW],
    tags: ['finance', 'reporting', 'export'],
    severity: 'high',
    metadata: (req) => ({
      format: req.query?.format || 'json',
      regionId: req.query?.regionId || null,
      providerId: req.query?.providerId || null
    })
  },
  'finance.alerts.read': {
    id: 'finance.alerts.read',
    version: '1.0.0',
    resource: 'finance.alerts',
    action: 'finance.alerts:read',
    description: 'Allow finance control tower roles to review regulatory alert queues.',
    requirements: [Permissions.FINANCE_OVERVIEW],
    tags: ['finance', 'risk', 'compliance'],
    severity: 'high',
    metadata: (req) => ({
      regionId: req.query?.regionId || null,
      providerId: req.query?.providerId || null
    })
  },
  'finance.disputes.read': {
    id: 'finance.disputes.read',
    version: '1.0.0',
    resource: 'finance.disputes',
    action: 'finance.disputes:read',
    description: 'Allow finance operators to review the dispute health workspace.',
    requirements: [Permissions.DISPUTE_VIEW],
    tags: ['finance', 'disputes'],
    severity: 'high',
    metadata: (req) => ({
      section: 'dispute-health',
      capability: req.params?.bucketId ? 'history' : 'view',
      bucketId: req.params?.bucketId || null
    })
  },
  'finance.disputes.manage': {
    id: 'finance.disputes.manage',
    version: '1.0.0',
    resource: 'finance.disputes',
    action: 'finance.disputes:manage',
    description: 'Allow authorised operators to edit dispute cadences, playbooks, and metrics.',
    requirements: [Permissions.DISPUTE_MANAGE],
    tags: ['finance', 'disputes', 'admin'],
    severity: 'critical',
    metadata: (req) => ({
      section: 'dispute-health',
      method: req.method,
      bucketId: req.params?.bucketId || null,
      entryId: req.params?.entryId || null
  'wallet.accounts.read': {
    id: 'wallet.accounts.read',
    version: '1.0.0',
    resource: 'wallet.accounts',
    action: 'wallet.accounts:read',
    description: 'Allow customers and operators to view wallet balances and settings.',
    requirements: [Permissions.WALLET_VIEW],
    tags: ['wallet', 'finance'],
    severity: 'medium',
    metadata: (req) => ({
      userId: req.query?.userId || req.user?.id || null,
      companyId: req.query?.companyId || null
    })
  },
  'wallet.accounts.create': {
    id: 'wallet.accounts.create',
    version: '1.0.0',
    resource: 'wallet.accounts',
    action: 'wallet.accounts:create',
    description: 'Allow authorised roles to create wallet accounts for customers or organisations.',
    requirements: [Permissions.WALLET_MANAGE],
    tags: ['wallet', 'finance'],
    severity: 'high',
    metadata: (req) => ({
      userId: req.body?.userId || req.user?.id || null,
      companyId: req.body?.companyId || null
    })
  },
  'wallet.accounts.update': {
    id: 'wallet.accounts.update',
    version: '1.0.0',
    resource: 'wallet.accounts',
    action: 'wallet.accounts:update',
    description: 'Allow authorised actors to update wallet settings and thresholds.',
    requirements: [Permissions.WALLET_MANAGE],
    tags: ['wallet', 'finance'],
    severity: 'high',
    metadata: (req) => ({
      accountId: req.params?.accountId || null
    })
  },
  'wallet.transactions.read': {
    id: 'wallet.transactions.read',
    version: '1.0.0',
    resource: 'wallet.transactions',
    action: 'wallet.transactions:read',
    description: 'Allow wallet owners to review transaction history and holds.',
    requirements: [Permissions.WALLET_VIEW],
    tags: ['wallet', 'finance'],
    severity: 'medium',
    metadata: (req) => ({
      accountId: req.params?.accountId || null,
      type: req.query?.type || null
    })
  },
  'wallet.transactions.create': {
    id: 'wallet.transactions.create',
    version: '1.0.0',
    resource: 'wallet.transactions',
    action: 'wallet.transactions:create',
    description: 'Allow authorised actors to credit, debit, or hold wallet balances.',
    requirements: [Permissions.WALLET_TRANSACT],
    tags: ['wallet', 'finance'],
    severity: 'critical',
    metadata: (req) => ({
      accountId: req.params?.accountId || null,
      type: req.body?.type || null,
      amount: req.body?.amount || null
    })
  },
  'wallet.payment-methods.read': {
    id: 'wallet.payment-methods.read',
    version: '1.0.0',
    resource: 'wallet.payment-methods',
    action: 'wallet.payment-methods:read',
    description: 'Allow wallet owners to view payout destinations and funding instruments.',
    requirements: [Permissions.WALLET_VIEW],
    tags: ['wallet', 'finance'],
    severity: 'medium',
    metadata: (req) => ({
      accountId: req.params?.accountId || null
    })
  },
  'wallet.payment-methods.manage': {
    id: 'wallet.payment-methods.manage',
    version: '1.0.0',
    resource: 'wallet.payment-methods',
    action: 'wallet.payment-methods:manage',
    description: 'Allow authorised roles to register or update wallet payment methods.',
    requirements: [Permissions.WALLET_METHOD_MANAGE],
    tags: ['wallet', 'finance'],
    severity: 'high',
    metadata: (req) => ({
      accountId: req.params?.accountId || null,
      methodId: req.params?.methodId || null
    })
  },
  'wallet.summary.read': {
    id: 'wallet.summary.read',
    version: '1.0.0',
    resource: 'wallet.summary',
    action: 'wallet.summary:read',
    description: 'Allow wallet owners to retrieve dashboard-ready wallet summaries.',
    requirements: [Permissions.WALLET_VIEW],
    tags: ['wallet', 'finance', 'reporting'],
    severity: 'medium',
    metadata: (req) => ({
      userId: req.query?.userId || req.user?.id || null,
      companyId: req.query?.companyId || null
    })
  },
  'compliance.data-requests.create': {
    id: 'compliance.data-requests.create',
    version: '1.0.0',
    resource: 'compliance.data-requests',
    action: 'compliance.data-requests:create',
    description: 'Allow compliance operators to log GDPR data subject requests.',
    requirements: [Permissions.COMPLIANCE_PORTAL],
    tags: ['compliance', 'privacy'],
    severity: 'high',
    metadata: (req) => ({
      requestType: req.body?.requestType || null,
      region: req.body?.regionCode || null
    })
  },
  'compliance.data-requests.list': {
    id: 'compliance.data-requests.list',
    version: '1.0.0',
    resource: 'compliance.data-requests',
    action: 'compliance.data-requests:list',
    description: 'Allow compliance operators to review and triage GDPR requests.',
    requirements: [Permissions.COMPLIANCE_PORTAL],
    tags: ['compliance', 'privacy'],
    severity: 'medium',
    metadata: (req) => ({ status: req.query?.status || null })
  },
  'compliance.data-requests.export': {
    id: 'compliance.data-requests.export',
    version: '1.0.0',
    resource: 'compliance.data-requests',
    action: 'compliance.data-requests:export',
    description: 'Allow compliance officers to generate GDPR data export bundles.',
    requirements: [Permissions.COMPLIANCE_EXPORT],
    tags: ['compliance', 'privacy', 'export'],
    severity: 'critical',
    metadata: (req) => ({ requestId: req.params.requestId })
  },
  'compliance.data-requests.update': {
    id: 'compliance.data-requests.update',
    version: '1.0.0',
    resource: 'compliance.data-requests',
    action: 'compliance.data-requests:update',
    description: 'Allow compliance officers to update GDPR request status and audit notes.',
    requirements: [Permissions.COMPLIANCE_EXPORT],
    tags: ['compliance', 'privacy'],
    severity: 'high',
    metadata: (req) => ({ requestId: req.params.requestId, nextStatus: req.body?.status || null })
  },
  'compliance.data-warehouse.list': {
    id: 'compliance.data-warehouse.list',
    version: '1.0.0',
    resource: 'compliance.data-warehouse',
    action: 'compliance.data-warehouse:list',
    description: 'Allow compliance and data teams to review warehouse export runs.',
    requirements: [Permissions.COMPLIANCE_WAREHOUSE_VIEW],
    tags: ['compliance', 'privacy', 'data-platform'],
    severity: 'medium',
    metadata: (req) => ({ dataset: req.query?.dataset || null, region: req.query?.regionCode || null })
  },
  'compliance.data-warehouse.export': {
    id: 'compliance.data-warehouse.export',
    version: '1.0.0',
    resource: 'compliance.data-warehouse',
    action: 'compliance.data-warehouse:export',
    description: 'Allow privileged operators to trigger warehouse CDC exports with audit logging.',
    requirements: [Permissions.COMPLIANCE_WAREHOUSE_EXPORT],
    tags: ['compliance', 'privacy', 'data-platform'],
    severity: 'critical',
    metadata: (req) => ({ dataset: req.body?.dataset || req.query?.dataset || null, region: req.body?.regionCode || null })
  },
  'zones.match': {
    id: 'zones.match',
    version: '1.0.0',
    resource: 'zones.match',
    action: 'zones:match',
    description: 'Allow operations staff to match bookings to service zones.',
    requirements: [Permissions.ZONES_MATCH],
    tags: ['zones', 'operations'],
    severity: 'high',
    metadata: (req) => ({
      requestedZoneId: req.body?.zoneId || null,
      includeOutOfZone: Boolean(req.body?.allowOutOfZone)
    })
  },
  'zones.preview': {
    id: 'zones.preview',
    version: '1.0.0',
    resource: 'zones.preview',
    action: 'zones:preview',
    description: 'Allow operations staff to preview service coverage.',
    requirements: [Permissions.ZONES_PREVIEW],
    tags: ['zones', 'operations'],
    severity: 'medium',
    metadata: (req) => ({
      zoneId: req.query?.zoneId || null,
      postcode: req.query?.postcode || null
    })
  },
  'panel.provider.dashboard': {
    id: 'panel.provider.dashboard',
    version: '1.0.0',
    resource: 'panel.provider',
    action: 'panel.provider:view',
    description: 'Allow provider managers to view their operational dashboard.',
    requirements: [Permissions.PANEL_PROVIDER],
    tags: ['panel', 'provider'],
    severity: 'medium'
  },
<<<<<<< HEAD
  'panel.provider.website': {
    id: 'panel.provider.website',
    version: '1.0.0',
    resource: 'panel.provider.website',
    action: 'panel.provider:website',
    description: 'Allow provider operators to manage storefront branding and website preferences.',
    requirements: [Permissions.PANEL_PROVIDER],
    tags: ['panel', 'provider', 'website'],
    severity: 'medium',
    metadata: (req) => ({
      companyId: req.query?.companyId || req.body?.companyId || null,
      actorId: req.user?.id || null
    })
=======
  'panel.provider.settings': {
    id: 'panel.provider.settings',
    version: '1.0.0',
    resource: 'panel.provider',
    action: 'panel.provider:manage',
    description: 'Allow provider managers to update profile, branding, contacts, and coverage settings.',
    requirements: [Permissions.PANEL_PROVIDER_MANAGE],
    tags: ['panel', 'provider'],
    severity: 'medium'
  },
  'panel.provider.enterpriseUpgrade.view': {
    id: 'panel.provider.enterpriseUpgrade.view',
    version: '1.0.0',
    resource: 'panel.provider.enterpriseUpgrade',
    action: 'panel.provider.enterpriseUpgrade:view',
    description: 'Allow provider managers to inspect enterprise upgrade readiness data.',
    requirements: [Permissions.PANEL_PROVIDER],
    tags: ['panel', 'provider'],
    severity: 'medium'
  },
  'panel.provider.enterpriseUpgrade.manage': {
    id: 'panel.provider.enterpriseUpgrade.manage',
    version: '1.0.0',
    resource: 'panel.provider.enterpriseUpgrade',
    action: 'panel.provider.enterpriseUpgrade:manage',
    description: 'Allow provider managers to plan enterprise upgrades and manage rollout inputs.',
    requirements: [Permissions.PANEL_PROVIDER_UPGRADE],
    tags: ['panel', 'provider'],
    severity: 'high'
  },
  'panel.provider.servicemen.finance.read': {
    id: 'panel.provider.servicemen.finance.read',
    version: '1.0.0',
    resource: 'panel.provider.servicemen.finance',
    action: 'panel.provider.servicemen.finance:read',
    description: 'Allow provider finance leads to view serviceman payment and commission workspaces.',
    requirements: [Permissions.PANEL_PROVIDER_SERVICEMAN_FINANCE_VIEW],
    tags: ['panel', 'provider', 'finance'],
    severity: 'medium',
    metadata: (req) => ({
      companyId: req.query?.companyId || req.body?.companyId || null,
      status: req.query?.status || 'all'
    })
  },
  'panel.provider.servicemen.finance.manage': {
    id: 'panel.provider.servicemen.finance.manage',
    version: '1.0.0',
    resource: 'panel.provider.servicemen.finance',
    action: 'panel.provider.servicemen.finance:manage',
    description: 'Allow provider finance leads to create, update, and archive serviceman payments and commission rules.',
    requirements: [Permissions.PANEL_PROVIDER_SERVICEMAN_FINANCE_MANAGE],
    tags: ['panel', 'provider', 'finance'],
    severity: 'high',
    metadata: (req) => ({
      companyId: req.body?.companyId || req.query?.companyId || null,
      method: req.method,
      resourceId: req.params?.paymentId || req.params?.ruleId || null
    })
  'panel.provider.ads': {
    id: 'panel.provider.ads',
    version: '1.0.0',
    resource: 'panel.provider.ads',
    action: 'panel.provider:ads:manage',
    description: 'Allow provider administrators to create and manage Gigvora ads campaigns.',
    requirements: [Permissions.CAMPAIGN_MANAGE],
    tags: ['panel', 'provider', 'campaigns'],
    severity: 'high',
    metadata: (req) => ({
      campaignId: req.params?.campaignId || null,
      companyId: req.query?.companyId || req.body?.companyId || null
    })
  'panel.provider.tools.read': {
    id: 'panel.provider.tools.read',
    version: '1.0.0',
    resource: 'panel.provider.tools',
    action: 'panel.provider.tools:view',
    description: 'Allow provider managers to view tool sale management data.',
    requirements: [Permissions.PANEL_PROVIDER_TOOLS],
    tags: ['panel', 'provider', 'inventory'],
    severity: 'medium'
  },
  'panel.provider.tools.manage': {
    id: 'panel.provider.tools.manage',
    version: '1.0.0',
    resource: 'panel.provider.tools',
    action: 'panel.provider.tools:manage',
    description: 'Allow provider managers to create and update tool sale listings and coupons.',
    requirements: [Permissions.PANEL_PROVIDER_TOOLS],
    tags: ['panel', 'provider', 'inventory'],
    severity: 'high',
    metadata: (req) => ({
      method: req.method,
      path: req.path,
      toolSaleProfileId: req.params?.profileId || null,
      couponId: req.params?.couponId || null
    })
  'panel.provider.customJobs.view': {
    id: 'panel.provider.customJobs.view',
    version: '1.0.0',
    resource: 'panel.provider.custom-jobs',
    action: 'panel.provider.custom-jobs:view',
    description: 'Allow providers to view custom job opportunities, bidding history, and communications.',
    requirements: [Permissions.PANEL_PROVIDER],
    tags: ['panel', 'provider', 'custom-jobs'],
    severity: 'medium'
  },
  'panel.provider.customJobs.manage': {
    id: 'panel.provider.customJobs.manage',
    version: '1.0.0',
    resource: 'panel.provider.custom-jobs',
    action: 'panel.provider.custom-jobs:manage',
    description: 'Allow providers to create bespoke jobs, issue invitations, and manage targeted briefs.',
    requirements: [Permissions.PANEL_PROVIDER],
    tags: ['panel', 'provider', 'custom-jobs'],
    severity: 'high'
  },
  'panel.provider.customJobs.bid': {
    id: 'panel.provider.customJobs.bid',
    version: '1.0.0',
    resource: 'panel.provider.custom-jobs',
    action: 'panel.provider.custom-jobs:bid',
    description: 'Allow providers to create, edit, and withdraw bids on custom jobs.',
    requirements: [Permissions.PANEL_PROVIDER],
    tags: ['panel', 'provider', 'custom-jobs'],
    severity: 'high'
  },
  'panel.provider.customJobs.message': {
    id: 'panel.provider.customJobs.message',
    version: '1.0.0',
    resource: 'panel.provider.custom-jobs',
    action: 'panel.provider.custom-jobs:message',
    description: 'Allow providers to communicate within custom job bidding threads.',
    requirements: [Permissions.PANEL_PROVIDER],
    tags: ['panel', 'provider', 'communications'],
    severity: 'medium'
  },
  'panel.provider.customJobs.report': {
    id: 'panel.provider.customJobs.report',
    version: '1.0.0',
    resource: 'panel.provider.custom-jobs',
    action: 'panel.provider.custom-jobs:report',
    description: 'Allow providers to create and manage saved reports for custom job performance.',
    requirements: [Permissions.PANEL_PROVIDER],
    tags: ['panel', 'provider', 'custom-jobs', 'reports'],
    severity: 'medium'
>>>>>>> 0d7af2f0
  },
  'panel.enterprise.dashboard': {
    id: 'panel.enterprise.dashboard',
    version: '1.0.0',
    resource: 'panel.enterprise',
    action: 'panel.enterprise:view',
    description: 'Allow enterprise stakeholders to view the enterprise oversight dashboard.',
    requirements: [Permissions.PANEL_ENTERPRISE],
    tags: ['panel', 'enterprise'],
    severity: 'high'
  },
  'panel.storefront.manage': {
    id: 'panel.storefront.manage',
    version: '1.0.0',
    resource: 'panel.storefront',
    action: 'panel.storefront:manage',
    description: 'Allow storefront administrators to update storefront configuration and catalogue.',
    requirements: [Permissions.PANEL_STOREFRONT],
    tags: ['panel', 'storefront'],
    severity: 'high'
  },
  'materials.showcase.view': {
    id: 'materials.showcase.view',
    version: '1.0.0',
    resource: 'materials.showcase',
    action: 'materials.showcase:view',
    description: 'Allow vetted users to access proprietary materials showcase data.',
    requirements: [Permissions.MATERIALS_VIEW],
    tags: ['materials', 'catalogue'],
    severity: 'medium'
  },
  'admin.blog.manage': {
    id: 'admin.blog.manage',
    version: '1.0.0',
    resource: 'admin.blog',
    action: 'admin.blog:manage',
    description: 'Allow marketing administrators to manage blog content.',
    requirements: [Permissions.ADMIN_FEATURE_WRITE],
    tags: ['admin', 'blog'],
    severity: 'medium'
  },
  'services.manage': {
    id: 'services.manage',
    version: '1.0.0',
    resource: 'services.manage',
    action: 'services:manage',
    description: 'Allow providers to manage service catalogues and packages.',
    requirements: [Permissions.SERVICES_MANAGE],
    tags: ['services', 'catalogue'],
    severity: 'high'
  },
  'customer.services.manage': {
    id: 'customer.services.manage',
    version: '1.0.0',
    resource: 'customer.services',
    action: 'customer:services:manage',
    description: 'Allow customers to manage their service orders, escrow releases, and disputes.',
    requirements: [Permissions.SERVICES_BOOK, Permissions.SCHEDULE_MANAGE],
    tags: ['services', 'customer', 'escrow'],
    severity: 'medium'
  },
  'services.book': {
    id: 'services.book',
    version: '1.0.0',
    resource: 'services.book',
    action: 'services:book',
    description: 'Allow customers to book services through the public checkout.',
    requirements: [Permissions.SERVICES_BOOK],
    tags: ['services', 'commerce'],
    severity: 'medium'
  }
};

export function getRoutePolicy(policyId) {
  if (!policyId) {
    return null;
  }

  const definition = ROUTE_POLICIES[policyId];
  if (!definition) {
    return null;
  }

  return { ...definition };
}

export function listRoutePolicies() {
  return Object.values(ROUTE_POLICIES).map((policy) => ({ ...policy }));
}

export default {
  getRoutePolicy,
  listRoutePolicies
};<|MERGE_RESOLUTION|>--- conflicted
+++ resolved
@@ -1626,7 +1626,6 @@
     tags: ['panel', 'provider'],
     severity: 'medium'
   },
-<<<<<<< HEAD
   'panel.provider.website': {
     id: 'panel.provider.website',
     version: '1.0.0',
@@ -1640,7 +1639,6 @@
       companyId: req.query?.companyId || req.body?.companyId || null,
       actorId: req.user?.id || null
     })
-=======
   'panel.provider.settings': {
     id: 'panel.provider.settings',
     version: '1.0.0',
@@ -1786,7 +1784,6 @@
     requirements: [Permissions.PANEL_PROVIDER],
     tags: ['panel', 'provider', 'custom-jobs', 'reports'],
     severity: 'medium'
->>>>>>> 0d7af2f0
   },
   'panel.enterprise.dashboard': {
     id: 'panel.enterprise.dashboard',

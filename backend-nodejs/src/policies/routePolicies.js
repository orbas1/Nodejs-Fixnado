--- conflicted
+++ resolved
@@ -283,7 +283,6 @@
     tags: ['admin', 'affiliate'],
     severity: 'high'
   },
-<<<<<<< HEAD
   'zones.read': {
     id: 'zones.read',
     version: '1.0.0',
@@ -329,7 +328,6 @@
       coverageId: req.params?.coverageId || null,
       coverageCount: Array.isArray(req.body?.coverages) ? req.body.coverages.length : null
     })
-=======
   'admin.compliance.read': {
     id: 'admin.compliance.read',
     version: '1.0.0',
@@ -370,7 +368,6 @@
     tags: ['admin', 'taxonomy'],
     severity: 'high',
     metadata: (req) => ({ method: req.method, path: req.path })
->>>>>>> faf4d83c
   },
   'finance.checkout.create': {
     id: 'finance.checkout.create',

import { Permissions } from '../services/accessControlService.js';

const ROUTE_POLICIES = {
<<<<<<< HEAD
  'customer.control.manage': {
    id: 'customer.control.manage',
    version: '1.0.0',
    resource: 'customer.control',
    action: 'customer.control:manage',
    description:
      'Allow customer personas to view and update their control centre profile, escalation contacts, and service locations.',
    requirements: [Permissions.CUSTOMER_CONTROL_MANAGE],
    tags: ['customer', 'workspace', 'profile'],
    severity: 'medium',
    metadata: (req) => ({
      persona: req.headers['x-fixnado-persona'] || null,
      surface: req.route?.path || null
=======
  'account.settings.manage': {
    id: 'account.settings.manage',
    version: '1.0.0',
    resource: 'account.settings',
    action: 'account.settings:manage',
    description: 'Allow authenticated users to manage their Fixnado account workspace preferences.',
    requirements: [Permissions.ACCOUNT_SETTINGS_MANAGE],
    tags: ['account', 'preferences'],
    severity: 'medium',
    metadata: (req) => ({
      userId: req.user?.id ?? null,
      persona: req.headers['x-fixnado-persona'] || null
>>>>>>> b68e3691
    })
  },
  'feed.live.read': {
    id: 'feed.live.read',
    version: '1.0.0',
    resource: 'feed.live',
    action: 'feed.live:read',
    description: 'Allow authenticated personas to read the live feed stream scoped to their tenant or crew.',
    requirements: [Permissions.FEED_VIEW],
    tags: ['feed', 'marketplace'],
    severity: 'medium',
    metadata: (req) => ({
      hasFilters: Boolean(req.query && Object.keys(req.query).length > 0),
      tenantHint: req.headers['x-fixnado-tenant'] || null
    })
  },
  'feed.live.create': {
    id: 'feed.live.create',
    version: '1.0.0',
    resource: 'feed.live',
    action: 'feed.live:create',
    description: 'Allow eligible providers and enterprise operators to publish live feed opportunities.',
    requirements: [Permissions.FEED_POST],
    tags: ['feed', 'marketplace', 'content'],
    severity: 'high',
    metadata: (req) => ({
      hasBudget: typeof req.body?.budgetAmount === 'number',
      attachments: Array.isArray(req.body?.images) ? req.body.images.length : 0,
      zoneId: req.body?.zoneId || null
    })
  },
  'feed.live.bid': {
    id: 'feed.live.bid',
    version: '1.0.0',
    resource: 'feed.live',
    action: 'feed.live:bid',
    description: 'Allow vetted crews to submit bids for marketplace jobs.',
    requirements: [Permissions.FEED_BID],
    tags: ['feed', 'marketplace', 'commerce'],
    severity: 'high',
    metadata: (req) => ({
      postId: req.params.postId,
      currency: req.body?.currency || null,
      hasMessage: Boolean(req.body?.message)
    })
  },
  'feed.live.message': {
    id: 'feed.live.message',
    version: '1.0.0',
    resource: 'feed.live',
    action: 'feed.live:message',
    description: 'Allow authorised crews and buyers to message within a live feed negotiation.',
    requirements: [Permissions.FEED_MESSAGE],
    tags: ['feed', 'marketplace', 'messaging'],
    severity: 'medium',
    metadata: (req) => ({
      postId: req.params.postId,
      bidId: req.params.bidId,
      hasAttachments: Array.isArray(req.body?.attachments) ? req.body.attachments.length : 0
    })
  },
  'affiliate.dashboard.view': {
    id: 'affiliate.dashboard.view',
    version: '1.0.0',
    resource: 'affiliate.dashboard',
    action: 'affiliate.dashboard:view',
    description: 'Allow partner managers to access affiliate performance dashboards.',
    requirements: [Permissions.AFFILIATE_DASHBOARD],
    tags: ['affiliate', 'analytics'],
    severity: 'medium',
    metadata: (req) => ({
      tenantHint: req.headers['x-fixnado-tenant'] || null
    })
  },
  'affiliate.referrals.view': {
    id: 'affiliate.referrals.view',
    version: '1.0.0',
    resource: 'affiliate.referrals',
    action: 'affiliate.referrals:view',
    description: 'Allow partner managers to view referral pipelines and incentives.',
    requirements: [Permissions.AFFILIATE_REFERRALS],
    tags: ['affiliate', 'crm'],
    severity: 'medium',
    metadata: (req) => ({
      tenantHint: req.headers['x-fixnado-tenant'] || null
    })
  },
  'inventory.manage': {
    id: 'inventory.manage',
    version: '1.0.0',
    resource: 'inventory',
    action: 'inventory:manage',
    description: 'Allow provider administrators to manage stock, rentals, and consumables.',
    requirements: [Permissions.INVENTORY_WRITE],
    tags: ['inventory', 'operations'],
    severity: 'high',
    metadata: (req) => ({
      persona: req.headers['x-fixnado-persona'] || null
    })
  },
  'admin.dashboard.view': {
    id: 'admin.dashboard.view',
    version: '1.0.0',
    resource: 'admin.dashboard',
    action: 'admin.dashboard:view',
    description: 'Allow platform administrators to view security, compliance, and KPI dashboards.',
    requirements: [Permissions.ADMIN_DASHBOARD],
    tags: ['admin', 'analytics'],
    severity: 'high'
  },
  'admin.features.read': {
    id: 'admin.features.read',
    version: '1.0.0',
    resource: 'admin.features',
    action: 'admin.features:read',
    description: 'Allow admin operators to read feature toggle states.',
    requirements: [Permissions.ADMIN_FEATURE_READ],
    tags: ['admin', 'features'],
    severity: 'medium'
  },
  'admin.features.write': {
    id: 'admin.features.write',
    version: '1.0.0',
    resource: 'admin.features',
    action: 'admin.features:write',
    description: 'Allow admin operators to mutate feature toggle states.',
    requirements: [Permissions.ADMIN_FEATURE_WRITE],
    tags: ['admin', 'features'],
    severity: 'critical'
  },
  'admin.platform.read': {
    id: 'admin.platform.read',
    version: '1.0.0',
    resource: 'admin.platform',
    action: 'admin.platform:read',
    description: 'Allow platform administrators to view system configuration snapshots.',
    requirements: [Permissions.ADMIN_PLATFORM_READ],
    tags: ['admin', 'platform'],
    severity: 'high'
  },
  'admin.platform.write': {
    id: 'admin.platform.write',
    version: '1.0.0',
    resource: 'admin.platform',
    action: 'admin.platform:write',
    description: 'Allow platform administrators to change platform configuration.',
    requirements: [Permissions.ADMIN_PLATFORM_WRITE],
    tags: ['admin', 'platform'],
    severity: 'critical'
  },
  'admin.affiliates.read': {
    id: 'admin.affiliates.read',
    version: '1.0.0',
    resource: 'admin.affiliates',
    action: 'admin.affiliates:read',
    description: 'Allow admin operators to view affiliate programme data.',
    requirements: [Permissions.ADMIN_AFFILIATE_READ],
    tags: ['admin', 'affiliate'],
    severity: 'medium'
  },
  'admin.affiliates.write': {
    id: 'admin.affiliates.write',
    version: '1.0.0',
    resource: 'admin.affiliates',
    action: 'admin.affiliates:write',
    description: 'Allow admin operators to mutate affiliate programme configuration.',
    requirements: [Permissions.ADMIN_AFFILIATE_WRITE],
    tags: ['admin', 'affiliate'],
    severity: 'high'
  },
  'finance.checkout.create': {
    id: 'finance.checkout.create',
    version: '1.0.0',
    resource: 'finance.checkout',
    action: 'finance.checkout:create',
    description: 'Allow trusted personas to initiate marketplace checkout and escrow funding.',
    requirements: [Permissions.PAYMENTS_CAPTURE],
    tags: ['finance', 'payments'],
    severity: 'critical',
    metadata: (req) => ({
      orderId: req.body?.orderId || null,
      serviceId: req.body?.serviceId || null,
      amount: req.body?.amount || null,
      currency: req.body?.currency || null,
      source: req.body?.source || req.headers['x-finance-source'] || 'unknown'
    })
  },
  'finance.overview.read': {
    id: 'finance.overview.read',
    version: '1.0.0',
    resource: 'finance.overview',
    action: 'finance.overview:read',
    description: 'Allow finance operators to review captured payments, disputes, and payouts.',
    requirements: [Permissions.FINANCE_OVERVIEW],
    tags: ['finance', 'reporting'],
    severity: 'high',
    metadata: (req) => ({
      regionId: req.query?.regionId || null,
      providerId: req.query?.providerId || null
    })
  },
  'finance.timeline.read': {
    id: 'finance.timeline.read',
    version: '1.0.0',
    resource: 'finance.timeline',
    action: 'finance.timeline:read',
    description: 'Allow finance and operations roles to inspect an order finance timeline.',
    requirements: [Permissions.FINANCE_OVERVIEW],
    tags: ['finance', 'operations'],
    severity: 'medium',
    metadata: (req) => ({
      orderId: req.params?.orderId || null
    })
  },
  'finance.reports.read': {
    id: 'finance.reports.read',
    version: '1.0.0',
    resource: 'finance.reports',
    action: 'finance.reports:read',
    description: 'Allow authorised finance roles to generate settlement and reconciliation reports.',
    requirements: [Permissions.FINANCE_OVERVIEW],
    tags: ['finance', 'reporting', 'export'],
    severity: 'high',
    metadata: (req) => ({
      format: req.query?.format || 'json',
      regionId: req.query?.regionId || null,
      providerId: req.query?.providerId || null
    })
  },
  'finance.alerts.read': {
    id: 'finance.alerts.read',
    version: '1.0.0',
    resource: 'finance.alerts',
    action: 'finance.alerts:read',
    description: 'Allow finance control tower roles to review regulatory alert queues.',
    requirements: [Permissions.FINANCE_OVERVIEW],
    tags: ['finance', 'risk', 'compliance'],
    severity: 'high',
    metadata: (req) => ({
      regionId: req.query?.regionId || null,
      providerId: req.query?.providerId || null
    })
  },
  'compliance.data-requests.create': {
    id: 'compliance.data-requests.create',
    version: '1.0.0',
    resource: 'compliance.data-requests',
    action: 'compliance.data-requests:create',
    description: 'Allow compliance operators to log GDPR data subject requests.',
    requirements: [Permissions.COMPLIANCE_PORTAL],
    tags: ['compliance', 'privacy'],
    severity: 'high',
    metadata: (req) => ({
      requestType: req.body?.requestType || null,
      region: req.body?.regionCode || null
    })
  },
  'compliance.data-requests.list': {
    id: 'compliance.data-requests.list',
    version: '1.0.0',
    resource: 'compliance.data-requests',
    action: 'compliance.data-requests:list',
    description: 'Allow compliance operators to review and triage GDPR requests.',
    requirements: [Permissions.COMPLIANCE_PORTAL],
    tags: ['compliance', 'privacy'],
    severity: 'medium',
    metadata: (req) => ({ status: req.query?.status || null })
  },
  'compliance.data-requests.export': {
    id: 'compliance.data-requests.export',
    version: '1.0.0',
    resource: 'compliance.data-requests',
    action: 'compliance.data-requests:export',
    description: 'Allow compliance officers to generate GDPR data export bundles.',
    requirements: [Permissions.COMPLIANCE_EXPORT],
    tags: ['compliance', 'privacy', 'export'],
    severity: 'critical',
    metadata: (req) => ({ requestId: req.params.requestId })
  },
  'compliance.data-requests.update': {
    id: 'compliance.data-requests.update',
    version: '1.0.0',
    resource: 'compliance.data-requests',
    action: 'compliance.data-requests:update',
    description: 'Allow compliance officers to update GDPR request status and audit notes.',
    requirements: [Permissions.COMPLIANCE_EXPORT],
    tags: ['compliance', 'privacy'],
    severity: 'high',
    metadata: (req) => ({ requestId: req.params.requestId, nextStatus: req.body?.status || null })
  },
  'compliance.data-warehouse.list': {
    id: 'compliance.data-warehouse.list',
    version: '1.0.0',
    resource: 'compliance.data-warehouse',
    action: 'compliance.data-warehouse:list',
    description: 'Allow compliance and data teams to review warehouse export runs.',
    requirements: [Permissions.COMPLIANCE_WAREHOUSE_VIEW],
    tags: ['compliance', 'privacy', 'data-platform'],
    severity: 'medium',
    metadata: (req) => ({ dataset: req.query?.dataset || null, region: req.query?.regionCode || null })
  },
  'compliance.data-warehouse.export': {
    id: 'compliance.data-warehouse.export',
    version: '1.0.0',
    resource: 'compliance.data-warehouse',
    action: 'compliance.data-warehouse:export',
    description: 'Allow privileged operators to trigger warehouse CDC exports with audit logging.',
    requirements: [Permissions.COMPLIANCE_WAREHOUSE_EXPORT],
    tags: ['compliance', 'privacy', 'data-platform'],
    severity: 'critical',
    metadata: (req) => ({ dataset: req.body?.dataset || req.query?.dataset || null, region: req.body?.regionCode || null })
  },
  'zones.match': {
    id: 'zones.match',
    version: '1.0.0',
    resource: 'zones.match',
    action: 'zones:match',
    description: 'Allow operations staff to match bookings to service zones.',
    requirements: [Permissions.ZONES_MATCH],
    tags: ['zones', 'operations'],
    severity: 'high',
    metadata: (req) => ({
      requestedZoneId: req.body?.zoneId || null,
      includeOutOfZone: Boolean(req.body?.allowOutOfZone)
    })
  },
  'zones.preview': {
    id: 'zones.preview',
    version: '1.0.0',
    resource: 'zones.preview',
    action: 'zones:preview',
    description: 'Allow operations staff to preview service coverage.',
    requirements: [Permissions.ZONES_PREVIEW],
    tags: ['zones', 'operations'],
    severity: 'medium',
    metadata: (req) => ({
      zoneId: req.query?.zoneId || null,
      postcode: req.query?.postcode || null
    })
  },
  'panel.provider.dashboard': {
    id: 'panel.provider.dashboard',
    version: '1.0.0',
    resource: 'panel.provider',
    action: 'panel.provider:view',
    description: 'Allow provider managers to view their operational dashboard.',
    requirements: [Permissions.PANEL_PROVIDER],
    tags: ['panel', 'provider'],
    severity: 'medium'
  },
  'panel.enterprise.dashboard': {
    id: 'panel.enterprise.dashboard',
    version: '1.0.0',
    resource: 'panel.enterprise',
    action: 'panel.enterprise:view',
    description: 'Allow enterprise stakeholders to view the enterprise oversight dashboard.',
    requirements: [Permissions.PANEL_ENTERPRISE],
    tags: ['panel', 'enterprise'],
    severity: 'high'
  },
  'panel.storefront.manage': {
    id: 'panel.storefront.manage',
    version: '1.0.0',
    resource: 'panel.storefront',
    action: 'panel.storefront:manage',
    description: 'Allow storefront administrators to update storefront configuration and catalogue.',
    requirements: [Permissions.PANEL_STOREFRONT],
    tags: ['panel', 'storefront'],
    severity: 'high'
  },
  'materials.showcase.view': {
    id: 'materials.showcase.view',
    version: '1.0.0',
    resource: 'materials.showcase',
    action: 'materials.showcase:view',
    description: 'Allow vetted users to access proprietary materials showcase data.',
    requirements: [Permissions.MATERIALS_VIEW],
    tags: ['materials', 'catalogue'],
    severity: 'medium'
  },
  'admin.blog.manage': {
    id: 'admin.blog.manage',
    version: '1.0.0',
    resource: 'admin.blog',
    action: 'admin.blog:manage',
    description: 'Allow marketing administrators to manage blog content.',
    requirements: [Permissions.ADMIN_FEATURE_WRITE],
    tags: ['admin', 'blog'],
    severity: 'medium'
  },
  'services.manage': {
    id: 'services.manage',
    version: '1.0.0',
    resource: 'services.manage',
    action: 'services:manage',
    description: 'Allow providers to manage service catalogues and packages.',
    requirements: [Permissions.SERVICES_MANAGE],
    tags: ['services', 'catalogue'],
    severity: 'high'
  },
  'services.book': {
    id: 'services.book',
    version: '1.0.0',
    resource: 'services.book',
    action: 'services:book',
    description: 'Allow customers to book services through the public checkout.',
    requirements: [Permissions.SERVICES_BOOK],
    tags: ['services', 'commerce'],
    severity: 'medium'
  }
};

export function getRoutePolicy(policyId) {
  if (!policyId) {
    return null;
  }

  const definition = ROUTE_POLICIES[policyId];
  if (!definition) {
    return null;
  }

  return { ...definition };
}

export function listRoutePolicies() {
  return Object.values(ROUTE_POLICIES).map((policy) => ({ ...policy }));
}

export default {
  getRoutePolicy,
  listRoutePolicies
};<|MERGE_RESOLUTION|>--- conflicted
+++ resolved
@@ -1,7 +1,6 @@
 import { Permissions } from '../services/accessControlService.js';
 
 const ROUTE_POLICIES = {
-<<<<<<< HEAD
   'customer.control.manage': {
     id: 'customer.control.manage',
     version: '1.0.0',
@@ -15,7 +14,6 @@
     metadata: (req) => ({
       persona: req.headers['x-fixnado-persona'] || null,
       surface: req.route?.path || null
-=======
   'account.settings.manage': {
     id: 'account.settings.manage',
     version: '1.0.0',
@@ -28,7 +26,6 @@
     metadata: (req) => ({
       userId: req.user?.id ?? null,
       persona: req.headers['x-fixnado-persona'] || null
->>>>>>> b68e3691
     })
   },
   'feed.live.read': {

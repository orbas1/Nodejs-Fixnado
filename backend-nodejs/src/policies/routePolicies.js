import { Permissions } from '../services/accessControlService.js';

const ROUTE_POLICIES = {
  'customer.control.manage': {
    id: 'customer.control.manage',
    version: '1.0.0',
    resource: 'customer.control',
    action: 'customer.control:manage',
    description:
      'Allow customer personas to view and update their control centre profile, escalation contacts, and service locations.',
    requirements: [Permissions.CUSTOMER_CONTROL_MANAGE],
    tags: ['customer', 'workspace', 'profile'],
    severity: 'medium',
    metadata: (req) => ({
      persona: req.headers['x-fixnado-persona'] || null,
      surface: req.route?.path || null
  'account.settings.manage': {
    id: 'account.settings.manage',
    version: '1.0.0',
    resource: 'account.settings',
    action: 'account.settings:manage',
    description: 'Allow authenticated users to manage their Fixnado account workspace preferences.',
    requirements: [Permissions.ACCOUNT_SETTINGS_MANAGE],
    tags: ['account', 'preferences'],
    severity: 'medium',
    metadata: (req) => ({
      userId: req.user?.id ?? null,
      persona: req.headers['x-fixnado-persona'] || null
    })
  },
  'feed.live.read': {
    id: 'feed.live.read',
    version: '1.0.0',
    resource: 'feed.live',
    action: 'feed.live:read',
    description: 'Allow authenticated personas to read the live feed stream scoped to their tenant or crew.',
    requirements: [Permissions.FEED_VIEW],
    tags: ['feed', 'marketplace'],
    severity: 'medium',
    metadata: (req) => ({
      hasFilters: Boolean(req.query && Object.keys(req.query).length > 0),
      tenantHint: req.headers['x-fixnado-tenant'] || null
    })
  },
  'feed.live.create': {
    id: 'feed.live.create',
    version: '1.0.0',
    resource: 'feed.live',
    action: 'feed.live:create',
    description: 'Allow eligible providers and enterprise operators to publish live feed opportunities.',
    requirements: [Permissions.FEED_POST],
    tags: ['feed', 'marketplace', 'content'],
    severity: 'high',
    metadata: (req) => ({
      hasBudget: typeof req.body?.budgetAmount === 'number',
      attachments: Array.isArray(req.body?.images) ? req.body.images.length : 0,
      zoneId: req.body?.zoneId || null
    })
  },
  'feed.live.bid': {
    id: 'feed.live.bid',
    version: '1.0.0',
    resource: 'feed.live',
    action: 'feed.live:bid',
    description: 'Allow vetted crews to submit bids for marketplace jobs.',
    requirements: [Permissions.FEED_BID],
    tags: ['feed', 'marketplace', 'commerce'],
    severity: 'high',
    metadata: (req) => ({
      postId: req.params.postId,
      currency: req.body?.currency || null,
      hasMessage: Boolean(req.body?.message)
    })
  },
  'feed.live.message': {
    id: 'feed.live.message',
    version: '1.0.0',
    resource: 'feed.live',
    action: 'feed.live:message',
    description: 'Allow authorised crews and buyers to message within a live feed negotiation.',
    requirements: [Permissions.FEED_MESSAGE],
    tags: ['feed', 'marketplace', 'messaging'],
    severity: 'medium',
    metadata: (req) => ({
      postId: req.params.postId,
      bidId: req.params.bidId,
      hasAttachments: Array.isArray(req.body?.attachments) ? req.body.attachments.length : 0
    })
  },
  'affiliate.dashboard.view': {
    id: 'affiliate.dashboard.view',
    version: '1.0.0',
    resource: 'affiliate.dashboard',
    action: 'affiliate.dashboard:view',
    description: 'Allow partner managers to access affiliate performance dashboards.',
    requirements: [Permissions.AFFILIATE_DASHBOARD],
    tags: ['affiliate', 'analytics'],
    severity: 'medium',
    metadata: (req) => ({
      tenantHint: req.headers['x-fixnado-tenant'] || null
    })
  },
  'affiliate.referrals.view': {
    id: 'affiliate.referrals.view',
    version: '1.0.0',
    resource: 'affiliate.referrals',
    action: 'affiliate.referrals:view',
    description: 'Allow partner managers to view referral pipelines and incentives.',
    requirements: [Permissions.AFFILIATE_REFERRALS],
    tags: ['affiliate', 'crm'],
    severity: 'medium',
    metadata: (req) => ({
      tenantHint: req.headers['x-fixnado-tenant'] || null
    })
  },
  'inventory.manage': {
    id: 'inventory.manage',
    version: '1.0.0',
    resource: 'inventory',
    action: 'inventory:manage',
    description: 'Allow provider administrators to manage stock, rentals, and consumables.',
    requirements: [Permissions.INVENTORY_WRITE],
    tags: ['inventory', 'operations'],
    severity: 'high',
    metadata: (req) => ({
      persona: req.headers['x-fixnado-persona'] || null
    })
  },
  'service.orders.read': {
    id: 'service.orders.read',
    version: '1.0.0',
    resource: 'service.orders',
    action: 'service.orders:read',
    description: 'Allow authenticated customers to view and search their service orders.',
    requirements: [Permissions.SERVICE_ORDERS_VIEW],
    tags: ['orders', 'service', 'dashboard'],
    severity: 'medium',
    metadata: (req) => ({
      status: req.query?.status || 'all',
      priority: req.query?.priority || 'all',
      persona: req.headers['x-fixnado-persona'] || null
    })
  },
  'service.orders.manage': {
    id: 'service.orders.manage',
    version: '1.0.0',
    resource: 'service.orders',
    action: 'service.orders:manage',
    description: 'Allow eligible personas to create, update, and annotate service orders.',
    requirements: [Permissions.SERVICE_ORDERS_MANAGE],
    tags: ['orders', 'service', 'dashboard'],
    severity: 'high',
    metadata: (req) => ({
      method: req.method,
      orderId: req.params?.orderId || null,
      status: req.body?.status || null
    })
  },
  'admin.dashboard.view': {
    id: 'admin.dashboard.view',
    version: '1.0.0',
    resource: 'admin.dashboard',
    action: 'admin.dashboard:view',
    description: 'Allow platform administrators to view security, compliance, and KPI dashboards.',
    requirements: [Permissions.ADMIN_DASHBOARD],
    tags: ['admin', 'analytics'],
    severity: 'high'
  },
  'admin.dashboard.configure': {
    id: 'admin.dashboard.configure',
    version: '1.0.0',
    resource: 'admin.dashboard',
    action: 'admin.dashboard:configure',
    description: 'Allow platform administrators to configure dashboard overview thresholds and insights.',
    requirements: [Permissions.ADMIN_DASHBOARD_WRITE],
    tags: ['admin', 'analytics'],
    severity: 'critical'
  },
  'admin.features.read': {
    id: 'admin.features.read',
    version: '1.0.0',
    resource: 'admin.features',
    action: 'admin.features:read',
    description: 'Allow admin operators to read feature toggle states.',
    requirements: [Permissions.ADMIN_FEATURE_READ],
    tags: ['admin', 'features'],
    severity: 'medium'
  },
  'admin.features.write': {
    id: 'admin.features.write',
    version: '1.0.0',
    resource: 'admin.features',
    action: 'admin.features:write',
    description: 'Allow admin operators to mutate feature toggle states.',
    requirements: [Permissions.ADMIN_FEATURE_WRITE],
    tags: ['admin', 'features'],
    severity: 'critical'
  },
  'admin.platform.read': {
    id: 'admin.platform.read',
    version: '1.0.0',
    resource: 'admin.platform',
    action: 'admin.platform:read',
    description: 'Allow platform administrators to view system configuration snapshots.',
    requirements: [Permissions.ADMIN_PLATFORM_READ],
    tags: ['admin', 'platform'],
    severity: 'high'
  },
  'admin.platform.write': {
    id: 'admin.platform.write',
    version: '1.0.0',
    resource: 'admin.platform',
    action: 'admin.platform:write',
    description: 'Allow platform administrators to change platform configuration.',
    requirements: [Permissions.ADMIN_PLATFORM_WRITE],
    tags: ['admin', 'platform'],
    severity: 'critical'
  },
  'admin.security.posture.read': {
    id: 'admin.security.posture.read',
    version: '1.0.0',
    resource: 'admin.security.posture',
    action: 'admin.security.posture:read',
    description: 'Allow administrators to view security posture and telemetry insights.',
    requirements: [Permissions.ADMIN_SECURITY_POSTURE_READ],
    tags: ['admin', 'security'],
    severity: 'high'
  },
  'admin.security.posture.write': {
    id: 'admin.security.posture.write',
    version: '1.0.0',
    resource: 'admin.security.posture',
    action: 'admin.security.posture:write',
    description: 'Allow administrators to manage security posture signals, automation, and connectors.',
    requirements: [Permissions.ADMIN_SECURITY_POSTURE_WRITE],
    tags: ['admin', 'security'],
    severity: 'critical'
  },
  'admin.affiliates.read': {
    id: 'admin.affiliates.read',
    version: '1.0.0',
    resource: 'admin.affiliates',
    action: 'admin.affiliates:read',
    description: 'Allow admin operators to view affiliate programme data.',
    requirements: [Permissions.ADMIN_AFFILIATE_READ],
    tags: ['admin', 'affiliate'],
    severity: 'medium'
  },
  'admin.affiliates.write': {
    id: 'admin.affiliates.write',
    version: '1.0.0',
    resource: 'admin.affiliates',
    action: 'admin.affiliates:write',
    description: 'Allow admin operators to mutate affiliate programme configuration.',
    requirements: [Permissions.ADMIN_AFFILIATE_WRITE],
    tags: ['admin', 'affiliate'],
    severity: 'high'
  },
<<<<<<< HEAD
  'admin.compliance.read': {
    id: 'admin.compliance.read',
    version: '1.0.0',
    resource: 'admin.compliance',
    action: 'admin.compliance:read',
    description: 'Allow compliance operators to view and monitor control libraries.',
    requirements: [Permissions.ADMIN_COMPLIANCE_READ],
    tags: ['admin', 'compliance'],
    severity: 'high'
  },
  'admin.compliance.write': {
    id: 'admin.compliance.write',
    version: '1.0.0',
    resource: 'admin.compliance',
    action: 'admin.compliance:write',
    description: 'Allow compliance operators to manage control libraries and automation guardrails.',
    requirements: [Permissions.ADMIN_COMPLIANCE_WRITE],
    tags: ['admin', 'compliance'],
    severity: 'critical'
=======
  'admin.taxonomy.read': {
    id: 'admin.taxonomy.read',
    version: '1.0.0',
    resource: 'admin.taxonomy',
    action: 'admin.taxonomy:read',
    description: 'Allow platform administrators to review service taxonomy types and categories.',
    requirements: [Permissions.ADMIN_TAXONOMY_READ],
    tags: ['admin', 'taxonomy'],
    severity: 'medium',
    metadata: (req) => ({ includeArchived: req.query?.includeArchived === 'true' })
  },
  'admin.taxonomy.write': {
    id: 'admin.taxonomy.write',
    version: '1.0.0',
    resource: 'admin.taxonomy',
    action: 'admin.taxonomy:write',
    description: 'Allow platform administrators to create, update, and archive service taxonomy entries.',
    requirements: [Permissions.ADMIN_TAXONOMY_WRITE],
    tags: ['admin', 'taxonomy'],
    severity: 'high',
    metadata: (req) => ({ method: req.method, path: req.path })
>>>>>>> 62adc9f2
  },
  'finance.checkout.create': {
    id: 'finance.checkout.create',
    version: '1.0.0',
    resource: 'finance.checkout',
    action: 'finance.checkout:create',
    description: 'Allow trusted personas to initiate marketplace checkout and escrow funding.',
    requirements: [Permissions.PAYMENTS_CAPTURE],
    tags: ['finance', 'payments'],
    severity: 'critical',
    metadata: (req) => ({
      orderId: req.body?.orderId || null,
      serviceId: req.body?.serviceId || null,
      amount: req.body?.amount || null,
      currency: req.body?.currency || null,
      source: req.body?.source || req.headers['x-finance-source'] || 'unknown'
    })
  },
  'finance.overview.read': {
    id: 'finance.overview.read',
    version: '1.0.0',
    resource: 'finance.overview',
    action: 'finance.overview:read',
    description: 'Allow finance operators to review captured payments, disputes, and payouts.',
    requirements: [Permissions.FINANCE_OVERVIEW],
    tags: ['finance', 'reporting'],
    severity: 'high',
    metadata: (req) => ({
      regionId: req.query?.regionId || null,
      providerId: req.query?.providerId || null
    })
  },
  'finance.timeline.read': {
    id: 'finance.timeline.read',
    version: '1.0.0',
    resource: 'finance.timeline',
    action: 'finance.timeline:read',
    description: 'Allow finance and operations roles to inspect an order finance timeline.',
    requirements: [Permissions.FINANCE_OVERVIEW],
    tags: ['finance', 'operations'],
    severity: 'medium',
    metadata: (req) => ({
      orderId: req.params?.orderId || null
    })
  },
  'finance.reports.read': {
    id: 'finance.reports.read',
    version: '1.0.0',
    resource: 'finance.reports',
    action: 'finance.reports:read',
    description: 'Allow authorised finance roles to generate settlement and reconciliation reports.',
    requirements: [Permissions.FINANCE_OVERVIEW],
    tags: ['finance', 'reporting', 'export'],
    severity: 'high',
    metadata: (req) => ({
      format: req.query?.format || 'json',
      regionId: req.query?.regionId || null,
      providerId: req.query?.providerId || null
    })
  },
  'finance.alerts.read': {
    id: 'finance.alerts.read',
    version: '1.0.0',
    resource: 'finance.alerts',
    action: 'finance.alerts:read',
    description: 'Allow finance control tower roles to review regulatory alert queues.',
    requirements: [Permissions.FINANCE_OVERVIEW],
    tags: ['finance', 'risk', 'compliance'],
    severity: 'high',
    metadata: (req) => ({
      regionId: req.query?.regionId || null,
      providerId: req.query?.providerId || null
    })
  },
  'wallet.accounts.read': {
    id: 'wallet.accounts.read',
    version: '1.0.0',
    resource: 'wallet.accounts',
    action: 'wallet.accounts:read',
    description: 'Allow customers and operators to view wallet balances and settings.',
    requirements: [Permissions.WALLET_VIEW],
    tags: ['wallet', 'finance'],
    severity: 'medium',
    metadata: (req) => ({
      userId: req.query?.userId || req.user?.id || null,
      companyId: req.query?.companyId || null
    })
  },
  'wallet.accounts.create': {
    id: 'wallet.accounts.create',
    version: '1.0.0',
    resource: 'wallet.accounts',
    action: 'wallet.accounts:create',
    description: 'Allow authorised roles to create wallet accounts for customers or organisations.',
    requirements: [Permissions.WALLET_MANAGE],
    tags: ['wallet', 'finance'],
    severity: 'high',
    metadata: (req) => ({
      userId: req.body?.userId || req.user?.id || null,
      companyId: req.body?.companyId || null
    })
  },
  'wallet.accounts.update': {
    id: 'wallet.accounts.update',
    version: '1.0.0',
    resource: 'wallet.accounts',
    action: 'wallet.accounts:update',
    description: 'Allow authorised actors to update wallet settings and thresholds.',
    requirements: [Permissions.WALLET_MANAGE],
    tags: ['wallet', 'finance'],
    severity: 'high',
    metadata: (req) => ({
      accountId: req.params?.accountId || null
    })
  },
  'wallet.transactions.read': {
    id: 'wallet.transactions.read',
    version: '1.0.0',
    resource: 'wallet.transactions',
    action: 'wallet.transactions:read',
    description: 'Allow wallet owners to review transaction history and holds.',
    requirements: [Permissions.WALLET_VIEW],
    tags: ['wallet', 'finance'],
    severity: 'medium',
    metadata: (req) => ({
      accountId: req.params?.accountId || null,
      type: req.query?.type || null
    })
  },
  'wallet.transactions.create': {
    id: 'wallet.transactions.create',
    version: '1.0.0',
    resource: 'wallet.transactions',
    action: 'wallet.transactions:create',
    description: 'Allow authorised actors to credit, debit, or hold wallet balances.',
    requirements: [Permissions.WALLET_TRANSACT],
    tags: ['wallet', 'finance'],
    severity: 'critical',
    metadata: (req) => ({
      accountId: req.params?.accountId || null,
      type: req.body?.type || null,
      amount: req.body?.amount || null
    })
  },
  'wallet.payment-methods.read': {
    id: 'wallet.payment-methods.read',
    version: '1.0.0',
    resource: 'wallet.payment-methods',
    action: 'wallet.payment-methods:read',
    description: 'Allow wallet owners to view payout destinations and funding instruments.',
    requirements: [Permissions.WALLET_VIEW],
    tags: ['wallet', 'finance'],
    severity: 'medium',
    metadata: (req) => ({
      accountId: req.params?.accountId || null
    })
  },
  'wallet.payment-methods.manage': {
    id: 'wallet.payment-methods.manage',
    version: '1.0.0',
    resource: 'wallet.payment-methods',
    action: 'wallet.payment-methods:manage',
    description: 'Allow authorised roles to register or update wallet payment methods.',
    requirements: [Permissions.WALLET_METHOD_MANAGE],
    tags: ['wallet', 'finance'],
    severity: 'high',
    metadata: (req) => ({
      accountId: req.params?.accountId || null,
      methodId: req.params?.methodId || null
    })
  },
  'wallet.summary.read': {
    id: 'wallet.summary.read',
    version: '1.0.0',
    resource: 'wallet.summary',
    action: 'wallet.summary:read',
    description: 'Allow wallet owners to retrieve dashboard-ready wallet summaries.',
    requirements: [Permissions.WALLET_VIEW],
    tags: ['wallet', 'finance', 'reporting'],
    severity: 'medium',
    metadata: (req) => ({
      userId: req.query?.userId || req.user?.id || null,
      companyId: req.query?.companyId || null
    })
  },
  'compliance.data-requests.create': {
    id: 'compliance.data-requests.create',
    version: '1.0.0',
    resource: 'compliance.data-requests',
    action: 'compliance.data-requests:create',
    description: 'Allow compliance operators to log GDPR data subject requests.',
    requirements: [Permissions.COMPLIANCE_PORTAL],
    tags: ['compliance', 'privacy'],
    severity: 'high',
    metadata: (req) => ({
      requestType: req.body?.requestType || null,
      region: req.body?.regionCode || null
    })
  },
  'compliance.data-requests.list': {
    id: 'compliance.data-requests.list',
    version: '1.0.0',
    resource: 'compliance.data-requests',
    action: 'compliance.data-requests:list',
    description: 'Allow compliance operators to review and triage GDPR requests.',
    requirements: [Permissions.COMPLIANCE_PORTAL],
    tags: ['compliance', 'privacy'],
    severity: 'medium',
    metadata: (req) => ({ status: req.query?.status || null })
  },
  'compliance.data-requests.export': {
    id: 'compliance.data-requests.export',
    version: '1.0.0',
    resource: 'compliance.data-requests',
    action: 'compliance.data-requests:export',
    description: 'Allow compliance officers to generate GDPR data export bundles.',
    requirements: [Permissions.COMPLIANCE_EXPORT],
    tags: ['compliance', 'privacy', 'export'],
    severity: 'critical',
    metadata: (req) => ({ requestId: req.params.requestId })
  },
  'compliance.data-requests.update': {
    id: 'compliance.data-requests.update',
    version: '1.0.0',
    resource: 'compliance.data-requests',
    action: 'compliance.data-requests:update',
    description: 'Allow compliance officers to update GDPR request status and audit notes.',
    requirements: [Permissions.COMPLIANCE_EXPORT],
    tags: ['compliance', 'privacy'],
    severity: 'high',
    metadata: (req) => ({ requestId: req.params.requestId, nextStatus: req.body?.status || null })
  },
  'compliance.data-warehouse.list': {
    id: 'compliance.data-warehouse.list',
    version: '1.0.0',
    resource: 'compliance.data-warehouse',
    action: 'compliance.data-warehouse:list',
    description: 'Allow compliance and data teams to review warehouse export runs.',
    requirements: [Permissions.COMPLIANCE_WAREHOUSE_VIEW],
    tags: ['compliance', 'privacy', 'data-platform'],
    severity: 'medium',
    metadata: (req) => ({ dataset: req.query?.dataset || null, region: req.query?.regionCode || null })
  },
  'compliance.data-warehouse.export': {
    id: 'compliance.data-warehouse.export',
    version: '1.0.0',
    resource: 'compliance.data-warehouse',
    action: 'compliance.data-warehouse:export',
    description: 'Allow privileged operators to trigger warehouse CDC exports with audit logging.',
    requirements: [Permissions.COMPLIANCE_WAREHOUSE_EXPORT],
    tags: ['compliance', 'privacy', 'data-platform'],
    severity: 'critical',
    metadata: (req) => ({ dataset: req.body?.dataset || req.query?.dataset || null, region: req.body?.regionCode || null })
  },
  'zones.match': {
    id: 'zones.match',
    version: '1.0.0',
    resource: 'zones.match',
    action: 'zones:match',
    description: 'Allow operations staff to match bookings to service zones.',
    requirements: [Permissions.ZONES_MATCH],
    tags: ['zones', 'operations'],
    severity: 'high',
    metadata: (req) => ({
      requestedZoneId: req.body?.zoneId || null,
      includeOutOfZone: Boolean(req.body?.allowOutOfZone)
    })
  },
  'zones.preview': {
    id: 'zones.preview',
    version: '1.0.0',
    resource: 'zones.preview',
    action: 'zones:preview',
    description: 'Allow operations staff to preview service coverage.',
    requirements: [Permissions.ZONES_PREVIEW],
    tags: ['zones', 'operations'],
    severity: 'medium',
    metadata: (req) => ({
      zoneId: req.query?.zoneId || null,
      postcode: req.query?.postcode || null
    })
  },
  'panel.provider.dashboard': {
    id: 'panel.provider.dashboard',
    version: '1.0.0',
    resource: 'panel.provider',
    action: 'panel.provider:view',
    description: 'Allow provider managers to view their operational dashboard.',
    requirements: [Permissions.PANEL_PROVIDER],
    tags: ['panel', 'provider'],
    severity: 'medium'
  },
  'panel.enterprise.dashboard': {
    id: 'panel.enterprise.dashboard',
    version: '1.0.0',
    resource: 'panel.enterprise',
    action: 'panel.enterprise:view',
    description: 'Allow enterprise stakeholders to view the enterprise oversight dashboard.',
    requirements: [Permissions.PANEL_ENTERPRISE],
    tags: ['panel', 'enterprise'],
    severity: 'high'
  },
  'panel.storefront.manage': {
    id: 'panel.storefront.manage',
    version: '1.0.0',
    resource: 'panel.storefront',
    action: 'panel.storefront:manage',
    description: 'Allow storefront administrators to update storefront configuration and catalogue.',
    requirements: [Permissions.PANEL_STOREFRONT],
    tags: ['panel', 'storefront'],
    severity: 'high'
  },
  'materials.showcase.view': {
    id: 'materials.showcase.view',
    version: '1.0.0',
    resource: 'materials.showcase',
    action: 'materials.showcase:view',
    description: 'Allow vetted users to access proprietary materials showcase data.',
    requirements: [Permissions.MATERIALS_VIEW],
    tags: ['materials', 'catalogue'],
    severity: 'medium'
  },
  'admin.blog.manage': {
    id: 'admin.blog.manage',
    version: '1.0.0',
    resource: 'admin.blog',
    action: 'admin.blog:manage',
    description: 'Allow marketing administrators to manage blog content.',
    requirements: [Permissions.ADMIN_FEATURE_WRITE],
    tags: ['admin', 'blog'],
    severity: 'medium'
  },
  'services.manage': {
    id: 'services.manage',
    version: '1.0.0',
    resource: 'services.manage',
    action: 'services:manage',
    description: 'Allow providers to manage service catalogues and packages.',
    requirements: [Permissions.SERVICES_MANAGE],
    tags: ['services', 'catalogue'],
    severity: 'high'
  },
  'services.book': {
    id: 'services.book',
    version: '1.0.0',
    resource: 'services.book',
    action: 'services:book',
    description: 'Allow customers to book services through the public checkout.',
    requirements: [Permissions.SERVICES_BOOK],
    tags: ['services', 'commerce'],
    severity: 'medium'
  }
};

export function getRoutePolicy(policyId) {
  if (!policyId) {
    return null;
  }

  const definition = ROUTE_POLICIES[policyId];
  if (!definition) {
    return null;
  }

  return { ...definition };
}

export function listRoutePolicies() {
  return Object.values(ROUTE_POLICIES).map((policy) => ({ ...policy }));
}

export default {
  getRoutePolicy,
  listRoutePolicies
};<|MERGE_RESOLUTION|>--- conflicted
+++ resolved
@@ -256,7 +256,6 @@
     tags: ['admin', 'affiliate'],
     severity: 'high'
   },
-<<<<<<< HEAD
   'admin.compliance.read': {
     id: 'admin.compliance.read',
     version: '1.0.0',
@@ -276,7 +275,6 @@
     requirements: [Permissions.ADMIN_COMPLIANCE_WRITE],
     tags: ['admin', 'compliance'],
     severity: 'critical'
-=======
   'admin.taxonomy.read': {
     id: 'admin.taxonomy.read',
     version: '1.0.0',
@@ -298,7 +296,6 @@
     tags: ['admin', 'taxonomy'],
     severity: 'high',
     metadata: (req) => ({ method: req.method, path: req.path })
->>>>>>> 62adc9f2
   },
   'finance.checkout.create': {
     id: 'finance.checkout.create',

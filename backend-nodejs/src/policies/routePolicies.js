import { Permissions } from '../services/accessControlService.js';

const ROUTE_POLICIES = {
  'customer.control.manage': {
    id: 'customer.control.manage',
    version: '1.0.0',
    resource: 'customer.control',
    action: 'customer.control:manage',
    description:
      'Allow customer personas to view and update their control centre profile, escalation contacts, and service locations.',
    requirements: [Permissions.CUSTOMER_CONTROL_MANAGE],
    tags: ['customer', 'workspace', 'profile'],
    severity: 'medium',
    metadata: (req) => ({
      persona: req.headers['x-fixnado-persona'] || null,
      surface: req.route?.path || null
    })
  },
  'serviceman.control.manage': {
    id: 'serviceman.control.manage',
    version: '1.0.0',
    resource: 'serviceman.control',
    action: 'serviceman.control:manage',
    description:
      'Allow crew personas to manage dispute cases, evidence, and follow-up actions from the serviceman control centre.',
    requirements: [Permissions.SERVICEMAN_CONTROL_MANAGE],
    tags: ['serviceman', 'workspace', 'disputes'],
    severity: 'medium',
    metadata: (req) => ({
      persona: req.headers['x-fixnado-persona'] || null,
      surface: req.route?.path || null
    })
  },
  'account.settings.manage': {
    id: 'account.settings.manage',
    version: '1.0.0',
    resource: 'account.settings',
    action: 'account.settings:manage',
    description: 'Allow authenticated users to manage their Fixnado account workspace preferences.',
    requirements: [Permissions.ACCOUNT_SETTINGS_MANAGE],
    tags: ['account', 'preferences'],
    severity: 'medium',
    metadata: (req) => ({
      userId: req.user?.id ?? null,
      persona: req.headers['x-fixnado-persona'] || null
    })
  },
  'serviceman.profile.manage': {
    id: 'serviceman.profile.manage',
    version: '1.0.0',
    resource: 'serviceman.profile',
    action: 'serviceman.profile:manage',
    description: 'Allow crew members to update their profile, emergency contacts, availability, and issued gear.',
    requirements: [Permissions.SERVICEMAN_PROFILE_MANAGE],
    tags: ['serviceman', 'profile', 'dashboard'],
    severity: 'medium',
    metadata: (req) => ({
      userId: req.user?.id ?? null,
      persona: req.headers['x-fixnado-persona'] || null
    })
  },
  'feed.live.read': {
    id: 'feed.live.read',
    version: '1.0.0',
    resource: 'feed.live',
    action: 'feed.live:read',
    description: 'Allow authenticated personas to read the live feed stream scoped to their tenant or crew.',
    requirements: [Permissions.FEED_VIEW],
    tags: ['feed', 'marketplace'],
    severity: 'medium',
    metadata: (req) => ({
      hasFilters: Boolean(req.query && Object.keys(req.query).length > 0),
      tenantHint: req.headers['x-fixnado-tenant'] || null
    })
  },
  'feed.live.create': {
    id: 'feed.live.create',
    version: '1.0.0',
    resource: 'feed.live',
    action: 'feed.live:create',
    description: 'Allow eligible providers and enterprise operators to publish live feed opportunities.',
    requirements: [Permissions.FEED_POST],
    tags: ['feed', 'marketplace', 'content'],
    severity: 'high',
    metadata: (req) => ({
      hasBudget: typeof req.body?.budgetAmount === 'number',
      attachments: Array.isArray(req.body?.images) ? req.body.images.length : 0,
      zoneId: req.body?.zoneId || null
    })
  },
  'feed.live.bid': {
    id: 'feed.live.bid',
    version: '1.0.0',
    resource: 'feed.live',
    action: 'feed.live:bid',
    description: 'Allow vetted crews to submit bids for marketplace jobs.',
    requirements: [Permissions.FEED_BID],
    tags: ['feed', 'marketplace', 'commerce'],
    severity: 'high',
    metadata: (req) => ({
      postId: req.params.postId,
      currency: req.body?.currency || null,
      hasMessage: Boolean(req.body?.message)
    })
  },
  'feed.live.message': {
    id: 'feed.live.message',
    version: '1.0.0',
    resource: 'feed.live',
    action: 'feed.live:message',
    description: 'Allow authorised crews and buyers to message within a live feed negotiation.',
    requirements: [Permissions.FEED_MESSAGE],
    tags: ['feed', 'marketplace', 'messaging'],
    severity: 'medium',
    metadata: (req) => ({
      postId: req.params.postId,
      bidId: req.params.bidId,
      hasAttachments: Array.isArray(req.body?.attachments) ? req.body.attachments.length : 0
    })
  },
  'fixnado.ads.read': {
    id: 'fixnado.ads.read',
    version: '1.0.0',
    resource: 'fixnado.ads',
    action: 'fixnado.ads:read',
    description: 'Allow Serviceman personas to access the Fixnado ads workspace and read campaign data.',
    requirements: [Permissions.CAMPAIGN_REVIEW],
    tags: ['ads', 'fixnado', 'serviceman'],
    severity: 'medium',
    metadata: (req) => ({
      campaignId: req.params?.campaignId ?? null,
      entity: req.params?.creativeId
        ? 'creative'
        : req.params?.signalId
          ? 'fraud-signal'
          : 'campaign',
      method: req.method
    })
  },
  'fixnado.ads.write': {
    id: 'fixnado.ads.write',
    version: '1.0.0',
    resource: 'fixnado.ads',
    action: 'fixnado.ads:write',
    description: 'Allow authorised personas to create and manage Fixnado ads campaigns, flights, creatives, and metrics.',
    requirements: [Permissions.CAMPAIGN_MANAGE],
    tags: ['ads', 'fixnado', 'serviceman'],
    severity: 'high',
    metadata: (req) => ({
      campaignId: req.params?.campaignId ?? null,
      entity: req.params?.creativeId
        ? 'creative'
        : req.params?.signalId
          ? 'fraud-signal'
          : 'campaign',
      method: req.method
    })
  },
  'affiliate.dashboard.view': {
    id: 'affiliate.dashboard.view',
    version: '1.0.0',
    resource: 'affiliate.dashboard',
    action: 'affiliate.dashboard:view',
    description: 'Allow partner managers to access affiliate performance dashboards.',
    requirements: [Permissions.AFFILIATE_DASHBOARD],
    tags: ['affiliate', 'analytics'],
    severity: 'medium',
    metadata: (req) => ({
      tenantHint: req.headers['x-fixnado-tenant'] || null
    })
  },
  'affiliate.referrals.view': {
    id: 'affiliate.referrals.view',
    version: '1.0.0',
    resource: 'affiliate.referrals',
    action: 'affiliate.referrals:view',
    description: 'Allow partner managers to view referral pipelines and incentives.',
    requirements: [Permissions.AFFILIATE_REFERRALS],
    tags: ['affiliate', 'crm'],
    severity: 'medium',
    metadata: (req) => ({
      tenantHint: req.headers['x-fixnado-tenant'] || null
    })
  },
  'inventory.manage': {
    id: 'inventory.manage',
    version: '1.0.0',
    resource: 'inventory',
    action: 'inventory:manage',
    description: 'Allow provider administrators to manage stock, rentals, and consumables.',
    requirements: [Permissions.INVENTORY_WRITE],
    tags: ['inventory', 'operations'],
    severity: 'high',
    metadata: (req) => ({
      persona: req.headers['x-fixnado-persona'] || null
    })
  },
<<<<<<< HEAD
  'servicemen.identity.manage': {
    id: 'servicemen.identity.manage',
    version: '1.0.0',
    resource: 'servicemen.identity',
    action: 'servicemen.identity:manage',
    description:
      'Allow authorised crew members and operations controllers to manage serviceman identity verification workflows and artefacts.',
    requirements: [Permissions.SERVICEMAN_IDENTITY_MANAGE],
    tags: ['servicemen', 'identity', 'compliance'],
    severity: 'high',
    metadata: (req) => ({
      servicemanId: req.params?.servicemanId || null,
      persona: req.headers['x-fixnado-persona'] || null,
      method: req.method
=======
  'provider.calendar.read': {
    id: 'provider.calendar.read',
    version: '1.0.0',
    resource: 'provider.calendar',
    action: 'provider.calendar:view',
    description: 'Allow provider operators to inspect booking calendars, utilisation, and holds.',
    requirements: [Permissions.PROVIDER_CALENDAR_VIEW],
    tags: ['provider', 'calendar', 'operations'],
    severity: 'medium',
    metadata: (req) => ({
      companyId: req.query?.companyId || req.body?.companyId || null,
      persona: req.headers['x-fixnado-persona'] || null
    })
  },
  'provider.calendar.manage': {
    id: 'provider.calendar.manage',
    version: '1.0.0',
    resource: 'provider.calendar',
    action: 'provider.calendar:manage',
    description: 'Allow authorised provider admins to create bookings, manage holds, and update calendar settings.',
    requirements: [Permissions.PROVIDER_CALENDAR_MANAGE],
    tags: ['provider', 'calendar', 'operations'],
    severity: 'high',
    metadata: (req) => ({
      method: req.method,
      companyId: req.query?.companyId || req.body?.companyId || null,
      persona: req.headers['x-fixnado-persona'] || null
  'provider.escrows.read': {
    id: 'provider.escrows.read',
    version: '1.0.0',
    resource: 'provider.escrows',
    action: 'provider.escrows:read',
    description: 'Allow provider organisations to review escrow records tied to their service orders.',
    requirements: [Permissions.PROVIDER_ESCROW_READ],
    tags: ['provider', 'escrow', 'finance'],
    severity: 'high',
    metadata: (req) => ({
      persona: req.headers['x-fixnado-persona'] || null,
      providerId: req.user?.id ?? null,
      companyId: req.query?.companyId || req.body?.companyId || null,
      escrowId: req.params?.id || null
    })
  },
  'provider.escrows.write': {
    id: 'provider.escrows.write',
    version: '1.0.0',
    resource: 'provider.escrows',
    action: 'provider.escrows:write',
    description: 'Allow provider finance teams to update escrow metadata, milestones, and release policies.',
    requirements: [Permissions.PROVIDER_ESCROW_WRITE],
    tags: ['provider', 'escrow', 'finance'],
    severity: 'critical',
    metadata: (req) => ({
      persona: req.headers['x-fixnado-persona'] || null,
      providerId: req.user?.id ?? null,
      companyId: req.body?.companyId || req.query?.companyId || null,
      escrowId: req.params?.id || null
  'serviceman.escrows.view': {
    id: 'serviceman.escrows.view',
    version: '1.0.0',
    resource: 'serviceman.escrows',
    action: 'serviceman.escrows:view',
    description: 'Allow crew members to review escrow records linked to their active bookings.',
    requirements: [Permissions.SERVICEMAN_ESCROW_VIEW],
    tags: ['serviceman', 'escrow', 'finance'],
    severity: 'medium',
    metadata: (req) => ({
      status: req.query?.status || 'all',
      onHold: req.query?.onHold || 'all',
      policyId: req.query?.policyId || 'all'
    })
  },
  'serviceman.escrows.manage': {
    id: 'serviceman.escrows.manage',
    version: '1.0.0',
    resource: 'serviceman.escrows',
    action: 'serviceman.escrows:manage',
    description:
      'Allow authorised crew members to update escrow status, milestones, notes, and work logs for their assignments.',
    requirements: [Permissions.SERVICEMAN_ESCROW_MANAGE],
    tags: ['serviceman', 'escrow', 'finance'],
    severity: 'high',
    metadata: (req) => ({
      method: req.method,
      escrowId: req.params?.id || null,
      milestoneId: req.params?.milestoneId || null,
      workLogId: req.params?.workLogId || null,
      noteId: req.params?.noteId || null
>>>>>>> a612bb91
    })
  },
  'service.orders.read': {
    id: 'service.orders.read',
    version: '1.0.0',
    resource: 'service.orders',
    action: 'service.orders:read',
    description: 'Allow authenticated customers to view and search their service orders.',
    requirements: [Permissions.SERVICE_ORDERS_VIEW],
    tags: ['orders', 'service', 'dashboard'],
    severity: 'medium',
    metadata: (req) => ({
      status: req.query?.status || 'all',
      priority: req.query?.priority || 'all',
      persona: req.headers['x-fixnado-persona'] || null
    })
  },
  'service.orders.manage': {
    id: 'service.orders.manage',
    version: '1.0.0',
    resource: 'service.orders',
    action: 'service.orders:manage',
    description: 'Allow eligible personas to create, update, and annotate service orders.',
    requirements: [Permissions.SERVICE_ORDERS_MANAGE],
    tags: ['orders', 'service', 'dashboard'],
    severity: 'high',
    metadata: (req) => ({
      method: req.method,
      orderId: req.params?.orderId || null,
      status: req.body?.status || null
    })
  },
  'serviceman.website.read': {
    id: 'serviceman.website.read',
    version: '1.0.0',
    resource: 'serviceman.website',
    action: 'serviceman.website:read',
    description: 'Allow authorised crew members to view and audit their microsite configuration.',
    requirements: [Permissions.SERVICEMAN_WEBSITE_READ],
    tags: ['serviceman', 'website', 'preferences'],
    severity: 'medium',
    metadata: (req) => ({
      actorId: req.user?.id ?? null,
      persona: req.headers['x-fixnado-persona'] || null
    })
  },
  'serviceman.website.write': {
    id: 'serviceman.website.write',
    version: '1.0.0',
    resource: 'serviceman.website',
    action: 'serviceman.website:write',
    description: 'Allow authorised crew leads to update microsite branding, content, and publishing preferences.',
    requirements: [Permissions.SERVICEMAN_WEBSITE_WRITE],
    tags: ['serviceman', 'website', 'preferences'],
    severity: 'high',
    metadata: (req) => ({
      actorId: req.user?.id ?? null,
      persona: req.headers['x-fixnado-persona'] || null
  'serviceman.bookings.view': {
    id: 'serviceman.bookings.view',
    version: '1.0.0',
    resource: 'serviceman.bookings',
    action: 'serviceman.bookings:view',
    description: 'Allow crew members to review assigned bookings, schedules, and notes.',
    requirements: [Permissions.SERVICEMAN_BOOKINGS_VIEW],
    tags: ['serviceman', 'bookings', 'workspace'],
    severity: 'medium',
    metadata: (req) => ({
      servicemanId: req.user?.id ?? null,
      persona: req.headers['x-fixnado-persona'] || null
    })
  },
  'serviceman.bookings.manage': {
    id: 'serviceman.bookings.manage',
    version: '1.0.0',
    resource: 'serviceman.bookings',
    action: 'serviceman.bookings:manage',
    description: 'Allow crew members to update booking status, schedules, notes, and workspace preferences.',
    requirements: [Permissions.SERVICEMAN_BOOKINGS_MANAGE],
    tags: ['serviceman', 'bookings', 'workspace'],
    severity: 'high',
    metadata: (req) => ({
      servicemanId: req.user?.id ?? null,
      persona: req.headers['x-fixnado-persona'] || null,
      method: req.method
    })
  },
  'admin.dashboard.view': {
    id: 'admin.dashboard.view',
    version: '1.0.0',
    resource: 'admin.dashboard',
    action: 'admin.dashboard:view',
    description: 'Allow platform administrators to view security, compliance, and KPI dashboards.',
    requirements: [Permissions.ADMIN_DASHBOARD],
    tags: ['admin', 'analytics'],
    severity: 'high'
  },
  'admin.dashboard.configure': {
    id: 'admin.dashboard.configure',
    version: '1.0.0',
    resource: 'admin.dashboard',
    action: 'admin.dashboard:configure',
    description: 'Allow platform administrators to configure dashboard overview thresholds and insights.',
    requirements: [Permissions.ADMIN_DASHBOARD_WRITE],
    tags: ['admin', 'analytics'],
    severity: 'critical'
  },
  'admin.features.read': {
    id: 'admin.features.read',
    version: '1.0.0',
    resource: 'admin.features',
    action: 'admin.features:read',
    description: 'Allow admin operators to read feature toggle states.',
    requirements: [Permissions.ADMIN_FEATURE_READ],
    tags: ['admin', 'features'],
    severity: 'medium'
  },
  'admin.features.write': {
    id: 'admin.features.write',
    version: '1.0.0',
    resource: 'admin.features',
    action: 'admin.features:write',
    description: 'Allow admin operators to mutate feature toggle states.',
    requirements: [Permissions.ADMIN_FEATURE_WRITE],
    tags: ['admin', 'features'],
    severity: 'critical'
  },
  'admin.platform.read': {
    id: 'admin.platform.read',
    version: '1.0.0',
    resource: 'admin.platform',
    action: 'admin.platform:read',
    description: 'Allow platform administrators to view system configuration snapshots.',
    requirements: [Permissions.ADMIN_PLATFORM_READ],
    tags: ['admin', 'platform'],
    severity: 'high'
  },
  'admin.platform.write': {
    id: 'admin.platform.write',
    version: '1.0.0',
    resource: 'admin.platform',
    action: 'admin.platform:write',
    description: 'Allow platform administrators to change platform configuration.',
    requirements: [Permissions.ADMIN_PLATFORM_WRITE],
    tags: ['admin', 'platform'],
    severity: 'critical'
  },
  'admin.bookings.read': {
    id: 'admin.bookings.read',
    version: '1.0.0',
    resource: 'admin.bookings',
    action: 'admin.bookings:read',
    description: 'Allow platform administrators to view booking management insights and settings.',
    requirements: [Permissions.ADMIN_BOOKINGS_READ],
    tags: ['admin', 'bookings'],
    severity: 'high'
  },
  'admin.bookings.write': {
    id: 'admin.bookings.write',
    version: '1.0.0',
    resource: 'admin.bookings',
    action: 'admin.bookings:write',
    description: 'Allow platform administrators to create and update bookings, templates, and guardrails.',
    requirements: [Permissions.ADMIN_BOOKINGS_WRITE],
    tags: ['admin', 'bookings'],
  'admin.providers.read': {
    id: 'admin.providers.read',
    version: '1.0.0',
    resource: 'admin.providers',
    action: 'admin.providers:read',
    description: 'Allow platform administrators to view SME/provider onboarding data and coverage.',
    requirements: [Permissions.ADMIN_PROVIDER_READ],
    tags: ['admin', 'providers', 'sme'],
    severity: 'high',
    metadata: (req) => ({
      scope: req.query?.scope || 'directory',
      companyId: req.params?.companyId || null
    })
  },
  'admin.providers.write': {
    id: 'admin.providers.write',
    version: '1.0.0',
    resource: 'admin.providers',
    action: 'admin.providers:write',
    description: 'Allow platform administrators to onboard, edit, and manage SME/provider records.',
    requirements: [Permissions.ADMIN_PROVIDER_WRITE],
    tags: ['admin', 'providers', 'sme'],
    severity: 'critical',
    metadata: (req) => ({
      companyId: req.params?.companyId || req.body?.companyId || null,
      action: req.method?.toLowerCase() || 'unknown'
    })
  },
  'admin.providers.archive': {
    id: 'admin.providers.archive',
    version: '1.0.0',
    resource: 'admin.providers',
    action: 'admin.providers:archive',
    description: 'Allow platform administrators to archive or retire SME/provider organisations.',
    requirements: [Permissions.ADMIN_PROVIDER_ARCHIVE],
    tags: ['admin', 'providers', 'sme'],
    severity: 'critical',
    metadata: (req) => ({
      companyId: req.params?.companyId || null,
      actor: req.user?.id || null
    })
  },
  'admin.customJobs.read': {
    id: 'admin.customJobs.read',
    version: '1.0.0',
    resource: 'admin.custom-jobs',
    action: 'admin.custom-jobs:read',
    description: 'Allow administrators to review custom job requests, bids, and negotiation history.',
    requirements: [Permissions.ADMIN_CUSTOM_JOBS_READ],
    tags: ['admin', 'custom-jobs'],
    severity: 'high',
    metadata: (req) => ({
      status: req.query?.status ?? 'all',
      zoneId: req.query?.zoneId ?? null,
      jobId: req.params?.id ?? null
    })
  },
  'admin.customJobs.write': {
    id: 'admin.customJobs.write',
    version: '1.0.0',
    resource: 'admin.custom-jobs',
    action: 'admin.custom-jobs:write',
    description: 'Allow administrators to create, edit, award, and message within custom jobs.',
    requirements: [Permissions.ADMIN_CUSTOM_JOBS_WRITE],
    tags: ['admin', 'custom-jobs'],
    severity: 'critical',
    metadata: (req) => ({
      jobId: req.params?.id ?? null,
      bidId: req.params?.bidId ?? null,
      method: req.method ?? 'UNKNOWN'
    })
  'admin.rbac.read': {
    id: 'admin.rbac.read',
    version: '1.0.0',
    resource: 'admin.rbac',
    action: 'admin.rbac:read',
    description: 'Allow administrators to inspect RBAC definitions and assignments.',
    requirements: [Permissions.ADMIN_RBAC_READ],
    tags: ['admin', 'security'],
    severity: 'high',
    metadata: (req) => ({
      scope: req?.params?.key ? 'role' : 'collection',
      roleKey: req?.params?.key ?? null
    })
  },
  'admin.rbac.write': {
    id: 'admin.rbac.write',
    version: '1.0.0',
    resource: 'admin.rbac',
    action: 'admin.rbac:write',
    description: 'Allow administrators to create, update, and revoke RBAC roles and assignments.',
    requirements: [Permissions.ADMIN_RBAC_WRITE],
    tags: ['admin', 'security'],
    severity: 'critical',
    metadata: (req) => ({
      roleKey: req?.params?.key ?? null,
      assignmentId: req?.params?.assignmentId ?? null,
      method: req?.method ?? null
    })
  'admin.profile.read': {
    id: 'admin.profile.read',
    version: '1.0.0',
    resource: 'admin.profile',
    action: 'admin.profile:read',
    description: 'Allow administrators to review their control tower profile and preferences.',
    requirements: [Permissions.ADMIN_PROFILE_READ],
    tags: ['admin', 'profile'],
    severity: 'medium',
    metadata: (req) => ({ persona: req.headers['x-fixnado-persona'] || null })
    description: 'Allow platform administrators to view and audit their control centre profile settings.',
    requirements: [Permissions.ADMIN_PROFILE_READ],
    tags: ['admin', 'profile'],
    severity: 'medium'
  },
  'admin.profile.write': {
    id: 'admin.profile.write',
    version: '1.0.0',
    resource: 'admin.profile',
    action: 'admin.profile:write',
    description: 'Allow administrators to update contact, security, and notification preferences.',
    requirements: [Permissions.ADMIN_PROFILE_WRITE],
    tags: ['admin', 'profile'],
    severity: 'high',
    metadata: (req) => ({ persona: req.headers['x-fixnado-persona'] || null })
    description: 'Allow platform administrators to edit profile, address, and delegate permissions.',
    requirements: [Permissions.ADMIN_PROFILE_WRITE],
    tags: ['admin', 'profile'],
    severity: 'high'
  },
  'admin.preferences.read': {
    id: 'admin.preferences.read',
    version: '1.0.0',
    resource: 'admin.preferences',
    action: 'admin.preferences:read',
    description: 'Allow platform administrators to inspect control centre preferences.',
    requirements: [Permissions.ADMIN_SETTINGS_READ],
    tags: ['admin', 'settings'],
    severity: 'high'
  },
  'admin.preferences.write': {
    id: 'admin.preferences.write',
    version: '1.0.0',
    resource: 'admin.preferences',
    action: 'admin.preferences:write',
    description: 'Allow platform administrators to update control centre preferences.',
    requirements: [Permissions.ADMIN_SETTINGS_WRITE],
    tags: ['admin', 'settings'],
  'admin.automation.read': {
    id: 'admin.automation.read',
    version: '1.0.0',
    resource: 'admin.automation',
    action: 'admin.automation:read',
    description: 'Allow authorised operators to review automation backlog initiatives.',
    requirements: [Permissions.ADMIN_AUTOMATION_READ],
    tags: ['admin', 'automation'],
    severity: 'medium',
    metadata: (req) => ({ includeArchived: req.query?.includeArchived === 'true' })
  },
  'admin.automation.write': {
    id: 'admin.automation.write',
    version: '1.0.0',
    resource: 'admin.automation',
    action: 'admin.automation:write',
    description: 'Allow platform administrators to create, update, and archive automation initiatives.',
    requirements: [Permissions.ADMIN_AUTOMATION_WRITE],
    tags: ['admin', 'automation'],
    severity: 'high',
    metadata: (req) => ({ method: req.method, initiativeId: req.params?.id || null })
  'admin.enterprise.read': {
    id: 'admin.enterprise.read',
    version: '1.0.0',
    resource: 'admin.enterprise',
    action: 'admin.enterprise:read',
    description: 'Allow platform administrators to view enterprise account settings and coverage.',
    requirements: [Permissions.ADMIN_ENTERPRISE_READ],
    tags: ['admin', 'enterprise'],
    severity: 'high',
    metadata: (req) => ({
      accountId: req.params?.accountId || null,
      includeArchived: req.query?.includeArchived === 'true'
    })
  },
  'admin.enterprise.write': {
    id: 'admin.enterprise.write',
    version: '1.0.0',
    resource: 'admin.enterprise',
    action: 'admin.enterprise:write',
    description: 'Allow platform administrators to create and update enterprise accounts, sites, and playbooks.',
    requirements: [Permissions.ADMIN_ENTERPRISE_WRITE],
    tags: ['admin', 'enterprise'],
    severity: 'critical',
    metadata: (req) => ({
      accountId: req.params?.accountId || null,
      siteId: req.params?.siteId || null,
      stakeholderId: req.params?.stakeholderId || null,
      playbookId: req.params?.playbookId || null
    })
  'admin.appearance.read': {
    id: 'admin.appearance.read',
    version: '1.0.0',
    resource: 'admin.appearance',
    action: 'admin.appearance:read',
    description: 'Allow admin operators to review appearance profiles, media, and marketing variants.',
    requirements: [Permissions.ADMIN_APPEARANCE_READ],
    tags: ['admin', 'appearance', 'branding'],
    severity: 'high',
    metadata: (req) => ({
      profileId: req.params?.id || null,
      slug: req.query?.slug || null
    })
  },
  'admin.appearance.write': {
    id: 'admin.appearance.write',
    version: '1.0.0',
    resource: 'admin.appearance',
    action: 'admin.appearance:write',
    description: 'Allow admin operators to create and update appearance profiles, assets, and marketing variants.',
    requirements: [Permissions.ADMIN_APPEARANCE_WRITE],
    tags: ['admin', 'appearance', 'branding'],
    severity: 'critical',
    metadata: (req) => ({
      profileId: req.params?.id || null,
      method: req.method,
      action: req.method === 'DELETE' ? 'archive' : 'mutate'
    })
  'admin.home-builder.manage': {
    id: 'admin.home-builder.manage',
    version: '1.0.0',
    resource: 'admin.home-builder',
    action: 'admin.home-builder:manage',
    description: 'Allow platform administrators to build and publish marketing home pages.',
    requirements: [Permissions.ADMIN_HOME_BUILDER],
    tags: ['admin', 'content', 'marketing'],
    severity: 'critical',
    metadata: (req) => ({
      method: req.method,
      pageId: req.params?.pageId ?? null,
      sectionId: req.params?.sectionId ?? null,
      componentId: req.params?.componentId ?? null
    })
  'admin.website.read': {
    id: 'admin.website.read',
    version: '1.0.0',
    resource: 'admin.website',
    action: 'admin.website:read',
    description: 'Allow administrators to view marketing site pages, navigation, and widgets.',
    requirements: [Permissions.ADMIN_WEBSITE_READ],
    tags: ['admin', 'website', 'cms'],
    severity: 'high',
    metadata: (req) => ({
      entity: req.params?.pageId ? 'page' : req.params?.menuId ? 'navigation' : 'collection'
    })
  },
  'admin.website.write': {
    id: 'admin.website.write',
    version: '1.0.0',
    resource: 'admin.website',
    action: 'admin.website:write',
    description: 'Allow administrators to create, update, and retire marketing site assets.',
    requirements: [Permissions.ADMIN_WEBSITE_WRITE],
    tags: ['admin', 'website', 'cms'],
    severity: 'critical',
    metadata: (req) => ({
      entity: req.params?.pageId
        ? 'page'
        : req.params?.menuId
          ? 'navigation'
          : req.params?.itemId
            ? 'navigation-item'
            : 'unknown',
      method: req.method
    })
  'admin.live-feed.audit.read': {
    id: 'admin.live-feed.audit.read',
    version: '1.0.0',
    resource: 'admin.live-feed',
    action: 'admin.live-feed:audit:read',
    description: 'Allow administrators to inspect live feed audit events, filters, and summaries.',
    requirements: [Permissions.ADMIN_LIVE_FEED_AUDIT_READ],
    tags: ['admin', 'live-feed', 'audit'],
    severity: 'high',
    metadata: (req) => ({ query: req.query ?? {} })
  },
  'admin.live-feed.audit.write': {
    id: 'admin.live-feed.audit.write',
    version: '1.0.0',
    resource: 'admin.live-feed',
    action: 'admin.live-feed:audit:write',
    description: 'Allow administrators to annotate, assign, and create live feed audit entries.',
    requirements: [Permissions.ADMIN_LIVE_FEED_AUDIT_WRITE],
    tags: ['admin', 'live-feed', 'audit'],
    severity: 'critical',
    metadata: (req) => ({
      auditId: req.params?.auditId || null,
      noteId: req.params?.noteId || null,
      method: req.method
    })
  'admin.audit.read': {
    id: 'admin.audit.read',
    version: '1.0.0',
    resource: 'admin.audit',
    action: 'admin.audit:read',
    description: 'Allow administrators to review audit timeline events and evidence.',
    requirements: [Permissions.ADMIN_AUDIT_READ],
    tags: ['admin', 'audit'],
    severity: 'high',
    metadata: (req) => ({
      timeframe: req.query?.timeframe || '7d',
      category: req.query?.category || 'all'
    })
  },
  'admin.audit.write': {
    id: 'admin.audit.write',
    version: '1.0.0',
    resource: 'admin.audit',
    action: 'admin.audit:write',
    description: 'Allow administrators to curate audit timeline events, attachments, and owners.',
    requirements: [Permissions.ADMIN_AUDIT_WRITE],
    tags: ['admin', 'audit'],
    severity: 'critical',
    metadata: (req) => ({
      method: req.method,
      eventId: req.params?.id || null
    })
  'admin.security.posture.read': {
    id: 'admin.security.posture.read',
    version: '1.0.0',
    resource: 'admin.security.posture',
    action: 'admin.security.posture:read',
    description: 'Allow administrators to view security posture and telemetry insights.',
    requirements: [Permissions.ADMIN_SECURITY_POSTURE_READ],
    tags: ['admin', 'security'],
    severity: 'high'
  },
  'admin.security.posture.write': {
    id: 'admin.security.posture.write',
    version: '1.0.0',
    resource: 'admin.security.posture',
    action: 'admin.security.posture:write',
    description: 'Allow administrators to manage security posture signals, automation, and connectors.',
    requirements: [Permissions.ADMIN_SECURITY_POSTURE_WRITE],
    tags: ['admin', 'security'],
    severity: 'critical'
  },
  'admin.affiliates.read': {
    id: 'admin.affiliates.read',
    version: '1.0.0',
    resource: 'admin.affiliates',
    action: 'admin.affiliates:read',
    description: 'Allow admin operators to view affiliate programme data.',
    requirements: [Permissions.ADMIN_AFFILIATE_READ],
    tags: ['admin', 'affiliate'],
    severity: 'medium'
  },
  'admin.affiliates.write': {
    id: 'admin.affiliates.write',
    version: '1.0.0',
    resource: 'admin.affiliates',
    action: 'admin.affiliates:write',
    description: 'Allow admin operators to mutate affiliate programme configuration.',
    requirements: [Permissions.ADMIN_AFFILIATE_WRITE],
    tags: ['admin', 'affiliate'],
    severity: 'high'
  },
  'admin.escrows.read': {
    id: 'admin.escrows.read',
    version: '1.0.0',
    resource: 'admin.escrows',
    action: 'admin.escrows:read',
    description: 'Allow administrators to review escrow records, milestones, and compliance notes.',
    requirements: [Permissions.ADMIN_ESCROW_READ],
    tags: ['admin', 'finance', 'escrow'],
    severity: 'high',
    metadata: (req) => ({
      scope: req.query?.status || 'all',
      policy: req.query?.policyId || 'all'
    })
  },
  'admin.escrows.write': {
    id: 'admin.escrows.write',
    version: '1.0.0',
    resource: 'admin.escrows',
    action: 'admin.escrows:write',
    description: 'Allow administrators to create manual escrows and update release policies, notes, and milestones.',
    requirements: [Permissions.ADMIN_ESCROW_WRITE],
    tags: ['admin', 'finance', 'escrow'],
    severity: 'critical',
    metadata: (req) => ({
      method: req.method,
      escrowId: req.params?.id ?? null
    })
  'admin.wallets.read': {
    id: 'admin.wallets.read',
    version: '1.0.0',
    resource: 'admin.wallets',
    action: 'admin.wallets:read',
    description: 'Allow administrators to review wallet configuration, balances, and ledger history.',
    requirements: [Permissions.FINANCE_WALLET_VIEW],
    tags: ['admin', 'finance', 'wallets'],
    severity: 'high',
    metadata: (req) => ({
      scope: req.params?.id ? 'account' : req.query?.scope || 'overview',
      accountId: req.params?.id || null,
      method: req.method
    })
  },
  'admin.wallets.manage': {
    id: 'admin.wallets.manage',
    version: '1.0.0',
    resource: 'admin.wallets',
    action: 'admin.wallets:manage',
    description: 'Allow administrators to configure wallet settings, create accounts, and post ledger adjustments.',
    requirements: [Permissions.FINANCE_WALLET_MANAGE],
    tags: ['admin', 'finance', 'wallets'],
    severity: 'critical',
    metadata: (req) => ({
      scope: req.params?.id ? 'account' : 'settings',
      accountId: req.params?.id || null,
      method: req.method
    })
  'admin.commandMetrics.read': {
    id: 'admin.commandMetrics.read',
    version: '1.0.0',
    resource: 'admin.command-metrics',
    action: 'admin.command-metrics:read',
    description: 'Allow admin operators to view command centre metric thresholds and summaries.',
    requirements: [Permissions.ADMIN_COMMAND_METRICS_READ],
    tags: ['admin', 'analytics'],
    severity: 'high'
  },
  'admin.commandMetrics.write': {
    id: 'admin.commandMetrics.write',
    version: '1.0.0',
    resource: 'admin.command-metrics',
    action: 'admin.command-metrics:write',
    description: 'Allow admin operators to configure command centre thresholds, cards, and call-to-actions.',
    requirements: [Permissions.ADMIN_COMMAND_METRICS_WRITE],
    tags: ['admin', 'analytics'],
    severity: 'critical'
  },
  'serviceman.metrics.read': {
    id: 'serviceman.metrics.read',
    version: '1.0.0',
    resource: 'serviceman.metrics',
    action: 'serviceman.metrics:read',
    description: 'Allow crew leads to review productivity, quality, and readiness guardrails.',
    requirements: [Permissions.SERVICEMAN_METRICS_READ],
    tags: ['serviceman', 'analytics'],
    severity: 'medium',
    metadata: () => ({ section: 'metrics', scope: 'serviceman-control-centre' })
  },
  'serviceman.metrics.write': {
    id: 'serviceman.metrics.write',
    version: '1.0.0',
    resource: 'serviceman.metrics',
    action: 'serviceman.metrics:write',
    description: 'Allow authorised crew leads to update crew KPI targets, checklists, and dashboard cards.',
    requirements: [Permissions.SERVICEMAN_METRICS_WRITE],
    tags: ['serviceman', 'analytics'],
    severity: 'high',
    metadata: (req) => ({ section: 'metrics', method: req.method, cardId: req.params?.id ?? null })
  },
  'admin.operations.queues.read': {
    id: 'admin.operations.queues.read',
    version: '1.0.0',
    resource: 'admin.operations.queues',
    action: 'admin.operations.queues:read',
    description: 'Allow operations staff to view and audit active operations queue boards and updates.',
    requirements: [Permissions.ADMIN_OPERATIONS_QUEUE_READ],
    tags: ['admin', 'operations'],
    severity: 'high',
    metadata: (req) => ({
      queueId: req.params?.id ?? null,
      hasUpdates: req.query?.includeUpdates !== 'false'
    })
  },
  'admin.operations.queues.write': {
    id: 'admin.operations.queues.write',
    version: '1.0.0',
    resource: 'admin.operations.queues',
    action: 'admin.operations.queues:write',
    description: 'Allow authorised staff to create, edit, and archive operations queues and updates.',
    requirements: [Permissions.ADMIN_OPERATIONS_QUEUE_WRITE],
    tags: ['admin', 'operations'],
    severity: 'critical',
    metadata: (req) => ({
      queueId: req.params?.id ?? null,
      updateId: req.params?.updateId ?? null
    })
  },
  'admin.users.read': {
    id: 'admin.users.read',
    version: '1.0.0',
    resource: 'admin.users',
    action: 'admin.users:read',
    description: 'Allow platform administrators to audit and search user accounts and roles.',
    requirements: [Permissions.ADMIN_USER_READ],
    tags: ['admin', 'users'],
    severity: 'high',
    metadata: (req) => ({
      roleFilter: req.query?.role ?? null,
      statusFilter: req.query?.status ?? null
    })
  },
  'admin.users.write': {
    id: 'admin.users.write',
    version: '1.0.0',
    resource: 'admin.users',
    action: 'admin.users:write',
    description: 'Allow platform administrators to update user roles, status, and security controls.',
    requirements: [Permissions.ADMIN_USER_WRITE],
    tags: ['admin', 'users'],
    severity: 'critical',
    metadata: (req) => ({ userId: req.params?.id ?? null })
  },
  'admin.users.invite': {
    id: 'admin.users.invite',
    version: '1.0.0',
    resource: 'admin.users',
    action: 'admin.users:invite',
    description: 'Allow platform administrators to create or invite new platform users.',
    requirements: [Permissions.ADMIN_USER_INVITE],
    tags: ['admin', 'users'],
    severity: 'critical'
  'admin.marketplace.manage': {
    id: 'admin.marketplace.manage',
    version: '1.0.0',
    resource: 'admin.marketplace',
    action: 'admin.marketplace:manage',
    description: 'Allow platform administrators to govern marketplace tools, materials, and listing approvals.',
    requirements: [Permissions.ADMIN_DASHBOARD, Permissions.INVENTORY_WRITE],
    tags: ['admin', 'marketplace', 'inventory'],
  'admin.inbox.read': {
    id: 'admin.inbox.read',
    version: '1.0.0',
    resource: 'admin.inbox',
    action: 'admin.inbox:read',
    description: 'Allow platform administrators to view inbox routing, queue health, and automation state.',
    requirements: [Permissions.ADMIN_INBOX_READ],
    tags: ['admin', 'communications'],
    severity: 'high',
    metadata: (req) => ({ method: req.method, path: req.route?.path ?? null })
  },
  'admin.inbox.write': {
    id: 'admin.inbox.write',
    version: '1.0.0',
    resource: 'admin.inbox',
    action: 'admin.inbox:write',
    description: 'Allow platform administrators to manage inbox queues, templates, and automation guardrails.',
    requirements: [Permissions.ADMIN_INBOX_WRITE],
    tags: ['admin', 'communications'],
    severity: 'critical',
    metadata: (req) => ({ method: req.method, path: req.route?.path ?? null })
  'admin.rentals.read': {
    id: 'admin.rentals.read',
    version: '1.0.0',
    resource: 'admin.rentals',
    action: 'admin.rentals:read',
    description: 'Allow admin operators to review rental agreements, deposits, and checkpoints.',
    requirements: [Permissions.ADMIN_RENTAL_READ],
    tags: ['admin', 'rentals', 'inventory'],
    severity: 'high',
    metadata: (req) => ({
      status: req.query?.status || 'all',
      companyId: req.query?.companyId || null,
      search: req.query?.search || null
    })
  },
  'admin.rentals.write': {
    id: 'admin.rentals.write',
    version: '1.0.0',
    resource: 'admin.rentals',
    action: 'admin.rentals:write',
    description: 'Allow admin operators to manage rental lifecycle events and checkpoints.',
    requirements: [Permissions.ADMIN_RENTAL_WRITE],
    tags: ['admin', 'rentals', 'inventory'],
    severity: 'critical',
    metadata: (req) => ({
      rentalId: req.params?.rentalId || null,
      action: req.method,
      endpoint: req.originalUrl || req.baseUrl || null
    })
  },
  'admin.purchases.read': {
    id: 'admin.purchases.read',
    version: '1.0.0',
    resource: 'admin.purchases',
    action: 'admin.purchases:read',
    description: 'Allow operations and admin staff to view procurement workspaces and supplier directories.',
    requirements: [Permissions.ADMIN_PURCHASE_READ],
    tags: ['admin', 'procurement'],
    severity: 'high',
    metadata: (req) => ({
      status: req.query?.status || 'all',
      supplierId: req.query?.supplierId || null
    })
  },
  'admin.purchases.write': {
    id: 'admin.purchases.write',
    version: '1.0.0',
    resource: 'admin.purchases',
    action: 'admin.purchases:write',
    description: 'Allow operations and admin staff to create or update purchase orders, suppliers, and receiving records.',
    requirements: [Permissions.ADMIN_PURCHASE_WRITE],
    tags: ['admin', 'procurement'],
    severity: 'critical',
    metadata: (req) => ({
      method: req.method,
      entity: req.params?.orderId ? 'order' : req.params?.supplierId ? 'supplier' : 'purchase',
      reference: req.body?.reference || null
    })
  },
  'admin.purchases.budget': {
    id: 'admin.purchases.budget',
    version: '1.0.0',
    resource: 'admin.purchases.budget',
    action: 'admin.purchases.budget:write',
    description: 'Allow administrators to set procurement budgets and guardrails.',
    requirements: [Permissions.ADMIN_PURCHASE_BUDGET],
    tags: ['admin', 'procurement', 'finance'],
    severity: 'critical',
    metadata: (req) => ({
      category: req.body?.category || null,
      fiscalYear: req.body?.fiscalYear || null
    })
  },
  'admin.services.read': {
    id: 'admin.services.read',
    version: '1.0.0',
    resource: 'admin.services',
    action: 'admin.services:read',
    description: 'Allow admin operators to review service listings, categories, and catalogue health.',
    requirements: [Permissions.ADMIN_SERVICES_READ],
    tags: ['admin', 'services', 'catalogue'],
    severity: 'high',
    metadata: (req) => ({
      entity: req.params?.categoryId ? 'category' : req.params?.serviceId ? 'listing' : 'collection'
    })
  },
  'admin.services.write': {
    id: 'admin.services.write',
    version: '1.0.0',
    resource: 'admin.services',
    action: 'admin.services:write',
    description: 'Allow admin operators to create, update, and archive service listings and categories.',
    requirements: [Permissions.ADMIN_SERVICES_WRITE],
    tags: ['admin', 'services', 'catalogue'],
    severity: 'critical',
    metadata: (req) => ({
      entity: req.params?.categoryId ? 'category' : req.params?.serviceId ? 'listing' : 'collection'
    })
  },
  'admin.legal.read': {
    id: 'admin.legal.read',
    version: '1.0.0',
    resource: 'admin.legal',
    action: 'admin.legal:read',
    description: 'Allow administrators to view legal policy metadata and version history.',
    requirements: [Permissions.ADMIN_LEGAL_READ],
    tags: ['admin', 'legal'],
    severity: 'high',
    metadata: (req) => ({ slug: req.params?.slug || null })
  },
  'admin.legal.write': {
    id: 'admin.legal.write',
    version: '1.0.0',
    resource: 'admin.legal',
    action: 'admin.legal:write',
    description: 'Allow administrators to create, update, and publish legal policy versions.',
    requirements: [Permissions.ADMIN_LEGAL_WRITE],
    tags: ['admin', 'legal'],
    severity: 'critical',
    metadata: (req) => ({ slug: req.params?.slug || null, versionId: req.params?.versionId || null })
  'zones.read': {
    id: 'zones.read',
    version: '1.0.0',
    resource: 'zones',
    action: 'zones:read',
    description: 'Allow operations staff to inspect geo-zone definitions, compliance, and analytics.',
    requirements: [Permissions.ZONES_READ],
    tags: ['zones', 'operations'],
    severity: 'high',
    metadata: (req) => ({
      zoneId: req.params?.zoneId || null,
      companyId: req.query?.companyId || req.body?.companyId || null,
      includeAnalytics: req.query?.includeAnalytics === 'true'
    })
  },
  'zones.manage': {
    id: 'zones.manage',
    version: '1.0.0',
    resource: 'zones',
    action: 'zones:manage',
    description: 'Allow operations administrators to create, update, import, and delete service zones.',
    requirements: [Permissions.ZONES_MANAGE],
    tags: ['zones', 'operations'],
    severity: 'critical',
    metadata: (req) => ({
      zoneId: req.params?.zoneId || null,
      companyId: req.body?.companyId || req.query?.companyId || null,
      replace: Boolean(req.body?.replace),
      coverageCount: Array.isArray(req.body?.coverages) ? req.body.coverages.length : null
    })
  },
  'zones.coverage': {
    id: 'zones.coverage',
    version: '1.0.0',
    resource: 'zones.coverage',
    action: 'zones:coverage',
    description: 'Allow operations administrators to manage zone-to-service coverage assignments.',
    requirements: [Permissions.ZONES_COVERAGE],
    tags: ['zones', 'operations'],
    severity: 'critical',
    metadata: (req) => ({
      zoneId: req.params?.zoneId || null,
      coverageId: req.params?.coverageId || null,
      coverageCount: Array.isArray(req.body?.coverages) ? req.body.coverages.length : null
    })
  'admin.compliance.read': {
    id: 'admin.compliance.read',
    version: '1.0.0',
    resource: 'admin.compliance',
    action: 'admin.compliance:read',
    description: 'Allow compliance operators to view and monitor control libraries.',
    requirements: [Permissions.ADMIN_COMPLIANCE_READ],
    tags: ['admin', 'compliance'],
    severity: 'high'
  },
  'admin.compliance.write': {
    id: 'admin.compliance.write',
    version: '1.0.0',
    resource: 'admin.compliance',
    action: 'admin.compliance:write',
    description: 'Allow compliance operators to manage control libraries and automation guardrails.',
    requirements: [Permissions.ADMIN_COMPLIANCE_WRITE],
    tags: ['admin', 'compliance'],
    severity: 'critical'
  'admin.taxonomy.read': {
    id: 'admin.taxonomy.read',
    version: '1.0.0',
    resource: 'admin.taxonomy',
    action: 'admin.taxonomy:read',
    description: 'Allow platform administrators to review service taxonomy types and categories.',
    requirements: [Permissions.ADMIN_TAXONOMY_READ],
    tags: ['admin', 'taxonomy'],
    severity: 'medium',
    metadata: (req) => ({ includeArchived: req.query?.includeArchived === 'true' })
  },
  'admin.taxonomy.write': {
    id: 'admin.taxonomy.write',
    version: '1.0.0',
    resource: 'admin.taxonomy',
    action: 'admin.taxonomy:write',
    description: 'Allow platform administrators to create, update, and archive service taxonomy entries.',
    requirements: [Permissions.ADMIN_TAXONOMY_WRITE],
    tags: ['admin', 'taxonomy'],
    severity: 'high',
    metadata: (req) => ({ method: req.method, path: req.path })
  },
  'finance.checkout.create': {
    id: 'finance.checkout.create',
    version: '1.0.0',
    resource: 'finance.checkout',
    action: 'finance.checkout:create',
    description: 'Allow trusted personas to initiate marketplace checkout and escrow funding.',
    requirements: [Permissions.PAYMENTS_CAPTURE],
    tags: ['finance', 'payments'],
    severity: 'critical',
    metadata: (req) => ({
      orderId: req.body?.orderId || null,
      serviceId: req.body?.serviceId || null,
      amount: req.body?.amount || null,
      currency: req.body?.currency || null,
      source: req.body?.source || req.headers['x-finance-source'] || 'unknown'
    })
  },
  'finance.overview.read': {
    id: 'finance.overview.read',
    version: '1.0.0',
    resource: 'finance.overview',
    action: 'finance.overview:read',
    description: 'Allow finance operators to review captured payments, disputes, and payouts.',
    requirements: [Permissions.FINANCE_OVERVIEW],
    tags: ['finance', 'reporting'],
    severity: 'high',
    metadata: (req) => ({
      regionId: req.query?.regionId || null,
      providerId: req.query?.providerId || null
    })
  },
  'finance.timeline.read': {
    id: 'finance.timeline.read',
    version: '1.0.0',
    resource: 'finance.timeline',
    action: 'finance.timeline:read',
    description: 'Allow finance and operations roles to inspect an order finance timeline.',
    requirements: [Permissions.FINANCE_OVERVIEW],
    tags: ['finance', 'operations'],
    severity: 'medium',
    metadata: (req) => ({
      orderId: req.params?.orderId || null
    })
  },
  'finance.reports.read': {
    id: 'finance.reports.read',
    version: '1.0.0',
    resource: 'finance.reports',
    action: 'finance.reports:read',
    description: 'Allow authorised finance roles to generate settlement and reconciliation reports.',
    requirements: [Permissions.FINANCE_OVERVIEW],
    tags: ['finance', 'reporting', 'export'],
    severity: 'high',
    metadata: (req) => ({
      format: req.query?.format || 'json',
      regionId: req.query?.regionId || null,
      providerId: req.query?.providerId || null
    })
  },
  'finance.alerts.read': {
    id: 'finance.alerts.read',
    version: '1.0.0',
    resource: 'finance.alerts',
    action: 'finance.alerts:read',
    description: 'Allow finance control tower roles to review regulatory alert queues.',
    requirements: [Permissions.FINANCE_OVERVIEW],
    tags: ['finance', 'risk', 'compliance'],
    severity: 'high',
    metadata: (req) => ({
      regionId: req.query?.regionId || null,
      providerId: req.query?.providerId || null
    })
  },
  'finance.disputes.read': {
    id: 'finance.disputes.read',
    version: '1.0.0',
    resource: 'finance.disputes',
    action: 'finance.disputes:read',
    description: 'Allow finance operators to review the dispute health workspace.',
    requirements: [Permissions.DISPUTE_VIEW],
    tags: ['finance', 'disputes'],
    severity: 'high',
    metadata: (req) => ({
      section: 'dispute-health',
      capability: req.params?.bucketId ? 'history' : 'view',
      bucketId: req.params?.bucketId || null
    })
  },
  'finance.disputes.manage': {
    id: 'finance.disputes.manage',
    version: '1.0.0',
    resource: 'finance.disputes',
    action: 'finance.disputes:manage',
    description: 'Allow authorised operators to edit dispute cadences, playbooks, and metrics.',
    requirements: [Permissions.DISPUTE_MANAGE],
    tags: ['finance', 'disputes', 'admin'],
    severity: 'critical',
    metadata: (req) => ({
      section: 'dispute-health',
      method: req.method,
      bucketId: req.params?.bucketId || null,
      entryId: req.params?.entryId || null
  'wallet.accounts.read': {
    id: 'wallet.accounts.read',
    version: '1.0.0',
    resource: 'wallet.accounts',
    action: 'wallet.accounts:read',
    description: 'Allow customers and operators to view wallet balances and settings.',
    requirements: [Permissions.WALLET_VIEW],
    tags: ['wallet', 'finance'],
    severity: 'medium',
    metadata: (req) => ({
      userId: req.query?.userId || req.user?.id || null,
      companyId: req.query?.companyId || null
    })
  },
  'wallet.accounts.create': {
    id: 'wallet.accounts.create',
    version: '1.0.0',
    resource: 'wallet.accounts',
    action: 'wallet.accounts:create',
    description: 'Allow authorised roles to create wallet accounts for customers or organisations.',
    requirements: [Permissions.WALLET_MANAGE],
    tags: ['wallet', 'finance'],
    severity: 'high',
    metadata: (req) => ({
      userId: req.body?.userId || req.user?.id || null,
      companyId: req.body?.companyId || null
    })
  },
  'wallet.accounts.update': {
    id: 'wallet.accounts.update',
    version: '1.0.0',
    resource: 'wallet.accounts',
    action: 'wallet.accounts:update',
    description: 'Allow authorised actors to update wallet settings and thresholds.',
    requirements: [Permissions.WALLET_MANAGE],
    tags: ['wallet', 'finance'],
    severity: 'high',
    metadata: (req) => ({
      accountId: req.params?.accountId || null
    })
  },
  'wallet.transactions.read': {
    id: 'wallet.transactions.read',
    version: '1.0.0',
    resource: 'wallet.transactions',
    action: 'wallet.transactions:read',
    description: 'Allow wallet owners to review transaction history and holds.',
    requirements: [Permissions.WALLET_VIEW],
    tags: ['wallet', 'finance'],
    severity: 'medium',
    metadata: (req) => ({
      accountId: req.params?.accountId || null,
      type: req.query?.type || null
    })
  },
  'wallet.transactions.create': {
    id: 'wallet.transactions.create',
    version: '1.0.0',
    resource: 'wallet.transactions',
    action: 'wallet.transactions:create',
    description: 'Allow authorised actors to credit, debit, or hold wallet balances.',
    requirements: [Permissions.WALLET_TRANSACT],
    tags: ['wallet', 'finance'],
    severity: 'critical',
    metadata: (req) => ({
      accountId: req.params?.accountId || null,
      type: req.body?.type || null,
      amount: req.body?.amount || null
    })
  },
  'wallet.payment-methods.read': {
    id: 'wallet.payment-methods.read',
    version: '1.0.0',
    resource: 'wallet.payment-methods',
    action: 'wallet.payment-methods:read',
    description: 'Allow wallet owners to view payout destinations and funding instruments.',
    requirements: [Permissions.WALLET_VIEW],
    tags: ['wallet', 'finance'],
    severity: 'medium',
    metadata: (req) => ({
      accountId: req.params?.accountId || null
    })
  },
  'wallet.payment-methods.manage': {
    id: 'wallet.payment-methods.manage',
    version: '1.0.0',
    resource: 'wallet.payment-methods',
    action: 'wallet.payment-methods:manage',
    description: 'Allow authorised roles to register or update wallet payment methods.',
    requirements: [Permissions.WALLET_METHOD_MANAGE],
    tags: ['wallet', 'finance'],
    severity: 'high',
    metadata: (req) => ({
      accountId: req.params?.accountId || null,
      methodId: req.params?.methodId || null
    })
  },
  'wallet.summary.read': {
    id: 'wallet.summary.read',
    version: '1.0.0',
    resource: 'wallet.summary',
    action: 'wallet.summary:read',
    description: 'Allow wallet owners to retrieve dashboard-ready wallet summaries.',
    requirements: [Permissions.WALLET_VIEW],
    tags: ['wallet', 'finance', 'reporting'],
    severity: 'medium',
    metadata: (req) => ({
      userId: req.query?.userId || req.user?.id || null,
      companyId: req.query?.companyId || null
    })
  },
  'compliance.data-requests.create': {
    id: 'compliance.data-requests.create',
    version: '1.0.0',
    resource: 'compliance.data-requests',
    action: 'compliance.data-requests:create',
    description: 'Allow compliance operators to log GDPR data subject requests.',
    requirements: [Permissions.COMPLIANCE_PORTAL],
    tags: ['compliance', 'privacy'],
    severity: 'high',
    metadata: (req) => ({
      requestType: req.body?.requestType || null,
      region: req.body?.regionCode || null
    })
  },
  'compliance.data-requests.list': {
    id: 'compliance.data-requests.list',
    version: '1.0.0',
    resource: 'compliance.data-requests',
    action: 'compliance.data-requests:list',
    description: 'Allow compliance operators to review and triage GDPR requests.',
    requirements: [Permissions.COMPLIANCE_PORTAL],
    tags: ['compliance', 'privacy'],
    severity: 'medium',
    metadata: (req) => ({ status: req.query?.status || null })
  },
  'compliance.data-requests.export': {
    id: 'compliance.data-requests.export',
    version: '1.0.0',
    resource: 'compliance.data-requests',
    action: 'compliance.data-requests:export',
    description: 'Allow compliance officers to generate GDPR data export bundles.',
    requirements: [Permissions.COMPLIANCE_EXPORT],
    tags: ['compliance', 'privacy', 'export'],
    severity: 'critical',
    metadata: (req) => ({ requestId: req.params.requestId })
  },
  'compliance.data-requests.update': {
    id: 'compliance.data-requests.update',
    version: '1.0.0',
    resource: 'compliance.data-requests',
    action: 'compliance.data-requests:update',
    description: 'Allow compliance officers to update GDPR request status and audit notes.',
    requirements: [Permissions.COMPLIANCE_EXPORT],
    tags: ['compliance', 'privacy'],
    severity: 'high',
    metadata: (req) => ({ requestId: req.params.requestId, nextStatus: req.body?.status || null })
  },
  'compliance.data-warehouse.list': {
    id: 'compliance.data-warehouse.list',
    version: '1.0.0',
    resource: 'compliance.data-warehouse',
    action: 'compliance.data-warehouse:list',
    description: 'Allow compliance and data teams to review warehouse export runs.',
    requirements: [Permissions.COMPLIANCE_WAREHOUSE_VIEW],
    tags: ['compliance', 'privacy', 'data-platform'],
    severity: 'medium',
    metadata: (req) => ({ dataset: req.query?.dataset || null, region: req.query?.regionCode || null })
  },
  'compliance.data-warehouse.export': {
    id: 'compliance.data-warehouse.export',
    version: '1.0.0',
    resource: 'compliance.data-warehouse',
    action: 'compliance.data-warehouse:export',
    description: 'Allow privileged operators to trigger warehouse CDC exports with audit logging.',
    requirements: [Permissions.COMPLIANCE_WAREHOUSE_EXPORT],
    tags: ['compliance', 'privacy', 'data-platform'],
    severity: 'critical',
    metadata: (req) => ({ dataset: req.body?.dataset || req.query?.dataset || null, region: req.body?.regionCode || null })
  },
  'zones.match': {
    id: 'zones.match',
    version: '1.0.0',
    resource: 'zones.match',
    action: 'zones:match',
    description: 'Allow operations staff to match bookings to service zones.',
    requirements: [Permissions.ZONES_MATCH],
    tags: ['zones', 'operations'],
    severity: 'high',
    metadata: (req) => ({
      requestedZoneId: req.body?.zoneId || null,
      includeOutOfZone: Boolean(req.body?.allowOutOfZone)
    })
  },
  'zones.preview': {
    id: 'zones.preview',
    version: '1.0.0',
    resource: 'zones.preview',
    action: 'zones:preview',
    description: 'Allow operations staff to preview service coverage.',
    requirements: [Permissions.ZONES_PREVIEW],
    tags: ['zones', 'operations'],
    severity: 'medium',
    metadata: (req) => ({
      zoneId: req.query?.zoneId || null,
      postcode: req.query?.postcode || null
    })
  },
  'panel.provider.dashboard': {
    id: 'panel.provider.dashboard',
    version: '1.0.0',
    resource: 'panel.provider',
    action: 'panel.provider:view',
    description: 'Allow provider managers to view their operational dashboard.',
    requirements: [Permissions.PANEL_PROVIDER],
    tags: ['panel', 'provider'],
    severity: 'medium'
  },
  'panel.provider.tools.read': {
    id: 'panel.provider.tools.read',
    version: '1.0.0',
    resource: 'panel.provider.tools',
    action: 'panel.provider.tools:view',
    description: 'Allow provider managers to view tool sale management data.',
    requirements: [Permissions.PANEL_PROVIDER_TOOLS],
    tags: ['panel', 'provider', 'inventory'],
    severity: 'medium'
  },
  'panel.provider.tools.manage': {
    id: 'panel.provider.tools.manage',
    version: '1.0.0',
    resource: 'panel.provider.tools',
    action: 'panel.provider.tools:manage',
    description: 'Allow provider managers to create and update tool sale listings and coupons.',
    requirements: [Permissions.PANEL_PROVIDER_TOOLS],
    tags: ['panel', 'provider', 'inventory'],
    severity: 'high',
    metadata: (req) => ({
      method: req.method,
      path: req.path,
      toolSaleProfileId: req.params?.profileId || null,
      couponId: req.params?.couponId || null
    })
  'panel.provider.customJobs.view': {
    id: 'panel.provider.customJobs.view',
    version: '1.0.0',
    resource: 'panel.provider.custom-jobs',
    action: 'panel.provider.custom-jobs:view',
    description: 'Allow providers to view custom job opportunities, bidding history, and communications.',
    requirements: [Permissions.PANEL_PROVIDER],
    tags: ['panel', 'provider', 'custom-jobs'],
    severity: 'medium'
  },
  'panel.provider.customJobs.manage': {
    id: 'panel.provider.customJobs.manage',
    version: '1.0.0',
    resource: 'panel.provider.custom-jobs',
    action: 'panel.provider.custom-jobs:manage',
    description: 'Allow providers to create bespoke jobs, issue invitations, and manage targeted briefs.',
    requirements: [Permissions.PANEL_PROVIDER],
    tags: ['panel', 'provider', 'custom-jobs'],
    severity: 'high'
  },
  'panel.provider.customJobs.bid': {
    id: 'panel.provider.customJobs.bid',
    version: '1.0.0',
    resource: 'panel.provider.custom-jobs',
    action: 'panel.provider.custom-jobs:bid',
    description: 'Allow providers to create, edit, and withdraw bids on custom jobs.',
    requirements: [Permissions.PANEL_PROVIDER],
    tags: ['panel', 'provider', 'custom-jobs'],
    severity: 'high'
  },
  'panel.provider.customJobs.message': {
    id: 'panel.provider.customJobs.message',
    version: '1.0.0',
    resource: 'panel.provider.custom-jobs',
    action: 'panel.provider.custom-jobs:message',
    description: 'Allow providers to communicate within custom job bidding threads.',
    requirements: [Permissions.PANEL_PROVIDER],
    tags: ['panel', 'provider', 'communications'],
    severity: 'medium'
  },
  'panel.provider.customJobs.report': {
    id: 'panel.provider.customJobs.report',
    version: '1.0.0',
    resource: 'panel.provider.custom-jobs',
    action: 'panel.provider.custom-jobs:report',
    description: 'Allow providers to create and manage saved reports for custom job performance.',
    requirements: [Permissions.PANEL_PROVIDER],
    tags: ['panel', 'provider', 'custom-jobs', 'reports'],
    severity: 'medium'
  },
  'panel.enterprise.dashboard': {
    id: 'panel.enterprise.dashboard',
    version: '1.0.0',
    resource: 'panel.enterprise',
    action: 'panel.enterprise:view',
    description: 'Allow enterprise stakeholders to view the enterprise oversight dashboard.',
    requirements: [Permissions.PANEL_ENTERPRISE],
    tags: ['panel', 'enterprise'],
    severity: 'high'
  },
  'panel.storefront.manage': {
    id: 'panel.storefront.manage',
    version: '1.0.0',
    resource: 'panel.storefront',
    action: 'panel.storefront:manage',
    description: 'Allow storefront administrators to update storefront configuration and catalogue.',
    requirements: [Permissions.PANEL_STOREFRONT],
    tags: ['panel', 'storefront'],
    severity: 'high'
  },
  'materials.showcase.view': {
    id: 'materials.showcase.view',
    version: '1.0.0',
    resource: 'materials.showcase',
    action: 'materials.showcase:view',
    description: 'Allow vetted users to access proprietary materials showcase data.',
    requirements: [Permissions.MATERIALS_VIEW],
    tags: ['materials', 'catalogue'],
    severity: 'medium'
  },
  'admin.blog.manage': {
    id: 'admin.blog.manage',
    version: '1.0.0',
    resource: 'admin.blog',
    action: 'admin.blog:manage',
    description: 'Allow marketing administrators to manage blog content.',
    requirements: [Permissions.ADMIN_FEATURE_WRITE],
    tags: ['admin', 'blog'],
    severity: 'medium'
  },
  'services.manage': {
    id: 'services.manage',
    version: '1.0.0',
    resource: 'services.manage',
    action: 'services:manage',
    description: 'Allow providers to manage service catalogues and packages.',
    requirements: [Permissions.SERVICES_MANAGE],
    tags: ['services', 'catalogue'],
    severity: 'high'
  },
  'customer.services.manage': {
    id: 'customer.services.manage',
    version: '1.0.0',
    resource: 'customer.services',
    action: 'customer:services:manage',
    description: 'Allow customers to manage their service orders, escrow releases, and disputes.',
    requirements: [Permissions.SERVICES_BOOK, Permissions.SCHEDULE_MANAGE],
    tags: ['services', 'customer', 'escrow'],
    severity: 'medium'
  },
  'services.book': {
    id: 'services.book',
    version: '1.0.0',
    resource: 'services.book',
    action: 'services:book',
    description: 'Allow customers to book services through the public checkout.',
    requirements: [Permissions.SERVICES_BOOK],
    tags: ['services', 'commerce'],
    severity: 'medium'
  }
};

export function getRoutePolicy(policyId) {
  if (!policyId) {
    return null;
  }

  const definition = ROUTE_POLICIES[policyId];
  if (!definition) {
    return null;
  }

  return { ...definition };
}

export function listRoutePolicies() {
  return Object.values(ROUTE_POLICIES).map((policy) => ({ ...policy }));
}

export default {
  getRoutePolicy,
  listRoutePolicies
};<|MERGE_RESOLUTION|>--- conflicted
+++ resolved
@@ -195,7 +195,6 @@
       persona: req.headers['x-fixnado-persona'] || null
     })
   },
-<<<<<<< HEAD
   'servicemen.identity.manage': {
     id: 'servicemen.identity.manage',
     version: '1.0.0',
@@ -210,7 +209,6 @@
       servicemanId: req.params?.servicemanId || null,
       persona: req.headers['x-fixnado-persona'] || null,
       method: req.method
-=======
   'provider.calendar.read': {
     id: 'provider.calendar.read',
     version: '1.0.0',
@@ -299,7 +297,6 @@
       milestoneId: req.params?.milestoneId || null,
       workLogId: req.params?.workLogId || null,
       noteId: req.params?.noteId || null
->>>>>>> a612bb91
     })
   },
   'service.orders.read': {

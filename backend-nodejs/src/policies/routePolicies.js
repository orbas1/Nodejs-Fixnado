import { Permissions } from '../services/accessControlService.js';

const ROUTE_POLICIES = {
  'customer.control.manage': {
    id: 'customer.control.manage',
    version: '1.0.0',
    resource: 'customer.control',
    action: 'customer.control:manage',
    description:
      'Allow customer personas to view and update their control centre profile, escalation contacts, and service locations.',
    requirements: [Permissions.CUSTOMER_CONTROL_MANAGE],
    tags: ['customer', 'workspace', 'profile'],
    severity: 'medium',
    metadata: (req) => ({
      persona: req.headers['x-fixnado-persona'] || null,
      surface: req.route?.path || null
  'account.settings.manage': {
    id: 'account.settings.manage',
    version: '1.0.0',
    resource: 'account.settings',
    action: 'account.settings:manage',
    description: 'Allow authenticated users to manage their Fixnado account workspace preferences.',
    requirements: [Permissions.ACCOUNT_SETTINGS_MANAGE],
    tags: ['account', 'preferences'],
    severity: 'medium',
    metadata: (req) => ({
      userId: req.user?.id ?? null,
      persona: req.headers['x-fixnado-persona'] || null
    })
  },
  'feed.live.read': {
    id: 'feed.live.read',
    version: '1.0.0',
    resource: 'feed.live',
    action: 'feed.live:read',
    description: 'Allow authenticated personas to read the live feed stream scoped to their tenant or crew.',
    requirements: [Permissions.FEED_VIEW],
    tags: ['feed', 'marketplace'],
    severity: 'medium',
    metadata: (req) => ({
      hasFilters: Boolean(req.query && Object.keys(req.query).length > 0),
      tenantHint: req.headers['x-fixnado-tenant'] || null
    })
  },
  'feed.live.create': {
    id: 'feed.live.create',
    version: '1.0.0',
    resource: 'feed.live',
    action: 'feed.live:create',
    description: 'Allow eligible providers and enterprise operators to publish live feed opportunities.',
    requirements: [Permissions.FEED_POST],
    tags: ['feed', 'marketplace', 'content'],
    severity: 'high',
    metadata: (req) => ({
      hasBudget: typeof req.body?.budgetAmount === 'number',
      attachments: Array.isArray(req.body?.images) ? req.body.images.length : 0,
      zoneId: req.body?.zoneId || null
    })
  },
  'feed.live.bid': {
    id: 'feed.live.bid',
    version: '1.0.0',
    resource: 'feed.live',
    action: 'feed.live:bid',
    description: 'Allow vetted crews to submit bids for marketplace jobs.',
    requirements: [Permissions.FEED_BID],
    tags: ['feed', 'marketplace', 'commerce'],
    severity: 'high',
    metadata: (req) => ({
      postId: req.params.postId,
      currency: req.body?.currency || null,
      hasMessage: Boolean(req.body?.message)
    })
  },
  'feed.live.message': {
    id: 'feed.live.message',
    version: '1.0.0',
    resource: 'feed.live',
    action: 'feed.live:message',
    description: 'Allow authorised crews and buyers to message within a live feed negotiation.',
    requirements: [Permissions.FEED_MESSAGE],
    tags: ['feed', 'marketplace', 'messaging'],
    severity: 'medium',
    metadata: (req) => ({
      postId: req.params.postId,
      bidId: req.params.bidId,
      hasAttachments: Array.isArray(req.body?.attachments) ? req.body.attachments.length : 0
    })
  },
  'affiliate.dashboard.view': {
    id: 'affiliate.dashboard.view',
    version: '1.0.0',
    resource: 'affiliate.dashboard',
    action: 'affiliate.dashboard:view',
    description: 'Allow partner managers to access affiliate performance dashboards.',
    requirements: [Permissions.AFFILIATE_DASHBOARD],
    tags: ['affiliate', 'analytics'],
    severity: 'medium',
    metadata: (req) => ({
      tenantHint: req.headers['x-fixnado-tenant'] || null
    })
  },
  'affiliate.referrals.view': {
    id: 'affiliate.referrals.view',
    version: '1.0.0',
    resource: 'affiliate.referrals',
    action: 'affiliate.referrals:view',
    description: 'Allow partner managers to view referral pipelines and incentives.',
    requirements: [Permissions.AFFILIATE_REFERRALS],
    tags: ['affiliate', 'crm'],
    severity: 'medium',
    metadata: (req) => ({
      tenantHint: req.headers['x-fixnado-tenant'] || null
    })
  },
  'inventory.manage': {
    id: 'inventory.manage',
    version: '1.0.0',
    resource: 'inventory',
    action: 'inventory:manage',
    description: 'Allow provider administrators to manage stock, rentals, and consumables.',
    requirements: [Permissions.INVENTORY_WRITE],
    tags: ['inventory', 'operations'],
    severity: 'high',
    metadata: (req) => ({
      persona: req.headers['x-fixnado-persona'] || null
    })
  },
  'service.orders.read': {
    id: 'service.orders.read',
    version: '1.0.0',
    resource: 'service.orders',
    action: 'service.orders:read',
    description: 'Allow authenticated customers to view and search their service orders.',
    requirements: [Permissions.SERVICE_ORDERS_VIEW],
    tags: ['orders', 'service', 'dashboard'],
    severity: 'medium',
    metadata: (req) => ({
      status: req.query?.status || 'all',
      priority: req.query?.priority || 'all',
      persona: req.headers['x-fixnado-persona'] || null
    })
  },
  'service.orders.manage': {
    id: 'service.orders.manage',
    version: '1.0.0',
    resource: 'service.orders',
    action: 'service.orders:manage',
    description: 'Allow eligible personas to create, update, and annotate service orders.',
    requirements: [Permissions.SERVICE_ORDERS_MANAGE],
    tags: ['orders', 'service', 'dashboard'],
    severity: 'high',
    metadata: (req) => ({
      method: req.method,
      orderId: req.params?.orderId || null,
      status: req.body?.status || null
    })
  },
  'admin.dashboard.view': {
    id: 'admin.dashboard.view',
    version: '1.0.0',
    resource: 'admin.dashboard',
    action: 'admin.dashboard:view',
    description: 'Allow platform administrators to view security, compliance, and KPI dashboards.',
    requirements: [Permissions.ADMIN_DASHBOARD],
    tags: ['admin', 'analytics'],
    severity: 'high'
  },
  'admin.dashboard.configure': {
    id: 'admin.dashboard.configure',
    version: '1.0.0',
    resource: 'admin.dashboard',
    action: 'admin.dashboard:configure',
    description: 'Allow platform administrators to configure dashboard overview thresholds and insights.',
    requirements: [Permissions.ADMIN_DASHBOARD_WRITE],
    tags: ['admin', 'analytics'],
    severity: 'critical'
  },
  'admin.features.read': {
    id: 'admin.features.read',
    version: '1.0.0',
    resource: 'admin.features',
    action: 'admin.features:read',
    description: 'Allow admin operators to read feature toggle states.',
    requirements: [Permissions.ADMIN_FEATURE_READ],
    tags: ['admin', 'features'],
    severity: 'medium'
  },
  'admin.features.write': {
    id: 'admin.features.write',
    version: '1.0.0',
    resource: 'admin.features',
    action: 'admin.features:write',
    description: 'Allow admin operators to mutate feature toggle states.',
    requirements: [Permissions.ADMIN_FEATURE_WRITE],
    tags: ['admin', 'features'],
    severity: 'critical'
  },
  'admin.platform.read': {
    id: 'admin.platform.read',
    version: '1.0.0',
    resource: 'admin.platform',
    action: 'admin.platform:read',
    description: 'Allow platform administrators to view system configuration snapshots.',
    requirements: [Permissions.ADMIN_PLATFORM_READ],
    tags: ['admin', 'platform'],
    severity: 'high'
  },
  'admin.platform.write': {
    id: 'admin.platform.write',
    version: '1.0.0',
    resource: 'admin.platform',
    action: 'admin.platform:write',
    description: 'Allow platform administrators to change platform configuration.',
    requirements: [Permissions.ADMIN_PLATFORM_WRITE],
    tags: ['admin', 'platform'],
    severity: 'critical'
  },
<<<<<<< HEAD
  'admin.website.read': {
    id: 'admin.website.read',
    version: '1.0.0',
    resource: 'admin.website',
    action: 'admin.website:read',
    description: 'Allow administrators to view marketing site pages, navigation, and widgets.',
    requirements: [Permissions.ADMIN_WEBSITE_READ],
    tags: ['admin', 'website', 'cms'],
    severity: 'high',
    metadata: (req) => ({
      entity: req.params?.pageId ? 'page' : req.params?.menuId ? 'navigation' : 'collection'
    })
  },
  'admin.website.write': {
    id: 'admin.website.write',
    version: '1.0.0',
    resource: 'admin.website',
    action: 'admin.website:write',
    description: 'Allow administrators to create, update, and retire marketing site assets.',
    requirements: [Permissions.ADMIN_WEBSITE_WRITE],
    tags: ['admin', 'website', 'cms'],
    severity: 'critical',
    metadata: (req) => ({
      entity: req.params?.pageId
        ? 'page'
        : req.params?.menuId
          ? 'navigation'
          : req.params?.itemId
            ? 'navigation-item'
            : 'unknown',
      method: req.method
    })
=======
  'admin.live-feed.audit.read': {
    id: 'admin.live-feed.audit.read',
    version: '1.0.0',
    resource: 'admin.live-feed',
    action: 'admin.live-feed:audit:read',
    description: 'Allow administrators to inspect live feed audit events, filters, and summaries.',
    requirements: [Permissions.ADMIN_LIVE_FEED_AUDIT_READ],
    tags: ['admin', 'live-feed', 'audit'],
    severity: 'high',
    metadata: (req) => ({ query: req.query ?? {} })
  },
  'admin.live-feed.audit.write': {
    id: 'admin.live-feed.audit.write',
    version: '1.0.0',
    resource: 'admin.live-feed',
    action: 'admin.live-feed:audit:write',
    description: 'Allow administrators to annotate, assign, and create live feed audit entries.',
    requirements: [Permissions.ADMIN_LIVE_FEED_AUDIT_WRITE],
    tags: ['admin', 'live-feed', 'audit'],
    severity: 'critical',
    metadata: (req) => ({
      auditId: req.params?.auditId || null,
      noteId: req.params?.noteId || null,
      method: req.method
    })
  'admin.audit.read': {
    id: 'admin.audit.read',
    version: '1.0.0',
    resource: 'admin.audit',
    action: 'admin.audit:read',
    description: 'Allow administrators to review audit timeline events and evidence.',
    requirements: [Permissions.ADMIN_AUDIT_READ],
    tags: ['admin', 'audit'],
    severity: 'high',
    metadata: (req) => ({
      timeframe: req.query?.timeframe || '7d',
      category: req.query?.category || 'all'
    })
  },
  'admin.audit.write': {
    id: 'admin.audit.write',
    version: '1.0.0',
    resource: 'admin.audit',
    action: 'admin.audit:write',
    description: 'Allow administrators to curate audit timeline events, attachments, and owners.',
    requirements: [Permissions.ADMIN_AUDIT_WRITE],
    tags: ['admin', 'audit'],
    severity: 'critical',
    metadata: (req) => ({
      method: req.method,
      eventId: req.params?.id || null
    })
  'admin.security.posture.read': {
    id: 'admin.security.posture.read',
    version: '1.0.0',
    resource: 'admin.security.posture',
    action: 'admin.security.posture:read',
    description: 'Allow administrators to view security posture and telemetry insights.',
    requirements: [Permissions.ADMIN_SECURITY_POSTURE_READ],
    tags: ['admin', 'security'],
    severity: 'high'
  },
  'admin.security.posture.write': {
    id: 'admin.security.posture.write',
    version: '1.0.0',
    resource: 'admin.security.posture',
    action: 'admin.security.posture:write',
    description: 'Allow administrators to manage security posture signals, automation, and connectors.',
    requirements: [Permissions.ADMIN_SECURITY_POSTURE_WRITE],
    tags: ['admin', 'security'],
    severity: 'critical'
>>>>>>> 5a8933e6
  },
  'admin.affiliates.read': {
    id: 'admin.affiliates.read',
    version: '1.0.0',
    resource: 'admin.affiliates',
    action: 'admin.affiliates:read',
    description: 'Allow admin operators to view affiliate programme data.',
    requirements: [Permissions.ADMIN_AFFILIATE_READ],
    tags: ['admin', 'affiliate'],
    severity: 'medium'
  },
  'admin.affiliates.write': {
    id: 'admin.affiliates.write',
    version: '1.0.0',
    resource: 'admin.affiliates',
    action: 'admin.affiliates:write',
    description: 'Allow admin operators to mutate affiliate programme configuration.',
    requirements: [Permissions.ADMIN_AFFILIATE_WRITE],
    tags: ['admin', 'affiliate'],
    severity: 'high'
  },
  'zones.read': {
    id: 'zones.read',
    version: '1.0.0',
    resource: 'zones',
    action: 'zones:read',
    description: 'Allow operations staff to inspect geo-zone definitions, compliance, and analytics.',
    requirements: [Permissions.ZONES_READ],
    tags: ['zones', 'operations'],
    severity: 'high',
    metadata: (req) => ({
      zoneId: req.params?.zoneId || null,
      companyId: req.query?.companyId || req.body?.companyId || null,
      includeAnalytics: req.query?.includeAnalytics === 'true'
    })
  },
  'zones.manage': {
    id: 'zones.manage',
    version: '1.0.0',
    resource: 'zones',
    action: 'zones:manage',
    description: 'Allow operations administrators to create, update, import, and delete service zones.',
    requirements: [Permissions.ZONES_MANAGE],
    tags: ['zones', 'operations'],
    severity: 'critical',
    metadata: (req) => ({
      zoneId: req.params?.zoneId || null,
      companyId: req.body?.companyId || req.query?.companyId || null,
      replace: Boolean(req.body?.replace),
      coverageCount: Array.isArray(req.body?.coverages) ? req.body.coverages.length : null
    })
  },
  'zones.coverage': {
    id: 'zones.coverage',
    version: '1.0.0',
    resource: 'zones.coverage',
    action: 'zones:coverage',
    description: 'Allow operations administrators to manage zone-to-service coverage assignments.',
    requirements: [Permissions.ZONES_COVERAGE],
    tags: ['zones', 'operations'],
    severity: 'critical',
    metadata: (req) => ({
      zoneId: req.params?.zoneId || null,
      coverageId: req.params?.coverageId || null,
      coverageCount: Array.isArray(req.body?.coverages) ? req.body.coverages.length : null
    })
  'admin.compliance.read': {
    id: 'admin.compliance.read',
    version: '1.0.0',
    resource: 'admin.compliance',
    action: 'admin.compliance:read',
    description: 'Allow compliance operators to view and monitor control libraries.',
    requirements: [Permissions.ADMIN_COMPLIANCE_READ],
    tags: ['admin', 'compliance'],
    severity: 'high'
  },
  'admin.compliance.write': {
    id: 'admin.compliance.write',
    version: '1.0.0',
    resource: 'admin.compliance',
    action: 'admin.compliance:write',
    description: 'Allow compliance operators to manage control libraries and automation guardrails.',
    requirements: [Permissions.ADMIN_COMPLIANCE_WRITE],
    tags: ['admin', 'compliance'],
    severity: 'critical'
  'admin.taxonomy.read': {
    id: 'admin.taxonomy.read',
    version: '1.0.0',
    resource: 'admin.taxonomy',
    action: 'admin.taxonomy:read',
    description: 'Allow platform administrators to review service taxonomy types and categories.',
    requirements: [Permissions.ADMIN_TAXONOMY_READ],
    tags: ['admin', 'taxonomy'],
    severity: 'medium',
    metadata: (req) => ({ includeArchived: req.query?.includeArchived === 'true' })
  },
  'admin.taxonomy.write': {
    id: 'admin.taxonomy.write',
    version: '1.0.0',
    resource: 'admin.taxonomy',
    action: 'admin.taxonomy:write',
    description: 'Allow platform administrators to create, update, and archive service taxonomy entries.',
    requirements: [Permissions.ADMIN_TAXONOMY_WRITE],
    tags: ['admin', 'taxonomy'],
    severity: 'high',
    metadata: (req) => ({ method: req.method, path: req.path })
  },
  'finance.checkout.create': {
    id: 'finance.checkout.create',
    version: '1.0.0',
    resource: 'finance.checkout',
    action: 'finance.checkout:create',
    description: 'Allow trusted personas to initiate marketplace checkout and escrow funding.',
    requirements: [Permissions.PAYMENTS_CAPTURE],
    tags: ['finance', 'payments'],
    severity: 'critical',
    metadata: (req) => ({
      orderId: req.body?.orderId || null,
      serviceId: req.body?.serviceId || null,
      amount: req.body?.amount || null,
      currency: req.body?.currency || null,
      source: req.body?.source || req.headers['x-finance-source'] || 'unknown'
    })
  },
  'finance.overview.read': {
    id: 'finance.overview.read',
    version: '1.0.0',
    resource: 'finance.overview',
    action: 'finance.overview:read',
    description: 'Allow finance operators to review captured payments, disputes, and payouts.',
    requirements: [Permissions.FINANCE_OVERVIEW],
    tags: ['finance', 'reporting'],
    severity: 'high',
    metadata: (req) => ({
      regionId: req.query?.regionId || null,
      providerId: req.query?.providerId || null
    })
  },
  'finance.timeline.read': {
    id: 'finance.timeline.read',
    version: '1.0.0',
    resource: 'finance.timeline',
    action: 'finance.timeline:read',
    description: 'Allow finance and operations roles to inspect an order finance timeline.',
    requirements: [Permissions.FINANCE_OVERVIEW],
    tags: ['finance', 'operations'],
    severity: 'medium',
    metadata: (req) => ({
      orderId: req.params?.orderId || null
    })
  },
  'finance.reports.read': {
    id: 'finance.reports.read',
    version: '1.0.0',
    resource: 'finance.reports',
    action: 'finance.reports:read',
    description: 'Allow authorised finance roles to generate settlement and reconciliation reports.',
    requirements: [Permissions.FINANCE_OVERVIEW],
    tags: ['finance', 'reporting', 'export'],
    severity: 'high',
    metadata: (req) => ({
      format: req.query?.format || 'json',
      regionId: req.query?.regionId || null,
      providerId: req.query?.providerId || null
    })
  },
  'finance.alerts.read': {
    id: 'finance.alerts.read',
    version: '1.0.0',
    resource: 'finance.alerts',
    action: 'finance.alerts:read',
    description: 'Allow finance control tower roles to review regulatory alert queues.',
    requirements: [Permissions.FINANCE_OVERVIEW],
    tags: ['finance', 'risk', 'compliance'],
    severity: 'high',
    metadata: (req) => ({
      regionId: req.query?.regionId || null,
      providerId: req.query?.providerId || null
    })
  },
  'wallet.accounts.read': {
    id: 'wallet.accounts.read',
    version: '1.0.0',
    resource: 'wallet.accounts',
    action: 'wallet.accounts:read',
    description: 'Allow customers and operators to view wallet balances and settings.',
    requirements: [Permissions.WALLET_VIEW],
    tags: ['wallet', 'finance'],
    severity: 'medium',
    metadata: (req) => ({
      userId: req.query?.userId || req.user?.id || null,
      companyId: req.query?.companyId || null
    })
  },
  'wallet.accounts.create': {
    id: 'wallet.accounts.create',
    version: '1.0.0',
    resource: 'wallet.accounts',
    action: 'wallet.accounts:create',
    description: 'Allow authorised roles to create wallet accounts for customers or organisations.',
    requirements: [Permissions.WALLET_MANAGE],
    tags: ['wallet', 'finance'],
    severity: 'high',
    metadata: (req) => ({
      userId: req.body?.userId || req.user?.id || null,
      companyId: req.body?.companyId || null
    })
  },
  'wallet.accounts.update': {
    id: 'wallet.accounts.update',
    version: '1.0.0',
    resource: 'wallet.accounts',
    action: 'wallet.accounts:update',
    description: 'Allow authorised actors to update wallet settings and thresholds.',
    requirements: [Permissions.WALLET_MANAGE],
    tags: ['wallet', 'finance'],
    severity: 'high',
    metadata: (req) => ({
      accountId: req.params?.accountId || null
    })
  },
  'wallet.transactions.read': {
    id: 'wallet.transactions.read',
    version: '1.0.0',
    resource: 'wallet.transactions',
    action: 'wallet.transactions:read',
    description: 'Allow wallet owners to review transaction history and holds.',
    requirements: [Permissions.WALLET_VIEW],
    tags: ['wallet', 'finance'],
    severity: 'medium',
    metadata: (req) => ({
      accountId: req.params?.accountId || null,
      type: req.query?.type || null
    })
  },
  'wallet.transactions.create': {
    id: 'wallet.transactions.create',
    version: '1.0.0',
    resource: 'wallet.transactions',
    action: 'wallet.transactions:create',
    description: 'Allow authorised actors to credit, debit, or hold wallet balances.',
    requirements: [Permissions.WALLET_TRANSACT],
    tags: ['wallet', 'finance'],
    severity: 'critical',
    metadata: (req) => ({
      accountId: req.params?.accountId || null,
      type: req.body?.type || null,
      amount: req.body?.amount || null
    })
  },
  'wallet.payment-methods.read': {
    id: 'wallet.payment-methods.read',
    version: '1.0.0',
    resource: 'wallet.payment-methods',
    action: 'wallet.payment-methods:read',
    description: 'Allow wallet owners to view payout destinations and funding instruments.',
    requirements: [Permissions.WALLET_VIEW],
    tags: ['wallet', 'finance'],
    severity: 'medium',
    metadata: (req) => ({
      accountId: req.params?.accountId || null
    })
  },
  'wallet.payment-methods.manage': {
    id: 'wallet.payment-methods.manage',
    version: '1.0.0',
    resource: 'wallet.payment-methods',
    action: 'wallet.payment-methods:manage',
    description: 'Allow authorised roles to register or update wallet payment methods.',
    requirements: [Permissions.WALLET_METHOD_MANAGE],
    tags: ['wallet', 'finance'],
    severity: 'high',
    metadata: (req) => ({
      accountId: req.params?.accountId || null,
      methodId: req.params?.methodId || null
    })
  },
  'wallet.summary.read': {
    id: 'wallet.summary.read',
    version: '1.0.0',
    resource: 'wallet.summary',
    action: 'wallet.summary:read',
    description: 'Allow wallet owners to retrieve dashboard-ready wallet summaries.',
    requirements: [Permissions.WALLET_VIEW],
    tags: ['wallet', 'finance', 'reporting'],
    severity: 'medium',
    metadata: (req) => ({
      userId: req.query?.userId || req.user?.id || null,
      companyId: req.query?.companyId || null
    })
  },
  'compliance.data-requests.create': {
    id: 'compliance.data-requests.create',
    version: '1.0.0',
    resource: 'compliance.data-requests',
    action: 'compliance.data-requests:create',
    description: 'Allow compliance operators to log GDPR data subject requests.',
    requirements: [Permissions.COMPLIANCE_PORTAL],
    tags: ['compliance', 'privacy'],
    severity: 'high',
    metadata: (req) => ({
      requestType: req.body?.requestType || null,
      region: req.body?.regionCode || null
    })
  },
  'compliance.data-requests.list': {
    id: 'compliance.data-requests.list',
    version: '1.0.0',
    resource: 'compliance.data-requests',
    action: 'compliance.data-requests:list',
    description: 'Allow compliance operators to review and triage GDPR requests.',
    requirements: [Permissions.COMPLIANCE_PORTAL],
    tags: ['compliance', 'privacy'],
    severity: 'medium',
    metadata: (req) => ({ status: req.query?.status || null })
  },
  'compliance.data-requests.export': {
    id: 'compliance.data-requests.export',
    version: '1.0.0',
    resource: 'compliance.data-requests',
    action: 'compliance.data-requests:export',
    description: 'Allow compliance officers to generate GDPR data export bundles.',
    requirements: [Permissions.COMPLIANCE_EXPORT],
    tags: ['compliance', 'privacy', 'export'],
    severity: 'critical',
    metadata: (req) => ({ requestId: req.params.requestId })
  },
  'compliance.data-requests.update': {
    id: 'compliance.data-requests.update',
    version: '1.0.0',
    resource: 'compliance.data-requests',
    action: 'compliance.data-requests:update',
    description: 'Allow compliance officers to update GDPR request status and audit notes.',
    requirements: [Permissions.COMPLIANCE_EXPORT],
    tags: ['compliance', 'privacy'],
    severity: 'high',
    metadata: (req) => ({ requestId: req.params.requestId, nextStatus: req.body?.status || null })
  },
  'compliance.data-warehouse.list': {
    id: 'compliance.data-warehouse.list',
    version: '1.0.0',
    resource: 'compliance.data-warehouse',
    action: 'compliance.data-warehouse:list',
    description: 'Allow compliance and data teams to review warehouse export runs.',
    requirements: [Permissions.COMPLIANCE_WAREHOUSE_VIEW],
    tags: ['compliance', 'privacy', 'data-platform'],
    severity: 'medium',
    metadata: (req) => ({ dataset: req.query?.dataset || null, region: req.query?.regionCode || null })
  },
  'compliance.data-warehouse.export': {
    id: 'compliance.data-warehouse.export',
    version: '1.0.0',
    resource: 'compliance.data-warehouse',
    action: 'compliance.data-warehouse:export',
    description: 'Allow privileged operators to trigger warehouse CDC exports with audit logging.',
    requirements: [Permissions.COMPLIANCE_WAREHOUSE_EXPORT],
    tags: ['compliance', 'privacy', 'data-platform'],
    severity: 'critical',
    metadata: (req) => ({ dataset: req.body?.dataset || req.query?.dataset || null, region: req.body?.regionCode || null })
  },
  'zones.match': {
    id: 'zones.match',
    version: '1.0.0',
    resource: 'zones.match',
    action: 'zones:match',
    description: 'Allow operations staff to match bookings to service zones.',
    requirements: [Permissions.ZONES_MATCH],
    tags: ['zones', 'operations'],
    severity: 'high',
    metadata: (req) => ({
      requestedZoneId: req.body?.zoneId || null,
      includeOutOfZone: Boolean(req.body?.allowOutOfZone)
    })
  },
  'zones.preview': {
    id: 'zones.preview',
    version: '1.0.0',
    resource: 'zones.preview',
    action: 'zones:preview',
    description: 'Allow operations staff to preview service coverage.',
    requirements: [Permissions.ZONES_PREVIEW],
    tags: ['zones', 'operations'],
    severity: 'medium',
    metadata: (req) => ({
      zoneId: req.query?.zoneId || null,
      postcode: req.query?.postcode || null
    })
  },
  'panel.provider.dashboard': {
    id: 'panel.provider.dashboard',
    version: '1.0.0',
    resource: 'panel.provider',
    action: 'panel.provider:view',
    description: 'Allow provider managers to view their operational dashboard.',
    requirements: [Permissions.PANEL_PROVIDER],
    tags: ['panel', 'provider'],
    severity: 'medium'
  },
  'panel.enterprise.dashboard': {
    id: 'panel.enterprise.dashboard',
    version: '1.0.0',
    resource: 'panel.enterprise',
    action: 'panel.enterprise:view',
    description: 'Allow enterprise stakeholders to view the enterprise oversight dashboard.',
    requirements: [Permissions.PANEL_ENTERPRISE],
    tags: ['panel', 'enterprise'],
    severity: 'high'
  },
  'panel.storefront.manage': {
    id: 'panel.storefront.manage',
    version: '1.0.0',
    resource: 'panel.storefront',
    action: 'panel.storefront:manage',
    description: 'Allow storefront administrators to update storefront configuration and catalogue.',
    requirements: [Permissions.PANEL_STOREFRONT],
    tags: ['panel', 'storefront'],
    severity: 'high'
  },
  'materials.showcase.view': {
    id: 'materials.showcase.view',
    version: '1.0.0',
    resource: 'materials.showcase',
    action: 'materials.showcase:view',
    description: 'Allow vetted users to access proprietary materials showcase data.',
    requirements: [Permissions.MATERIALS_VIEW],
    tags: ['materials', 'catalogue'],
    severity: 'medium'
  },
  'admin.blog.manage': {
    id: 'admin.blog.manage',
    version: '1.0.0',
    resource: 'admin.blog',
    action: 'admin.blog:manage',
    description: 'Allow marketing administrators to manage blog content.',
    requirements: [Permissions.ADMIN_FEATURE_WRITE],
    tags: ['admin', 'blog'],
    severity: 'medium'
  },
  'services.manage': {
    id: 'services.manage',
    version: '1.0.0',
    resource: 'services.manage',
    action: 'services:manage',
    description: 'Allow providers to manage service catalogues and packages.',
    requirements: [Permissions.SERVICES_MANAGE],
    tags: ['services', 'catalogue'],
    severity: 'high'
  },
  'services.book': {
    id: 'services.book',
    version: '1.0.0',
    resource: 'services.book',
    action: 'services:book',
    description: 'Allow customers to book services through the public checkout.',
    requirements: [Permissions.SERVICES_BOOK],
    tags: ['services', 'commerce'],
    severity: 'medium'
  }
};

export function getRoutePolicy(policyId) {
  if (!policyId) {
    return null;
  }

  const definition = ROUTE_POLICIES[policyId];
  if (!definition) {
    return null;
  }

  return { ...definition };
}

export function listRoutePolicies() {
  return Object.values(ROUTE_POLICIES).map((policy) => ({ ...policy }));
}

export default {
  getRoutePolicy,
  listRoutePolicies
};<|MERGE_RESOLUTION|>--- conflicted
+++ resolved
@@ -216,7 +216,6 @@
     tags: ['admin', 'platform'],
     severity: 'critical'
   },
-<<<<<<< HEAD
   'admin.website.read': {
     id: 'admin.website.read',
     version: '1.0.0',
@@ -249,7 +248,6 @@
             : 'unknown',
       method: req.method
     })
-=======
   'admin.live-feed.audit.read': {
     id: 'admin.live-feed.audit.read',
     version: '1.0.0',
@@ -321,7 +319,6 @@
     requirements: [Permissions.ADMIN_SECURITY_POSTURE_WRITE],
     tags: ['admin', 'security'],
     severity: 'critical'
->>>>>>> 5a8933e6
   },
   'admin.affiliates.read': {
     id: 'admin.affiliates.read',

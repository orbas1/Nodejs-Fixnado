--- conflicted
+++ resolved
@@ -22,14 +22,12 @@
   deactivateAffiliateCommissionRuleHandler
 } from '../controllers/adminAffiliateController.js';
 import {
-<<<<<<< HEAD
   createComplianceControlHandler,
   deleteComplianceControlHandler,
   listComplianceControlsHandler,
   updateComplianceAutomationHandler,
   updateComplianceControlHandler
 } from '../controllers/adminComplianceControlController.js';
-=======
   getAdminTaxonomy,
   upsertTaxonomyType,
   archiveTaxonomyType,
@@ -48,7 +46,6 @@
   removeTelemetryConnectorHandler,
   reorderSecuritySignalsHandler
 } from '../controllers/securityPostureController.js';
->>>>>>> 62adc9f2
 import { authenticate } from '../middleware/auth.js';
 import { enforcePolicy } from '../middleware/policyMiddleware.js';
 
@@ -268,7 +265,6 @@
 );
 
 router.get(
-<<<<<<< HEAD
   '/compliance/controls',
   authenticate,
   enforcePolicy('admin.compliance.read', { metadata: () => ({ entity: 'controls' }) }),
@@ -305,7 +301,6 @@
   authenticate,
   enforcePolicy('admin.compliance.write', { metadata: () => ({ entity: 'controls', action: 'automation' }) }),
   updateComplianceAutomationHandler
-=======
   '/taxonomy',
   authenticate,
   enforcePolicy('admin.taxonomy.read', { metadata: () => ({ scope: 'taxonomy' }) }),
@@ -360,7 +355,6 @@
     metadata: (req) => ({ entity: 'category', action: 'archive', categoryId: req.params.id })
   }),
   archiveTaxonomyCategory
->>>>>>> 62adc9f2
 );
 
 export default router;
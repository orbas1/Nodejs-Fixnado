import { Router } from 'express';
import { dashboard } from '../controllers/adminController.js';
import {
  getToggle,
  getToggles,
  updateToggle,
  upsertToggleValidators
} from '../controllers/featureToggleController.js';
import {
  fetchPlatformSettings,
  savePlatformSettings
} from '../controllers/platformSettingsController.js';
import {
  listPlatformSettingDiagnostics,
  triggerPlatformSettingDiagnostic
} from '../controllers/platformSettingsDiagnosticsController.js';
import {
  getAffiliateSettingsHandler,
  saveAffiliateSettingsHandler,
  listAffiliateCommissionRulesHandler,
  upsertAffiliateCommissionRuleHandler,
  deactivateAffiliateCommissionRuleHandler,
  listAffiliateProfilesHandler,
  createAffiliateProfileHandler,
  updateAffiliateProfileHandler,
  listAffiliateLedgerEntriesHandler,
  createAffiliateLedgerEntryHandler,
  listAffiliateReferralsHandler,
  createAffiliateReferralHandler,
  updateAffiliateReferralHandler
} from '../controllers/adminAffiliateController.js';
import {
<<<<<<< HEAD
  getCommandMetricsConfiguration,
  saveCommandMetricSettings,
  createCommandMetricCardHandler,
  updateCommandMetricCardHandler,
  deleteCommandMetricCardHandler
} from '../controllers/commandMetricsController.js';
=======
  listQueuesHandler,
  getQueueHandler,
  createQueueHandler,
  updateQueueHandler,
  archiveQueueHandler,
  createQueueUpdateHandler,
  updateQueueUpdateHandler,
  deleteQueueUpdateHandler,
  createQueueValidators,
  updateQueueValidators,
  queueIdValidator,
  createUpdateValidators,
  patchUpdateValidators,
  updateIdValidator
} from '../controllers/operationsQueueController.js';
  listAutomationBacklogHandler,
  createAutomationBacklogHandler,
  updateAutomationBacklogHandler,
  archiveAutomationBacklogHandler
} from '../controllers/automationBacklogController.js';
  listAdminUsersHandler,
  createAdminUserHandler,
  updateAdminUserHandler,
  updateAdminUserProfileHandler,
  resetAdminUserMfaHandler,
  revokeAdminUserSessionsHandler,
  listAdminUsersValidators,
  createAdminUserValidators,
  updateAdminUserValidators,
  updateAdminUserProfileValidators,
  resetAdminUserMfaValidators,
  revokeAdminUserSessionsValidators
} from '../controllers/adminUserController.js';
  listAppearanceProfilesHandler,
  getAppearanceProfileHandler,
  createAppearanceProfileHandler,
  updateAppearanceProfileHandler,
  archiveAppearanceProfileHandler
} from '../controllers/adminAppearanceController.js';
  getInboxSnapshot,
  saveInboxConfiguration,
  saveInboxQueue,
  removeInboxQueue,
  saveInboxTemplate,
  removeInboxTemplate
} from '../controllers/adminInboxController.js';
  listPurchaseOrdersHandler,
  getPurchaseOrderHandler,
  createPurchaseOrderHandler,
  updatePurchaseOrderHandler,
  updatePurchaseOrderStatusHandler,
  recordPurchaseReceiptHandler,
  addPurchaseAttachmentHandler,
  deletePurchaseAttachmentHandler,
  listSuppliersHandler,
  upsertSupplierHandler,
  updateSupplierStatusHandler,
  listPurchaseBudgetsHandler,
  upsertPurchaseBudgetHandler
} from '../controllers/purchaseManagementController.js';
  listLegalDocuments,
  getLegalDocument,
  createLegalDocumentHandler,
  updateLegalDocumentHandler,
  createDraft,
  updateDraft,
  publishVersion,
  archiveDraft,
  deleteLegalDocumentHandler
} from '../controllers/legalAdminController.js';
  listWebsitePagesHandler,
  getWebsitePageHandler,
  createWebsitePageHandler,
  updateWebsitePageHandler,
  deleteWebsitePageHandler,
  createWebsiteContentBlockHandler,
  updateWebsiteContentBlockHandler,
  deleteWebsiteContentBlockHandler,
  listWebsiteNavigationHandler,
  createWebsiteNavigationMenuHandler,
  updateWebsiteNavigationMenuHandler,
  deleteWebsiteNavigationMenuHandler,
  createWebsiteNavigationItemHandler,
  updateWebsiteNavigationItemHandler,
  deleteWebsiteNavigationItemHandler
} from '../controllers/websiteManagementController.js';
  listAuditEventsHandler,
  createAuditEventHandler,
  updateAuditEventHandler,
  deleteAuditEventHandler,
  listAuditEventValidators,
  createAuditEventValidators,
  updateAuditEventValidators
} from '../controllers/adminAuditEventController.js';
  createComplianceControlHandler,
  deleteComplianceControlHandler,
  listComplianceControlsHandler,
  updateComplianceAutomationHandler,
  updateComplianceControlHandler
} from '../controllers/adminComplianceControlController.js';
  getAdminTaxonomy,
  upsertTaxonomyType,
  archiveTaxonomyType,
  upsertTaxonomyCategory,
  archiveTaxonomyCategory
} from '../controllers/taxonomyController.js';
  getAdminDashboardOverviewSettings,
  updateAdminDashboardOverviewSettings
} from '../controllers/adminDashboardSettingsController.js';
  getSecurityPostureHandler,
  upsertSecuritySignalHandler,
  deactivateSecuritySignalHandler,
  upsertAutomationTaskHandler,
  removeAutomationTaskHandler,
  upsertTelemetryConnectorHandler,
  removeTelemetryConnectorHandler,
  reorderSecuritySignalsHandler
} from '../controllers/securityPostureController.js';
>>>>>>> e35a35dd
import { authenticate } from '../middleware/auth.js';
import { enforcePolicy } from '../middleware/policyMiddleware.js';

const router = Router();

router.get(
  '/dashboard',
  authenticate,
  enforcePolicy('admin.dashboard.view', { metadata: () => ({ section: 'dashboard' }) }),
  dashboard
);
router.get(
  '/audit/events',
  authenticate,
  enforcePolicy('admin.audit.read', {
    metadata: (req) => ({
      section: 'audit-timeline',
      timeframe: req.query.timeframe || '7d'
    })
  }),
  listAuditEventValidators,
  listAuditEventsHandler
);
router.post(
  '/audit/events',
  authenticate,
  enforcePolicy('admin.audit.write', { metadata: () => ({ section: 'audit-timeline', action: 'create' }) }),
  createAuditEventValidators,
  createAuditEventHandler
);
router.put(
  '/audit/events/:id',
  authenticate,
  enforcePolicy('admin.audit.write', {
    metadata: (req) => ({ section: 'audit-timeline', action: 'update', eventId: req.params.id })
  }),
  updateAuditEventValidators,
  updateAuditEventHandler
);
router.delete(
  '/audit/events/:id',
  authenticate,
  enforcePolicy('admin.audit.write', {
    metadata: (req) => ({ section: 'audit-timeline', action: 'delete', eventId: req.params.id })
  }),
  deleteAuditEventHandler
  '/dashboard/overview-settings',
  authenticate,
  enforcePolicy('admin.dashboard.view', {
    metadata: () => ({ section: 'dashboard', surface: 'overview-settings' })
  }),
  getAdminDashboardOverviewSettings
);
router.put(
  '/dashboard/overview-settings',
  authenticate,
  enforcePolicy('admin.dashboard.configure', {
    metadata: () => ({ section: 'dashboard', surface: 'overview-settings' })
  }),
  updateAdminDashboardOverviewSettings
);
router.get(
  '/feature-toggles',
  authenticate,
  enforcePolicy('admin.features.read', { metadata: () => ({ scope: 'all' }) }),
  getToggles
);
router.get(
  '/feature-toggles/:key',
  authenticate,
  enforcePolicy('admin.features.read', {
    metadata: (req) => ({ scope: 'single', key: req.params.key })
  }),
  getToggle
);
router.patch(
  '/feature-toggles/:key',
  authenticate,
  enforcePolicy('admin.features.write', {
    metadata: (req) => ({ key: req.params.key, method: req.method })
  }),
  upsertToggleValidators,
  updateToggle
);

router.get(
  '/platform-settings',
  authenticate,
  enforcePolicy('admin.platform.read', { metadata: () => ({ section: 'platform-settings' }) }),
  fetchPlatformSettings
);
router.put(
  '/platform-settings',
  authenticate,
  enforcePolicy('admin.platform.write', { metadata: () => ({ section: 'platform-settings' }) }),
  savePlatformSettings
);
router.post(
  '/platform-settings/test',
  authenticate,
  enforcePolicy('admin.platform.write', {
    metadata: () => ({ section: 'platform-settings', action: 'diagnostic' })
  }),
  triggerPlatformSettingDiagnostic
);
router.get(
  '/platform-settings/audit',
  authenticate,
  enforcePolicy('admin.platform.read', {
    metadata: () => ({ section: 'platform-settings', action: 'audit' })
  }),
  listPlatformSettingDiagnostics
);

router.get(
  '/security-posture',
  authenticate,
  enforcePolicy('admin.security.posture.read', { metadata: () => ({ section: 'security-posture' }) }),
  getSecurityPostureHandler
);

router.post(
  '/security-posture/signals',
  authenticate,
  enforcePolicy('admin.security.posture.write', {
    metadata: () => ({ entity: 'signal', method: 'POST' })
  }),
  upsertSecuritySignalHandler
);

router.put(
  '/security-posture/signals/:id',
  authenticate,
  enforcePolicy('admin.security.posture.write', {
    metadata: (req) => ({ entity: 'signal', method: 'PUT', signalId: req.params.id })
  }),
  upsertSecuritySignalHandler
);

router.put(
  '/security-posture/signals/reorder',
  authenticate,
  enforcePolicy('admin.security.posture.write', {
    metadata: () => ({ entity: 'signal', method: 'REORDER' })
  }),
  reorderSecuritySignalsHandler
);

router.delete(
  '/security-posture/signals/:id',
  authenticate,
  enforcePolicy('admin.security.posture.write', {
    metadata: (req) => ({ entity: 'signal', method: 'DELETE', signalId: req.params.id })
  }),
  deactivateSecuritySignalHandler
);

router.post(
  '/security-posture/automation',
  authenticate,
  enforcePolicy('admin.security.posture.write', {
    metadata: () => ({ entity: 'automation-task', method: 'POST' })
  }),
  upsertAutomationTaskHandler
);

router.put(
  '/security-posture/automation/:id',
  authenticate,
  enforcePolicy('admin.security.posture.write', {
    metadata: (req) => ({ entity: 'automation-task', method: 'PUT', taskId: req.params.id })
  }),
  upsertAutomationTaskHandler
);

router.delete(
  '/security-posture/automation/:id',
  authenticate,
  enforcePolicy('admin.security.posture.write', {
    metadata: (req) => ({ entity: 'automation-task', method: 'DELETE', taskId: req.params.id })
  }),
  removeAutomationTaskHandler
);

router.post(
  '/security-posture/connectors',
  authenticate,
  enforcePolicy('admin.security.posture.write', {
    metadata: () => ({ entity: 'connector', method: 'POST' })
  }),
  upsertTelemetryConnectorHandler
);

router.put(
  '/security-posture/connectors/:id',
  authenticate,
  enforcePolicy('admin.security.posture.write', {
    metadata: (req) => ({ entity: 'connector', method: 'PUT', connectorId: req.params.id })
  }),
  upsertTelemetryConnectorHandler
);

router.delete(
  '/security-posture/connectors/:id',
  authenticate,
  enforcePolicy('admin.security.posture.write', {
    metadata: (req) => ({ entity: 'connector', method: 'DELETE', connectorId: req.params.id })
  }),
  removeTelemetryConnectorHandler
);

router.get(
  '/website/pages',
  authenticate,
  enforcePolicy('admin.website.read', { metadata: () => ({ entity: 'pages' }) }),
  listWebsitePagesHandler
);
router.post(
  '/website/pages',
  authenticate,
  enforcePolicy('admin.website.write', { metadata: () => ({ entity: 'page', action: 'create' }) }),
  createWebsitePageHandler
);
router.get(
  '/website/pages/:pageId',
  authenticate,
  enforcePolicy('admin.website.read', {
    metadata: (req) => ({ entity: 'page', pageId: req.params.pageId })
  }),
  getWebsitePageHandler
);
router.put(
  '/website/pages/:pageId',
  authenticate,
  enforcePolicy('admin.website.write', {
    metadata: (req) => ({ entity: 'page', action: 'update', pageId: req.params.pageId })
  }),
  updateWebsitePageHandler
);
router.delete(
  '/website/pages/:pageId',
  authenticate,
  enforcePolicy('admin.website.write', {
    metadata: (req) => ({ entity: 'page', action: 'delete', pageId: req.params.pageId })
  }),
  deleteWebsitePageHandler
);

router.post(
  '/website/pages/:pageId/blocks',
  authenticate,
  enforcePolicy('admin.website.write', {
    metadata: (req) => ({ entity: 'block', action: 'create', pageId: req.params.pageId })
  }),
  createWebsiteContentBlockHandler
);
router.patch(
  '/website/blocks/:blockId',
  authenticate,
  enforcePolicy('admin.website.write', {
    metadata: (req) => ({ entity: 'block', action: 'update', blockId: req.params.blockId })
  }),
  updateWebsiteContentBlockHandler
);
router.delete(
  '/website/blocks/:blockId',
  authenticate,
  enforcePolicy('admin.website.write', {
    metadata: (req) => ({ entity: 'block', action: 'delete', blockId: req.params.blockId })
  }),
  deleteWebsiteContentBlockHandler
);

router.get(
  '/website/navigation',
  authenticate,
  enforcePolicy('admin.website.read', { metadata: () => ({ entity: 'navigation' }) }),
  listWebsiteNavigationHandler
);
router.post(
  '/website/navigation',
  authenticate,
  enforcePolicy('admin.website.write', { metadata: () => ({ entity: 'navigation', action: 'create' }) }),
  createWebsiteNavigationMenuHandler
);
router.patch(
  '/website/navigation/:menuId',
  authenticate,
  enforcePolicy('admin.website.write', {
    metadata: (req) => ({ entity: 'navigation', action: 'update', menuId: req.params.menuId })
  }),
  updateWebsiteNavigationMenuHandler
);
router.delete(
  '/website/navigation/:menuId',
  authenticate,
  enforcePolicy('admin.website.write', {
    metadata: (req) => ({ entity: 'navigation', action: 'delete', menuId: req.params.menuId })
  }),
  deleteWebsiteNavigationMenuHandler
);
router.post(
  '/website/navigation/:menuId/items',
  authenticate,
  enforcePolicy('admin.website.write', {
    metadata: (req) => ({ entity: 'navigation-item', action: 'create', menuId: req.params.menuId })
  }),
  createWebsiteNavigationItemHandler
);
router.patch(
  '/website/navigation/items/:itemId',
  authenticate,
  enforcePolicy('admin.website.write', {
    metadata: (req) => ({ entity: 'navigation-item', action: 'update', itemId: req.params.itemId })
  }),
  updateWebsiteNavigationItemHandler
);
router.delete(
  '/website/navigation/items/:itemId',
  authenticate,
  enforcePolicy('admin.website.write', {
    metadata: (req) => ({ entity: 'navigation-item', action: 'delete', itemId: req.params.itemId })
  }),
  deleteWebsiteNavigationItemHandler
);

router.get(
  '/users',
  authenticate,
  enforcePolicy('admin.users.read', { metadata: () => ({ entity: 'user-directory' }) }),
  listAdminUsersValidators,
  listAdminUsersHandler
);
router.post(
  '/users',
  authenticate,
  enforcePolicy('admin.users.invite', { metadata: () => ({ entity: 'user-directory' }) }),
  createAdminUserValidators,
  createAdminUserHandler
);
router.patch(
  '/users/:id',
  authenticate,
  enforcePolicy('admin.users.write', {
    metadata: (req) => ({ entity: 'user', userId: req.params.id })
  }),
  updateAdminUserValidators,
  updateAdminUserHandler
);
router.patch(
  '/users/:id/profile',
  authenticate,
  enforcePolicy('admin.users.write', {
    metadata: (req) => ({ entity: 'user-profile', userId: req.params.id })
  }),
  updateAdminUserProfileValidators,
  updateAdminUserProfileHandler
);
router.post(
  '/users/:id/reset-mfa',
  authenticate,
  enforcePolicy('admin.users.write', {
    metadata: (req) => ({ action: 'reset-mfa', userId: req.params.id })
  }),
  resetAdminUserMfaValidators,
  resetAdminUserMfaHandler
);
router.post(
  '/users/:id/revoke-sessions',
  authenticate,
  enforcePolicy('admin.users.write', {
    metadata: (req) => ({ action: 'revoke-sessions', userId: req.params.id })
  }),
  revokeAdminUserSessionsValidators,
  revokeAdminUserSessionsHandler
);

router.get(
  '/automation/backlog',
  authenticate,
  enforcePolicy('admin.automation.read', { metadata: (req) => ({ includeArchived: req.query.includeArchived === 'true' }) }),
  listAutomationBacklogHandler
);
router.post(
  '/automation/backlog',
  authenticate,
  enforcePolicy('admin.automation.write', { metadata: () => ({ action: 'create' }) }),
  createAutomationBacklogHandler
);
router.patch(
  '/automation/backlog/:id',
  authenticate,
  enforcePolicy('admin.automation.write', { metadata: (req) => ({ action: 'update', initiativeId: req.params.id }) }),
  updateAutomationBacklogHandler
);
router.delete(
  '/automation/backlog/:id',
  authenticate,
  enforcePolicy('admin.automation.write', { metadata: (req) => ({ action: 'archive', initiativeId: req.params.id }) }),
  archiveAutomationBacklogHandler
);

router.get(
  '/affiliate/settings',
  authenticate,
  enforcePolicy('admin.affiliates.read', { metadata: () => ({ entity: 'settings' }) }),
  getAffiliateSettingsHandler
);
router.put(
  '/affiliate/settings',
  authenticate,
  enforcePolicy('admin.affiliates.write', { metadata: () => ({ entity: 'settings' }) }),
  saveAffiliateSettingsHandler
);
router.get(
  '/affiliate/rules',
  authenticate,
  enforcePolicy('admin.affiliates.read', { metadata: () => ({ entity: 'commission-rules' }) }),
  listAffiliateCommissionRulesHandler
);
router.post(
  '/affiliate/rules',
  authenticate,
  enforcePolicy('admin.affiliates.write', { metadata: () => ({ entity: 'commission-rules' }) }),
  upsertAffiliateCommissionRuleHandler
);
router.patch(
  '/affiliate/rules/:id',
  authenticate,
  enforcePolicy('admin.affiliates.write', {
    metadata: (req) => ({ entity: 'commission-rules', ruleId: req.params.id })
  }),
  upsertAffiliateCommissionRuleHandler
);
router.delete(
  '/affiliate/rules/:id',
  authenticate,
  enforcePolicy('admin.affiliates.write', {
    metadata: (req) => ({ entity: 'commission-rules', ruleId: req.params.id })
  }),
  deactivateAffiliateCommissionRuleHandler
);

router.get(
<<<<<<< HEAD
  '/command-metrics/config',
  authenticate,
  enforcePolicy('admin.commandMetrics.read', {
    metadata: () => ({ entity: 'command-metrics', scope: 'configuration' })
  }),
  getCommandMetricsConfiguration
);
router.put(
  '/command-metrics/settings',
  authenticate,
  enforcePolicy('admin.commandMetrics.write', {
    metadata: () => ({ entity: 'command-metrics', scope: 'settings' })
  }),
  saveCommandMetricSettings
);
router.post(
  '/command-metrics/cards',
  authenticate,
  enforcePolicy('admin.commandMetrics.write', {
    metadata: () => ({ entity: 'command-metrics', scope: 'cards', method: 'create' })
  }),
  createCommandMetricCardHandler
);
router.patch(
  '/command-metrics/cards/:id',
  authenticate,
  enforcePolicy('admin.commandMetrics.write', {
    metadata: (req) => ({ entity: 'command-metrics', scope: 'cards', cardId: req.params.id, method: req.method })
  }),
  updateCommandMetricCardHandler
);
router.delete(
  '/command-metrics/cards/:id',
  authenticate,
  enforcePolicy('admin.commandMetrics.write', {
    metadata: (req) => ({ entity: 'command-metrics', scope: 'cards', cardId: req.params.id, method: req.method })
  }),
  deleteCommandMetricCardHandler
=======
  '/operations/queues',
  authenticate,
  enforcePolicy('admin.operations.queues.read', {
    metadata: () => ({ section: 'operations-queues', action: 'list' })
  }),
  listQueuesHandler
);

router.post(
  '/operations/queues',
  authenticate,
  enforcePolicy('admin.operations.queues.write', {
    metadata: () => ({ section: 'operations-queues', action: 'create' })
  }),
  createQueueValidators,
  createQueueHandler
);

router.get(
  '/operations/queues/:id',
  authenticate,
  enforcePolicy('admin.operations.queues.read', {
    metadata: (req) => ({ section: 'operations-queues', action: 'get', queueId: req.params.id })
  }),
  queueIdValidator,
  getQueueHandler
);

router.patch(
  '/operations/queues/:id',
  authenticate,
  enforcePolicy('admin.operations.queues.write', {
    metadata: (req) => ({ section: 'operations-queues', action: 'update', queueId: req.params.id })
  }),
  updateQueueValidators,
  updateQueueHandler
);

router.delete(
  '/operations/queues/:id',
  authenticate,
  enforcePolicy('admin.operations.queues.write', {
    metadata: (req) => ({ section: 'operations-queues', action: 'archive', queueId: req.params.id })
  }),
  queueIdValidator,
  archiveQueueHandler
);

router.post(
  '/operations/queues/:id/updates',
  authenticate,
  enforcePolicy('admin.operations.queues.write', {
    metadata: (req) => ({ section: 'operations-queues', action: 'create-update', queueId: req.params.id })
  }),
  createUpdateValidators,
  createQueueUpdateHandler
);

router.patch(
  '/operations/queues/:id/updates/:updateId',
  authenticate,
  enforcePolicy('admin.operations.queues.write', {
    metadata: (req) => ({
      section: 'operations-queues',
      action: 'update-update',
      queueId: req.params.id,
      updateId: req.params.updateId
    })
  }),
  patchUpdateValidators,
  updateQueueUpdateHandler
);

router.delete(
  '/operations/queues/:id/updates/:updateId',
  authenticate,
  enforcePolicy('admin.operations.queues.write', {
    metadata: (req) => ({
      section: 'operations-queues',
      action: 'delete-update',
      queueId: req.params.id,
      updateId: req.params.updateId
    })
  }),
  updateIdValidator,
  deleteQueueUpdateHandler
  '/appearance/profiles',
  authenticate,
  enforcePolicy('admin.appearance.read', {
    metadata: () => ({ entity: 'appearance-profiles', action: 'list' })
  }),
  listAppearanceProfilesHandler
);

router.post(
  '/appearance/profiles',
  authenticate,
  enforcePolicy('admin.appearance.write', {
    metadata: () => ({ entity: 'appearance-profiles', action: 'create' })
  }),
  createAppearanceProfileHandler
);

router.get(
  '/appearance/profiles/:id',
  authenticate,
  enforcePolicy('admin.appearance.read', {
    metadata: (req) => ({ entity: 'appearance-profiles', profileId: req.params.id })
  }),
  getAppearanceProfileHandler
);

router.put(
  '/appearance/profiles/:id',
  authenticate,
  enforcePolicy('admin.appearance.write', {
    metadata: (req) => ({ entity: 'appearance-profiles', profileId: req.params.id })
  }),
  updateAppearanceProfileHandler
);

router.delete(
  '/appearance/profiles/:id',
  authenticate,
  enforcePolicy('admin.appearance.write', {
    metadata: (req) => ({ entity: 'appearance-profiles', profileId: req.params.id, action: 'archive' })
  }),
  archiveAppearanceProfileHandler
  '/inbox',
  authenticate,
  enforcePolicy('admin.inbox.read', { metadata: () => ({ section: 'inbox' }) }),
  getInboxSnapshot
);

router.put(
  '/inbox/configuration',
  authenticate,
  enforcePolicy('admin.inbox.write', { metadata: () => ({ entity: 'configuration' }) }),
  saveInboxConfiguration
);

router.post(
  '/inbox/queues',
  authenticate,
  enforcePolicy('admin.inbox.write', { metadata: () => ({ entity: 'queues', method: 'POST' }) }),
  saveInboxQueue
);

router.put(
  '/inbox/queues/:id',
  authenticate,
  enforcePolicy('admin.inbox.write', {
    metadata: (req) => ({ entity: 'queues', queueId: req.params.id, method: 'PUT' })
  }),
  saveInboxQueue
);

router.delete(
  '/inbox/queues/:id',
  authenticate,
  enforcePolicy('admin.inbox.write', {
    metadata: (req) => ({ entity: 'queues', queueId: req.params.id, method: 'DELETE' })
  }),
  removeInboxQueue
);

router.post(
  '/inbox/templates',
  authenticate,
  enforcePolicy('admin.inbox.write', { metadata: () => ({ entity: 'templates', method: 'POST' }) }),
  saveInboxTemplate
);

router.put(
  '/inbox/templates/:id',
  authenticate,
  enforcePolicy('admin.inbox.write', {
    metadata: (req) => ({ entity: 'templates', templateId: req.params.id, method: 'PUT' })
  }),
  saveInboxTemplate
);

router.delete(
  '/inbox/templates/:id',
  authenticate,
  enforcePolicy('admin.inbox.write', {
    metadata: (req) => ({ entity: 'templates', templateId: req.params.id, method: 'DELETE' })
  }),
  removeInboxTemplate
  '/purchases/orders',
  authenticate,
  enforcePolicy('admin.purchases.read', {
    metadata: (req) => ({ scope: 'orders', status: req.query?.status ?? 'all' })
  }),
  listPurchaseOrdersHandler
);
router.post(
  '/purchases/orders',
  authenticate,
  enforcePolicy('admin.purchases.write', {
    metadata: (req) => ({ scope: 'orders', action: 'create', supplierId: req.body?.supplierId ?? null })
  }),
  createPurchaseOrderHandler
);
router.get(
  '/purchases/orders/:orderId',
  authenticate,
  enforcePolicy('admin.purchases.read', {
    metadata: (req) => ({ scope: 'orders', action: 'view', orderId: req.params.orderId })
  }),
  getPurchaseOrderHandler
);
router.put(
  '/purchases/orders/:orderId',
  authenticate,
  enforcePolicy('admin.purchases.write', {
    metadata: (req) => ({ scope: 'orders', action: 'update', orderId: req.params.orderId })
  }),
  updatePurchaseOrderHandler
);
router.patch(
  '/purchases/orders/:orderId/status',
  authenticate,
  enforcePolicy('admin.purchases.write', {
    metadata: (req) => ({ scope: 'orders', action: 'status', orderId: req.params.orderId, nextStatus: req.body?.status })
  }),
  updatePurchaseOrderStatusHandler
);
router.post(
  '/purchases/orders/:orderId/receipts',
  authenticate,
  enforcePolicy('admin.purchases.write', {
    metadata: (req) => ({ scope: 'orders', action: 'receipt', orderId: req.params.orderId })
  }),
  recordPurchaseReceiptHandler
);
router.post(
  '/purchases/orders/:orderId/attachments',
  authenticate,
  enforcePolicy('admin.purchases.write', {
    metadata: (req) => ({ scope: 'orders', action: 'add-attachment', orderId: req.params.orderId })
  }),
  addPurchaseAttachmentHandler
);
router.delete(
  '/purchases/orders/:orderId/attachments/:attachmentId',
  authenticate,
  enforcePolicy('admin.purchases.write', {
    metadata: (req) => ({ scope: 'orders', action: 'remove-attachment', orderId: req.params.orderId })
  }),
  deletePurchaseAttachmentHandler
);

router.get(
  '/purchases/suppliers',
  authenticate,
  enforcePolicy('admin.purchases.read', {
    metadata: (req) => ({ scope: 'suppliers', status: req.query?.status ?? 'all' })
  }),
  listSuppliersHandler
);
router.post(
  '/purchases/suppliers',
  authenticate,
  enforcePolicy('admin.purchases.write', {
    metadata: () => ({ scope: 'suppliers', action: 'create' })
  }),
  upsertSupplierHandler
);
router.put(
  '/purchases/suppliers/:supplierId',
  authenticate,
  enforcePolicy('admin.purchases.write', {
    metadata: (req) => ({ scope: 'suppliers', action: 'update', supplierId: req.params.supplierId })
  }),
  upsertSupplierHandler
);
router.patch(
  '/purchases/suppliers/:supplierId/status',
  authenticate,
  enforcePolicy('admin.purchases.write', {
    metadata: (req) => ({ scope: 'suppliers', action: 'status', supplierId: req.params.supplierId, status: req.body?.status })
  }),
  updateSupplierStatusHandler
);

router.get(
  '/purchases/budgets',
  authenticate,
  enforcePolicy('admin.purchases.read', {
    metadata: (req) => ({ scope: 'budgets', fiscalYear: req.query?.fiscalYear ?? null })
  }),
  listPurchaseBudgetsHandler
);
router.post(
  '/purchases/budgets',
  authenticate,
  enforcePolicy('admin.purchases.budget', {
    metadata: (req) => ({ scope: 'budgets', action: 'create', category: req.body?.category ?? null })
  }),
  upsertPurchaseBudgetHandler
);
router.put(
  '/purchases/budgets/:budgetId',
  authenticate,
  enforcePolicy('admin.purchases.budget', {
    metadata: (req) => ({ scope: 'budgets', action: 'update', budgetId: req.params.budgetId })
  }),
  upsertPurchaseBudgetHandler
  '/legal',
  authenticate,
  enforcePolicy('admin.legal.read', { metadata: () => ({ scope: 'collection' }) }),
  listLegalDocuments
);

router.get(
  '/legal/:slug',
  authenticate,
  enforcePolicy('admin.legal.read', {
    metadata: (req) => ({ scope: 'single', slug: req.params.slug })
  }),
  getLegalDocument
);

router.post(
  '/legal',
  authenticate,
  enforcePolicy('admin.legal.write', { metadata: () => ({ action: 'create-document' }) }),
  createLegalDocumentHandler
);

router.put(
  '/legal/:slug',
  authenticate,
  enforcePolicy('admin.legal.write', {
    metadata: (req) => ({ action: 'update-metadata', slug: req.params.slug })
  }),
  updateLegalDocumentHandler
);

router.post(
  '/legal/:slug/versions',
  authenticate,
  enforcePolicy('admin.legal.write', {
    metadata: (req) => ({ action: 'create-draft', slug: req.params.slug })
  }),
  createDraft
);

router.put(
  '/legal/:slug/versions/:versionId',
  authenticate,
  enforcePolicy('admin.legal.write', {
    metadata: (req) => ({ action: 'update-draft', slug: req.params.slug, versionId: req.params.versionId })
  }),
  updateDraft
);

router.post(
  '/legal/:slug/versions/:versionId/publish',
  authenticate,
  enforcePolicy('admin.legal.write', {
    metadata: (req) => ({ action: 'publish', slug: req.params.slug, versionId: req.params.versionId })
  }),
  publishVersion
);

router.post(
  '/legal/:slug/versions/:versionId/archive',
  authenticate,
  enforcePolicy('admin.legal.write', {
    metadata: (req) => ({ action: 'archive-draft', slug: req.params.slug, versionId: req.params.versionId })
  }),
  archiveDraft
);

router.delete(
  '/legal/:slug',
  authenticate,
  enforcePolicy('admin.legal.write', {
    metadata: (req) => ({ action: 'delete-document', slug: req.params.slug })
  }),
  deleteLegalDocumentHandler
  '/affiliate/profiles',
  authenticate,
  enforcePolicy('admin.affiliates.read', { metadata: () => ({ entity: 'profiles' }) }),
  listAffiliateProfilesHandler
);
router.post(
  '/affiliate/profiles',
  authenticate,
  enforcePolicy('admin.affiliates.write', { metadata: () => ({ entity: 'profiles' }) }),
  createAffiliateProfileHandler
);
router.patch(
  '/affiliate/profiles/:id',
  authenticate,
  enforcePolicy('admin.affiliates.write', {
    metadata: (req) => ({ entity: 'profiles', profileId: req.params.id })
  }),
  updateAffiliateProfileHandler
);
router.get(
  '/affiliate/profiles/:id/ledger',
  authenticate,
  enforcePolicy('admin.affiliates.read', {
    metadata: (req) => ({ entity: 'ledger', profileId: req.params.id })
  }),
  listAffiliateLedgerEntriesHandler
);
router.post(
  '/affiliate/profiles/:id/ledger',
  authenticate,
  enforcePolicy('admin.affiliates.write', {
    metadata: (req) => ({ entity: 'ledger', profileId: req.params.id })
  }),
  createAffiliateLedgerEntryHandler
);

router.get(
  '/affiliate/referrals',
  authenticate,
  enforcePolicy('admin.affiliates.read', { metadata: () => ({ entity: 'referrals' }) }),
  listAffiliateReferralsHandler
);
router.post(
  '/affiliate/referrals',
  authenticate,
  enforcePolicy('admin.affiliates.write', { metadata: () => ({ entity: 'referrals' }) }),
  createAffiliateReferralHandler
);
router.patch(
  '/affiliate/referrals/:id',
  authenticate,
  enforcePolicy('admin.affiliates.write', {
    metadata: (req) => ({ entity: 'referrals', referralId: req.params.id })
  }),
  updateAffiliateReferralHandler
  '/compliance/controls',
  authenticate,
  enforcePolicy('admin.compliance.read', { metadata: () => ({ entity: 'controls' }) }),
  listComplianceControlsHandler
);

router.post(
  '/compliance/controls',
  authenticate,
  enforcePolicy('admin.compliance.write', { metadata: () => ({ entity: 'controls', action: 'create' }) }),
  createComplianceControlHandler
);

router.put(
  '/compliance/controls/:controlId',
  authenticate,
  enforcePolicy('admin.compliance.write', {
    metadata: (req) => ({ entity: 'controls', action: 'update', controlId: req.params.controlId })
  }),
  updateComplianceControlHandler
);

router.delete(
  '/compliance/controls/:controlId',
  authenticate,
  enforcePolicy('admin.compliance.write', {
    metadata: (req) => ({ entity: 'controls', action: 'delete', controlId: req.params.controlId })
  }),
  deleteComplianceControlHandler
);

router.put(
  '/compliance/controls/automation',
  authenticate,
  enforcePolicy('admin.compliance.write', { metadata: () => ({ entity: 'controls', action: 'automation' }) }),
  updateComplianceAutomationHandler
  '/taxonomy',
  authenticate,
  enforcePolicy('admin.taxonomy.read', { metadata: () => ({ scope: 'taxonomy' }) }),
  getAdminTaxonomy
);

router.post(
  '/taxonomy/types',
  authenticate,
  enforcePolicy('admin.taxonomy.write', { metadata: () => ({ entity: 'type', action: 'create' }) }),
  upsertTaxonomyType
);

router.put(
  '/taxonomy/types/:id',
  authenticate,
  enforcePolicy('admin.taxonomy.write', {
    metadata: (req) => ({ entity: 'type', action: 'update', typeId: req.params.id })
  }),
  upsertTaxonomyType
);

router.delete(
  '/taxonomy/types/:id',
  authenticate,
  enforcePolicy('admin.taxonomy.write', {
    metadata: (req) => ({ entity: 'type', action: 'archive', typeId: req.params.id })
  }),
  archiveTaxonomyType
);

router.post(
  '/taxonomy/categories',
  authenticate,
  enforcePolicy('admin.taxonomy.write', { metadata: () => ({ entity: 'category', action: 'create' }) }),
  upsertTaxonomyCategory
);

router.put(
  '/taxonomy/categories/:id',
  authenticate,
  enforcePolicy('admin.taxonomy.write', {
    metadata: (req) => ({ entity: 'category', action: 'update', categoryId: req.params.id })
  }),
  upsertTaxonomyCategory
);

router.delete(
  '/taxonomy/categories/:id',
  authenticate,
  enforcePolicy('admin.taxonomy.write', {
    metadata: (req) => ({ entity: 'category', action: 'archive', categoryId: req.params.id })
  }),
  archiveTaxonomyCategory
>>>>>>> e35a35dd
);

export default router;<|MERGE_RESOLUTION|>--- conflicted
+++ resolved
@@ -30,14 +30,12 @@
   updateAffiliateReferralHandler
 } from '../controllers/adminAffiliateController.js';
 import {
-<<<<<<< HEAD
   getCommandMetricsConfiguration,
   saveCommandMetricSettings,
   createCommandMetricCardHandler,
   updateCommandMetricCardHandler,
   deleteCommandMetricCardHandler
 } from '../controllers/commandMetricsController.js';
-=======
   listQueuesHandler,
   getQueueHandler,
   createQueueHandler,
@@ -156,7 +154,6 @@
   removeTelemetryConnectorHandler,
   reorderSecuritySignalsHandler
 } from '../controllers/securityPostureController.js';
->>>>>>> e35a35dd
 import { authenticate } from '../middleware/auth.js';
 import { enforcePolicy } from '../middleware/policyMiddleware.js';
 
@@ -601,7 +598,6 @@
 );
 
 router.get(
-<<<<<<< HEAD
   '/command-metrics/config',
   authenticate,
   enforcePolicy('admin.commandMetrics.read', {
@@ -640,7 +636,6 @@
     metadata: (req) => ({ entity: 'command-metrics', scope: 'cards', cardId: req.params.id, method: req.method })
   }),
   deleteCommandMetricCardHandler
-=======
   '/operations/queues',
   authenticate,
   enforcePolicy('admin.operations.queues.read', {
@@ -1169,7 +1164,6 @@
     metadata: (req) => ({ entity: 'category', action: 'archive', categoryId: req.params.id })
   }),
   archiveTaxonomyCategory
->>>>>>> e35a35dd
 );
 
 export default router;
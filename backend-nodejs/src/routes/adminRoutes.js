import { Router } from 'express';
import { dashboard } from '../controllers/adminController.js';
import {
  getToggle,
  getToggles,
  updateToggle,
  upsertToggleValidators
} from '../controllers/featureToggleController.js';
import {
  fetchPlatformSettings,
  savePlatformSettings
} from '../controllers/platformSettingsController.js';
import {
  listPlatformSettingDiagnostics,
  triggerPlatformSettingDiagnostic
} from '../controllers/platformSettingsDiagnosticsController.js';
import {
  getAffiliateSettingsHandler,
  saveAffiliateSettingsHandler,
  listAffiliateCommissionRulesHandler,
  upsertAffiliateCommissionRuleHandler,
  deactivateAffiliateCommissionRuleHandler
} from '../controllers/adminAffiliateController.js';
import {
<<<<<<< HEAD
  listAuditEventsHandler,
  createAuditEventHandler,
  updateAuditEventHandler,
  deleteAuditEventHandler,
  listAuditEventValidators,
  createAuditEventValidators,
  updateAuditEventValidators
} from '../controllers/adminAuditEventController.js';
=======
  createComplianceControlHandler,
  deleteComplianceControlHandler,
  listComplianceControlsHandler,
  updateComplianceAutomationHandler,
  updateComplianceControlHandler
} from '../controllers/adminComplianceControlController.js';
  getAdminTaxonomy,
  upsertTaxonomyType,
  archiveTaxonomyType,
  upsertTaxonomyCategory,
  archiveTaxonomyCategory
} from '../controllers/taxonomyController.js';
  getAdminDashboardOverviewSettings,
  updateAdminDashboardOverviewSettings
} from '../controllers/adminDashboardSettingsController.js';
  getSecurityPostureHandler,
  upsertSecuritySignalHandler,
  deactivateSecuritySignalHandler,
  upsertAutomationTaskHandler,
  removeAutomationTaskHandler,
  upsertTelemetryConnectorHandler,
  removeTelemetryConnectorHandler,
  reorderSecuritySignalsHandler
} from '../controllers/securityPostureController.js';
>>>>>>> f1a8379d
import { authenticate } from '../middleware/auth.js';
import { enforcePolicy } from '../middleware/policyMiddleware.js';

const router = Router();

router.get(
  '/dashboard',
  authenticate,
  enforcePolicy('admin.dashboard.view', { metadata: () => ({ section: 'dashboard' }) }),
  dashboard
);
router.get(
<<<<<<< HEAD
  '/audit/events',
  authenticate,
  enforcePolicy('admin.audit.read', {
    metadata: (req) => ({
      section: 'audit-timeline',
      timeframe: req.query.timeframe || '7d'
    })
  }),
  listAuditEventValidators,
  listAuditEventsHandler
);
router.post(
  '/audit/events',
  authenticate,
  enforcePolicy('admin.audit.write', { metadata: () => ({ section: 'audit-timeline', action: 'create' }) }),
  createAuditEventValidators,
  createAuditEventHandler
);
router.put(
  '/audit/events/:id',
  authenticate,
  enforcePolicy('admin.audit.write', {
    metadata: (req) => ({ section: 'audit-timeline', action: 'update', eventId: req.params.id })
  }),
  updateAuditEventValidators,
  updateAuditEventHandler
);
router.delete(
  '/audit/events/:id',
  authenticate,
  enforcePolicy('admin.audit.write', {
    metadata: (req) => ({ section: 'audit-timeline', action: 'delete', eventId: req.params.id })
  }),
  deleteAuditEventHandler
=======
  '/dashboard/overview-settings',
  authenticate,
  enforcePolicy('admin.dashboard.view', {
    metadata: () => ({ section: 'dashboard', surface: 'overview-settings' })
  }),
  getAdminDashboardOverviewSettings
);
router.put(
  '/dashboard/overview-settings',
  authenticate,
  enforcePolicy('admin.dashboard.configure', {
    metadata: () => ({ section: 'dashboard', surface: 'overview-settings' })
  }),
  updateAdminDashboardOverviewSettings
>>>>>>> f1a8379d
);
router.get(
  '/feature-toggles',
  authenticate,
  enforcePolicy('admin.features.read', { metadata: () => ({ scope: 'all' }) }),
  getToggles
);
router.get(
  '/feature-toggles/:key',
  authenticate,
  enforcePolicy('admin.features.read', {
    metadata: (req) => ({ scope: 'single', key: req.params.key })
  }),
  getToggle
);
router.patch(
  '/feature-toggles/:key',
  authenticate,
  enforcePolicy('admin.features.write', {
    metadata: (req) => ({ key: req.params.key, method: req.method })
  }),
  upsertToggleValidators,
  updateToggle
);

router.get(
  '/platform-settings',
  authenticate,
  enforcePolicy('admin.platform.read', { metadata: () => ({ section: 'platform-settings' }) }),
  fetchPlatformSettings
);
router.put(
  '/platform-settings',
  authenticate,
  enforcePolicy('admin.platform.write', { metadata: () => ({ section: 'platform-settings' }) }),
  savePlatformSettings
);
router.post(
  '/platform-settings/test',
  authenticate,
  enforcePolicy('admin.platform.write', {
    metadata: () => ({ section: 'platform-settings', action: 'diagnostic' })
  }),
  triggerPlatformSettingDiagnostic
);
router.get(
  '/platform-settings/audit',
  authenticate,
  enforcePolicy('admin.platform.read', {
    metadata: () => ({ section: 'platform-settings', action: 'audit' })
  }),
  listPlatformSettingDiagnostics
);

router.get(
  '/security-posture',
  authenticate,
  enforcePolicy('admin.security.posture.read', { metadata: () => ({ section: 'security-posture' }) }),
  getSecurityPostureHandler
);

router.post(
  '/security-posture/signals',
  authenticate,
  enforcePolicy('admin.security.posture.write', {
    metadata: () => ({ entity: 'signal', method: 'POST' })
  }),
  upsertSecuritySignalHandler
);

router.put(
  '/security-posture/signals/:id',
  authenticate,
  enforcePolicy('admin.security.posture.write', {
    metadata: (req) => ({ entity: 'signal', method: 'PUT', signalId: req.params.id })
  }),
  upsertSecuritySignalHandler
);

router.put(
  '/security-posture/signals/reorder',
  authenticate,
  enforcePolicy('admin.security.posture.write', {
    metadata: () => ({ entity: 'signal', method: 'REORDER' })
  }),
  reorderSecuritySignalsHandler
);

router.delete(
  '/security-posture/signals/:id',
  authenticate,
  enforcePolicy('admin.security.posture.write', {
    metadata: (req) => ({ entity: 'signal', method: 'DELETE', signalId: req.params.id })
  }),
  deactivateSecuritySignalHandler
);

router.post(
  '/security-posture/automation',
  authenticate,
  enforcePolicy('admin.security.posture.write', {
    metadata: () => ({ entity: 'automation-task', method: 'POST' })
  }),
  upsertAutomationTaskHandler
);

router.put(
  '/security-posture/automation/:id',
  authenticate,
  enforcePolicy('admin.security.posture.write', {
    metadata: (req) => ({ entity: 'automation-task', method: 'PUT', taskId: req.params.id })
  }),
  upsertAutomationTaskHandler
);

router.delete(
  '/security-posture/automation/:id',
  authenticate,
  enforcePolicy('admin.security.posture.write', {
    metadata: (req) => ({ entity: 'automation-task', method: 'DELETE', taskId: req.params.id })
  }),
  removeAutomationTaskHandler
);

router.post(
  '/security-posture/connectors',
  authenticate,
  enforcePolicy('admin.security.posture.write', {
    metadata: () => ({ entity: 'connector', method: 'POST' })
  }),
  upsertTelemetryConnectorHandler
);

router.put(
  '/security-posture/connectors/:id',
  authenticate,
  enforcePolicy('admin.security.posture.write', {
    metadata: (req) => ({ entity: 'connector', method: 'PUT', connectorId: req.params.id })
  }),
  upsertTelemetryConnectorHandler
);

router.delete(
  '/security-posture/connectors/:id',
  authenticate,
  enforcePolicy('admin.security.posture.write', {
    metadata: (req) => ({ entity: 'connector', method: 'DELETE', connectorId: req.params.id })
  }),
  removeTelemetryConnectorHandler
);

router.get(
  '/affiliate/settings',
  authenticate,
  enforcePolicy('admin.affiliates.read', { metadata: () => ({ entity: 'settings' }) }),
  getAffiliateSettingsHandler
);
router.put(
  '/affiliate/settings',
  authenticate,
  enforcePolicy('admin.affiliates.write', { metadata: () => ({ entity: 'settings' }) }),
  saveAffiliateSettingsHandler
);
router.get(
  '/affiliate/rules',
  authenticate,
  enforcePolicy('admin.affiliates.read', { metadata: () => ({ entity: 'commission-rules' }) }),
  listAffiliateCommissionRulesHandler
);
router.post(
  '/affiliate/rules',
  authenticate,
  enforcePolicy('admin.affiliates.write', { metadata: () => ({ entity: 'commission-rules' }) }),
  upsertAffiliateCommissionRuleHandler
);
router.patch(
  '/affiliate/rules/:id',
  authenticate,
  enforcePolicy('admin.affiliates.write', {
    metadata: (req) => ({ entity: 'commission-rules', ruleId: req.params.id })
  }),
  upsertAffiliateCommissionRuleHandler
);
router.delete(
  '/affiliate/rules/:id',
  authenticate,
  enforcePolicy('admin.affiliates.write', {
    metadata: (req) => ({ entity: 'commission-rules', ruleId: req.params.id })
  }),
  deactivateAffiliateCommissionRuleHandler
);

router.get(
  '/compliance/controls',
  authenticate,
  enforcePolicy('admin.compliance.read', { metadata: () => ({ entity: 'controls' }) }),
  listComplianceControlsHandler
);

router.post(
  '/compliance/controls',
  authenticate,
  enforcePolicy('admin.compliance.write', { metadata: () => ({ entity: 'controls', action: 'create' }) }),
  createComplianceControlHandler
);

router.put(
  '/compliance/controls/:controlId',
  authenticate,
  enforcePolicy('admin.compliance.write', {
    metadata: (req) => ({ entity: 'controls', action: 'update', controlId: req.params.controlId })
  }),
  updateComplianceControlHandler
);

router.delete(
  '/compliance/controls/:controlId',
  authenticate,
  enforcePolicy('admin.compliance.write', {
    metadata: (req) => ({ entity: 'controls', action: 'delete', controlId: req.params.controlId })
  }),
  deleteComplianceControlHandler
);

router.put(
  '/compliance/controls/automation',
  authenticate,
  enforcePolicy('admin.compliance.write', { metadata: () => ({ entity: 'controls', action: 'automation' }) }),
  updateComplianceAutomationHandler
  '/taxonomy',
  authenticate,
  enforcePolicy('admin.taxonomy.read', { metadata: () => ({ scope: 'taxonomy' }) }),
  getAdminTaxonomy
);

router.post(
  '/taxonomy/types',
  authenticate,
  enforcePolicy('admin.taxonomy.write', { metadata: () => ({ entity: 'type', action: 'create' }) }),
  upsertTaxonomyType
);

router.put(
  '/taxonomy/types/:id',
  authenticate,
  enforcePolicy('admin.taxonomy.write', {
    metadata: (req) => ({ entity: 'type', action: 'update', typeId: req.params.id })
  }),
  upsertTaxonomyType
);

router.delete(
  '/taxonomy/types/:id',
  authenticate,
  enforcePolicy('admin.taxonomy.write', {
    metadata: (req) => ({ entity: 'type', action: 'archive', typeId: req.params.id })
  }),
  archiveTaxonomyType
);

router.post(
  '/taxonomy/categories',
  authenticate,
  enforcePolicy('admin.taxonomy.write', { metadata: () => ({ entity: 'category', action: 'create' }) }),
  upsertTaxonomyCategory
);

router.put(
  '/taxonomy/categories/:id',
  authenticate,
  enforcePolicy('admin.taxonomy.write', {
    metadata: (req) => ({ entity: 'category', action: 'update', categoryId: req.params.id })
  }),
  upsertTaxonomyCategory
);

router.delete(
  '/taxonomy/categories/:id',
  authenticate,
  enforcePolicy('admin.taxonomy.write', {
    metadata: (req) => ({ entity: 'category', action: 'archive', categoryId: req.params.id })
  }),
  archiveTaxonomyCategory
);

export default router;<|MERGE_RESOLUTION|>--- conflicted
+++ resolved
@@ -22,7 +22,6 @@
   deactivateAffiliateCommissionRuleHandler
 } from '../controllers/adminAffiliateController.js';
 import {
-<<<<<<< HEAD
   listAuditEventsHandler,
   createAuditEventHandler,
   updateAuditEventHandler,
@@ -31,7 +30,6 @@
   createAuditEventValidators,
   updateAuditEventValidators
 } from '../controllers/adminAuditEventController.js';
-=======
   createComplianceControlHandler,
   deleteComplianceControlHandler,
   listComplianceControlsHandler,
@@ -56,7 +54,6 @@
   removeTelemetryConnectorHandler,
   reorderSecuritySignalsHandler
 } from '../controllers/securityPostureController.js';
->>>>>>> f1a8379d
 import { authenticate } from '../middleware/auth.js';
 import { enforcePolicy } from '../middleware/policyMiddleware.js';
 
@@ -69,7 +66,6 @@
   dashboard
 );
 router.get(
-<<<<<<< HEAD
   '/audit/events',
   authenticate,
   enforcePolicy('admin.audit.read', {
@@ -104,7 +100,6 @@
     metadata: (req) => ({ section: 'audit-timeline', action: 'delete', eventId: req.params.id })
   }),
   deleteAuditEventHandler
-=======
   '/dashboard/overview-settings',
   authenticate,
   enforcePolicy('admin.dashboard.view', {
@@ -119,7 +114,6 @@
     metadata: () => ({ section: 'dashboard', surface: 'overview-settings' })
   }),
   updateAdminDashboardOverviewSettings
->>>>>>> f1a8379d
 );
 router.get(
   '/feature-toggles',

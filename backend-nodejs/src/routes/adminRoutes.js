import { Router } from 'express';
import { dashboard } from '../controllers/adminController.js';
import {
  getToggle,
  getToggles,
  updateToggle,
  upsertToggleValidators
} from '../controllers/featureToggleController.js';
import {
  fetchPlatformSettings,
  savePlatformSettings
} from '../controllers/platformSettingsController.js';
import {
  listPlatformSettingDiagnostics,
  triggerPlatformSettingDiagnostic
} from '../controllers/platformSettingsDiagnosticsController.js';
import {
  getAffiliateSettingsHandler,
  saveAffiliateSettingsHandler,
  listAffiliateCommissionRulesHandler,
  upsertAffiliateCommissionRuleHandler,
  deactivateAffiliateCommissionRuleHandler,
  listAffiliateProfilesHandler,
  createAffiliateProfileHandler,
  updateAffiliateProfileHandler,
  listAffiliateLedgerEntriesHandler,
  createAffiliateLedgerEntryHandler,
  listAffiliateReferralsHandler,
  createAffiliateReferralHandler,
  updateAffiliateReferralHandler
} from '../controllers/adminAffiliateController.js';
import {
<<<<<<< HEAD
  getDisputeHealthWorkspaceHandler,
  createDisputeHealthBucketHandler,
  updateDisputeHealthBucketHandler,
  archiveDisputeHealthBucketHandler,
  upsertDisputeHealthEntryHandler,
  getDisputeHealthBucketHistoryHandler,
  deleteDisputeHealthEntryHandler
} from '../controllers/disputeHealthController.js';
=======
  listAutomationBacklogHandler,
  createAutomationBacklogHandler,
  updateAutomationBacklogHandler,
  archiveAutomationBacklogHandler
} from '../controllers/automationBacklogController.js';
  listAdminUsersHandler,
  createAdminUserHandler,
  updateAdminUserHandler,
  updateAdminUserProfileHandler,
  resetAdminUserMfaHandler,
  revokeAdminUserSessionsHandler,
  listAdminUsersValidators,
  createAdminUserValidators,
  updateAdminUserValidators,
  updateAdminUserProfileValidators,
  resetAdminUserMfaValidators,
  revokeAdminUserSessionsValidators
} from '../controllers/adminUserController.js';
  listAppearanceProfilesHandler,
  getAppearanceProfileHandler,
  createAppearanceProfileHandler,
  updateAppearanceProfileHandler,
  archiveAppearanceProfileHandler
} from '../controllers/adminAppearanceController.js';
  getInboxSnapshot,
  saveInboxConfiguration,
  saveInboxQueue,
  removeInboxQueue,
  saveInboxTemplate,
  removeInboxTemplate
} from '../controllers/adminInboxController.js';
  listPurchaseOrdersHandler,
  getPurchaseOrderHandler,
  createPurchaseOrderHandler,
  updatePurchaseOrderHandler,
  updatePurchaseOrderStatusHandler,
  recordPurchaseReceiptHandler,
  addPurchaseAttachmentHandler,
  deletePurchaseAttachmentHandler,
  listSuppliersHandler,
  upsertSupplierHandler,
  updateSupplierStatusHandler,
  listPurchaseBudgetsHandler,
  upsertPurchaseBudgetHandler
} from '../controllers/purchaseManagementController.js';
  listLegalDocuments,
  getLegalDocument,
  createLegalDocumentHandler,
  updateLegalDocumentHandler,
  createDraft,
  updateDraft,
  publishVersion,
  archiveDraft,
  deleteLegalDocumentHandler
} from '../controllers/legalAdminController.js';
  listWebsitePagesHandler,
  getWebsitePageHandler,
  createWebsitePageHandler,
  updateWebsitePageHandler,
  deleteWebsitePageHandler,
  createWebsiteContentBlockHandler,
  updateWebsiteContentBlockHandler,
  deleteWebsiteContentBlockHandler,
  listWebsiteNavigationHandler,
  createWebsiteNavigationMenuHandler,
  updateWebsiteNavigationMenuHandler,
  deleteWebsiteNavigationMenuHandler,
  createWebsiteNavigationItemHandler,
  updateWebsiteNavigationItemHandler,
  deleteWebsiteNavigationItemHandler
} from '../controllers/websiteManagementController.js';
  listAuditEventsHandler,
  createAuditEventHandler,
  updateAuditEventHandler,
  deleteAuditEventHandler,
  listAuditEventValidators,
  createAuditEventValidators,
  updateAuditEventValidators
} from '../controllers/adminAuditEventController.js';
  createComplianceControlHandler,
  deleteComplianceControlHandler,
  listComplianceControlsHandler,
  updateComplianceAutomationHandler,
  updateComplianceControlHandler
} from '../controllers/adminComplianceControlController.js';
  getAdminTaxonomy,
  upsertTaxonomyType,
  archiveTaxonomyType,
  upsertTaxonomyCategory,
  archiveTaxonomyCategory
} from '../controllers/taxonomyController.js';
  getAdminDashboardOverviewSettings,
  updateAdminDashboardOverviewSettings
} from '../controllers/adminDashboardSettingsController.js';
  getSecurityPostureHandler,
  upsertSecuritySignalHandler,
  deactivateSecuritySignalHandler,
  upsertAutomationTaskHandler,
  removeAutomationTaskHandler,
  upsertTelemetryConnectorHandler,
  removeTelemetryConnectorHandler,
  reorderSecuritySignalsHandler
} from '../controllers/securityPostureController.js';
>>>>>>> cfeaa9fc
import { authenticate } from '../middleware/auth.js';
import { enforcePolicy } from '../middleware/policyMiddleware.js';

const router = Router();

router.get(
  '/dashboard',
  authenticate,
  enforcePolicy('admin.dashboard.view', { metadata: () => ({ section: 'dashboard' }) }),
  dashboard
);
router.get(
  '/audit/events',
  authenticate,
  enforcePolicy('admin.audit.read', {
    metadata: (req) => ({
      section: 'audit-timeline',
      timeframe: req.query.timeframe || '7d'
    })
  }),
  listAuditEventValidators,
  listAuditEventsHandler
);
router.post(
  '/audit/events',
  authenticate,
  enforcePolicy('admin.audit.write', { metadata: () => ({ section: 'audit-timeline', action: 'create' }) }),
  createAuditEventValidators,
  createAuditEventHandler
);
router.put(
  '/audit/events/:id',
  authenticate,
  enforcePolicy('admin.audit.write', {
    metadata: (req) => ({ section: 'audit-timeline', action: 'update', eventId: req.params.id })
  }),
  updateAuditEventValidators,
  updateAuditEventHandler
);
router.delete(
  '/audit/events/:id',
  authenticate,
  enforcePolicy('admin.audit.write', {
    metadata: (req) => ({ section: 'audit-timeline', action: 'delete', eventId: req.params.id })
  }),
  deleteAuditEventHandler
  '/dashboard/overview-settings',
  authenticate,
  enforcePolicy('admin.dashboard.view', {
    metadata: () => ({ section: 'dashboard', surface: 'overview-settings' })
  }),
  getAdminDashboardOverviewSettings
);
router.put(
  '/dashboard/overview-settings',
  authenticate,
  enforcePolicy('admin.dashboard.configure', {
    metadata: () => ({ section: 'dashboard', surface: 'overview-settings' })
  }),
  updateAdminDashboardOverviewSettings
);
router.get(
  '/feature-toggles',
  authenticate,
  enforcePolicy('admin.features.read', { metadata: () => ({ scope: 'all' }) }),
  getToggles
);
router.get(
  '/feature-toggles/:key',
  authenticate,
  enforcePolicy('admin.features.read', {
    metadata: (req) => ({ scope: 'single', key: req.params.key })
  }),
  getToggle
);
router.patch(
  '/feature-toggles/:key',
  authenticate,
  enforcePolicy('admin.features.write', {
    metadata: (req) => ({ key: req.params.key, method: req.method })
  }),
  upsertToggleValidators,
  updateToggle
);

router.get(
  '/platform-settings',
  authenticate,
  enforcePolicy('admin.platform.read', { metadata: () => ({ section: 'platform-settings' }) }),
  fetchPlatformSettings
);
router.put(
  '/platform-settings',
  authenticate,
  enforcePolicy('admin.platform.write', { metadata: () => ({ section: 'platform-settings' }) }),
  savePlatformSettings
);
router.post(
  '/platform-settings/test',
  authenticate,
  enforcePolicy('admin.platform.write', {
    metadata: () => ({ section: 'platform-settings', action: 'diagnostic' })
  }),
  triggerPlatformSettingDiagnostic
);
router.get(
  '/platform-settings/audit',
  authenticate,
  enforcePolicy('admin.platform.read', {
    metadata: () => ({ section: 'platform-settings', action: 'audit' })
  }),
  listPlatformSettingDiagnostics
);

router.get(
  '/security-posture',
  authenticate,
  enforcePolicy('admin.security.posture.read', { metadata: () => ({ section: 'security-posture' }) }),
  getSecurityPostureHandler
);

router.post(
  '/security-posture/signals',
  authenticate,
  enforcePolicy('admin.security.posture.write', {
    metadata: () => ({ entity: 'signal', method: 'POST' })
  }),
  upsertSecuritySignalHandler
);

router.put(
  '/security-posture/signals/:id',
  authenticate,
  enforcePolicy('admin.security.posture.write', {
    metadata: (req) => ({ entity: 'signal', method: 'PUT', signalId: req.params.id })
  }),
  upsertSecuritySignalHandler
);

router.put(
  '/security-posture/signals/reorder',
  authenticate,
  enforcePolicy('admin.security.posture.write', {
    metadata: () => ({ entity: 'signal', method: 'REORDER' })
  }),
  reorderSecuritySignalsHandler
);

router.delete(
  '/security-posture/signals/:id',
  authenticate,
  enforcePolicy('admin.security.posture.write', {
    metadata: (req) => ({ entity: 'signal', method: 'DELETE', signalId: req.params.id })
  }),
  deactivateSecuritySignalHandler
);

router.post(
  '/security-posture/automation',
  authenticate,
  enforcePolicy('admin.security.posture.write', {
    metadata: () => ({ entity: 'automation-task', method: 'POST' })
  }),
  upsertAutomationTaskHandler
);

router.put(
  '/security-posture/automation/:id',
  authenticate,
  enforcePolicy('admin.security.posture.write', {
    metadata: (req) => ({ entity: 'automation-task', method: 'PUT', taskId: req.params.id })
  }),
  upsertAutomationTaskHandler
);

router.delete(
  '/security-posture/automation/:id',
  authenticate,
  enforcePolicy('admin.security.posture.write', {
    metadata: (req) => ({ entity: 'automation-task', method: 'DELETE', taskId: req.params.id })
  }),
  removeAutomationTaskHandler
);

router.post(
  '/security-posture/connectors',
  authenticate,
  enforcePolicy('admin.security.posture.write', {
    metadata: () => ({ entity: 'connector', method: 'POST' })
  }),
  upsertTelemetryConnectorHandler
);

router.put(
  '/security-posture/connectors/:id',
  authenticate,
  enforcePolicy('admin.security.posture.write', {
    metadata: (req) => ({ entity: 'connector', method: 'PUT', connectorId: req.params.id })
  }),
  upsertTelemetryConnectorHandler
);

router.delete(
  '/security-posture/connectors/:id',
  authenticate,
  enforcePolicy('admin.security.posture.write', {
    metadata: (req) => ({ entity: 'connector', method: 'DELETE', connectorId: req.params.id })
  }),
  removeTelemetryConnectorHandler
);

router.get(
  '/website/pages',
  authenticate,
  enforcePolicy('admin.website.read', { metadata: () => ({ entity: 'pages' }) }),
  listWebsitePagesHandler
);
router.post(
  '/website/pages',
  authenticate,
  enforcePolicy('admin.website.write', { metadata: () => ({ entity: 'page', action: 'create' }) }),
  createWebsitePageHandler
);
router.get(
  '/website/pages/:pageId',
  authenticate,
  enforcePolicy('admin.website.read', {
    metadata: (req) => ({ entity: 'page', pageId: req.params.pageId })
  }),
  getWebsitePageHandler
);
router.put(
  '/website/pages/:pageId',
  authenticate,
  enforcePolicy('admin.website.write', {
    metadata: (req) => ({ entity: 'page', action: 'update', pageId: req.params.pageId })
  }),
  updateWebsitePageHandler
);
router.delete(
  '/website/pages/:pageId',
  authenticate,
  enforcePolicy('admin.website.write', {
    metadata: (req) => ({ entity: 'page', action: 'delete', pageId: req.params.pageId })
  }),
  deleteWebsitePageHandler
);

router.post(
  '/website/pages/:pageId/blocks',
  authenticate,
  enforcePolicy('admin.website.write', {
    metadata: (req) => ({ entity: 'block', action: 'create', pageId: req.params.pageId })
  }),
  createWebsiteContentBlockHandler
);
router.patch(
  '/website/blocks/:blockId',
  authenticate,
  enforcePolicy('admin.website.write', {
    metadata: (req) => ({ entity: 'block', action: 'update', blockId: req.params.blockId })
  }),
  updateWebsiteContentBlockHandler
);
router.delete(
  '/website/blocks/:blockId',
  authenticate,
  enforcePolicy('admin.website.write', {
    metadata: (req) => ({ entity: 'block', action: 'delete', blockId: req.params.blockId })
  }),
  deleteWebsiteContentBlockHandler
);

router.get(
  '/website/navigation',
  authenticate,
  enforcePolicy('admin.website.read', { metadata: () => ({ entity: 'navigation' }) }),
  listWebsiteNavigationHandler
);
router.post(
  '/website/navigation',
  authenticate,
  enforcePolicy('admin.website.write', { metadata: () => ({ entity: 'navigation', action: 'create' }) }),
  createWebsiteNavigationMenuHandler
);
router.patch(
  '/website/navigation/:menuId',
  authenticate,
  enforcePolicy('admin.website.write', {
    metadata: (req) => ({ entity: 'navigation', action: 'update', menuId: req.params.menuId })
  }),
  updateWebsiteNavigationMenuHandler
);
router.delete(
  '/website/navigation/:menuId',
  authenticate,
  enforcePolicy('admin.website.write', {
    metadata: (req) => ({ entity: 'navigation', action: 'delete', menuId: req.params.menuId })
  }),
  deleteWebsiteNavigationMenuHandler
);
router.post(
  '/website/navigation/:menuId/items',
  authenticate,
  enforcePolicy('admin.website.write', {
    metadata: (req) => ({ entity: 'navigation-item', action: 'create', menuId: req.params.menuId })
  }),
  createWebsiteNavigationItemHandler
);
router.patch(
  '/website/navigation/items/:itemId',
  authenticate,
  enforcePolicy('admin.website.write', {
    metadata: (req) => ({ entity: 'navigation-item', action: 'update', itemId: req.params.itemId })
  }),
  updateWebsiteNavigationItemHandler
);
router.delete(
  '/website/navigation/items/:itemId',
  authenticate,
  enforcePolicy('admin.website.write', {
    metadata: (req) => ({ entity: 'navigation-item', action: 'delete', itemId: req.params.itemId })
  }),
  deleteWebsiteNavigationItemHandler
);

router.get(
  '/users',
  authenticate,
  enforcePolicy('admin.users.read', { metadata: () => ({ entity: 'user-directory' }) }),
  listAdminUsersValidators,
  listAdminUsersHandler
);
router.post(
  '/users',
  authenticate,
  enforcePolicy('admin.users.invite', { metadata: () => ({ entity: 'user-directory' }) }),
  createAdminUserValidators,
  createAdminUserHandler
);
router.patch(
  '/users/:id',
  authenticate,
  enforcePolicy('admin.users.write', {
    metadata: (req) => ({ entity: 'user', userId: req.params.id })
  }),
  updateAdminUserValidators,
  updateAdminUserHandler
);
router.patch(
  '/users/:id/profile',
  authenticate,
  enforcePolicy('admin.users.write', {
    metadata: (req) => ({ entity: 'user-profile', userId: req.params.id })
  }),
  updateAdminUserProfileValidators,
  updateAdminUserProfileHandler
);
router.post(
  '/users/:id/reset-mfa',
  authenticate,
  enforcePolicy('admin.users.write', {
    metadata: (req) => ({ action: 'reset-mfa', userId: req.params.id })
  }),
  resetAdminUserMfaValidators,
  resetAdminUserMfaHandler
);
router.post(
  '/users/:id/revoke-sessions',
  authenticate,
  enforcePolicy('admin.users.write', {
    metadata: (req) => ({ action: 'revoke-sessions', userId: req.params.id })
  }),
  revokeAdminUserSessionsValidators,
  revokeAdminUserSessionsHandler
);

router.get(
  '/automation/backlog',
  authenticate,
  enforcePolicy('admin.automation.read', { metadata: (req) => ({ includeArchived: req.query.includeArchived === 'true' }) }),
  listAutomationBacklogHandler
);
router.post(
  '/automation/backlog',
  authenticate,
  enforcePolicy('admin.automation.write', { metadata: () => ({ action: 'create' }) }),
  createAutomationBacklogHandler
);
router.patch(
  '/automation/backlog/:id',
  authenticate,
  enforcePolicy('admin.automation.write', { metadata: (req) => ({ action: 'update', initiativeId: req.params.id }) }),
  updateAutomationBacklogHandler
);
router.delete(
  '/automation/backlog/:id',
  authenticate,
  enforcePolicy('admin.automation.write', { metadata: (req) => ({ action: 'archive', initiativeId: req.params.id }) }),
  archiveAutomationBacklogHandler
);

router.get(
  '/affiliate/settings',
  authenticate,
  enforcePolicy('admin.affiliates.read', { metadata: () => ({ entity: 'settings' }) }),
  getAffiliateSettingsHandler
);
router.put(
  '/affiliate/settings',
  authenticate,
  enforcePolicy('admin.affiliates.write', { metadata: () => ({ entity: 'settings' }) }),
  saveAffiliateSettingsHandler
);
router.get(
  '/affiliate/rules',
  authenticate,
  enforcePolicy('admin.affiliates.read', { metadata: () => ({ entity: 'commission-rules' }) }),
  listAffiliateCommissionRulesHandler
);
router.post(
  '/affiliate/rules',
  authenticate,
  enforcePolicy('admin.affiliates.write', { metadata: () => ({ entity: 'commission-rules' }) }),
  upsertAffiliateCommissionRuleHandler
);
router.patch(
  '/affiliate/rules/:id',
  authenticate,
  enforcePolicy('admin.affiliates.write', {
    metadata: (req) => ({ entity: 'commission-rules', ruleId: req.params.id })
  }),
  upsertAffiliateCommissionRuleHandler
);
router.delete(
  '/affiliate/rules/:id',
  authenticate,
  enforcePolicy('admin.affiliates.write', {
    metadata: (req) => ({ entity: 'commission-rules', ruleId: req.params.id })
  }),
  deactivateAffiliateCommissionRuleHandler
);

router.get(
<<<<<<< HEAD
  '/disputes/health',
  authenticate,
  enforcePolicy('finance.disputes.read'),
  getDisputeHealthWorkspaceHandler
);

router.get(
  '/disputes/health/buckets/:bucketId/history',
  authenticate,
  enforcePolicy('finance.disputes.read'),
  getDisputeHealthBucketHistoryHandler
);

router.post(
  '/disputes/health/buckets',
  authenticate,
  enforcePolicy('finance.disputes.manage'),
  createDisputeHealthBucketHandler
);

router.put(
  '/disputes/health/buckets/:bucketId',
  authenticate,
  enforcePolicy('finance.disputes.manage'),
  updateDisputeHealthBucketHandler
);

router.delete(
  '/disputes/health/buckets/:bucketId',
  authenticate,
  enforcePolicy('finance.disputes.manage'),
  archiveDisputeHealthBucketHandler
);

router.post(
  '/disputes/health/entries',
  authenticate,
  enforcePolicy('finance.disputes.manage'),
  upsertDisputeHealthEntryHandler
);

router.put(
  '/disputes/health/entries/:entryId',
  authenticate,
  enforcePolicy('finance.disputes.manage'),
  upsertDisputeHealthEntryHandler
);

router.delete(
  '/disputes/health/entries/:entryId',
  authenticate,
  enforcePolicy('finance.disputes.manage'),
  deleteDisputeHealthEntryHandler
=======
  '/appearance/profiles',
  authenticate,
  enforcePolicy('admin.appearance.read', {
    metadata: () => ({ entity: 'appearance-profiles', action: 'list' })
  }),
  listAppearanceProfilesHandler
);

router.post(
  '/appearance/profiles',
  authenticate,
  enforcePolicy('admin.appearance.write', {
    metadata: () => ({ entity: 'appearance-profiles', action: 'create' })
  }),
  createAppearanceProfileHandler
);

router.get(
  '/appearance/profiles/:id',
  authenticate,
  enforcePolicy('admin.appearance.read', {
    metadata: (req) => ({ entity: 'appearance-profiles', profileId: req.params.id })
  }),
  getAppearanceProfileHandler
);

router.put(
  '/appearance/profiles/:id',
  authenticate,
  enforcePolicy('admin.appearance.write', {
    metadata: (req) => ({ entity: 'appearance-profiles', profileId: req.params.id })
  }),
  updateAppearanceProfileHandler
);

router.delete(
  '/appearance/profiles/:id',
  authenticate,
  enforcePolicy('admin.appearance.write', {
    metadata: (req) => ({ entity: 'appearance-profiles', profileId: req.params.id, action: 'archive' })
  }),
  archiveAppearanceProfileHandler
  '/inbox',
  authenticate,
  enforcePolicy('admin.inbox.read', { metadata: () => ({ section: 'inbox' }) }),
  getInboxSnapshot
);

router.put(
  '/inbox/configuration',
  authenticate,
  enforcePolicy('admin.inbox.write', { metadata: () => ({ entity: 'configuration' }) }),
  saveInboxConfiguration
);

router.post(
  '/inbox/queues',
  authenticate,
  enforcePolicy('admin.inbox.write', { metadata: () => ({ entity: 'queues', method: 'POST' }) }),
  saveInboxQueue
);

router.put(
  '/inbox/queues/:id',
  authenticate,
  enforcePolicy('admin.inbox.write', {
    metadata: (req) => ({ entity: 'queues', queueId: req.params.id, method: 'PUT' })
  }),
  saveInboxQueue
);

router.delete(
  '/inbox/queues/:id',
  authenticate,
  enforcePolicy('admin.inbox.write', {
    metadata: (req) => ({ entity: 'queues', queueId: req.params.id, method: 'DELETE' })
  }),
  removeInboxQueue
);

router.post(
  '/inbox/templates',
  authenticate,
  enforcePolicy('admin.inbox.write', { metadata: () => ({ entity: 'templates', method: 'POST' }) }),
  saveInboxTemplate
);

router.put(
  '/inbox/templates/:id',
  authenticate,
  enforcePolicy('admin.inbox.write', {
    metadata: (req) => ({ entity: 'templates', templateId: req.params.id, method: 'PUT' })
  }),
  saveInboxTemplate
);

router.delete(
  '/inbox/templates/:id',
  authenticate,
  enforcePolicy('admin.inbox.write', {
    metadata: (req) => ({ entity: 'templates', templateId: req.params.id, method: 'DELETE' })
  }),
  removeInboxTemplate
  '/purchases/orders',
  authenticate,
  enforcePolicy('admin.purchases.read', {
    metadata: (req) => ({ scope: 'orders', status: req.query?.status ?? 'all' })
  }),
  listPurchaseOrdersHandler
);
router.post(
  '/purchases/orders',
  authenticate,
  enforcePolicy('admin.purchases.write', {
    metadata: (req) => ({ scope: 'orders', action: 'create', supplierId: req.body?.supplierId ?? null })
  }),
  createPurchaseOrderHandler
);
router.get(
  '/purchases/orders/:orderId',
  authenticate,
  enforcePolicy('admin.purchases.read', {
    metadata: (req) => ({ scope: 'orders', action: 'view', orderId: req.params.orderId })
  }),
  getPurchaseOrderHandler
);
router.put(
  '/purchases/orders/:orderId',
  authenticate,
  enforcePolicy('admin.purchases.write', {
    metadata: (req) => ({ scope: 'orders', action: 'update', orderId: req.params.orderId })
  }),
  updatePurchaseOrderHandler
);
router.patch(
  '/purchases/orders/:orderId/status',
  authenticate,
  enforcePolicy('admin.purchases.write', {
    metadata: (req) => ({ scope: 'orders', action: 'status', orderId: req.params.orderId, nextStatus: req.body?.status })
  }),
  updatePurchaseOrderStatusHandler
);
router.post(
  '/purchases/orders/:orderId/receipts',
  authenticate,
  enforcePolicy('admin.purchases.write', {
    metadata: (req) => ({ scope: 'orders', action: 'receipt', orderId: req.params.orderId })
  }),
  recordPurchaseReceiptHandler
);
router.post(
  '/purchases/orders/:orderId/attachments',
  authenticate,
  enforcePolicy('admin.purchases.write', {
    metadata: (req) => ({ scope: 'orders', action: 'add-attachment', orderId: req.params.orderId })
  }),
  addPurchaseAttachmentHandler
);
router.delete(
  '/purchases/orders/:orderId/attachments/:attachmentId',
  authenticate,
  enforcePolicy('admin.purchases.write', {
    metadata: (req) => ({ scope: 'orders', action: 'remove-attachment', orderId: req.params.orderId })
  }),
  deletePurchaseAttachmentHandler
);

router.get(
  '/purchases/suppliers',
  authenticate,
  enforcePolicy('admin.purchases.read', {
    metadata: (req) => ({ scope: 'suppliers', status: req.query?.status ?? 'all' })
  }),
  listSuppliersHandler
);
router.post(
  '/purchases/suppliers',
  authenticate,
  enforcePolicy('admin.purchases.write', {
    metadata: () => ({ scope: 'suppliers', action: 'create' })
  }),
  upsertSupplierHandler
);
router.put(
  '/purchases/suppliers/:supplierId',
  authenticate,
  enforcePolicy('admin.purchases.write', {
    metadata: (req) => ({ scope: 'suppliers', action: 'update', supplierId: req.params.supplierId })
  }),
  upsertSupplierHandler
);
router.patch(
  '/purchases/suppliers/:supplierId/status',
  authenticate,
  enforcePolicy('admin.purchases.write', {
    metadata: (req) => ({ scope: 'suppliers', action: 'status', supplierId: req.params.supplierId, status: req.body?.status })
  }),
  updateSupplierStatusHandler
);

router.get(
  '/purchases/budgets',
  authenticate,
  enforcePolicy('admin.purchases.read', {
    metadata: (req) => ({ scope: 'budgets', fiscalYear: req.query?.fiscalYear ?? null })
  }),
  listPurchaseBudgetsHandler
);
router.post(
  '/purchases/budgets',
  authenticate,
  enforcePolicy('admin.purchases.budget', {
    metadata: (req) => ({ scope: 'budgets', action: 'create', category: req.body?.category ?? null })
  }),
  upsertPurchaseBudgetHandler
);
router.put(
  '/purchases/budgets/:budgetId',
  authenticate,
  enforcePolicy('admin.purchases.budget', {
    metadata: (req) => ({ scope: 'budgets', action: 'update', budgetId: req.params.budgetId })
  }),
  upsertPurchaseBudgetHandler
  '/legal',
  authenticate,
  enforcePolicy('admin.legal.read', { metadata: () => ({ scope: 'collection' }) }),
  listLegalDocuments
);

router.get(
  '/legal/:slug',
  authenticate,
  enforcePolicy('admin.legal.read', {
    metadata: (req) => ({ scope: 'single', slug: req.params.slug })
  }),
  getLegalDocument
);

router.post(
  '/legal',
  authenticate,
  enforcePolicy('admin.legal.write', { metadata: () => ({ action: 'create-document' }) }),
  createLegalDocumentHandler
);

router.put(
  '/legal/:slug',
  authenticate,
  enforcePolicy('admin.legal.write', {
    metadata: (req) => ({ action: 'update-metadata', slug: req.params.slug })
  }),
  updateLegalDocumentHandler
);

router.post(
  '/legal/:slug/versions',
  authenticate,
  enforcePolicy('admin.legal.write', {
    metadata: (req) => ({ action: 'create-draft', slug: req.params.slug })
  }),
  createDraft
);

router.put(
  '/legal/:slug/versions/:versionId',
  authenticate,
  enforcePolicy('admin.legal.write', {
    metadata: (req) => ({ action: 'update-draft', slug: req.params.slug, versionId: req.params.versionId })
  }),
  updateDraft
);

router.post(
  '/legal/:slug/versions/:versionId/publish',
  authenticate,
  enforcePolicy('admin.legal.write', {
    metadata: (req) => ({ action: 'publish', slug: req.params.slug, versionId: req.params.versionId })
  }),
  publishVersion
);

router.post(
  '/legal/:slug/versions/:versionId/archive',
  authenticate,
  enforcePolicy('admin.legal.write', {
    metadata: (req) => ({ action: 'archive-draft', slug: req.params.slug, versionId: req.params.versionId })
  }),
  archiveDraft
);

router.delete(
  '/legal/:slug',
  authenticate,
  enforcePolicy('admin.legal.write', {
    metadata: (req) => ({ action: 'delete-document', slug: req.params.slug })
  }),
  deleteLegalDocumentHandler
  '/affiliate/profiles',
  authenticate,
  enforcePolicy('admin.affiliates.read', { metadata: () => ({ entity: 'profiles' }) }),
  listAffiliateProfilesHandler
);
router.post(
  '/affiliate/profiles',
  authenticate,
  enforcePolicy('admin.affiliates.write', { metadata: () => ({ entity: 'profiles' }) }),
  createAffiliateProfileHandler
);
router.patch(
  '/affiliate/profiles/:id',
  authenticate,
  enforcePolicy('admin.affiliates.write', {
    metadata: (req) => ({ entity: 'profiles', profileId: req.params.id })
  }),
  updateAffiliateProfileHandler
);
router.get(
  '/affiliate/profiles/:id/ledger',
  authenticate,
  enforcePolicy('admin.affiliates.read', {
    metadata: (req) => ({ entity: 'ledger', profileId: req.params.id })
  }),
  listAffiliateLedgerEntriesHandler
);
router.post(
  '/affiliate/profiles/:id/ledger',
  authenticate,
  enforcePolicy('admin.affiliates.write', {
    metadata: (req) => ({ entity: 'ledger', profileId: req.params.id })
  }),
  createAffiliateLedgerEntryHandler
);

router.get(
  '/affiliate/referrals',
  authenticate,
  enforcePolicy('admin.affiliates.read', { metadata: () => ({ entity: 'referrals' }) }),
  listAffiliateReferralsHandler
);
router.post(
  '/affiliate/referrals',
  authenticate,
  enforcePolicy('admin.affiliates.write', { metadata: () => ({ entity: 'referrals' }) }),
  createAffiliateReferralHandler
);
router.patch(
  '/affiliate/referrals/:id',
  authenticate,
  enforcePolicy('admin.affiliates.write', {
    metadata: (req) => ({ entity: 'referrals', referralId: req.params.id })
  }),
  updateAffiliateReferralHandler
  '/compliance/controls',
  authenticate,
  enforcePolicy('admin.compliance.read', { metadata: () => ({ entity: 'controls' }) }),
  listComplianceControlsHandler
);

router.post(
  '/compliance/controls',
  authenticate,
  enforcePolicy('admin.compliance.write', { metadata: () => ({ entity: 'controls', action: 'create' }) }),
  createComplianceControlHandler
);

router.put(
  '/compliance/controls/:controlId',
  authenticate,
  enforcePolicy('admin.compliance.write', {
    metadata: (req) => ({ entity: 'controls', action: 'update', controlId: req.params.controlId })
  }),
  updateComplianceControlHandler
);

router.delete(
  '/compliance/controls/:controlId',
  authenticate,
  enforcePolicy('admin.compliance.write', {
    metadata: (req) => ({ entity: 'controls', action: 'delete', controlId: req.params.controlId })
  }),
  deleteComplianceControlHandler
);

router.put(
  '/compliance/controls/automation',
  authenticate,
  enforcePolicy('admin.compliance.write', { metadata: () => ({ entity: 'controls', action: 'automation' }) }),
  updateComplianceAutomationHandler
  '/taxonomy',
  authenticate,
  enforcePolicy('admin.taxonomy.read', { metadata: () => ({ scope: 'taxonomy' }) }),
  getAdminTaxonomy
);

router.post(
  '/taxonomy/types',
  authenticate,
  enforcePolicy('admin.taxonomy.write', { metadata: () => ({ entity: 'type', action: 'create' }) }),
  upsertTaxonomyType
);

router.put(
  '/taxonomy/types/:id',
  authenticate,
  enforcePolicy('admin.taxonomy.write', {
    metadata: (req) => ({ entity: 'type', action: 'update', typeId: req.params.id })
  }),
  upsertTaxonomyType
);

router.delete(
  '/taxonomy/types/:id',
  authenticate,
  enforcePolicy('admin.taxonomy.write', {
    metadata: (req) => ({ entity: 'type', action: 'archive', typeId: req.params.id })
  }),
  archiveTaxonomyType
);

router.post(
  '/taxonomy/categories',
  authenticate,
  enforcePolicy('admin.taxonomy.write', { metadata: () => ({ entity: 'category', action: 'create' }) }),
  upsertTaxonomyCategory
);

router.put(
  '/taxonomy/categories/:id',
  authenticate,
  enforcePolicy('admin.taxonomy.write', {
    metadata: (req) => ({ entity: 'category', action: 'update', categoryId: req.params.id })
  }),
  upsertTaxonomyCategory
);

router.delete(
  '/taxonomy/categories/:id',
  authenticate,
  enforcePolicy('admin.taxonomy.write', {
    metadata: (req) => ({ entity: 'category', action: 'archive', categoryId: req.params.id })
  }),
  archiveTaxonomyCategory
>>>>>>> cfeaa9fc
);

export default router;<|MERGE_RESOLUTION|>--- conflicted
+++ resolved
@@ -30,7 +30,6 @@
   updateAffiliateReferralHandler
 } from '../controllers/adminAffiliateController.js';
 import {
-<<<<<<< HEAD
   getDisputeHealthWorkspaceHandler,
   createDisputeHealthBucketHandler,
   updateDisputeHealthBucketHandler,
@@ -39,7 +38,6 @@
   getDisputeHealthBucketHistoryHandler,
   deleteDisputeHealthEntryHandler
 } from '../controllers/disputeHealthController.js';
-=======
   listAutomationBacklogHandler,
   createAutomationBacklogHandler,
   updateAutomationBacklogHandler,
@@ -143,7 +141,6 @@
   removeTelemetryConnectorHandler,
   reorderSecuritySignalsHandler
 } from '../controllers/securityPostureController.js';
->>>>>>> cfeaa9fc
 import { authenticate } from '../middleware/auth.js';
 import { enforcePolicy } from '../middleware/policyMiddleware.js';
 
@@ -588,7 +585,6 @@
 );
 
 router.get(
-<<<<<<< HEAD
   '/disputes/health',
   authenticate,
   enforcePolicy('finance.disputes.read'),
@@ -642,7 +638,6 @@
   authenticate,
   enforcePolicy('finance.disputes.manage'),
   deleteDisputeHealthEntryHandler
-=======
   '/appearance/profiles',
   authenticate,
   enforcePolicy('admin.appearance.read', {
@@ -1085,7 +1080,6 @@
     metadata: (req) => ({ entity: 'category', action: 'archive', categoryId: req.params.id })
   }),
   archiveTaxonomyCategory
->>>>>>> cfeaa9fc
 );
 
 export default router;
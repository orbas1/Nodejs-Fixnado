import { Router } from 'express';
import { dashboard } from '../controllers/adminController.js';
import {
  getToggle,
  getToggles,
  updateToggle,
  upsertToggleValidators
} from '../controllers/featureToggleController.js';
import {
  fetchPlatformSettings,
  savePlatformSettings
} from '../controllers/platformSettingsController.js';
import {
  listPlatformSettingDiagnostics,
  triggerPlatformSettingDiagnostic
} from '../controllers/platformSettingsDiagnosticsController.js';
import {
  getAffiliateSettingsHandler,
  saveAffiliateSettingsHandler,
  listAffiliateCommissionRulesHandler,
  upsertAffiliateCommissionRuleHandler,
  deactivateAffiliateCommissionRuleHandler,
  listAffiliateProfilesHandler,
  createAffiliateProfileHandler,
  updateAffiliateProfileHandler,
  listAffiliateLedgerEntriesHandler,
  createAffiliateLedgerEntryHandler,
  listAffiliateReferralsHandler,
  createAffiliateReferralHandler,
  updateAffiliateReferralHandler
} from '../controllers/adminAffiliateController.js';
import {
<<<<<<< HEAD
  listAppearanceProfilesHandler,
  getAppearanceProfileHandler,
  createAppearanceProfileHandler,
  updateAppearanceProfileHandler,
  archiveAppearanceProfileHandler
} from '../controllers/adminAppearanceController.js';
=======
  getInboxSnapshot,
  saveInboxConfiguration,
  saveInboxQueue,
  removeInboxQueue,
  saveInboxTemplate,
  removeInboxTemplate
} from '../controllers/adminInboxController.js';
  listPurchaseOrdersHandler,
  getPurchaseOrderHandler,
  createPurchaseOrderHandler,
  updatePurchaseOrderHandler,
  updatePurchaseOrderStatusHandler,
  recordPurchaseReceiptHandler,
  addPurchaseAttachmentHandler,
  deletePurchaseAttachmentHandler,
  listSuppliersHandler,
  upsertSupplierHandler,
  updateSupplierStatusHandler,
  listPurchaseBudgetsHandler,
  upsertPurchaseBudgetHandler
} from '../controllers/purchaseManagementController.js';
  listLegalDocuments,
  getLegalDocument,
  createLegalDocumentHandler,
  updateLegalDocumentHandler,
  createDraft,
  updateDraft,
  publishVersion,
  archiveDraft,
  deleteLegalDocumentHandler
} from '../controllers/legalAdminController.js';
  listWebsitePagesHandler,
  getWebsitePageHandler,
  createWebsitePageHandler,
  updateWebsitePageHandler,
  deleteWebsitePageHandler,
  createWebsiteContentBlockHandler,
  updateWebsiteContentBlockHandler,
  deleteWebsiteContentBlockHandler,
  listWebsiteNavigationHandler,
  createWebsiteNavigationMenuHandler,
  updateWebsiteNavigationMenuHandler,
  deleteWebsiteNavigationMenuHandler,
  createWebsiteNavigationItemHandler,
  updateWebsiteNavigationItemHandler,
  deleteWebsiteNavigationItemHandler
} from '../controllers/websiteManagementController.js';
  listAuditEventsHandler,
  createAuditEventHandler,
  updateAuditEventHandler,
  deleteAuditEventHandler,
  listAuditEventValidators,
  createAuditEventValidators,
  updateAuditEventValidators
} from '../controllers/adminAuditEventController.js';
  createComplianceControlHandler,
  deleteComplianceControlHandler,
  listComplianceControlsHandler,
  updateComplianceAutomationHandler,
  updateComplianceControlHandler
} from '../controllers/adminComplianceControlController.js';
  getAdminTaxonomy,
  upsertTaxonomyType,
  archiveTaxonomyType,
  upsertTaxonomyCategory,
  archiveTaxonomyCategory
} from '../controllers/taxonomyController.js';
  getAdminDashboardOverviewSettings,
  updateAdminDashboardOverviewSettings
} from '../controllers/adminDashboardSettingsController.js';
  getSecurityPostureHandler,
  upsertSecuritySignalHandler,
  deactivateSecuritySignalHandler,
  upsertAutomationTaskHandler,
  removeAutomationTaskHandler,
  upsertTelemetryConnectorHandler,
  removeTelemetryConnectorHandler,
  reorderSecuritySignalsHandler
} from '../controllers/securityPostureController.js';
>>>>>>> fa6f083b
import { authenticate } from '../middleware/auth.js';
import { enforcePolicy } from '../middleware/policyMiddleware.js';

const router = Router();

router.get(
  '/dashboard',
  authenticate,
  enforcePolicy('admin.dashboard.view', { metadata: () => ({ section: 'dashboard' }) }),
  dashboard
);
router.get(
  '/audit/events',
  authenticate,
  enforcePolicy('admin.audit.read', {
    metadata: (req) => ({
      section: 'audit-timeline',
      timeframe: req.query.timeframe || '7d'
    })
  }),
  listAuditEventValidators,
  listAuditEventsHandler
);
router.post(
  '/audit/events',
  authenticate,
  enforcePolicy('admin.audit.write', { metadata: () => ({ section: 'audit-timeline', action: 'create' }) }),
  createAuditEventValidators,
  createAuditEventHandler
);
router.put(
  '/audit/events/:id',
  authenticate,
  enforcePolicy('admin.audit.write', {
    metadata: (req) => ({ section: 'audit-timeline', action: 'update', eventId: req.params.id })
  }),
  updateAuditEventValidators,
  updateAuditEventHandler
);
router.delete(
  '/audit/events/:id',
  authenticate,
  enforcePolicy('admin.audit.write', {
    metadata: (req) => ({ section: 'audit-timeline', action: 'delete', eventId: req.params.id })
  }),
  deleteAuditEventHandler
  '/dashboard/overview-settings',
  authenticate,
  enforcePolicy('admin.dashboard.view', {
    metadata: () => ({ section: 'dashboard', surface: 'overview-settings' })
  }),
  getAdminDashboardOverviewSettings
);
router.put(
  '/dashboard/overview-settings',
  authenticate,
  enforcePolicy('admin.dashboard.configure', {
    metadata: () => ({ section: 'dashboard', surface: 'overview-settings' })
  }),
  updateAdminDashboardOverviewSettings
);
router.get(
  '/feature-toggles',
  authenticate,
  enforcePolicy('admin.features.read', { metadata: () => ({ scope: 'all' }) }),
  getToggles
);
router.get(
  '/feature-toggles/:key',
  authenticate,
  enforcePolicy('admin.features.read', {
    metadata: (req) => ({ scope: 'single', key: req.params.key })
  }),
  getToggle
);
router.patch(
  '/feature-toggles/:key',
  authenticate,
  enforcePolicy('admin.features.write', {
    metadata: (req) => ({ key: req.params.key, method: req.method })
  }),
  upsertToggleValidators,
  updateToggle
);

router.get(
  '/platform-settings',
  authenticate,
  enforcePolicy('admin.platform.read', { metadata: () => ({ section: 'platform-settings' }) }),
  fetchPlatformSettings
);
router.put(
  '/platform-settings',
  authenticate,
  enforcePolicy('admin.platform.write', { metadata: () => ({ section: 'platform-settings' }) }),
  savePlatformSettings
);
router.post(
  '/platform-settings/test',
  authenticate,
  enforcePolicy('admin.platform.write', {
    metadata: () => ({ section: 'platform-settings', action: 'diagnostic' })
  }),
  triggerPlatformSettingDiagnostic
);
router.get(
  '/platform-settings/audit',
  authenticate,
  enforcePolicy('admin.platform.read', {
    metadata: () => ({ section: 'platform-settings', action: 'audit' })
  }),
  listPlatformSettingDiagnostics
);

router.get(
  '/security-posture',
  authenticate,
  enforcePolicy('admin.security.posture.read', { metadata: () => ({ section: 'security-posture' }) }),
  getSecurityPostureHandler
);

router.post(
  '/security-posture/signals',
  authenticate,
  enforcePolicy('admin.security.posture.write', {
    metadata: () => ({ entity: 'signal', method: 'POST' })
  }),
  upsertSecuritySignalHandler
);

router.put(
  '/security-posture/signals/:id',
  authenticate,
  enforcePolicy('admin.security.posture.write', {
    metadata: (req) => ({ entity: 'signal', method: 'PUT', signalId: req.params.id })
  }),
  upsertSecuritySignalHandler
);

router.put(
  '/security-posture/signals/reorder',
  authenticate,
  enforcePolicy('admin.security.posture.write', {
    metadata: () => ({ entity: 'signal', method: 'REORDER' })
  }),
  reorderSecuritySignalsHandler
);

router.delete(
  '/security-posture/signals/:id',
  authenticate,
  enforcePolicy('admin.security.posture.write', {
    metadata: (req) => ({ entity: 'signal', method: 'DELETE', signalId: req.params.id })
  }),
  deactivateSecuritySignalHandler
);

router.post(
  '/security-posture/automation',
  authenticate,
  enforcePolicy('admin.security.posture.write', {
    metadata: () => ({ entity: 'automation-task', method: 'POST' })
  }),
  upsertAutomationTaskHandler
);

router.put(
  '/security-posture/automation/:id',
  authenticate,
  enforcePolicy('admin.security.posture.write', {
    metadata: (req) => ({ entity: 'automation-task', method: 'PUT', taskId: req.params.id })
  }),
  upsertAutomationTaskHandler
);

router.delete(
  '/security-posture/automation/:id',
  authenticate,
  enforcePolicy('admin.security.posture.write', {
    metadata: (req) => ({ entity: 'automation-task', method: 'DELETE', taskId: req.params.id })
  }),
  removeAutomationTaskHandler
);

router.post(
  '/security-posture/connectors',
  authenticate,
  enforcePolicy('admin.security.posture.write', {
    metadata: () => ({ entity: 'connector', method: 'POST' })
  }),
  upsertTelemetryConnectorHandler
);

router.put(
  '/security-posture/connectors/:id',
  authenticate,
  enforcePolicy('admin.security.posture.write', {
    metadata: (req) => ({ entity: 'connector', method: 'PUT', connectorId: req.params.id })
  }),
  upsertTelemetryConnectorHandler
);

router.delete(
  '/security-posture/connectors/:id',
  authenticate,
  enforcePolicy('admin.security.posture.write', {
    metadata: (req) => ({ entity: 'connector', method: 'DELETE', connectorId: req.params.id })
  }),
  removeTelemetryConnectorHandler
);

router.get(
  '/website/pages',
  authenticate,
  enforcePolicy('admin.website.read', { metadata: () => ({ entity: 'pages' }) }),
  listWebsitePagesHandler
);
router.post(
  '/website/pages',
  authenticate,
  enforcePolicy('admin.website.write', { metadata: () => ({ entity: 'page', action: 'create' }) }),
  createWebsitePageHandler
);
router.get(
  '/website/pages/:pageId',
  authenticate,
  enforcePolicy('admin.website.read', {
    metadata: (req) => ({ entity: 'page', pageId: req.params.pageId })
  }),
  getWebsitePageHandler
);
router.put(
  '/website/pages/:pageId',
  authenticate,
  enforcePolicy('admin.website.write', {
    metadata: (req) => ({ entity: 'page', action: 'update', pageId: req.params.pageId })
  }),
  updateWebsitePageHandler
);
router.delete(
  '/website/pages/:pageId',
  authenticate,
  enforcePolicy('admin.website.write', {
    metadata: (req) => ({ entity: 'page', action: 'delete', pageId: req.params.pageId })
  }),
  deleteWebsitePageHandler
);

router.post(
  '/website/pages/:pageId/blocks',
  authenticate,
  enforcePolicy('admin.website.write', {
    metadata: (req) => ({ entity: 'block', action: 'create', pageId: req.params.pageId })
  }),
  createWebsiteContentBlockHandler
);
router.patch(
  '/website/blocks/:blockId',
  authenticate,
  enforcePolicy('admin.website.write', {
    metadata: (req) => ({ entity: 'block', action: 'update', blockId: req.params.blockId })
  }),
  updateWebsiteContentBlockHandler
);
router.delete(
  '/website/blocks/:blockId',
  authenticate,
  enforcePolicy('admin.website.write', {
    metadata: (req) => ({ entity: 'block', action: 'delete', blockId: req.params.blockId })
  }),
  deleteWebsiteContentBlockHandler
);

router.get(
  '/website/navigation',
  authenticate,
  enforcePolicy('admin.website.read', { metadata: () => ({ entity: 'navigation' }) }),
  listWebsiteNavigationHandler
);
router.post(
  '/website/navigation',
  authenticate,
  enforcePolicy('admin.website.write', { metadata: () => ({ entity: 'navigation', action: 'create' }) }),
  createWebsiteNavigationMenuHandler
);
router.patch(
  '/website/navigation/:menuId',
  authenticate,
  enforcePolicy('admin.website.write', {
    metadata: (req) => ({ entity: 'navigation', action: 'update', menuId: req.params.menuId })
  }),
  updateWebsiteNavigationMenuHandler
);
router.delete(
  '/website/navigation/:menuId',
  authenticate,
  enforcePolicy('admin.website.write', {
    metadata: (req) => ({ entity: 'navigation', action: 'delete', menuId: req.params.menuId })
  }),
  deleteWebsiteNavigationMenuHandler
);
router.post(
  '/website/navigation/:menuId/items',
  authenticate,
  enforcePolicy('admin.website.write', {
    metadata: (req) => ({ entity: 'navigation-item', action: 'create', menuId: req.params.menuId })
  }),
  createWebsiteNavigationItemHandler
);
router.patch(
  '/website/navigation/items/:itemId',
  authenticate,
  enforcePolicy('admin.website.write', {
    metadata: (req) => ({ entity: 'navigation-item', action: 'update', itemId: req.params.itemId })
  }),
  updateWebsiteNavigationItemHandler
);
router.delete(
  '/website/navigation/items/:itemId',
  authenticate,
  enforcePolicy('admin.website.write', {
    metadata: (req) => ({ entity: 'navigation-item', action: 'delete', itemId: req.params.itemId })
  }),
  deleteWebsiteNavigationItemHandler
);

router.get(
  '/affiliate/settings',
  authenticate,
  enforcePolicy('admin.affiliates.read', { metadata: () => ({ entity: 'settings' }) }),
  getAffiliateSettingsHandler
);
router.put(
  '/affiliate/settings',
  authenticate,
  enforcePolicy('admin.affiliates.write', { metadata: () => ({ entity: 'settings' }) }),
  saveAffiliateSettingsHandler
);
router.get(
  '/affiliate/rules',
  authenticate,
  enforcePolicy('admin.affiliates.read', { metadata: () => ({ entity: 'commission-rules' }) }),
  listAffiliateCommissionRulesHandler
);
router.post(
  '/affiliate/rules',
  authenticate,
  enforcePolicy('admin.affiliates.write', { metadata: () => ({ entity: 'commission-rules' }) }),
  upsertAffiliateCommissionRuleHandler
);
router.patch(
  '/affiliate/rules/:id',
  authenticate,
  enforcePolicy('admin.affiliates.write', {
    metadata: (req) => ({ entity: 'commission-rules', ruleId: req.params.id })
  }),
  upsertAffiliateCommissionRuleHandler
);
router.delete(
  '/affiliate/rules/:id',
  authenticate,
  enforcePolicy('admin.affiliates.write', {
    metadata: (req) => ({ entity: 'commission-rules', ruleId: req.params.id })
  }),
  deactivateAffiliateCommissionRuleHandler
);

router.get(
<<<<<<< HEAD
  '/appearance/profiles',
  authenticate,
  enforcePolicy('admin.appearance.read', {
    metadata: () => ({ entity: 'appearance-profiles', action: 'list' })
  }),
  listAppearanceProfilesHandler
);

router.post(
  '/appearance/profiles',
  authenticate,
  enforcePolicy('admin.appearance.write', {
    metadata: () => ({ entity: 'appearance-profiles', action: 'create' })
  }),
  createAppearanceProfileHandler
);

router.get(
  '/appearance/profiles/:id',
  authenticate,
  enforcePolicy('admin.appearance.read', {
    metadata: (req) => ({ entity: 'appearance-profiles', profileId: req.params.id })
  }),
  getAppearanceProfileHandler
);

router.put(
  '/appearance/profiles/:id',
  authenticate,
  enforcePolicy('admin.appearance.write', {
    metadata: (req) => ({ entity: 'appearance-profiles', profileId: req.params.id })
  }),
  updateAppearanceProfileHandler
);

router.delete(
  '/appearance/profiles/:id',
  authenticate,
  enforcePolicy('admin.appearance.write', {
    metadata: (req) => ({ entity: 'appearance-profiles', profileId: req.params.id, action: 'archive' })
  }),
  archiveAppearanceProfileHandler
=======
  '/inbox',
  authenticate,
  enforcePolicy('admin.inbox.read', { metadata: () => ({ section: 'inbox' }) }),
  getInboxSnapshot
);

router.put(
  '/inbox/configuration',
  authenticate,
  enforcePolicy('admin.inbox.write', { metadata: () => ({ entity: 'configuration' }) }),
  saveInboxConfiguration
);

router.post(
  '/inbox/queues',
  authenticate,
  enforcePolicy('admin.inbox.write', { metadata: () => ({ entity: 'queues', method: 'POST' }) }),
  saveInboxQueue
);

router.put(
  '/inbox/queues/:id',
  authenticate,
  enforcePolicy('admin.inbox.write', {
    metadata: (req) => ({ entity: 'queues', queueId: req.params.id, method: 'PUT' })
  }),
  saveInboxQueue
);

router.delete(
  '/inbox/queues/:id',
  authenticate,
  enforcePolicy('admin.inbox.write', {
    metadata: (req) => ({ entity: 'queues', queueId: req.params.id, method: 'DELETE' })
  }),
  removeInboxQueue
);

router.post(
  '/inbox/templates',
  authenticate,
  enforcePolicy('admin.inbox.write', { metadata: () => ({ entity: 'templates', method: 'POST' }) }),
  saveInboxTemplate
);

router.put(
  '/inbox/templates/:id',
  authenticate,
  enforcePolicy('admin.inbox.write', {
    metadata: (req) => ({ entity: 'templates', templateId: req.params.id, method: 'PUT' })
  }),
  saveInboxTemplate
);

router.delete(
  '/inbox/templates/:id',
  authenticate,
  enforcePolicy('admin.inbox.write', {
    metadata: (req) => ({ entity: 'templates', templateId: req.params.id, method: 'DELETE' })
  }),
  removeInboxTemplate
  '/purchases/orders',
  authenticate,
  enforcePolicy('admin.purchases.read', {
    metadata: (req) => ({ scope: 'orders', status: req.query?.status ?? 'all' })
  }),
  listPurchaseOrdersHandler
);
router.post(
  '/purchases/orders',
  authenticate,
  enforcePolicy('admin.purchases.write', {
    metadata: (req) => ({ scope: 'orders', action: 'create', supplierId: req.body?.supplierId ?? null })
  }),
  createPurchaseOrderHandler
);
router.get(
  '/purchases/orders/:orderId',
  authenticate,
  enforcePolicy('admin.purchases.read', {
    metadata: (req) => ({ scope: 'orders', action: 'view', orderId: req.params.orderId })
  }),
  getPurchaseOrderHandler
);
router.put(
  '/purchases/orders/:orderId',
  authenticate,
  enforcePolicy('admin.purchases.write', {
    metadata: (req) => ({ scope: 'orders', action: 'update', orderId: req.params.orderId })
  }),
  updatePurchaseOrderHandler
);
router.patch(
  '/purchases/orders/:orderId/status',
  authenticate,
  enforcePolicy('admin.purchases.write', {
    metadata: (req) => ({ scope: 'orders', action: 'status', orderId: req.params.orderId, nextStatus: req.body?.status })
  }),
  updatePurchaseOrderStatusHandler
);
router.post(
  '/purchases/orders/:orderId/receipts',
  authenticate,
  enforcePolicy('admin.purchases.write', {
    metadata: (req) => ({ scope: 'orders', action: 'receipt', orderId: req.params.orderId })
  }),
  recordPurchaseReceiptHandler
);
router.post(
  '/purchases/orders/:orderId/attachments',
  authenticate,
  enforcePolicy('admin.purchases.write', {
    metadata: (req) => ({ scope: 'orders', action: 'add-attachment', orderId: req.params.orderId })
  }),
  addPurchaseAttachmentHandler
);
router.delete(
  '/purchases/orders/:orderId/attachments/:attachmentId',
  authenticate,
  enforcePolicy('admin.purchases.write', {
    metadata: (req) => ({ scope: 'orders', action: 'remove-attachment', orderId: req.params.orderId })
  }),
  deletePurchaseAttachmentHandler
);

router.get(
  '/purchases/suppliers',
  authenticate,
  enforcePolicy('admin.purchases.read', {
    metadata: (req) => ({ scope: 'suppliers', status: req.query?.status ?? 'all' })
  }),
  listSuppliersHandler
);
router.post(
  '/purchases/suppliers',
  authenticate,
  enforcePolicy('admin.purchases.write', {
    metadata: () => ({ scope: 'suppliers', action: 'create' })
  }),
  upsertSupplierHandler
);
router.put(
  '/purchases/suppliers/:supplierId',
  authenticate,
  enforcePolicy('admin.purchases.write', {
    metadata: (req) => ({ scope: 'suppliers', action: 'update', supplierId: req.params.supplierId })
  }),
  upsertSupplierHandler
);
router.patch(
  '/purchases/suppliers/:supplierId/status',
  authenticate,
  enforcePolicy('admin.purchases.write', {
    metadata: (req) => ({ scope: 'suppliers', action: 'status', supplierId: req.params.supplierId, status: req.body?.status })
  }),
  updateSupplierStatusHandler
);

router.get(
  '/purchases/budgets',
  authenticate,
  enforcePolicy('admin.purchases.read', {
    metadata: (req) => ({ scope: 'budgets', fiscalYear: req.query?.fiscalYear ?? null })
  }),
  listPurchaseBudgetsHandler
);
router.post(
  '/purchases/budgets',
  authenticate,
  enforcePolicy('admin.purchases.budget', {
    metadata: (req) => ({ scope: 'budgets', action: 'create', category: req.body?.category ?? null })
  }),
  upsertPurchaseBudgetHandler
);
router.put(
  '/purchases/budgets/:budgetId',
  authenticate,
  enforcePolicy('admin.purchases.budget', {
    metadata: (req) => ({ scope: 'budgets', action: 'update', budgetId: req.params.budgetId })
  }),
  upsertPurchaseBudgetHandler
  '/legal',
  authenticate,
  enforcePolicy('admin.legal.read', { metadata: () => ({ scope: 'collection' }) }),
  listLegalDocuments
);

router.get(
  '/legal/:slug',
  authenticate,
  enforcePolicy('admin.legal.read', {
    metadata: (req) => ({ scope: 'single', slug: req.params.slug })
  }),
  getLegalDocument
);

router.post(
  '/legal',
  authenticate,
  enforcePolicy('admin.legal.write', { metadata: () => ({ action: 'create-document' }) }),
  createLegalDocumentHandler
);

router.put(
  '/legal/:slug',
  authenticate,
  enforcePolicy('admin.legal.write', {
    metadata: (req) => ({ action: 'update-metadata', slug: req.params.slug })
  }),
  updateLegalDocumentHandler
);

router.post(
  '/legal/:slug/versions',
  authenticate,
  enforcePolicy('admin.legal.write', {
    metadata: (req) => ({ action: 'create-draft', slug: req.params.slug })
  }),
  createDraft
);

router.put(
  '/legal/:slug/versions/:versionId',
  authenticate,
  enforcePolicy('admin.legal.write', {
    metadata: (req) => ({ action: 'update-draft', slug: req.params.slug, versionId: req.params.versionId })
  }),
  updateDraft
);

router.post(
  '/legal/:slug/versions/:versionId/publish',
  authenticate,
  enforcePolicy('admin.legal.write', {
    metadata: (req) => ({ action: 'publish', slug: req.params.slug, versionId: req.params.versionId })
  }),
  publishVersion
);

router.post(
  '/legal/:slug/versions/:versionId/archive',
  authenticate,
  enforcePolicy('admin.legal.write', {
    metadata: (req) => ({ action: 'archive-draft', slug: req.params.slug, versionId: req.params.versionId })
  }),
  archiveDraft
);

router.delete(
  '/legal/:slug',
  authenticate,
  enforcePolicy('admin.legal.write', {
    metadata: (req) => ({ action: 'delete-document', slug: req.params.slug })
  }),
  deleteLegalDocumentHandler
  '/affiliate/profiles',
  authenticate,
  enforcePolicy('admin.affiliates.read', { metadata: () => ({ entity: 'profiles' }) }),
  listAffiliateProfilesHandler
);
router.post(
  '/affiliate/profiles',
  authenticate,
  enforcePolicy('admin.affiliates.write', { metadata: () => ({ entity: 'profiles' }) }),
  createAffiliateProfileHandler
);
router.patch(
  '/affiliate/profiles/:id',
  authenticate,
  enforcePolicy('admin.affiliates.write', {
    metadata: (req) => ({ entity: 'profiles', profileId: req.params.id })
  }),
  updateAffiliateProfileHandler
);
router.get(
  '/affiliate/profiles/:id/ledger',
  authenticate,
  enforcePolicy('admin.affiliates.read', {
    metadata: (req) => ({ entity: 'ledger', profileId: req.params.id })
  }),
  listAffiliateLedgerEntriesHandler
);
router.post(
  '/affiliate/profiles/:id/ledger',
  authenticate,
  enforcePolicy('admin.affiliates.write', {
    metadata: (req) => ({ entity: 'ledger', profileId: req.params.id })
  }),
  createAffiliateLedgerEntryHandler
);

router.get(
  '/affiliate/referrals',
  authenticate,
  enforcePolicy('admin.affiliates.read', { metadata: () => ({ entity: 'referrals' }) }),
  listAffiliateReferralsHandler
);
router.post(
  '/affiliate/referrals',
  authenticate,
  enforcePolicy('admin.affiliates.write', { metadata: () => ({ entity: 'referrals' }) }),
  createAffiliateReferralHandler
);
router.patch(
  '/affiliate/referrals/:id',
  authenticate,
  enforcePolicy('admin.affiliates.write', {
    metadata: (req) => ({ entity: 'referrals', referralId: req.params.id })
  }),
  updateAffiliateReferralHandler
  '/compliance/controls',
  authenticate,
  enforcePolicy('admin.compliance.read', { metadata: () => ({ entity: 'controls' }) }),
  listComplianceControlsHandler
);

router.post(
  '/compliance/controls',
  authenticate,
  enforcePolicy('admin.compliance.write', { metadata: () => ({ entity: 'controls', action: 'create' }) }),
  createComplianceControlHandler
);

router.put(
  '/compliance/controls/:controlId',
  authenticate,
  enforcePolicy('admin.compliance.write', {
    metadata: (req) => ({ entity: 'controls', action: 'update', controlId: req.params.controlId })
  }),
  updateComplianceControlHandler
);

router.delete(
  '/compliance/controls/:controlId',
  authenticate,
  enforcePolicy('admin.compliance.write', {
    metadata: (req) => ({ entity: 'controls', action: 'delete', controlId: req.params.controlId })
  }),
  deleteComplianceControlHandler
);

router.put(
  '/compliance/controls/automation',
  authenticate,
  enforcePolicy('admin.compliance.write', { metadata: () => ({ entity: 'controls', action: 'automation' }) }),
  updateComplianceAutomationHandler
  '/taxonomy',
  authenticate,
  enforcePolicy('admin.taxonomy.read', { metadata: () => ({ scope: 'taxonomy' }) }),
  getAdminTaxonomy
);

router.post(
  '/taxonomy/types',
  authenticate,
  enforcePolicy('admin.taxonomy.write', { metadata: () => ({ entity: 'type', action: 'create' }) }),
  upsertTaxonomyType
);

router.put(
  '/taxonomy/types/:id',
  authenticate,
  enforcePolicy('admin.taxonomy.write', {
    metadata: (req) => ({ entity: 'type', action: 'update', typeId: req.params.id })
  }),
  upsertTaxonomyType
);

router.delete(
  '/taxonomy/types/:id',
  authenticate,
  enforcePolicy('admin.taxonomy.write', {
    metadata: (req) => ({ entity: 'type', action: 'archive', typeId: req.params.id })
  }),
  archiveTaxonomyType
);

router.post(
  '/taxonomy/categories',
  authenticate,
  enforcePolicy('admin.taxonomy.write', { metadata: () => ({ entity: 'category', action: 'create' }) }),
  upsertTaxonomyCategory
);

router.put(
  '/taxonomy/categories/:id',
  authenticate,
  enforcePolicy('admin.taxonomy.write', {
    metadata: (req) => ({ entity: 'category', action: 'update', categoryId: req.params.id })
  }),
  upsertTaxonomyCategory
);

router.delete(
  '/taxonomy/categories/:id',
  authenticate,
  enforcePolicy('admin.taxonomy.write', {
    metadata: (req) => ({ entity: 'category', action: 'archive', categoryId: req.params.id })
  }),
  archiveTaxonomyCategory
>>>>>>> fa6f083b
);

export default router;<|MERGE_RESOLUTION|>--- conflicted
+++ resolved
@@ -30,14 +30,12 @@
   updateAffiliateReferralHandler
 } from '../controllers/adminAffiliateController.js';
 import {
-<<<<<<< HEAD
   listAppearanceProfilesHandler,
   getAppearanceProfileHandler,
   createAppearanceProfileHandler,
   updateAppearanceProfileHandler,
   archiveAppearanceProfileHandler
 } from '../controllers/adminAppearanceController.js';
-=======
   getInboxSnapshot,
   saveInboxConfiguration,
   saveInboxQueue,
@@ -117,7 +115,6 @@
   removeTelemetryConnectorHandler,
   reorderSecuritySignalsHandler
 } from '../controllers/securityPostureController.js';
->>>>>>> fa6f083b
 import { authenticate } from '../middleware/auth.js';
 import { enforcePolicy } from '../middleware/policyMiddleware.js';
 
@@ -486,7 +483,6 @@
 );
 
 router.get(
-<<<<<<< HEAD
   '/appearance/profiles',
   authenticate,
   enforcePolicy('admin.appearance.read', {
@@ -529,7 +525,6 @@
     metadata: (req) => ({ entity: 'appearance-profiles', profileId: req.params.id, action: 'archive' })
   }),
   archiveAppearanceProfileHandler
-=======
   '/inbox',
   authenticate,
   enforcePolicy('admin.inbox.read', { metadata: () => ({ section: 'inbox' }) }),
@@ -930,7 +925,6 @@
     metadata: (req) => ({ entity: 'category', action: 'archive', categoryId: req.params.id })
   }),
   archiveTaxonomyCategory
->>>>>>> fa6f083b
 );
 
 export default router;
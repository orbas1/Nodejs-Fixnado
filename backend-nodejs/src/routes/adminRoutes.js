--- conflicted
+++ resolved
@@ -30,7 +30,6 @@
   updateAffiliateReferralHandler
 } from '../controllers/adminAffiliateController.js';
 import {
-<<<<<<< HEAD
   listPurchaseOrdersHandler,
   getPurchaseOrderHandler,
   createPurchaseOrderHandler,
@@ -45,7 +44,6 @@
   listPurchaseBudgetsHandler,
   upsertPurchaseBudgetHandler
 } from '../controllers/purchaseManagementController.js';
-=======
   listLegalDocuments,
   getLegalDocument,
   createLegalDocumentHandler,
@@ -104,7 +102,6 @@
   removeTelemetryConnectorHandler,
   reorderSecuritySignalsHandler
 } from '../controllers/securityPostureController.js';
->>>>>>> 2da0432f
 import { authenticate } from '../middleware/auth.js';
 import { enforcePolicy } from '../middleware/policyMiddleware.js';
 
@@ -473,7 +470,6 @@
 );
 
 router.get(
-<<<<<<< HEAD
   '/purchases/orders',
   authenticate,
   enforcePolicy('admin.purchases.read', {
@@ -594,7 +590,6 @@
     metadata: (req) => ({ scope: 'budgets', action: 'update', budgetId: req.params.budgetId })
   }),
   upsertPurchaseBudgetHandler
-=======
   '/legal',
   authenticate,
   enforcePolicy('admin.legal.read', { metadata: () => ({ scope: 'collection' }) }),
@@ -814,7 +809,6 @@
     metadata: (req) => ({ entity: 'category', action: 'archive', categoryId: req.params.id })
   }),
   archiveTaxonomyCategory
->>>>>>> 2da0432f
 );
 
 export default router;
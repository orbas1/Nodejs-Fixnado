import { Router } from 'express';
import { dashboard } from '../controllers/adminController.js';
import {
  getToggle,
  getToggles,
  updateToggle,
  upsertToggleValidators
} from '../controllers/featureToggleController.js';
import {
  fetchPlatformSettings,
  savePlatformSettings
} from '../controllers/platformSettingsController.js';
import {
  fetchAdminProfileSettings,
  saveAdminProfileSettings,
  createAdminProfileDelegate,
  updateAdminProfileDelegate,
  deleteAdminProfileDelegate
} from '../controllers/adminProfileController.js';
  listPlatformSettingDiagnostics,
  triggerPlatformSettingDiagnostic
} from '../controllers/platformSettingsDiagnosticsController.js';
import {
  getAffiliateSettingsHandler,
  saveAffiliateSettingsHandler,
  listAffiliateCommissionRulesHandler,
  upsertAffiliateCommissionRuleHandler,
  deactivateAffiliateCommissionRuleHandler,
  listAffiliateProfilesHandler,
  createAffiliateProfileHandler,
  updateAffiliateProfileHandler,
  listAffiliateLedgerEntriesHandler,
  createAffiliateLedgerEntryHandler,
  listAffiliateReferralsHandler,
  createAffiliateReferralHandler,
  updateAffiliateReferralHandler
} from '../controllers/adminAffiliateController.js';
<<<<<<< HEAD
import { fetchAdminProfile, saveAdminProfile } from '../controllers/adminProfileController.js';
=======
import {
  fetchAdminPreferences,
  saveAdminPreferences
} from '../controllers/adminPreferencesController.js';
  getDisputeHealthWorkspaceHandler,
  createDisputeHealthBucketHandler,
  updateDisputeHealthBucketHandler,
  archiveDisputeHealthBucketHandler,
  upsertDisputeHealthEntryHandler,
  getDisputeHealthBucketHistoryHandler,
  deleteDisputeHealthEntryHandler
} from '../controllers/disputeHealthController.js';
  getCommandMetricsConfiguration,
  saveCommandMetricSettings,
  createCommandMetricCardHandler,
  updateCommandMetricCardHandler,
  deleteCommandMetricCardHandler
} from '../controllers/commandMetricsController.js';
  listQueuesHandler,
  getQueueHandler,
  createQueueHandler,
  updateQueueHandler,
  archiveQueueHandler,
  createQueueUpdateHandler,
  updateQueueUpdateHandler,
  deleteQueueUpdateHandler,
  createQueueValidators,
  updateQueueValidators,
  queueIdValidator,
  createUpdateValidators,
  patchUpdateValidators,
  updateIdValidator
} from '../controllers/operationsQueueController.js';
  listAutomationBacklogHandler,
  createAutomationBacklogHandler,
  updateAutomationBacklogHandler,
  archiveAutomationBacklogHandler
} from '../controllers/automationBacklogController.js';
  listAdminUsersHandler,
  createAdminUserHandler,
  updateAdminUserHandler,
  updateAdminUserProfileHandler,
  resetAdminUserMfaHandler,
  revokeAdminUserSessionsHandler,
  listAdminUsersValidators,
  createAdminUserValidators,
  updateAdminUserValidators,
  updateAdminUserProfileValidators,
  resetAdminUserMfaValidators,
  revokeAdminUserSessionsValidators
} from '../controllers/adminUserController.js';
  listAppearanceProfilesHandler,
  getAppearanceProfileHandler,
  createAppearanceProfileHandler,
  updateAppearanceProfileHandler,
  archiveAppearanceProfileHandler
} from '../controllers/adminAppearanceController.js';
  getInboxSnapshot,
  saveInboxConfiguration,
  saveInboxQueue,
  removeInboxQueue,
  saveInboxTemplate,
  removeInboxTemplate
} from '../controllers/adminInboxController.js';
  listPurchaseOrdersHandler,
  getPurchaseOrderHandler,
  createPurchaseOrderHandler,
  updatePurchaseOrderHandler,
  updatePurchaseOrderStatusHandler,
  recordPurchaseReceiptHandler,
  addPurchaseAttachmentHandler,
  deletePurchaseAttachmentHandler,
  listSuppliersHandler,
  upsertSupplierHandler,
  updateSupplierStatusHandler,
  listPurchaseBudgetsHandler,
  upsertPurchaseBudgetHandler
} from '../controllers/purchaseManagementController.js';
  listLegalDocuments,
  getLegalDocument,
  createLegalDocumentHandler,
  updateLegalDocumentHandler,
  createDraft,
  updateDraft,
  publishVersion,
  archiveDraft,
  deleteLegalDocumentHandler
} from '../controllers/legalAdminController.js';
  listWebsitePagesHandler,
  getWebsitePageHandler,
  createWebsitePageHandler,
  updateWebsitePageHandler,
  deleteWebsitePageHandler,
  createWebsiteContentBlockHandler,
  updateWebsiteContentBlockHandler,
  deleteWebsiteContentBlockHandler,
  listWebsiteNavigationHandler,
  createWebsiteNavigationMenuHandler,
  updateWebsiteNavigationMenuHandler,
  deleteWebsiteNavigationMenuHandler,
  createWebsiteNavigationItemHandler,
  updateWebsiteNavigationItemHandler,
  deleteWebsiteNavigationItemHandler
} from '../controllers/websiteManagementController.js';
  listAuditEventsHandler,
  createAuditEventHandler,
  updateAuditEventHandler,
  deleteAuditEventHandler,
  listAuditEventValidators,
  createAuditEventValidators,
  updateAuditEventValidators
} from '../controllers/adminAuditEventController.js';
  createComplianceControlHandler,
  deleteComplianceControlHandler,
  listComplianceControlsHandler,
  updateComplianceAutomationHandler,
  updateComplianceControlHandler
} from '../controllers/adminComplianceControlController.js';
  getAdminTaxonomy,
  upsertTaxonomyType,
  archiveTaxonomyType,
  upsertTaxonomyCategory,
  archiveTaxonomyCategory
} from '../controllers/taxonomyController.js';
  getAdminDashboardOverviewSettings,
  updateAdminDashboardOverviewSettings
} from '../controllers/adminDashboardSettingsController.js';
  getSecurityPostureHandler,
  upsertSecuritySignalHandler,
  deactivateSecuritySignalHandler,
  upsertAutomationTaskHandler,
  removeAutomationTaskHandler,
  upsertTelemetryConnectorHandler,
  removeTelemetryConnectorHandler,
  reorderSecuritySignalsHandler
} from '../controllers/securityPostureController.js';
>>>>>>> fabd8479
import { authenticate } from '../middleware/auth.js';
import { enforcePolicy } from '../middleware/policyMiddleware.js';

const router = Router();

router.get(
  '/dashboard',
  authenticate,
  enforcePolicy('admin.dashboard.view', { metadata: () => ({ section: 'dashboard' }) }),
  dashboard
);
router.get(
<<<<<<< HEAD
  '/profile',
  authenticate,
  enforcePolicy('admin.profile.read', { metadata: () => ({ section: 'profile' }) }),
  fetchAdminProfile
);
router.put(
  '/profile',
  authenticate,
  enforcePolicy('admin.profile.write', { metadata: () => ({ section: 'profile' }) }),
  saveAdminProfile
=======
  '/audit/events',
  authenticate,
  enforcePolicy('admin.audit.read', {
    metadata: (req) => ({
      section: 'audit-timeline',
      timeframe: req.query.timeframe || '7d'
    })
  }),
  listAuditEventValidators,
  listAuditEventsHandler
);
router.post(
  '/audit/events',
  authenticate,
  enforcePolicy('admin.audit.write', { metadata: () => ({ section: 'audit-timeline', action: 'create' }) }),
  createAuditEventValidators,
  createAuditEventHandler
);
router.put(
  '/audit/events/:id',
  authenticate,
  enforcePolicy('admin.audit.write', {
    metadata: (req) => ({ section: 'audit-timeline', action: 'update', eventId: req.params.id })
  }),
  updateAuditEventValidators,
  updateAuditEventHandler
);
router.delete(
  '/audit/events/:id',
  authenticate,
  enforcePolicy('admin.audit.write', {
    metadata: (req) => ({ section: 'audit-timeline', action: 'delete', eventId: req.params.id })
  }),
  deleteAuditEventHandler
  '/dashboard/overview-settings',
  authenticate,
  enforcePolicy('admin.dashboard.view', {
    metadata: () => ({ section: 'dashboard', surface: 'overview-settings' })
  }),
  getAdminDashboardOverviewSettings
);
router.put(
  '/dashboard/overview-settings',
  authenticate,
  enforcePolicy('admin.dashboard.configure', {
    metadata: () => ({ section: 'dashboard', surface: 'overview-settings' })
  }),
  updateAdminDashboardOverviewSettings
>>>>>>> fabd8479
);
router.get(
  '/feature-toggles',
  authenticate,
  enforcePolicy('admin.features.read', { metadata: () => ({ scope: 'all' }) }),
  getToggles
);
router.get(
  '/feature-toggles/:key',
  authenticate,
  enforcePolicy('admin.features.read', {
    metadata: (req) => ({ scope: 'single', key: req.params.key })
  }),
  getToggle
);
router.patch(
  '/feature-toggles/:key',
  authenticate,
  enforcePolicy('admin.features.write', {
    metadata: (req) => ({ key: req.params.key, method: req.method })
  }),
  upsertToggleValidators,
  updateToggle
);

router.get(
  '/platform-settings',
  authenticate,
  enforcePolicy('admin.platform.read', { metadata: () => ({ section: 'platform-settings' }) }),
  fetchPlatformSettings
);
router.put(
  '/platform-settings',
  authenticate,
  enforcePolicy('admin.platform.write', { metadata: () => ({ section: 'platform-settings' }) }),
  savePlatformSettings
);
router.post(
  '/platform-settings/test',
  authenticate,
  enforcePolicy('admin.platform.write', {
    metadata: () => ({ section: 'platform-settings', action: 'diagnostic' })
  }),
  triggerPlatformSettingDiagnostic
);
router.get(
  '/platform-settings/audit',
  authenticate,
  enforcePolicy('admin.platform.read', {
    metadata: () => ({ section: 'platform-settings', action: 'audit' })
  }),
  listPlatformSettingDiagnostics
);

router.get(
  '/security-posture',
  authenticate,
  enforcePolicy('admin.security.posture.read', { metadata: () => ({ section: 'security-posture' }) }),
  getSecurityPostureHandler
);

router.post(
  '/security-posture/signals',
  authenticate,
  enforcePolicy('admin.security.posture.write', {
    metadata: () => ({ entity: 'signal', method: 'POST' })
  }),
  upsertSecuritySignalHandler
);

router.put(
  '/security-posture/signals/:id',
  authenticate,
  enforcePolicy('admin.security.posture.write', {
    metadata: (req) => ({ entity: 'signal', method: 'PUT', signalId: req.params.id })
  }),
  upsertSecuritySignalHandler
);

router.put(
  '/security-posture/signals/reorder',
  authenticate,
  enforcePolicy('admin.security.posture.write', {
    metadata: () => ({ entity: 'signal', method: 'REORDER' })
  }),
  reorderSecuritySignalsHandler
);

router.delete(
  '/security-posture/signals/:id',
  authenticate,
  enforcePolicy('admin.security.posture.write', {
    metadata: (req) => ({ entity: 'signal', method: 'DELETE', signalId: req.params.id })
  }),
  deactivateSecuritySignalHandler
);

router.post(
  '/security-posture/automation',
  authenticate,
  enforcePolicy('admin.security.posture.write', {
    metadata: () => ({ entity: 'automation-task', method: 'POST' })
  }),
  upsertAutomationTaskHandler
);

router.put(
  '/security-posture/automation/:id',
  authenticate,
  enforcePolicy('admin.security.posture.write', {
    metadata: (req) => ({ entity: 'automation-task', method: 'PUT', taskId: req.params.id })
  }),
  upsertAutomationTaskHandler
);

router.delete(
  '/security-posture/automation/:id',
  authenticate,
  enforcePolicy('admin.security.posture.write', {
    metadata: (req) => ({ entity: 'automation-task', method: 'DELETE', taskId: req.params.id })
  }),
  removeAutomationTaskHandler
);

router.post(
  '/security-posture/connectors',
  authenticate,
  enforcePolicy('admin.security.posture.write', {
    metadata: () => ({ entity: 'connector', method: 'POST' })
  }),
  upsertTelemetryConnectorHandler
);

router.put(
  '/security-posture/connectors/:id',
  authenticate,
  enforcePolicy('admin.security.posture.write', {
    metadata: (req) => ({ entity: 'connector', method: 'PUT', connectorId: req.params.id })
  }),
  upsertTelemetryConnectorHandler
);

router.delete(
  '/security-posture/connectors/:id',
  authenticate,
  enforcePolicy('admin.security.posture.write', {
    metadata: (req) => ({ entity: 'connector', method: 'DELETE', connectorId: req.params.id })
  }),
  removeTelemetryConnectorHandler
);

router.get(
  '/website/pages',
  authenticate,
  enforcePolicy('admin.website.read', { metadata: () => ({ entity: 'pages' }) }),
  listWebsitePagesHandler
);
router.post(
  '/website/pages',
  authenticate,
  enforcePolicy('admin.website.write', { metadata: () => ({ entity: 'page', action: 'create' }) }),
  createWebsitePageHandler
);
router.get(
  '/website/pages/:pageId',
  authenticate,
  enforcePolicy('admin.website.read', {
    metadata: (req) => ({ entity: 'page', pageId: req.params.pageId })
  }),
  getWebsitePageHandler
);
router.put(
  '/website/pages/:pageId',
  authenticate,
  enforcePolicy('admin.website.write', {
    metadata: (req) => ({ entity: 'page', action: 'update', pageId: req.params.pageId })
  }),
  updateWebsitePageHandler
);
router.delete(
  '/website/pages/:pageId',
  authenticate,
  enforcePolicy('admin.website.write', {
    metadata: (req) => ({ entity: 'page', action: 'delete', pageId: req.params.pageId })
  }),
  deleteWebsitePageHandler
);

router.post(
  '/website/pages/:pageId/blocks',
  authenticate,
  enforcePolicy('admin.website.write', {
    metadata: (req) => ({ entity: 'block', action: 'create', pageId: req.params.pageId })
  }),
  createWebsiteContentBlockHandler
);
router.patch(
  '/website/blocks/:blockId',
  authenticate,
  enforcePolicy('admin.website.write', {
    metadata: (req) => ({ entity: 'block', action: 'update', blockId: req.params.blockId })
  }),
  updateWebsiteContentBlockHandler
);
router.delete(
  '/website/blocks/:blockId',
  authenticate,
  enforcePolicy('admin.website.write', {
    metadata: (req) => ({ entity: 'block', action: 'delete', blockId: req.params.blockId })
  }),
  deleteWebsiteContentBlockHandler
);

router.get(
  '/website/navigation',
  authenticate,
  enforcePolicy('admin.website.read', { metadata: () => ({ entity: 'navigation' }) }),
  listWebsiteNavigationHandler
);
router.post(
  '/website/navigation',
  authenticate,
  enforcePolicy('admin.website.write', { metadata: () => ({ entity: 'navigation', action: 'create' }) }),
  createWebsiteNavigationMenuHandler
);
router.patch(
  '/website/navigation/:menuId',
  authenticate,
  enforcePolicy('admin.website.write', {
    metadata: (req) => ({ entity: 'navigation', action: 'update', menuId: req.params.menuId })
  }),
  updateWebsiteNavigationMenuHandler
);
router.delete(
  '/website/navigation/:menuId',
  authenticate,
  enforcePolicy('admin.website.write', {
    metadata: (req) => ({ entity: 'navigation', action: 'delete', menuId: req.params.menuId })
  }),
  deleteWebsiteNavigationMenuHandler
);
router.post(
  '/website/navigation/:menuId/items',
  authenticate,
  enforcePolicy('admin.website.write', {
    metadata: (req) => ({ entity: 'navigation-item', action: 'create', menuId: req.params.menuId })
  }),
  createWebsiteNavigationItemHandler
);
router.patch(
  '/website/navigation/items/:itemId',
  authenticate,
  enforcePolicy('admin.website.write', {
    metadata: (req) => ({ entity: 'navigation-item', action: 'update', itemId: req.params.itemId })
  }),
  updateWebsiteNavigationItemHandler
);
router.delete(
  '/website/navigation/items/:itemId',
  authenticate,
  enforcePolicy('admin.website.write', {
    metadata: (req) => ({ entity: 'navigation-item', action: 'delete', itemId: req.params.itemId })
  }),
  deleteWebsiteNavigationItemHandler
);

router.get(
  '/users',
  authenticate,
  enforcePolicy('admin.users.read', { metadata: () => ({ entity: 'user-directory' }) }),
  listAdminUsersValidators,
  listAdminUsersHandler
);
router.post(
  '/users',
  authenticate,
  enforcePolicy('admin.users.invite', { metadata: () => ({ entity: 'user-directory' }) }),
  createAdminUserValidators,
  createAdminUserHandler
);
router.patch(
  '/users/:id',
  authenticate,
  enforcePolicy('admin.users.write', {
    metadata: (req) => ({ entity: 'user', userId: req.params.id })
  }),
  updateAdminUserValidators,
  updateAdminUserHandler
);
router.patch(
  '/users/:id/profile',
  authenticate,
  enforcePolicy('admin.users.write', {
    metadata: (req) => ({ entity: 'user-profile', userId: req.params.id })
  }),
  updateAdminUserProfileValidators,
  updateAdminUserProfileHandler
);
router.post(
  '/users/:id/reset-mfa',
  authenticate,
  enforcePolicy('admin.users.write', {
    metadata: (req) => ({ action: 'reset-mfa', userId: req.params.id })
  }),
  resetAdminUserMfaValidators,
  resetAdminUserMfaHandler
);
router.post(
  '/users/:id/revoke-sessions',
  authenticate,
  enforcePolicy('admin.users.write', {
    metadata: (req) => ({ action: 'revoke-sessions', userId: req.params.id })
  }),
  revokeAdminUserSessionsValidators,
  revokeAdminUserSessionsHandler
);

router.get(
  '/automation/backlog',
  authenticate,
  enforcePolicy('admin.automation.read', { metadata: (req) => ({ includeArchived: req.query.includeArchived === 'true' }) }),
  listAutomationBacklogHandler
);
router.post(
  '/automation/backlog',
  authenticate,
  enforcePolicy('admin.automation.write', { metadata: () => ({ action: 'create' }) }),
  createAutomationBacklogHandler
);
router.patch(
  '/automation/backlog/:id',
  authenticate,
  enforcePolicy('admin.automation.write', { metadata: (req) => ({ action: 'update', initiativeId: req.params.id }) }),
  updateAutomationBacklogHandler
);
router.delete(
  '/automation/backlog/:id',
  authenticate,
  enforcePolicy('admin.automation.write', { metadata: (req) => ({ action: 'archive', initiativeId: req.params.id }) }),
  archiveAutomationBacklogHandler
);

router.get(
  '/preferences',
  authenticate,
  enforcePolicy('admin.preferences.read', { metadata: () => ({ section: 'admin-preferences' }) }),
  fetchAdminPreferences
);

router.put(
  '/preferences',
  authenticate,
  enforcePolicy('admin.preferences.write', { metadata: () => ({ section: 'admin-preferences' }) }),
  saveAdminPreferences
);

router.get(
  '/profile-settings',
  authenticate,
  enforcePolicy('admin.profile.read', { metadata: () => ({ section: 'profile-settings' }) }),
  fetchAdminProfileSettings
);
router.put(
  '/profile-settings',
  authenticate,
  enforcePolicy('admin.profile.write', { metadata: () => ({ section: 'profile-settings' }) }),
  saveAdminProfileSettings
);
router.post(
  '/profile-settings/delegates',
  authenticate,
  enforcePolicy('admin.profile.write', {
    metadata: () => ({ section: 'profile-settings', entity: 'delegates' })
  }),
  createAdminProfileDelegate
);
router.patch(
  '/profile-settings/delegates/:id',
  authenticate,
  enforcePolicy('admin.profile.write', {
    metadata: (req) => ({ section: 'profile-settings', delegateId: req.params.id })
  }),
  updateAdminProfileDelegate
);
router.delete(
  '/profile-settings/delegates/:id',
  authenticate,
  enforcePolicy('admin.profile.write', {
    metadata: (req) => ({ section: 'profile-settings', delegateId: req.params.id })
  }),
  deleteAdminProfileDelegate
);

router.get(
  '/affiliate/settings',
  authenticate,
  enforcePolicy('admin.affiliates.read', { metadata: () => ({ entity: 'settings' }) }),
  getAffiliateSettingsHandler
);
router.put(
  '/affiliate/settings',
  authenticate,
  enforcePolicy('admin.affiliates.write', { metadata: () => ({ entity: 'settings' }) }),
  saveAffiliateSettingsHandler
);
router.get(
  '/affiliate/rules',
  authenticate,
  enforcePolicy('admin.affiliates.read', { metadata: () => ({ entity: 'commission-rules' }) }),
  listAffiliateCommissionRulesHandler
);
router.post(
  '/affiliate/rules',
  authenticate,
  enforcePolicy('admin.affiliates.write', { metadata: () => ({ entity: 'commission-rules' }) }),
  upsertAffiliateCommissionRuleHandler
);
router.patch(
  '/affiliate/rules/:id',
  authenticate,
  enforcePolicy('admin.affiliates.write', {
    metadata: (req) => ({ entity: 'commission-rules', ruleId: req.params.id })
  }),
  upsertAffiliateCommissionRuleHandler
);
router.delete(
  '/affiliate/rules/:id',
  authenticate,
  enforcePolicy('admin.affiliates.write', {
    metadata: (req) => ({ entity: 'commission-rules', ruleId: req.params.id })
  }),
  deactivateAffiliateCommissionRuleHandler
);

router.get(
  '/disputes/health',
  authenticate,
  enforcePolicy('finance.disputes.read'),
  getDisputeHealthWorkspaceHandler
);

router.get(
  '/disputes/health/buckets/:bucketId/history',
  authenticate,
  enforcePolicy('finance.disputes.read'),
  getDisputeHealthBucketHistoryHandler
);

router.post(
  '/disputes/health/buckets',
  authenticate,
  enforcePolicy('finance.disputes.manage'),
  createDisputeHealthBucketHandler
);

router.put(
  '/disputes/health/buckets/:bucketId',
  authenticate,
  enforcePolicy('finance.disputes.manage'),
  updateDisputeHealthBucketHandler
);

router.delete(
  '/disputes/health/buckets/:bucketId',
  authenticate,
  enforcePolicy('finance.disputes.manage'),
  archiveDisputeHealthBucketHandler
);

router.post(
  '/disputes/health/entries',
  authenticate,
  enforcePolicy('finance.disputes.manage'),
  upsertDisputeHealthEntryHandler
);

router.put(
  '/disputes/health/entries/:entryId',
  authenticate,
  enforcePolicy('finance.disputes.manage'),
  upsertDisputeHealthEntryHandler
);

router.delete(
  '/disputes/health/entries/:entryId',
  authenticate,
  enforcePolicy('finance.disputes.manage'),
  deleteDisputeHealthEntryHandler
  '/command-metrics/config',
  authenticate,
  enforcePolicy('admin.commandMetrics.read', {
    metadata: () => ({ entity: 'command-metrics', scope: 'configuration' })
  }),
  getCommandMetricsConfiguration
);
router.put(
  '/command-metrics/settings',
  authenticate,
  enforcePolicy('admin.commandMetrics.write', {
    metadata: () => ({ entity: 'command-metrics', scope: 'settings' })
  }),
  saveCommandMetricSettings
);
router.post(
  '/command-metrics/cards',
  authenticate,
  enforcePolicy('admin.commandMetrics.write', {
    metadata: () => ({ entity: 'command-metrics', scope: 'cards', method: 'create' })
  }),
  createCommandMetricCardHandler
);
router.patch(
  '/command-metrics/cards/:id',
  authenticate,
  enforcePolicy('admin.commandMetrics.write', {
    metadata: (req) => ({ entity: 'command-metrics', scope: 'cards', cardId: req.params.id, method: req.method })
  }),
  updateCommandMetricCardHandler
);
router.delete(
  '/command-metrics/cards/:id',
  authenticate,
  enforcePolicy('admin.commandMetrics.write', {
    metadata: (req) => ({ entity: 'command-metrics', scope: 'cards', cardId: req.params.id, method: req.method })
  }),
  deleteCommandMetricCardHandler
  '/operations/queues',
  authenticate,
  enforcePolicy('admin.operations.queues.read', {
    metadata: () => ({ section: 'operations-queues', action: 'list' })
  }),
  listQueuesHandler
);

router.post(
  '/operations/queues',
  authenticate,
  enforcePolicy('admin.operations.queues.write', {
    metadata: () => ({ section: 'operations-queues', action: 'create' })
  }),
  createQueueValidators,
  createQueueHandler
);

router.get(
  '/operations/queues/:id',
  authenticate,
  enforcePolicy('admin.operations.queues.read', {
    metadata: (req) => ({ section: 'operations-queues', action: 'get', queueId: req.params.id })
  }),
  queueIdValidator,
  getQueueHandler
);

router.patch(
  '/operations/queues/:id',
  authenticate,
  enforcePolicy('admin.operations.queues.write', {
    metadata: (req) => ({ section: 'operations-queues', action: 'update', queueId: req.params.id })
  }),
  updateQueueValidators,
  updateQueueHandler
);

router.delete(
  '/operations/queues/:id',
  authenticate,
  enforcePolicy('admin.operations.queues.write', {
    metadata: (req) => ({ section: 'operations-queues', action: 'archive', queueId: req.params.id })
  }),
  queueIdValidator,
  archiveQueueHandler
);

router.post(
  '/operations/queues/:id/updates',
  authenticate,
  enforcePolicy('admin.operations.queues.write', {
    metadata: (req) => ({ section: 'operations-queues', action: 'create-update', queueId: req.params.id })
  }),
  createUpdateValidators,
  createQueueUpdateHandler
);

router.patch(
  '/operations/queues/:id/updates/:updateId',
  authenticate,
  enforcePolicy('admin.operations.queues.write', {
    metadata: (req) => ({
      section: 'operations-queues',
      action: 'update-update',
      queueId: req.params.id,
      updateId: req.params.updateId
    })
  }),
  patchUpdateValidators,
  updateQueueUpdateHandler
);

router.delete(
  '/operations/queues/:id/updates/:updateId',
  authenticate,
  enforcePolicy('admin.operations.queues.write', {
    metadata: (req) => ({
      section: 'operations-queues',
      action: 'delete-update',
      queueId: req.params.id,
      updateId: req.params.updateId
    })
  }),
  updateIdValidator,
  deleteQueueUpdateHandler
  '/appearance/profiles',
  authenticate,
  enforcePolicy('admin.appearance.read', {
    metadata: () => ({ entity: 'appearance-profiles', action: 'list' })
  }),
  listAppearanceProfilesHandler
);

router.post(
  '/appearance/profiles',
  authenticate,
  enforcePolicy('admin.appearance.write', {
    metadata: () => ({ entity: 'appearance-profiles', action: 'create' })
  }),
  createAppearanceProfileHandler
);

router.get(
  '/appearance/profiles/:id',
  authenticate,
  enforcePolicy('admin.appearance.read', {
    metadata: (req) => ({ entity: 'appearance-profiles', profileId: req.params.id })
  }),
  getAppearanceProfileHandler
);

router.put(
  '/appearance/profiles/:id',
  authenticate,
  enforcePolicy('admin.appearance.write', {
    metadata: (req) => ({ entity: 'appearance-profiles', profileId: req.params.id })
  }),
  updateAppearanceProfileHandler
);

router.delete(
  '/appearance/profiles/:id',
  authenticate,
  enforcePolicy('admin.appearance.write', {
    metadata: (req) => ({ entity: 'appearance-profiles', profileId: req.params.id, action: 'archive' })
  }),
  archiveAppearanceProfileHandler
  '/inbox',
  authenticate,
  enforcePolicy('admin.inbox.read', { metadata: () => ({ section: 'inbox' }) }),
  getInboxSnapshot
);

router.put(
  '/inbox/configuration',
  authenticate,
  enforcePolicy('admin.inbox.write', { metadata: () => ({ entity: 'configuration' }) }),
  saveInboxConfiguration
);

router.post(
  '/inbox/queues',
  authenticate,
  enforcePolicy('admin.inbox.write', { metadata: () => ({ entity: 'queues', method: 'POST' }) }),
  saveInboxQueue
);

router.put(
  '/inbox/queues/:id',
  authenticate,
  enforcePolicy('admin.inbox.write', {
    metadata: (req) => ({ entity: 'queues', queueId: req.params.id, method: 'PUT' })
  }),
  saveInboxQueue
);

router.delete(
  '/inbox/queues/:id',
  authenticate,
  enforcePolicy('admin.inbox.write', {
    metadata: (req) => ({ entity: 'queues', queueId: req.params.id, method: 'DELETE' })
  }),
  removeInboxQueue
);

router.post(
  '/inbox/templates',
  authenticate,
  enforcePolicy('admin.inbox.write', { metadata: () => ({ entity: 'templates', method: 'POST' }) }),
  saveInboxTemplate
);

router.put(
  '/inbox/templates/:id',
  authenticate,
  enforcePolicy('admin.inbox.write', {
    metadata: (req) => ({ entity: 'templates', templateId: req.params.id, method: 'PUT' })
  }),
  saveInboxTemplate
);

router.delete(
  '/inbox/templates/:id',
  authenticate,
  enforcePolicy('admin.inbox.write', {
    metadata: (req) => ({ entity: 'templates', templateId: req.params.id, method: 'DELETE' })
  }),
  removeInboxTemplate
  '/purchases/orders',
  authenticate,
  enforcePolicy('admin.purchases.read', {
    metadata: (req) => ({ scope: 'orders', status: req.query?.status ?? 'all' })
  }),
  listPurchaseOrdersHandler
);
router.post(
  '/purchases/orders',
  authenticate,
  enforcePolicy('admin.purchases.write', {
    metadata: (req) => ({ scope: 'orders', action: 'create', supplierId: req.body?.supplierId ?? null })
  }),
  createPurchaseOrderHandler
);
router.get(
  '/purchases/orders/:orderId',
  authenticate,
  enforcePolicy('admin.purchases.read', {
    metadata: (req) => ({ scope: 'orders', action: 'view', orderId: req.params.orderId })
  }),
  getPurchaseOrderHandler
);
router.put(
  '/purchases/orders/:orderId',
  authenticate,
  enforcePolicy('admin.purchases.write', {
    metadata: (req) => ({ scope: 'orders', action: 'update', orderId: req.params.orderId })
  }),
  updatePurchaseOrderHandler
);
router.patch(
  '/purchases/orders/:orderId/status',
  authenticate,
  enforcePolicy('admin.purchases.write', {
    metadata: (req) => ({ scope: 'orders', action: 'status', orderId: req.params.orderId, nextStatus: req.body?.status })
  }),
  updatePurchaseOrderStatusHandler
);
router.post(
  '/purchases/orders/:orderId/receipts',
  authenticate,
  enforcePolicy('admin.purchases.write', {
    metadata: (req) => ({ scope: 'orders', action: 'receipt', orderId: req.params.orderId })
  }),
  recordPurchaseReceiptHandler
);
router.post(
  '/purchases/orders/:orderId/attachments',
  authenticate,
  enforcePolicy('admin.purchases.write', {
    metadata: (req) => ({ scope: 'orders', action: 'add-attachment', orderId: req.params.orderId })
  }),
  addPurchaseAttachmentHandler
);
router.delete(
  '/purchases/orders/:orderId/attachments/:attachmentId',
  authenticate,
  enforcePolicy('admin.purchases.write', {
    metadata: (req) => ({ scope: 'orders', action: 'remove-attachment', orderId: req.params.orderId })
  }),
  deletePurchaseAttachmentHandler
);

router.get(
  '/purchases/suppliers',
  authenticate,
  enforcePolicy('admin.purchases.read', {
    metadata: (req) => ({ scope: 'suppliers', status: req.query?.status ?? 'all' })
  }),
  listSuppliersHandler
);
router.post(
  '/purchases/suppliers',
  authenticate,
  enforcePolicy('admin.purchases.write', {
    metadata: () => ({ scope: 'suppliers', action: 'create' })
  }),
  upsertSupplierHandler
);
router.put(
  '/purchases/suppliers/:supplierId',
  authenticate,
  enforcePolicy('admin.purchases.write', {
    metadata: (req) => ({ scope: 'suppliers', action: 'update', supplierId: req.params.supplierId })
  }),
  upsertSupplierHandler
);
router.patch(
  '/purchases/suppliers/:supplierId/status',
  authenticate,
  enforcePolicy('admin.purchases.write', {
    metadata: (req) => ({ scope: 'suppliers', action: 'status', supplierId: req.params.supplierId, status: req.body?.status })
  }),
  updateSupplierStatusHandler
);

router.get(
  '/purchases/budgets',
  authenticate,
  enforcePolicy('admin.purchases.read', {
    metadata: (req) => ({ scope: 'budgets', fiscalYear: req.query?.fiscalYear ?? null })
  }),
  listPurchaseBudgetsHandler
);
router.post(
  '/purchases/budgets',
  authenticate,
  enforcePolicy('admin.purchases.budget', {
    metadata: (req) => ({ scope: 'budgets', action: 'create', category: req.body?.category ?? null })
  }),
  upsertPurchaseBudgetHandler
);
router.put(
  '/purchases/budgets/:budgetId',
  authenticate,
  enforcePolicy('admin.purchases.budget', {
    metadata: (req) => ({ scope: 'budgets', action: 'update', budgetId: req.params.budgetId })
  }),
  upsertPurchaseBudgetHandler
  '/legal',
  authenticate,
  enforcePolicy('admin.legal.read', { metadata: () => ({ scope: 'collection' }) }),
  listLegalDocuments
);

router.get(
  '/legal/:slug',
  authenticate,
  enforcePolicy('admin.legal.read', {
    metadata: (req) => ({ scope: 'single', slug: req.params.slug })
  }),
  getLegalDocument
);

router.post(
  '/legal',
  authenticate,
  enforcePolicy('admin.legal.write', { metadata: () => ({ action: 'create-document' }) }),
  createLegalDocumentHandler
);

router.put(
  '/legal/:slug',
  authenticate,
  enforcePolicy('admin.legal.write', {
    metadata: (req) => ({ action: 'update-metadata', slug: req.params.slug })
  }),
  updateLegalDocumentHandler
);

router.post(
  '/legal/:slug/versions',
  authenticate,
  enforcePolicy('admin.legal.write', {
    metadata: (req) => ({ action: 'create-draft', slug: req.params.slug })
  }),
  createDraft
);

router.put(
  '/legal/:slug/versions/:versionId',
  authenticate,
  enforcePolicy('admin.legal.write', {
    metadata: (req) => ({ action: 'update-draft', slug: req.params.slug, versionId: req.params.versionId })
  }),
  updateDraft
);

router.post(
  '/legal/:slug/versions/:versionId/publish',
  authenticate,
  enforcePolicy('admin.legal.write', {
    metadata: (req) => ({ action: 'publish', slug: req.params.slug, versionId: req.params.versionId })
  }),
  publishVersion
);

router.post(
  '/legal/:slug/versions/:versionId/archive',
  authenticate,
  enforcePolicy('admin.legal.write', {
    metadata: (req) => ({ action: 'archive-draft', slug: req.params.slug, versionId: req.params.versionId })
  }),
  archiveDraft
);

router.delete(
  '/legal/:slug',
  authenticate,
  enforcePolicy('admin.legal.write', {
    metadata: (req) => ({ action: 'delete-document', slug: req.params.slug })
  }),
  deleteLegalDocumentHandler
  '/affiliate/profiles',
  authenticate,
  enforcePolicy('admin.affiliates.read', { metadata: () => ({ entity: 'profiles' }) }),
  listAffiliateProfilesHandler
);
router.post(
  '/affiliate/profiles',
  authenticate,
  enforcePolicy('admin.affiliates.write', { metadata: () => ({ entity: 'profiles' }) }),
  createAffiliateProfileHandler
);
router.patch(
  '/affiliate/profiles/:id',
  authenticate,
  enforcePolicy('admin.affiliates.write', {
    metadata: (req) => ({ entity: 'profiles', profileId: req.params.id })
  }),
  updateAffiliateProfileHandler
);
router.get(
  '/affiliate/profiles/:id/ledger',
  authenticate,
  enforcePolicy('admin.affiliates.read', {
    metadata: (req) => ({ entity: 'ledger', profileId: req.params.id })
  }),
  listAffiliateLedgerEntriesHandler
);
router.post(
  '/affiliate/profiles/:id/ledger',
  authenticate,
  enforcePolicy('admin.affiliates.write', {
    metadata: (req) => ({ entity: 'ledger', profileId: req.params.id })
  }),
  createAffiliateLedgerEntryHandler
);

router.get(
  '/affiliate/referrals',
  authenticate,
  enforcePolicy('admin.affiliates.read', { metadata: () => ({ entity: 'referrals' }) }),
  listAffiliateReferralsHandler
);
router.post(
  '/affiliate/referrals',
  authenticate,
  enforcePolicy('admin.affiliates.write', { metadata: () => ({ entity: 'referrals' }) }),
  createAffiliateReferralHandler
);
router.patch(
  '/affiliate/referrals/:id',
  authenticate,
  enforcePolicy('admin.affiliates.write', {
    metadata: (req) => ({ entity: 'referrals', referralId: req.params.id })
  }),
  updateAffiliateReferralHandler
  '/compliance/controls',
  authenticate,
  enforcePolicy('admin.compliance.read', { metadata: () => ({ entity: 'controls' }) }),
  listComplianceControlsHandler
);

router.post(
  '/compliance/controls',
  authenticate,
  enforcePolicy('admin.compliance.write', { metadata: () => ({ entity: 'controls', action: 'create' }) }),
  createComplianceControlHandler
);

router.put(
  '/compliance/controls/:controlId',
  authenticate,
  enforcePolicy('admin.compliance.write', {
    metadata: (req) => ({ entity: 'controls', action: 'update', controlId: req.params.controlId })
  }),
  updateComplianceControlHandler
);

router.delete(
  '/compliance/controls/:controlId',
  authenticate,
  enforcePolicy('admin.compliance.write', {
    metadata: (req) => ({ entity: 'controls', action: 'delete', controlId: req.params.controlId })
  }),
  deleteComplianceControlHandler
);

router.put(
  '/compliance/controls/automation',
  authenticate,
  enforcePolicy('admin.compliance.write', { metadata: () => ({ entity: 'controls', action: 'automation' }) }),
  updateComplianceAutomationHandler
  '/taxonomy',
  authenticate,
  enforcePolicy('admin.taxonomy.read', { metadata: () => ({ scope: 'taxonomy' }) }),
  getAdminTaxonomy
);

router.post(
  '/taxonomy/types',
  authenticate,
  enforcePolicy('admin.taxonomy.write', { metadata: () => ({ entity: 'type', action: 'create' }) }),
  upsertTaxonomyType
);

router.put(
  '/taxonomy/types/:id',
  authenticate,
  enforcePolicy('admin.taxonomy.write', {
    metadata: (req) => ({ entity: 'type', action: 'update', typeId: req.params.id })
  }),
  upsertTaxonomyType
);

router.delete(
  '/taxonomy/types/:id',
  authenticate,
  enforcePolicy('admin.taxonomy.write', {
    metadata: (req) => ({ entity: 'type', action: 'archive', typeId: req.params.id })
  }),
  archiveTaxonomyType
);

router.post(
  '/taxonomy/categories',
  authenticate,
  enforcePolicy('admin.taxonomy.write', { metadata: () => ({ entity: 'category', action: 'create' }) }),
  upsertTaxonomyCategory
);

router.put(
  '/taxonomy/categories/:id',
  authenticate,
  enforcePolicy('admin.taxonomy.write', {
    metadata: (req) => ({ entity: 'category', action: 'update', categoryId: req.params.id })
  }),
  upsertTaxonomyCategory
);

router.delete(
  '/taxonomy/categories/:id',
  authenticate,
  enforcePolicy('admin.taxonomy.write', {
    metadata: (req) => ({ entity: 'category', action: 'archive', categoryId: req.params.id })
  }),
  archiveTaxonomyCategory
);

export default router;<|MERGE_RESOLUTION|>--- conflicted
+++ resolved
@@ -35,9 +35,7 @@
   createAffiliateReferralHandler,
   updateAffiliateReferralHandler
 } from '../controllers/adminAffiliateController.js';
-<<<<<<< HEAD
 import { fetchAdminProfile, saveAdminProfile } from '../controllers/adminProfileController.js';
-=======
 import {
   fetchAdminPreferences,
   saveAdminPreferences
@@ -174,7 +172,6 @@
   removeTelemetryConnectorHandler,
   reorderSecuritySignalsHandler
 } from '../controllers/securityPostureController.js';
->>>>>>> fabd8479
 import { authenticate } from '../middleware/auth.js';
 import { enforcePolicy } from '../middleware/policyMiddleware.js';
 
@@ -187,7 +184,6 @@
   dashboard
 );
 router.get(
-<<<<<<< HEAD
   '/profile',
   authenticate,
   enforcePolicy('admin.profile.read', { metadata: () => ({ section: 'profile' }) }),
@@ -198,7 +194,6 @@
   authenticate,
   enforcePolicy('admin.profile.write', { metadata: () => ({ section: 'profile' }) }),
   saveAdminProfile
-=======
   '/audit/events',
   authenticate,
   enforcePolicy('admin.audit.read', {
@@ -247,7 +242,6 @@
     metadata: () => ({ section: 'dashboard', surface: 'overview-settings' })
   }),
   updateAdminDashboardOverviewSettings
->>>>>>> fabd8479
 );
 router.get(
   '/feature-toggles',

--- conflicted
+++ resolved
@@ -5,11 +5,9 @@
   getProviderStorefrontHandler
 } from '../controllers/panelController.js';
 import {
-<<<<<<< HEAD
   getProviderWebsitePreferencesHandler,
   updateProviderWebsitePreferencesHandler
 } from '../controllers/providerWebsitePreferencesController.js';
-=======
   listProviderServicemenHandler,
   createProviderServicemanHandler,
   updateProviderServicemanHandler,
@@ -48,7 +46,6 @@
   updateToolSaleCouponHandler,
   deleteToolSaleCouponHandler
 } from '../controllers/toolSalesController.js';
->>>>>>> 0d7af2f0
 import { authenticate, maybeAuthenticate, requireStorefrontRole } from '../middleware/auth.js';
 import { enforcePolicy } from '../middleware/policyMiddleware.js';
 import providerServicemanFinanceRoutes from './providerServicemanFinanceRoutes.js';
@@ -81,7 +78,6 @@
   getProviderDashboardHandler
 );
 router.get(
-<<<<<<< HEAD
   '/provider/website-preferences',
   authenticate,
   enforcePolicy('panel.provider.website', {
@@ -96,7 +92,6 @@
     metadata: () => ({ section: 'provider-website-preferences', action: 'update' })
   }),
   updateProviderWebsitePreferencesHandler
-=======
   '/provider/servicemen',
   authenticate,
   enforcePolicy('panel.provider.servicemen.manage', {
@@ -344,7 +339,6 @@
     })
   }),
   deleteToolSaleCouponHandler
->>>>>>> 0d7af2f0
 );
 router.get(
   '/enterprise/overview',

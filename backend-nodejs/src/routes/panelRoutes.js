--- conflicted
+++ resolved
@@ -5,12 +5,10 @@
   getProviderStorefrontHandler
 } from '../controllers/panelController.js';
 import {
-<<<<<<< HEAD
   getProviderEnterpriseUpgrade,
   createProviderEnterpriseUpgrade,
   updateProviderEnterpriseUpgrade
 } from '../controllers/providerUpgradeController.js';
-=======
   getProviderOnboardingWorkspaceHandler,
   createProviderOnboardingTaskHandler,
   updateProviderOnboardingTaskHandler,
@@ -40,7 +38,6 @@
   updateToolSaleCouponHandler,
   deleteToolSaleCouponHandler
 } from '../controllers/toolSalesController.js';
->>>>>>> 2331ff0c
 import { authenticate, maybeAuthenticate, requireStorefrontRole } from '../middleware/auth.js';
 import { enforcePolicy } from '../middleware/policyMiddleware.js';
 import providerServicemanFinanceRoutes from './providerServicemanFinanceRoutes.js';
@@ -73,7 +70,6 @@
   getProviderDashboardHandler
 );
 router.get(
-<<<<<<< HEAD
   '/provider/enterprise-upgrade',
   authenticate,
   enforcePolicy('panel.provider.enterpriseUpgrade.view', {
@@ -99,7 +95,6 @@
     })
   }),
   updateProviderEnterpriseUpgrade
-=======
   '/provider/onboarding',
   authenticate,
   enforcePolicy('panel.provider.onboarding.read', { metadata: () => ({ section: 'provider-onboarding' }) }),
@@ -278,7 +273,6 @@
     })
   }),
   deleteToolSaleCouponHandler
->>>>>>> 2331ff0c
 );
 router.get(
   '/enterprise/overview',

--- conflicted
+++ resolved
@@ -161,7 +161,6 @@
     }
   ]);
 
-<<<<<<< HEAD
   const now = new Date();
   await queryInterface.bulkDelete('PlatformSetting', { key: 'admin_preferences' });
   await queryInterface.bulkInsert('PlatformSetting', [
@@ -214,7 +213,6 @@
       updated_by: 'system-bootstrap',
       created_at: now,
       updated_at: now
-=======
   await queryInterface.bulkInsert('ComplianceControl', [
     {
       id: '88888888-8888-8888-8888-888888888888',
@@ -292,7 +290,6 @@
       },
       created_at: new Date(),
       updated_at: new Date()
->>>>>>> 573b7666
     }
   ]);
 }

--- conflicted
+++ resolved
@@ -31,7 +31,6 @@
     window.dataLayer = [];
   }
 
-<<<<<<< HEAD
   if (typeof window.ResizeObserver === 'undefined') {
     const createRect = (target) => {
       if (target && typeof target.getBoundingClientRect === 'function') {
@@ -73,7 +72,6 @@
 
     window.ResizeObserver = ResizeObserverMock;
     global.ResizeObserver = ResizeObserverMock;
-=======
   if (typeof window.ResizeObserver !== 'function') {
     class ResizeObserver {
       constructor(callback = () => {}) {
@@ -89,6 +87,5 @@
 
     window.ResizeObserver = ResizeObserver;
     globalThis.ResizeObserver = ResizeObserver;
->>>>>>> d1914237
   }
 }
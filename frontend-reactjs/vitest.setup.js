import '@testing-library/jest-dom/vitest';

if (typeof window !== 'undefined') {
  if (typeof window.matchMedia !== 'function') {
    window.matchMedia = (query) => ({
      matches: false,
      media: query,
      addEventListener: () => {},
      removeEventListener: () => {},
      addListener: () => {},
      removeListener: () => {},
      dispatchEvent: () => false
    });
  }

  if (typeof window.ResizeObserver === 'undefined') {
    window.ResizeObserver = class {
      observe() {}
      unobserve() {}
  if (typeof window.ResizeObserver !== 'function') {
    window.ResizeObserver = class {
      constructor(callback = () => {}) {
        this.callback = callback;
      }

      observe() {}

      unobserve() {}

      disconnect() {}
    };
  }

  if (!window.dataLayer) {
    window.dataLayer = [];
  }

<<<<<<< HEAD
  if (typeof window.ResizeObserver !== 'function') {
    class ResizeObserverMock {
      constructor(callback) {
=======
  if (typeof window.ResizeObserver === 'undefined') {
    const createRect = (target) => {
      if (target && typeof target.getBoundingClientRect === 'function') {
        return target.getBoundingClientRect();
      }

      return { x: 0, y: 0, width: 0, height: 0, top: 0, right: 0, bottom: 0, left: 0 };
    };

    class ResizeObserverMock {
      constructor(callback = () => {}) {
        this.callback = callback;
        this.observedElements = new Set();
      }

      observe(target) {
        this.observedElements.add(target);
        if (typeof this.callback === 'function') {
          this.callback(
            [
              {
                target,
                contentRect: createRect(target)
              }
            ],
            this
          );
        }
      }

      unobserve(target) {
        this.observedElements.delete(target);
      }

      disconnect() {
        this.observedElements.clear();
      }
    }

    window.ResizeObserver = ResizeObserverMock;
    global.ResizeObserver = ResizeObserverMock;
  if (typeof window.ResizeObserver !== 'function') {
    class ResizeObserver {
      constructor(callback = () => {}) {
>>>>>>> f8bf97d6
        this.callback = callback;
      }

      observe() {}

      unobserve() {}

      disconnect() {}
    }

<<<<<<< HEAD
    window.ResizeObserver = ResizeObserverMock;
    global.ResizeObserver = ResizeObserverMock;
=======
    window.ResizeObserver = ResizeObserver;
    globalThis.ResizeObserver = ResizeObserver;
>>>>>>> f8bf97d6
  }
}<|MERGE_RESOLUTION|>--- conflicted
+++ resolved
@@ -35,11 +35,9 @@
     window.dataLayer = [];
   }
 
-<<<<<<< HEAD
   if (typeof window.ResizeObserver !== 'function') {
     class ResizeObserverMock {
       constructor(callback) {
-=======
   if (typeof window.ResizeObserver === 'undefined') {
     const createRect = (target) => {
       if (target && typeof target.getBoundingClientRect === 'function') {
@@ -84,7 +82,6 @@
   if (typeof window.ResizeObserver !== 'function') {
     class ResizeObserver {
       constructor(callback = () => {}) {
->>>>>>> f8bf97d6
         this.callback = callback;
       }
 
@@ -95,12 +92,9 @@
       disconnect() {}
     }
 
-<<<<<<< HEAD
     window.ResizeObserver = ResizeObserverMock;
     global.ResizeObserver = ResizeObserverMock;
-=======
     window.ResizeObserver = ResizeObserver;
     globalThis.ResizeObserver = ResizeObserver;
->>>>>>> f8bf97d6
   }
 }
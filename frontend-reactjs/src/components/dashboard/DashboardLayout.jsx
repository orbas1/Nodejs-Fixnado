--- conflicted
+++ resolved
@@ -143,11 +143,8 @@
   automation: BoltIcon,
   map: MapIcon,
   documents: ClipboardDocumentCheckIcon,
-<<<<<<< HEAD
   marketplace: WrenchScrewdriverIcon
-=======
   seo: TagIcon
->>>>>>> 319fb204
 };
 
 navIconMap.builder = PaintBrushIcon;
@@ -326,7 +323,6 @@
       });
     }
 
-<<<<<<< HEAD
     if (section.type === 'marketplace-workspace' && section.data?.summary) {
       const { tools = {}, materials = {}, moderationQueue = 0 } = section.data.summary;
       entries.push(
@@ -349,7 +345,6 @@
           type: 'record',
           label: `${moderationQueue} listings pending review`,
           description: moderationQueue > 0 ? 'Moderation queue active' : 'Queue clear',
-=======
     if (section.type === 'service-management') {
       const categories = Array.isArray(section.data?.categories) ? section.data.categories : [];
       const listings = Array.isArray(section.data?.catalogue) ? section.data.catalogue : [];
@@ -407,7 +402,6 @@
           type: 'record',
           label: 'Wallet payment methods',
           description: 'Configured payout destinations',
->>>>>>> 319fb204
           targetSection: section.id
         }
       );
@@ -477,14 +471,12 @@
   onSectionChange = null
 }) => {
   const navigation = useMemo(() => dashboard?.navigation ?? [], [dashboard]);
-<<<<<<< HEAD
   const [selectedSection, setSelectedSection] = useState(() => {
     if (initialSectionId && navigation.some((item) => item.id === initialSectionId)) {
       return initialSectionId;
     }
     return navigation[0]?.id ?? 'overview';
   });
-=======
   const firstSectionId = useMemo(() => {
     const first = navigation.find((item) => item.type !== 'route');
     return first?.id ?? navigation[0]?.id ?? 'overview';
@@ -505,7 +497,6 @@
     [navigation]
   );
   const [selectedSection, setSelectedSection] = useState(navSections[0]?.id ?? 'overview');
->>>>>>> 319fb204
   const [searchQuery, setSearchQuery] = useState('');
   const [searchResults, setSearchResults] = useState([]);
   const [navCollapsed, setNavCollapsed] = useState(false);
@@ -535,8 +526,6 @@
   );
 
   useEffect(() => {
-<<<<<<< HEAD
-=======
     setSelectedSection((current) => {
       const stillValid = navigation.some((item) => item.id === current && item.type !== 'route');
       if (stillValid) {
@@ -544,7 +533,6 @@
       }
       return firstSectionId;
     });
->>>>>>> 319fb204
     setSearchQuery('');
     setSearchResults([]);
   }, [navigation, firstSectionId]);
@@ -768,9 +756,7 @@
                       <button
                         key={item.id}
                         type="button"
-<<<<<<< HEAD
                         onClick={() => handleSectionSelect(item.id)}
-=======
                         onClick={() => setSelectedSection(item.id)}
                         className={baseClass}
                         aria-pressed={isActive}
@@ -787,7 +773,6 @@
                             setMobileNavOpen(false);
                           }
                         }}
->>>>>>> 319fb204
                         className={`group flex w-full items-center gap-3 rounded-xl border px-4 py-3 text-left transition ${
                           isActive
                             ? 'border-accent bg-accent text-white shadow-glow'
@@ -1031,15 +1016,12 @@
               <button
                 key={item.id}
                 type="button"
-<<<<<<< HEAD
                 onClick={() => handleSectionSelect(item.id)}
-=======
                 onClick={() => setSelectedSection(item.id)}
                 className={baseClass}
                 onClick={() => handleNavClick(item)}
                 onClick={handleClick}
                 onClick={() => handleNavItemSelect(item)}
->>>>>>> 319fb204
                 className={`group flex w-full items-center gap-3 rounded-xl border px-3 py-3 text-left transition ${
                   isActive
                     ? 'border-accent bg-accent text-white shadow-glow'
@@ -1235,15 +1217,12 @@
                           <button
                             type="button"
                             onClick={() => {
-<<<<<<< HEAD
                               handleSectionSelect(result.targetSection);
-=======
                               if (result.type === 'route' && result.href) {
                                 navigate(result.href);
                               } else if (result.targetSection) {
                                 setSelectedSection(result.targetSection);
                               }
->>>>>>> 319fb204
                               setSearchQuery('');
                               setSearchResults([]);
                             }}

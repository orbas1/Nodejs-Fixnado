import { Fragment, useCallback, useEffect, useMemo, useState } from 'react';
import PropTypes from 'prop-types';
import { Link, useNavigate } from 'react-router-dom';
import {
  Bars3BottomLeftIcon,
  ArrowLeftOnRectangleIcon,
  MagnifyingGlassIcon,
  ArrowTopRightOnSquareIcon,
  ArrowPathIcon,
  ArrowDownTrayIcon,
  ExclamationTriangleIcon,
  Squares2X2Icon,
  UserCircleIcon,
  CalendarDaysIcon,
  ClipboardDocumentListIcon,
  WrenchScrewdriverIcon,
  InboxStackIcon,
  Cog8ToothIcon,
  UsersIcon,
  ChartPieIcon,
  BuildingOfficeIcon,
  ShieldCheckIcon,
  MapIcon,
  BoltIcon,
  BanknotesIcon,
  ClipboardDocumentCheckIcon,
  CubeIcon,
  TagIcon
} from '@heroicons/react/24/outline';
import { Dialog, Transition } from '@headlessui/react';
import DashboardOverview from './DashboardOverview.jsx';
import DashboardSection from './DashboardSection.jsx';
import ServicemanSummary from './ServicemanSummary.jsx';
import DashboardPersonaSummary from './DashboardPersonaSummary.jsx';
import DashboardBlogRail from './DashboardBlogRail.jsx';
import CustomerOverviewControl from './CustomerOverviewControl.jsx';

const stateBadgeMap = {
  enabled: 'bg-emerald-100 text-emerald-700 border-emerald-200',
  pilot: 'bg-amber-100 text-amber-700 border-amber-200',
  staging: 'bg-indigo-100 text-indigo-700 border-indigo-200',
  disabled: 'bg-slate-100 text-slate-600 border-slate-200',
  sunset: 'bg-rose-100 text-rose-700 border-rose-200'
};

const formatToggleDate = (iso) => {
  if (!iso) return '—';
  const parsed = new Date(iso);
  if (Number.isNaN(parsed.getTime())) {
    return '—';
  }
  return parsed.toLocaleString(undefined, {
    year: 'numeric',
    month: 'short',
    day: 'numeric',
    hour: '2-digit',
    minute: '2-digit'
  });
};

const ToggleSummary = ({ toggle = null, reason = null }) => {
  if (!toggle) {
    return null;
  }
  const badgeClass = stateBadgeMap[toggle.state] ?? 'bg-slate-100 text-slate-600 border-slate-200';
  const parsedRollout = Number.parseFloat(toggle.rollout ?? 0);
  const rolloutValue = Number.isFinite(parsedRollout) ? parsedRollout : 0;
  return (
    <div className="mt-4 max-w-md rounded-2xl border border-slate-200 bg-white/80 p-4 shadow-sm" data-qa="dashboard-toggle-summary">
      <div className="flex items-center justify-between gap-3">
        <div>
          <p className="text-xs uppercase tracking-wide text-slate-500">Feature toggle</p>
          <p className="text-sm font-semibold text-slate-900">analytics-dashboards</p>
        </div>
        <span className={`rounded-full border px-3 py-1 text-xs font-semibold capitalize ${badgeClass}`} data-qa="dashboard-toggle-chip">
          {toggle.state ?? 'unknown'}
        </span>
      </div>
      <dl className="mt-3 grid grid-cols-2 gap-3 text-xs text-slate-500">
        <div>
          <dt className="font-medium text-slate-600">Owner</dt>
          <dd className="mt-1" data-qa="dashboard-toggle-owner">{toggle.owner || '—'}</dd>
        </div>
        <div>
          <dt className="font-medium text-slate-600">Ticket</dt>
          <dd className="mt-1" data-qa="dashboard-toggle-ticket">{toggle.ticket || '—'}</dd>
        </div>
        <div>
          <dt className="font-medium text-slate-600">Last modified</dt>
          <dd className="mt-1" data-qa="dashboard-toggle-modified">{formatToggleDate(toggle.lastModifiedAt)}</dd>
        </div>
        <div>
          <dt className="font-medium text-slate-600">Rollout</dt>
          <dd className="mt-1" data-qa="dashboard-toggle-rollout">{Math.round(rolloutValue * 100)}%</dd>
        </div>
        <div className="col-span-2">
          <dt className="font-medium text-slate-600">Reason</dt>
          <dd className="mt-1 capitalize" data-qa="dashboard-toggle-reason">{reason?.replace('-', ' ') || 'enabled'}</dd>
        </div>
      </dl>
    </div>
  );
};

ToggleSummary.propTypes = {
  toggle: PropTypes.shape({
    state: PropTypes.string,
    rollout: PropTypes.number,
    owner: PropTypes.string,
    ticket: PropTypes.string,
    lastModifiedAt: PropTypes.string
  }),
  reason: PropTypes.string
};

const resultBadge = {
  section: 'Section',
  card: 'Summary',
  column: 'Stage',
  item: 'Work Item',
  record: 'Record',
  configuration: 'Setting',
  panel: 'Setting'
};

const navIconMap = {
  profile: UserCircleIcon,
  calendar: CalendarDaysIcon,
  pipeline: ClipboardDocumentListIcon,
  history: ClipboardDocumentListIcon,
  availability: UsersIcon,
  control: Squares2X2Icon,
  assets: CubeIcon,
  support: InboxStackIcon,
  settings: Cog8ToothIcon,
  crew: WrenchScrewdriverIcon,
  compliance: ShieldCheckIcon,
  enterprise: BuildingOfficeIcon,
  finance: BanknotesIcon,
  analytics: ChartPieIcon,
  automation: BoltIcon,
  map: MapIcon,
  documents: ClipboardDocumentCheckIcon,
  seo: TagIcon
};

const getNavIcon = (item) => {
  if (!item?.icon) {
    return Squares2X2Icon;
  }

  return navIconMap[item.icon] ?? Squares2X2Icon;
};

const formatRelativeTime = (timestamp) => {
  if (!timestamp) return null;
  const last = new Date(timestamp);
  if (Number.isNaN(last.getTime())) return null;
  const diffMs = Date.now() - last.getTime();
  const diffMinutes = Math.round(diffMs / 60000);
  if (diffMinutes < 1) return 'moments ago';
  if (diffMinutes < 60) return `${diffMinutes} minute${diffMinutes === 1 ? '' : 's'} ago`;
  const diffHours = Math.round(diffMinutes / 60);
  if (diffHours < 24) return `${diffHours} hour${diffHours === 1 ? '' : 's'} ago`;
  const diffDays = Math.round(diffHours / 24);
  return `${diffDays} day${diffDays === 1 ? '' : 's'} ago`;
};

const buildSearchIndex = (navigation) =>
  navigation.flatMap((section) => {
    if (section.to) {
    if (section.type === 'link') {
    if (section.route || section.href) {
      return [];
    }
    const entries = [
      {
        id: section.id,
        type: 'section',
        label: section.label,
        description: section.description ?? '',
        targetSection: section.id
      }
    ];

    if (section.type === 'grid' && Array.isArray(section.data?.cards)) {
      entries.push(
        ...section.data.cards.map((card) => ({
          id: `${section.id}-${card.title}`,
          type: 'card',
          label: card.title,
          description: Array.isArray(card.details) ? card.details.join(' • ') : '',
          targetSection: section.id
        }))
      );
    }

    if (section.type === 'board' && Array.isArray(section.data?.columns)) {
      section.data.columns.forEach((column) => {
        entries.push({
          id: `${section.id}-${column.title}`,
          type: 'column',
          label: `${column.title} • ${section.label}`,
          description: `${column.items?.length ?? 0} work items`,
          targetSection: section.id
        });
        column.items?.forEach((item) => {
          entries.push({
            id: `${section.id}-${item.title}`,
            type: 'item',
            label: item.title,
            description: [item.owner, item.value, item.eta].filter(Boolean).join(' • '),
            targetSection: section.id
          });
        });
      });
    }

    if (section.type === 'compliance-controls' && Array.isArray(section.data?.controls)) {
      entries.push(
        ...section.data.controls.map((control) => ({
          id: `${section.id}-${control.id ?? control.title}`,
          type: 'record',
          label: control.title,
          description: [control.ownerTeam || control.owner?.name || '', control.reviewFrequency || '']
            .filter(Boolean)
            .join(' • '),
          targetSection: section.id
        }))
      );
    }

    if (section.type === 'table' && Array.isArray(section.data?.rows)) {
      entries.push(
        ...section.data.rows.map((row, index) => ({
          id: `${section.id}-row-${index}`,
          type: 'record',
          label: row[1] ?? row[0],
          description: Array.isArray(row) ? row.join(' • ') : '',
          targetSection: section.id
        }))
      );
    }

    if (section.type === 'list' && Array.isArray(section.data?.items)) {
      entries.push(
        ...section.data.items.map((item) => ({
          id: `${section.id}-${item.title}`,
          type: 'configuration',
          label: item.title,
          description: item.description ?? '',
          targetSection: section.id
        }))
      );
    }

    if (section.type === 'ads') {
      entries.push(
        ...(section.data?.summaryCards ?? []).map((card) => ({
          id: `${section.id}-${card.title}`,
          type: 'card',
          label: `${card.title} • ${card.value}`,
          description: card.helper ?? card.change ?? '',
          targetSection: section.id
        })),
        ...(section.data?.campaigns ?? []).map((campaign) => ({
          id: `${section.id}-${campaign.id ?? campaign.name}`,
          type: 'record',
          label: `${campaign.name} • ${campaign.status ?? ''}`.trim(),
          description: [`ROAS ${campaign.roas ?? '—'}`, campaign.pacing].filter(Boolean).join(' · '),
          targetSection: section.id
        })),
        ...(section.data?.alerts ?? []).map((alert) => ({
          id: `${section.id}-alert-${alert.title ?? alert.detectedAt}`,
          type: 'record',
          label: alert.title ?? 'Alert',
          description: [`${alert.severity ?? ''}`.trim(), alert.description ?? ''].filter(Boolean).join(' • '),
          targetSection: section.id
        }))
      );
    }

    if (section.type === 'settings' && Array.isArray(section.data?.panels)) {
      section.data.panels.forEach((panel) => {
        const panelId = panel.id ?? panel.title ?? 'panel';
        entries.push({
          id: `${section.id}-${panelId}`,
          type: 'panel',
          label: panel.title ?? 'Settings panel',
          description: panel.description ?? '',
          targetSection: section.id
        });
        panel.items?.forEach((item) => {
          entries.push({
            id: `${section.id}-${panelId}-${item.label}`,
            type: item.type === 'toggle' ? 'configuration' : 'record',
            label: item.label,
            description: item.helper ?? '',
            targetSection: section.id
          });
        });
      });
    }

    if (section.type === 'wallet') {
      entries.push(
        {
          id: `${section.id}-summary`,
          type: 'panel',
          label: 'Wallet summary',
          description: 'Balance, holds, and autopayout status',
          targetSection: section.id
        },
        {
          id: `${section.id}-transactions`,
          type: 'record',
          label: 'Wallet transactions',
          description: 'Recent manual adjustments and automation events',
          targetSection: section.id
        },
        {
          id: `${section.id}-methods`,
          type: 'record',
          label: 'Wallet payment methods',
          description: 'Configured payout destinations',
          targetSection: section.id
        }
      );
    }

    return entries;
  });

const Skeleton = () => (
  <div className="px-6 py-10">
    <div className="space-y-6">
      <div className="animate-pulse space-y-4">
        <div className="h-6 w-52 rounded bg-primary/10" />
        <div className="h-4 w-full rounded bg-primary/10" />
        <div className="h-4 w-3/4 rounded bg-primary/10" />
      </div>
      <div className="animate-pulse grid gap-6 md:grid-cols-2">
        <div className="h-40 rounded-2xl bg-primary/10" />
        <div className="h-40 rounded-2xl bg-primary/10" />
      </div>
    </div>
  </div>
);

const ErrorState = ({ message, onRetry }) => (
  <div className="px-6 py-10">
    <div className="mx-auto max-w-3xl">
      <div className="rounded-2xl border border-rose-200 bg-rose-50 p-6 text-rose-700">
        <div className="flex items-start gap-3">
          <ExclamationTriangleIcon className="h-6 w-6" />
          <div className="space-y-2">
            <h2 className="text-lg font-semibold">We couldn’t load this dashboard</h2>
            <p className="text-sm">{message}</p>
            <button
              type="button"
              onClick={onRetry}
              className="inline-flex items-center gap-2 rounded-lg bg-rose-600 px-4 py-2 text-sm font-semibold text-white hover:bg-rose-500"
            >
              <ArrowPathIcon className="h-4 w-4" /> Try again
            </button>
          </div>
        </div>
      </div>
    </div>
  </div>
);

ErrorState.propTypes = {
  message: PropTypes.string.isRequired,
  onRetry: PropTypes.func.isRequired
};

const DashboardLayout = ({
  roleMeta,
  registeredRoles,
  dashboard = null,
  loading = false,
  error = null,
  onRefresh,
  lastRefreshed = null,
  exportHref = null,
  toggleMeta = null,
  toggleReason = null,
  onLogout,
  blogPosts = []
}) => {
  const navigation = useMemo(() => dashboard?.navigation ?? [], [dashboard]);
<<<<<<< HEAD
  const sidebarLinks = useMemo(() => dashboard?.sidebarLinks ?? [], [dashboard]);
  const [selectedSection, setSelectedSection] = useState(navigation[0]?.id ?? 'overview');
=======
  const contentSections = useMemo(
    () => navigation.filter((item) => item.type !== 'link'),
    [navigation]
  );
  const [selectedSection, setSelectedSection] = useState(contentSections[0]?.id ?? null);
  const navSections = useMemo(
    () => navigation.filter((item) => !item.route && !item.href),
    [navigation]
  );
  const [selectedSection, setSelectedSection] = useState(navSections[0]?.id ?? 'overview');
>>>>>>> 834e61e5
  const [searchQuery, setSearchQuery] = useState('');
  const [searchResults, setSearchResults] = useState([]);
  const [navCollapsed, setNavCollapsed] = useState(false);
  const [mobileNavOpen, setMobileNavOpen] = useState(false);
  const navigate = useNavigate();

  const handleNavItemSelect = useCallback(
    (item) => {
      if (item.type === 'link') {
        if (item.routeTo) {
          navigate(item.routeTo);
        }
        return;
      }
      setSelectedSection(item.id);
    },
    [navigate]
  );

  useEffect(() => {
    const defaultSection = contentSections[0]?.id ?? null;
    setSelectedSection(defaultSection);
    setSearchQuery('');
    setSearchResults([]);
  }, [contentSections]);
    setSelectedSection(navSections[0]?.id ?? 'overview');
    setSearchQuery('');
    setSearchResults([]);
  }, [navSections]);

  useEffect(() => {
    if (!mobileNavOpen) return;
    setMobileNavOpen(false);
  }, [selectedSection, mobileNavOpen]);

  const searchIndex = useMemo(() => buildSearchIndex(navSections), [navSections]);

  useEffect(() => {
    if (!searchQuery) {
      setSearchResults([]);
      return;
    }
    const lowered = searchQuery.toLowerCase();
    setSearchResults(
      searchIndex.filter((entry) => entry.label.toLowerCase().includes(lowered) || entry.description.toLowerCase().includes(lowered)).slice(0, 8)
    );
  }, [searchQuery, searchIndex]);

  const activeSection = contentSections.find((item) => item.id === selectedSection) ?? contentSections[0];
  const activeSection = navSections.find((item) => item.id === selectedSection) ?? navSections[0];
  const persona = dashboard?.persona ?? roleMeta.id;
  const shouldShowPersonaSummary = dashboard?.persona === 'user' && activeSection?.id === 'overview';
  const shouldShowServicemanSummary = persona === 'serviceman' && activeSection?.id === 'overview';

  const renderSection = () => {
    if (!activeSection) return null;
    if (activeSection.type === 'overview') {
      if (persona === 'user') {
        return (
          <div className="space-y-10">
            <DashboardOverview analytics={activeSection.analytics} />
            <CustomerOverviewControl />
          </div>
        );
      }
      return <DashboardOverview analytics={activeSection.analytics} />;
    }
    if (activeSection.id === 'customer-control') {
      return <CustomerOverviewControl />;
    }
    return (
      <DashboardSection
        section={activeSection}
        persona={persona}
        features={dashboard?.metadata?.features ?? {}}
      />
    );
  };

  const registeredOptions = registeredRoles.filter((role) => role.registered);

  if (error && !dashboard) {
    return <ErrorState message={error} onRetry={onRefresh} />;
  }

  return (
    <div className="min-h-screen bg-gradient-to-br from-white via-secondary/60 to-white text-primary flex">
      <Transition.Root show={mobileNavOpen} as={Fragment}>
        <Dialog as="div" className="relative z-40 lg:hidden" onClose={setMobileNavOpen}>
          <Transition.Child
            as={Fragment}
            enter="ease-out duration-200"
            enterFrom="opacity-0"
            enterTo="opacity-100"
            leave="ease-in duration-150"
            leaveFrom="opacity-100"
            leaveTo="opacity-0"
          >
            <div className="fixed inset-0 bg-slate-900/40 backdrop-blur-sm" />
          </Transition.Child>

          <div className="fixed inset-y-0 left-0 flex max-w-xs w-full">
            <Transition.Child
              as={Fragment}
              enter="ease-out duration-200"
              enterFrom="-translate-x-full"
              enterTo="translate-x-0"
              leave="ease-in duration-150"
              leaveFrom="translate-x-0"
              leaveTo="-translate-x-full"
            >
              <Dialog.Panel className="relative flex w-full flex-col border-r border-accent/10 bg-gradient-to-b from-white via-secondary/60 to-white p-6 shadow-2xl">
                <Dialog.Title className="sr-only">Admin navigation</Dialog.Title>
                <div className="flex items-center justify-between gap-3">
                  <Link to="/dashboards" className="flex items-center gap-2 text-primary" onClick={() => setMobileNavOpen(false)}>
                    <Bars3BottomLeftIcon className="h-6 w-6 text-accent" />
                    <div className="leading-tight">
                      <p className="text-[0.65rem] uppercase tracking-[0.35em] text-slate-500">Fixnado</p>
                      <p className="text-lg font-semibold">{roleMeta.name}</p>
                    </div>
                  </Link>
                  <button
                    type="button"
                    onClick={() => setMobileNavOpen(false)}
                    className="rounded-full border border-accent/20 bg-white p-2 text-slate-500 transition hover:border-accent hover:text-accent"
                    aria-label="Close navigation"
                  >
                    <Squares2X2Icon className="h-5 w-5" />
                  </button>
                </div>
                <nav className="mt-8 flex-1 space-y-2 overflow-y-auto">
                  {navigation.map((item) => {
                    const isActive = !item.to && item.id === activeSection?.id;
                    const isLink = item.type === 'link';
                    const isActive = !isLink && item.id === activeSection?.id;
                    const Icon = getNavIcon(item);
                    const handleClick = () => {
                      if (item.to) {
                        navigate(item.to);
                        setMobileNavOpen(false);
                        return;
                      }
                      setSelectedSection(item.id);
                    };
                    return (
                      <button
                        key={item.id}
                        type="button"
                        onClick={handleClick}
                        onClick={() => {
                          handleNavItemSelect(item);
                          if (item.type === 'link') {
                            setMobileNavOpen(false);
                          }
                        }}
                        className={`group flex w-full items-center gap-3 rounded-xl border px-4 py-3 text-left transition ${
                          isActive
                            ? 'border-accent bg-accent text-white shadow-glow'
                            : 'border-transparent bg-white/90 text-primary/80 hover:border-accent/40 hover:text-primary'
                        }`}
                        aria-pressed={isActive || undefined}
                        aria-pressed={!isLink && isActive}
                      >
                        <span
                          className={`flex h-10 w-10 items-center justify-center rounded-xl ${
                            isActive
                              ? 'bg-white/20 text-white'
                              : 'bg-secondary text-primary group-hover:bg-accent/10 group-hover:text-accent'
                          }`}
                        >
                    const isActive = !item.href && item.id === activeSection?.id;
                    const Icon = getNavIcon(item);
                    const sharedClasses = `group flex w-full items-center gap-3 rounded-xl border px-4 py-3 text-left transition ${
                    const isSection = !item.route && !item.href;
                    const isActive = isSection && item.id === activeSection?.id;
                    const Icon = getNavIcon(item);
                    const navItemClass = `group flex w-full items-center gap-3 rounded-xl border px-4 py-3 text-left transition ${
                      isActive
                        ? 'border-accent bg-accent text-white shadow-glow'
                        : 'border-transparent bg-white/90 text-primary/80 hover:border-accent/40 hover:text-primary'
                    }`;
                    const iconClasses = `flex h-10 w-10 items-center justify-center rounded-xl ${
                    const iconWrapperClass = `flex h-10 w-10 items-center justify-center rounded-xl ${
                      isActive
                        ? 'bg-white/20 text-white'
                        : 'bg-secondary text-primary group-hover:bg-accent/10 group-hover:text-accent'
                    }`;

                    const content = (
                      <>
                        <span className={iconClasses}>
                    const content = (
                      <>
                        <span className={iconWrapperClass}>
                          <Icon className="h-5 w-5" />
                        </span>
                        <div className="flex-1">
                          <p className="text-sm font-semibold">{item.label}</p>
                          {item.description ? (
                            <p className="text-xs text-slate-500">{item.description}</p>
                          ) : null}
                        </div>
                      </>
                    );

                    if (item.href) {
                      return (
                        <Link
                          key={item.id}
                          to={item.href}
                          className={sharedClasses}
                    if (item.route) {
                      return (
                        <Link
                          key={item.id}
                          to={item.route}
                          className={navItemClass}
                          onClick={() => setMobileNavOpen(false)}
                        >
                          {content}
                        </Link>
                      );
                    }

                    if (item.href) {
                      return (
                        <a
                          key={item.id}
                          href={item.href}
                          className={navItemClass}
                          onClick={() => setMobileNavOpen(false)}
                        >
                          {content}
                        </a>
                      );
                    }

                    return (
                      <button
                        key={item.id}
                        type="button"
                        onClick={() => setSelectedSection(item.id)}
                        className={sharedClasses}
                        className={navItemClass}
                        aria-pressed={isActive}
                      >
                        {content}
                      </button>
                    );
                  })}
                </nav>
                {sidebarLinks.length ? (
                  <div className="mt-6 space-y-2">
                    <p className="px-1 text-xs uppercase tracking-[0.2em] text-slate-400">Workspace shortcuts</p>
                    {sidebarLinks.map((link) => (
                      <Link
                        key={link.id}
                        to={link.href}
                        onClick={() => setMobileNavOpen(false)}
                        className="flex w-full items-center justify-between rounded-xl border border-accent/20 bg-white px-4 py-3 text-sm font-semibold text-primary transition hover:border-accent hover:text-accent"
                      >
                        <span>{link.label}</span>
                        <ArrowTopRightOnSquareIcon className="h-4 w-4 text-slate-400" />
                      </Link>
                    ))}
                  </div>
                ) : null}
                <div className="mt-6 space-y-3">
                  <Link
                    to="/"
                    className="inline-flex w-full items-center justify-center gap-2 rounded-full border border-accent/20 bg-white px-4 py-2 text-sm font-semibold text-primary/80 hover:border-accent hover:text-primary"
                    onClick={() => setMobileNavOpen(false)}
                  >
                    <ArrowTopRightOnSquareIcon className="h-4 w-4" /> Public site
                  </Link>
                  {onLogout ? (
                    <button
                      type="button"
                      onClick={() => {
                        setMobileNavOpen(false);
                        onLogout();
                      }}
                      className="inline-flex w-full items-center justify-center gap-2 rounded-full border border-rose-200 bg-rose-50 px-4 py-2 text-sm font-semibold text-rose-700 shadow-sm transition hover:border-rose-300 hover:text-rose-800"
                    >
                      <ArrowLeftOnRectangleIcon className="h-4 w-4" /> Sign out
                    </button>
                  ) : null}
                </div>
              </Dialog.Panel>
            </Transition.Child>
          </div>
        </Dialog>
      </Transition.Root>
      <aside
        className={`hidden lg:flex ${navCollapsed ? 'w-24' : 'w-80 xl:w-96'} flex-col border-r border-accent/10 bg-gradient-to-b from-white via-secondary/40 to-white transition-[width] duration-300`}
      >
        <div className="flex items-center justify-between border-b border-accent/10 px-6 py-5">
          <Link to="/dashboards" className="flex items-center gap-2 text-primary" title="Dashboard hub">
            <Bars3BottomLeftIcon className="h-6 w-6 text-accent" />
            {!navCollapsed && (
              <div className="leading-tight">
                <p className="text-[0.65rem] uppercase tracking-[0.35em] text-slate-500">Fixnado</p>
                <p className="text-lg font-semibold">{roleMeta.name}</p>
              </div>
            )}
          </Link>
          <button
            type="button"
            onClick={() => setNavCollapsed((value) => !value)}
            className="rounded-full border border-accent/20 bg-white p-2 text-slate-500 transition hover:border-accent hover:text-accent"
            aria-label={navCollapsed ? 'Expand navigation' : 'Collapse navigation'}
          >
            <Squares2X2Icon className={`h-5 w-5 transition-transform ${navCollapsed ? 'rotate-180' : ''}`} />
          </button>
        </div>
        <nav className="flex-1 overflow-y-auto px-3 py-6 space-y-2">
          {navigation.map((item) => {
            const isActive = !item.to && item.id === activeSection?.id;
            const isLink = item.type === 'link';
            const isActive = !isLink && item.id === activeSection?.id;
            const Icon = getNavIcon(item);
            const handleClick = () => {
              if (item.to) {
                navigate(item.to);
                return;
              }
              setSelectedSection(item.id);
            };
            return (
              <button
                key={item.id}
                type="button"
                onClick={handleClick}
                onClick={() => handleNavItemSelect(item)}
                className={`group flex w-full items-center gap-3 rounded-xl border px-3 py-3 text-left transition ${
                  isActive
                    ? 'border-accent bg-accent text-white shadow-glow'
                    : 'border-transparent bg-white/80 text-primary/80 hover:border-accent/40 hover:text-primary'
                } ${navCollapsed ? 'justify-center px-2' : ''}`}
                title={navCollapsed ? item.label : undefined}
                aria-pressed={isActive || undefined}
                aria-pressed={!isLink && isActive}
              >
                <span
                  className={`flex h-10 w-10 items-center justify-center rounded-xl ${
                    isActive
                      ? 'bg-white/20 text-white'
                      : 'bg-secondary text-primary group-hover:bg-accent/10 group-hover:text-accent'
                  }`}
                >
            const isActive = !item.href && item.id === activeSection?.id;
            const Icon = getNavIcon(item);
            const baseClasses = `group flex w-full items-center gap-3 rounded-xl border px-3 py-3 text-left transition ${
            const isSection = !item.route && !item.href;
            const isActive = isSection && item.id === activeSection?.id;
            const Icon = getNavIcon(item);
            const baseClass = `group flex w-full items-center gap-3 rounded-xl border px-3 py-3 text-left transition ${
              isActive
                ? 'border-accent bg-accent text-white shadow-glow'
                : 'border-transparent bg-white/80 text-primary/80 hover:border-accent/40 hover:text-primary'
            } ${navCollapsed ? 'justify-center px-2' : ''}`;
            const iconClasses = `flex h-10 w-10 items-center justify-center rounded-xl ${
            const iconWrapperClass = `flex h-10 w-10 items-center justify-center rounded-xl ${
              isActive
                ? 'bg-white/20 text-white'
                : 'bg-secondary text-primary group-hover:bg-accent/10 group-hover:text-accent'
            }`;

            const content = (
              <>
                <span className={iconClasses}>
            const content = (
              <>
                <span className={iconWrapperClass}>
                  <Icon className="h-5 w-5" />
                </span>
                {!navCollapsed && (
                  <div className="flex-1">
                    <p className="text-sm font-semibold">{item.label}</p>
                    {item.description ? (
                      <p className="text-xs text-slate-500">{item.description}</p>
                    ) : null}
                  </div>
                )}
              </>
            );

            if (item.href) {
              return (
                <Link
                  key={item.id}
                  to={item.href}
                  className={baseClasses}
                  title={navCollapsed ? item.label : undefined}
                >
            if (item.route) {
              return (
                <Link key={item.id} to={item.route} className={baseClass} title={navCollapsed ? item.label : undefined}>
                  {content}
                </Link>
              );
            }

            if (item.href) {
              return (
                <a key={item.id} href={item.href} className={baseClass} title={navCollapsed ? item.label : undefined}>
                  {content}
                </a>
              );
            }

            return (
              <button
                key={item.id}
                type="button"
                onClick={() => setSelectedSection(item.id)}
                className={baseClasses}
                className={baseClass}
                title={navCollapsed ? item.label : undefined}
                aria-pressed={isActive}
              >
                {content}
              </button>
            );
          })}
        </nav>
        {!navCollapsed && sidebarLinks.length ? (
          <div className="px-6 pb-6">
            <p className="text-xs uppercase tracking-[0.2em] text-slate-400">Workspace shortcuts</p>
            <ul className="mt-3 space-y-2">
              {sidebarLinks.map((link) => (
                <li key={link.id}>
                  <Link
                    to={link.href}
                    className="flex flex-col rounded-xl border border-accent/20 bg-white/90 px-4 py-3 text-sm text-primary transition hover:border-accent hover:text-accent"
                  >
                    <span className="font-semibold">{link.label}</span>
                    {link.description ? (
                      <span className="text-xs text-slate-500">{link.description}</span>
                    ) : null}
                  </Link>
                </li>
              ))}
            </ul>
          </div>
        ) : null}
      </aside>

      <main className="flex-1 min-h-screen">
        <div className="sticky top-0 z-10 border-b border-accent/10 bg-white/90 backdrop-blur px-6 py-6">
          <div className="flex flex-col gap-5 xl:flex-row xl:items-center xl:justify-between">
            <div className="flex items-center justify-between gap-3 lg:hidden">
              <button
                type="button"
                onClick={() => setMobileNavOpen(true)}
                className="inline-flex items-center gap-2 rounded-full border border-accent/20 bg-white px-4 py-2 text-sm font-semibold text-primary/80 shadow-sm transition hover:border-accent hover:text-primary"
              >
                <Bars3BottomLeftIcon className="h-5 w-5 text-accent" /> Menu
              </button>
              {lastRefreshed && (
                <p className="text-xs text-primary/60">Refreshed {formatRelativeTime(lastRefreshed)}</p>
              )}
            </div>
            <div className="space-y-2">
              <div className="flex flex-wrap items-center gap-3">
                <h1 className="text-2xl font-semibold text-primary">{activeSection?.label ?? roleMeta.name}</h1>
                <span className="rounded-full border border-slate-200 bg-secondary px-3 py-1 text-xs font-semibold uppercase tracking-wide text-primary/70">
                  {roleMeta.persona}
                </span>
              </div>
              {lastRefreshed && (
                <p className="hidden text-xs text-primary/60 lg:block">Refreshed {formatRelativeTime(lastRefreshed)}</p>
              )}
              <ToggleSummary toggle={toggleMeta} reason={toggleReason} />
            </div>
            <div className="flex w-full flex-col gap-4 sm:flex-row sm:items-center sm:justify-end">
              <div className="flex w-full flex-col gap-2 sm:w-64">
                <label className="text-xs uppercase tracking-wide text-primary/60" htmlFor="roleSwitcher">
                  Switch workspace
                </label>
                <select
                  id="roleSwitcher"
                  value={roleMeta.id}
                  onChange={(event) => navigate(`/dashboards/${event.target.value}`)}
                  className="rounded-xl border border-accent/20 bg-white px-4 py-2 text-sm text-primary focus:outline-none focus:ring-2 focus:ring-accent"
                >
                  {registeredOptions.map((role) => (
                    <option key={role.id} value={role.id}>
                      {role.name}
                    </option>
                  ))}
                </select>
              </div>
              <div className="relative w-full sm:w-80">
                <MagnifyingGlassIcon className="pointer-events-none absolute left-4 top-1/2 h-5 w-5 -translate-y-1/2 text-slate-400" />
                <input
                  type="search"
                  value={searchQuery}
                  onChange={(event) => setSearchQuery(event.target.value)}
                  placeholder="Search jobs, orders, analytics, automations..."
                  className="w-full rounded-full bg-white border border-accent/20 py-3 pl-12 pr-4 text-sm text-primary placeholder:text-slate-400 focus:outline-none focus:ring-2 focus:ring-accent"
                />
                {searchResults.length > 0 && (
                  <div className="absolute inset-x-0 top-14 z-20 rounded-2xl border border-accent/10 bg-white shadow-glow">
                    <ul className="max-h-72 overflow-y-auto divide-y divide-slate-100">
                      {searchResults.map((result) => (
                        <li key={result.id}>
                          <button
                            type="button"
                            onClick={() => {
                              setSelectedSection(result.targetSection);
                              setSearchQuery('');
                              setSearchResults([]);
                            }}
                            className="flex w-full items-start gap-3 px-4 py-3 text-left hover:bg-secondary"
                          >
                            <span className="rounded-md bg-secondary px-2 py-1 text-xs font-semibold text-primary/80">
                              {resultBadge[result.type] ?? 'Result'}
                            </span>
                            <div className="flex-1">
                              <p className="text-sm font-semibold text-primary">{result.label}</p>
                              <p className="text-xs text-slate-500">{result.description}</p>
                            </div>
                            <ArrowTopRightOnSquareIcon className="mt-1 h-4 w-4 text-slate-400" />
                          </button>
                        </li>
                      ))}
                    </ul>
                  </div>
                )}
              </div>
              <div className="flex flex-wrap gap-2 sm:self-end">
                <Link
                  to="/"
                  className="inline-flex items-center gap-2 rounded-full border border-accent/20 bg-white px-4 py-2 text-sm font-semibold text-primary/80 hover:border-accent hover:text-primary"
                >
                  <ArrowTopRightOnSquareIcon className="h-4 w-4" /> Public site
                </Link>
                {onLogout ? (
                  <button
                    type="button"
                    onClick={onLogout}
                    className="inline-flex items-center gap-2 rounded-full border border-rose-200 bg-rose-50 px-4 py-2 text-sm font-semibold text-rose-700 shadow-sm transition hover:border-rose-300 hover:text-rose-800"
                  >
                    <ArrowLeftOnRectangleIcon className="h-4 w-4" /> Sign out
                  </button>
                ) : null}
                <button
                  type="button"
                  onClick={onRefresh}
                  disabled={loading}
                  className="inline-flex items-center gap-2 rounded-full border border-accent/20 bg-white px-4 py-2 text-sm font-semibold text-primary/80 hover:border-accent hover:text-primary disabled:cursor-not-allowed disabled:opacity-60"
                >
                  <ArrowPathIcon className={`h-4 w-4 ${loading ? 'animate-spin' : ''}`} /> Refresh
                </button>
                {exportHref && (
                  <a
                    href={exportHref}
                    className="inline-flex items-center gap-2 rounded-full bg-primary px-5 py-2 text-sm font-semibold text-white shadow-glow hover:bg-primary/90"
                  >
                    <ArrowDownTrayIcon className="h-4 w-4" /> Download CSV
                  </a>
                )}
              </div>
            </div>
          </div>
        </div>

        {loading && !dashboard ? (
          <Skeleton />
        ) : (
          <div className="space-y-8 px-6 py-10">
            {shouldShowServicemanSummary ? (
              <ServicemanSummary metadata={dashboard?.metadata} windowLabel={dashboard?.window?.label ?? null} />
            ) : null}
            {renderSection()}
            {shouldShowPersonaSummary ? <DashboardPersonaSummary dashboard={dashboard} /> : null}
            {blogPosts.length > 0 ? <DashboardBlogRail posts={blogPosts} /> : null}
          </div>
        )}
      </main>
    </div>
  );
};

DashboardLayout.propTypes = {
  roleMeta: PropTypes.shape({
    id: PropTypes.string.isRequired,
    name: PropTypes.string.isRequired,
    persona: PropTypes.string,
    headline: PropTypes.string
  }).isRequired,
  registeredRoles: PropTypes.arrayOf(
    PropTypes.shape({
      id: PropTypes.string.isRequired,
      name: PropTypes.string.isRequired,
      registered: PropTypes.bool
    })
  ).isRequired,
  dashboard: PropTypes.shape({
    navigation: PropTypes.array,
    window: PropTypes.object
  }),
  loading: PropTypes.bool,
  error: PropTypes.string,
  onRefresh: PropTypes.func.isRequired,
  lastRefreshed: PropTypes.string,
  exportHref: PropTypes.string,
  toggleMeta: PropTypes.shape({
    state: PropTypes.string,
    rollout: PropTypes.oneOfType([PropTypes.number, PropTypes.string]),
    owner: PropTypes.string,
    ticket: PropTypes.string,
    lastModifiedAt: PropTypes.string
  }),
  toggleReason: PropTypes.string,
  onLogout: PropTypes.func,
  blogPosts: PropTypes.arrayOf(
    PropTypes.shape({
      id: PropTypes.string.isRequired
    })
  )
};

DashboardLayout.defaultProps = {
  dashboard: null,
  loading: false,
  error: null,
  lastRefreshed: null,
  exportHref: null,
  toggleMeta: null,
  toggleReason: null,
  onLogout: null,
  blogPosts: []
};

export default DashboardLayout;<|MERGE_RESOLUTION|>--- conflicted
+++ resolved
@@ -390,10 +390,8 @@
   blogPosts = []
 }) => {
   const navigation = useMemo(() => dashboard?.navigation ?? [], [dashboard]);
-<<<<<<< HEAD
   const sidebarLinks = useMemo(() => dashboard?.sidebarLinks ?? [], [dashboard]);
   const [selectedSection, setSelectedSection] = useState(navigation[0]?.id ?? 'overview');
-=======
   const contentSections = useMemo(
     () => navigation.filter((item) => item.type !== 'link'),
     [navigation]
@@ -404,7 +402,6 @@
     [navigation]
   );
   const [selectedSection, setSelectedSection] = useState(navSections[0]?.id ?? 'overview');
->>>>>>> 834e61e5
   const [searchQuery, setSearchQuery] = useState('');
   const [searchResults, setSearchResults] = useState([]);
   const [navCollapsed, setNavCollapsed] = useState(false);

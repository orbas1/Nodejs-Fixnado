import { useEffect, useMemo, useState } from 'react';
import PropTypes from 'prop-types';
import { Link, useNavigate } from 'react-router-dom';
import {
  Bars3BottomLeftIcon,
  ArrowLeftOnRectangleIcon,
  MagnifyingGlassIcon,
  ArrowTopRightOnSquareIcon,
  ArrowPathIcon,
  ArrowDownTrayIcon,
  ExclamationTriangleIcon
} from '@heroicons/react/24/outline';
import DashboardOverview from './DashboardOverview.jsx';
import DashboardSection from './DashboardSection.jsx';

const stateBadgeMap = {
  enabled: 'bg-emerald-100 text-emerald-700 border-emerald-200',
  pilot: 'bg-amber-100 text-amber-700 border-amber-200',
  staging: 'bg-indigo-100 text-indigo-700 border-indigo-200',
  disabled: 'bg-slate-100 text-slate-600 border-slate-200',
  sunset: 'bg-rose-100 text-rose-700 border-rose-200'
};

const formatToggleDate = (iso) => {
  if (!iso) return '—';
  const parsed = new Date(iso);
  if (Number.isNaN(parsed.getTime())) {
    return '—';
  }
  return parsed.toLocaleString(undefined, {
    year: 'numeric',
    month: 'short',
    day: 'numeric',
    hour: '2-digit',
    minute: '2-digit'
  });
};

const ToggleSummary = ({ toggle, reason }) => {
  if (!toggle) {
    return null;
  }
  const badgeClass = stateBadgeMap[toggle.state] ?? 'bg-slate-100 text-slate-600 border-slate-200';
  const parsedRollout = Number.parseFloat(toggle.rollout ?? 0);
  const rolloutValue = Number.isFinite(parsedRollout) ? parsedRollout : 0;
  return (
    <div className="mt-4 max-w-md rounded-2xl border border-slate-200 bg-white/80 p-4 shadow-sm" data-qa="dashboard-toggle-summary">
      <div className="flex items-center justify-between gap-3">
        <div>
          <p className="text-xs uppercase tracking-wide text-slate-500">Feature toggle</p>
          <p className="text-sm font-semibold text-slate-900">analytics-dashboards</p>
        </div>
        <span className={`rounded-full border px-3 py-1 text-xs font-semibold capitalize ${badgeClass}`} data-qa="dashboard-toggle-chip">
          {toggle.state ?? 'unknown'}
        </span>
      </div>
      <dl className="mt-3 grid grid-cols-2 gap-3 text-xs text-slate-500">
        <div>
          <dt className="font-medium text-slate-600">Owner</dt>
          <dd className="mt-1" data-qa="dashboard-toggle-owner">{toggle.owner || '—'}</dd>
        </div>
        <div>
          <dt className="font-medium text-slate-600">Ticket</dt>
          <dd className="mt-1" data-qa="dashboard-toggle-ticket">{toggle.ticket || '—'}</dd>
        </div>
        <div>
          <dt className="font-medium text-slate-600">Last modified</dt>
          <dd className="mt-1" data-qa="dashboard-toggle-modified">{formatToggleDate(toggle.lastModifiedAt)}</dd>
        </div>
        <div>
          <dt className="font-medium text-slate-600">Rollout</dt>
          <dd className="mt-1" data-qa="dashboard-toggle-rollout">{Math.round(rolloutValue * 100)}%</dd>
        </div>
        <div className="col-span-2">
          <dt className="font-medium text-slate-600">Reason</dt>
          <dd className="mt-1 capitalize" data-qa="dashboard-toggle-reason">{reason?.replace('-', ' ') || 'enabled'}</dd>
        </div>
      </dl>
    </div>
  );
};

ToggleSummary.propTypes = {
  toggle: PropTypes.shape({
    state: PropTypes.string,
    rollout: PropTypes.number,
    owner: PropTypes.string,
    ticket: PropTypes.string,
    lastModifiedAt: PropTypes.string
  }),
  reason: PropTypes.string
};

ToggleSummary.defaultProps = {
  toggle: null,
  reason: null
};

const resultBadge = {
  section: 'Section',
  card: 'Summary',
  column: 'Stage',
  item: 'Work Item',
  record: 'Record',
  configuration: 'Setting',
  panel: 'Setting'
};

const formatRelativeTime = (timestamp) => {
  if (!timestamp) return null;
  const last = new Date(timestamp);
  if (Number.isNaN(last.getTime())) return null;
  const diffMs = Date.now() - last.getTime();
  const diffMinutes = Math.round(diffMs / 60000);
  if (diffMinutes < 1) return 'moments ago';
  if (diffMinutes < 60) return `${diffMinutes} minute${diffMinutes === 1 ? '' : 's'} ago`;
  const diffHours = Math.round(diffMinutes / 60);
  if (diffHours < 24) return `${diffHours} hour${diffHours === 1 ? '' : 's'} ago`;
  const diffDays = Math.round(diffHours / 24);
  return `${diffDays} day${diffDays === 1 ? '' : 's'} ago`;
};

const buildSearchIndex = (navigation) =>
  navigation.flatMap((section) => {
    const entries = [
      {
        id: section.id,
        type: 'section',
        label: section.label,
        description: section.description ?? '',
        targetSection: section.id
      }
    ];

    if (section.type === 'grid' && Array.isArray(section.data?.cards)) {
      entries.push(
        ...section.data.cards.map((card) => ({
          id: `${section.id}-${card.title}`,
          type: 'card',
          label: card.title,
          description: Array.isArray(card.details) ? card.details.join(' • ') : '',
          targetSection: section.id
        }))
      );
    }

    if (section.type === 'board' && Array.isArray(section.data?.columns)) {
      section.data.columns.forEach((column) => {
        entries.push({
          id: `${section.id}-${column.title}`,
          type: 'column',
          label: `${column.title} • ${section.label}`,
          description: `${column.items?.length ?? 0} work items`,
          targetSection: section.id
        });
        column.items?.forEach((item) => {
          entries.push({
            id: `${section.id}-${item.title}`,
            type: 'item',
            label: item.title,
            description: [item.owner, item.value, item.eta].filter(Boolean).join(' • '),
            targetSection: section.id
          });
        });
      });
    }

    if (section.type === 'table' && Array.isArray(section.data?.rows)) {
      entries.push(
        ...section.data.rows.map((row, index) => ({
          id: `${section.id}-row-${index}`,
          type: 'record',
          label: row[1] ?? row[0],
          description: Array.isArray(row) ? row.join(' • ') : '',
          targetSection: section.id
        }))
      );
    }

    if (section.type === 'list' && Array.isArray(section.data?.items)) {
      entries.push(
        ...section.data.items.map((item) => ({
          id: `${section.id}-${item.title}`,
          type: 'configuration',
          label: item.title,
          description: item.description ?? '',
          targetSection: section.id
        }))
      );
    }

    if (section.type === 'settings' && Array.isArray(section.data?.panels)) {
      section.data.panels.forEach((panel) => {
        const panelId = panel.id ?? panel.title ?? 'panel';
        entries.push({
          id: `${section.id}-${panelId}`,
          type: 'panel',
          label: panel.title ?? 'Settings panel',
          description: panel.description ?? '',
          targetSection: section.id
        });
        panel.items?.forEach((item) => {
          entries.push({
            id: `${section.id}-${panelId}-${item.label}`,
            type: item.type === 'toggle' ? 'configuration' : 'record',
            label: item.label,
            description: item.helper ?? '',
            targetSection: section.id
          });
        });
      });
    }

    return entries;
  });

const statusToneClasses = (tone, isActive) => {
  if (isActive) {
    return 'border border-white/30 bg-white/15 text-white';
  }

  switch (tone) {
    case 'success':
      return 'border border-emerald-200 bg-emerald-50 text-emerald-600';
    case 'warning':
      return 'border border-amber-200 bg-amber-50 text-amber-700';
    case 'danger':
      return 'border border-rose-200 bg-rose-50 text-rose-700';
    case 'info':
      return 'border border-sky-200 bg-sky-50 text-sky-700';
    default:
      return 'border border-accent/10 bg-white text-primary/80';
  }
};

const statusDotClasses = (tone, isActive) => {
  if (isActive) {
    return 'bg-white';
  }

  switch (tone) {
    case 'success':
      return 'bg-emerald-500';
    case 'warning':
      return 'bg-amber-500';
    case 'danger':
      return 'bg-rose-500';
    case 'info':
      return 'bg-sky-500';
    default:
      return 'bg-accent';
  }
};

const badgeClasses = (isActive) => (isActive ? 'bg-white/20 text-white' : 'bg-accent/10 text-accent');

const highlightClasses = (isActive) =>
  isActive ? 'border border-white/25 bg-white/10 text-white/90' : 'border border-accent/10 bg-white text-primary/80';

const Skeleton = () => (
  <div className="px-6 py-10">
    <div className="mx-auto max-w-6xl space-y-6">
      <div className="animate-pulse space-y-4">
        <div className="h-6 w-52 rounded bg-primary/10" />
        <div className="h-4 w-full rounded bg-primary/10" />
        <div className="h-4 w-3/4 rounded bg-primary/10" />
      </div>
      <div className="animate-pulse grid gap-6 md:grid-cols-2">
        <div className="h-40 rounded-2xl bg-primary/10" />
        <div className="h-40 rounded-2xl bg-primary/10" />
      </div>
    </div>
  </div>
);

const ErrorState = ({ message, onRetry }) => (
  <div className="px-6 py-10">
    <div className="mx-auto max-w-3xl">
      <div className="rounded-2xl border border-rose-200 bg-rose-50 p-6 text-rose-700">
        <div className="flex items-start gap-3">
          <ExclamationTriangleIcon className="h-6 w-6" />
          <div className="space-y-2">
            <h2 className="text-lg font-semibold">We couldn’t load this dashboard</h2>
            <p className="text-sm">{message}</p>
            <button
              type="button"
              onClick={onRetry}
              className="inline-flex items-center gap-2 rounded-lg bg-rose-600 px-4 py-2 text-sm font-semibold text-white hover:bg-rose-500"
            >
              <ArrowPathIcon className="h-4 w-4" /> Try again
            </button>
          </div>
        </div>
      </div>
    </div>
  </div>
);

ErrorState.propTypes = {
  message: PropTypes.string.isRequired,
  onRetry: PropTypes.func.isRequired
};

const DashboardLayout = ({
  roleMeta,
  registeredRoles,
  dashboard,
  loading,
  error,
  onRefresh,
  lastRefreshed,
  exportHref,
  filters
}) => {
  const navigation = dashboard?.navigation ?? [];
  const [selectedSection, setSelectedSection] = useState(navigation[0]?.id ?? 'overview');
  const [searchQuery, setSearchQuery] = useState('');
  const [searchResults, setSearchResults] = useState([]);
  const navigate = useNavigate();

  useEffect(() => {
    setSelectedSection(navigation[0]?.id ?? 'overview');
    setSearchQuery('');
    setSearchResults([]);
  }, [navigation]);

  const searchIndex = useMemo(() => buildSearchIndex(navigation), [navigation]);

  useEffect(() => {
    if (!searchQuery) {
      setSearchResults([]);
      return;
    }
    const lowered = searchQuery.toLowerCase();
    setSearchResults(
      searchIndex.filter((entry) => entry.label.toLowerCase().includes(lowered) || entry.description.toLowerCase().includes(lowered)).slice(0, 8)
    );
  }, [searchQuery, searchIndex]);

  const activeSection = navigation.find((item) => item.id === selectedSection) ?? navigation[0];

  const renderSection = () => {
    if (!activeSection) return null;
    if (activeSection.type === 'overview') {
      return <DashboardOverview analytics={activeSection.analytics} />;
    }
    return <DashboardSection section={activeSection} />;
  };

  const registeredOptions = registeredRoles.filter((role) => role.registered);

  if (error && !dashboard) {
    return <ErrorState message={error} onRetry={onRefresh} />;
  }

  return (
<<<<<<< HEAD
    <div className="min-h-screen bg-gradient-to-br from-white via-secondary/60 to-white text-primary flex">
      <aside className="hidden lg:flex lg:w-80 xl:w-96 flex-col border-r border-accent/10 bg-gradient-to-b from-white via-secondary/40 to-white">
        <div className="p-8 border-b border-accent/10">
          <div className="flex items-center gap-3">
            <Bars3BottomLeftIcon className="h-8 w-8 text-accent" />
            <div>
              <p className="text-xs uppercase tracking-[0.2em] text-slate-500">Fixnado</p>
=======
    <div className="min-h-screen flex bg-gradient-to-br from-white via-secondary/40 to-white text-primary">
      <aside className="hidden lg:flex lg:w-80 xl:w-96 flex-col border-r border-slate-200 bg-white/95 backdrop-blur">
        <div className="p-8 border-b border-slate-200">
          <div className="flex items-center gap-3">
            <Bars3BottomLeftIcon className="h-8 w-8 text-accent" />
            <div>
              <p className="text-xs uppercase tracking-[0.2em] text-primary/70">Fixnado</p>
>>>>>>> 06c8e84e
              <p className="text-lg font-semibold text-primary">{roleMeta.name}</p>
            </div>
          </div>
          <p className="mt-4 text-sm text-slate-600">{roleMeta.headline}</p>
          <div className="mt-6 space-y-2">
            <label className="text-xs uppercase tracking-wide text-primary/70" htmlFor="roleSwitcher">
              Switch dashboard
            </label>
            <select
              id="roleSwitcher"
              value={roleMeta.id}
              onChange={(event) => navigate(`/dashboards/${event.target.value}`)}
<<<<<<< HEAD
              className="w-full rounded-xl border border-accent/20 bg-white px-4 py-2 text-sm text-primary focus:outline-none focus:ring-2 focus:ring-accent"
=======
              className="w-full rounded-xl border border-primary/20 bg-secondary px-4 py-2 text-sm text-primary focus:outline-none focus:ring-2 focus:ring-accent"
>>>>>>> 06c8e84e
            >
              {registeredOptions.map((role) => (
                <option key={role.id} value={role.id}>
                  {role.name}
                </option>
              ))}
            </select>
          </div>
        </div>
        <nav className="flex-1 overflow-y-auto px-4 py-6 space-y-2">
          {navigation.map((item) => {
            const isActive = item.id === activeSection?.id;
            return (
              <button
                key={item.id}
                type="button"
                onClick={() => setSelectedSection(item.id)}
                className={`w-full text-left rounded-xl border px-4 py-4 transition-colors flex flex-col gap-3 ${
                  isActive
<<<<<<< HEAD
                    ? 'bg-accent text-white border-accent shadow-glow'
                    : 'bg-white/80 border-accent/10 text-primary/80 hover:border-accent/40 hover:text-primary'
=======
                    ? 'bg-accent/10 border-accent/50 text-accent'
                    : 'bg-white/80 border-transparent text-primary/70 hover:bg-white hover:border-accent/30 hover:text-primary'
>>>>>>> 06c8e84e
                }`}
              >
                <div className="flex items-start justify-between gap-3">
                  <div className="space-y-1">
                    <p className="text-sm font-semibold">{item.label}</p>
                    {item.description && <p className="text-xs text-slate-500">{item.description}</p>}
                  </div>
                  {item.sidebar?.badge && (
                    <span className={`h-fit rounded-full px-3 py-1 text-xs font-semibold ${badgeClasses(isActive)}`}>
                      {item.sidebar.badge}
                    </span>
                  )}
                </div>
                {item.sidebar?.status?.label && (
                  <span
                    className={`inline-flex items-center gap-2 rounded-full px-3 py-1 text-[0.65rem] font-semibold uppercase tracking-wide ${statusToneClasses(item.sidebar.status.tone, isActive)}`}
                  >
                    <span className={`h-2 w-2 rounded-full ${statusDotClasses(item.sidebar.status.tone, isActive)}`} />
                    {item.sidebar.status.label}
                  </span>
                )}
                {Array.isArray(item.sidebar?.highlights) && item.sidebar.highlights.length > 0 && (
                  <div className="grid grid-cols-2 gap-2 text-xs">
                    {item.sidebar.highlights.map((highlight) => (
                      <div
                        key={`${item.id}-${highlight.label}`}
                        className={`rounded-lg px-3 py-2 ${highlightClasses(isActive)}`}
                      >
                        <p className="text-sm font-semibold">{String(highlight.value ?? '—')}</p>
                        <p className="mt-1 text-[0.6rem] uppercase tracking-wide">{highlight.label}</p>
                      </div>
                    ))}
                  </div>
                )}
              </button>
            );
          })}
        </nav>
<<<<<<< HEAD
        <div className="p-6 border-t border-accent/10">
          <Link
            to="/"
            className="flex items-center justify-center gap-2 rounded-xl bg-accent px-4 py-3 text-sm font-semibold text-white shadow-glow hover:bg-accent/90"
=======
        <div className="p-6 border-t border-primary/10">
          <Link
            to="/"
            className="flex items-center justify-center gap-2 rounded-xl border border-accent/30 bg-white px-4 py-3 text-sm font-semibold text-accent shadow-sm hover:bg-accent/10"
>>>>>>> 06c8e84e
          >
            <ArrowLeftOnRectangleIcon className="h-5 w-5" /> Return to Fixnado.com
          </Link>
        </div>
      </aside>

      <main className="flex-1 min-h-screen">
<<<<<<< HEAD
        <div className="sticky top-0 z-10 border-b border-accent/10 bg-white/90 backdrop-blur px-6 py-6">
=======
        <div className="sticky top-0 z-10 border-b border-slate-200 bg-white/95 backdrop-blur px-6 py-6">
>>>>>>> 06c8e84e
          <div className="flex flex-col gap-4 lg:flex-row lg:items-center lg:justify-between">
            <div>
              <h1 className="text-2xl font-semibold text-primary">{activeSection?.label ?? roleMeta.name}</h1>
              <p className="text-sm text-slate-600 max-w-2xl">{roleMeta.persona}</p>
              {lastRefreshed && (
                <p className="text-xs text-primary/60 mt-1">Refreshed {formatRelativeTime(lastRefreshed)}</p>
              )}
              <ToggleSummary toggle={toggleMeta} reason={toggleReason} />
            </div>
            <div className="flex w-full flex-col gap-3 sm:flex-row sm:items-center sm:justify-end">
              <div className="relative w-full sm:w-80">
                <MagnifyingGlassIcon className="pointer-events-none absolute left-4 top-1/2 h-5 w-5 -translate-y-1/2 text-slate-400" />
                <input
                  type="search"
                  value={searchQuery}
                  onChange={(event) => setSearchQuery(event.target.value)}
                  placeholder="Search jobs, orders, analytics, automations..."
<<<<<<< HEAD
                  className="w-full rounded-full bg-white border border-accent/20 py-3 pl-12 pr-4 text-sm text-primary placeholder:text-slate-400 focus:outline-none focus:ring-2 focus:ring-accent"
=======
                  className="w-full rounded-full bg-white border border-slate-200 py-3 pl-12 pr-4 text-sm text-primary placeholder:text-slate-400 focus:outline-none focus:ring-2 focus:ring-accent"
>>>>>>> 06c8e84e
                />
                {searchResults.length > 0 && (
                  <div className="absolute inset-x-0 top-14 z-20 rounded-2xl border border-accent/10 bg-white shadow-glow">
                    <ul className="max-h-72 overflow-y-auto divide-y divide-slate-100">
                      {searchResults.map((result) => (
                        <li key={result.id}>
                          <button
                            type="button"
                            onClick={() => {
                              setSelectedSection(result.targetSection);
                              setSearchQuery('');
                              setSearchResults([]);
                            }}
<<<<<<< HEAD
                            className="flex w-full items-start gap-3 px-4 py-3 text-left hover:bg-secondary"
=======
                            className="flex w-full items-start gap-3 px-4 py-3 text-left hover:bg-secondary/60"
>>>>>>> 06c8e84e
                          >
                            <span className="rounded-md bg-secondary px-2 py-1 text-xs font-semibold text-primary/80">
                              {resultBadge[result.type] ?? 'Result'}
                            </span>
                            <div className="flex-1">
                              <p className="text-sm font-semibold text-primary">{result.label}</p>
                              <p className="text-xs text-slate-500">{result.description}</p>
                            </div>
                            <ArrowTopRightOnSquareIcon className="mt-1 h-4 w-4 text-slate-400" />
                          </button>
                        </li>
                      ))}
                    </ul>
                  </div>
                )}
              </div>
              <div className="flex gap-2 sm:self-end">
                <button
                  type="button"
                  onClick={onRefresh}
                  disabled={loading}
<<<<<<< HEAD
                  className="inline-flex items-center gap-2 rounded-full border border-accent/20 bg-white px-4 py-2 text-sm font-semibold text-primary/80 hover:border-accent hover:text-primary disabled:cursor-not-allowed disabled:opacity-60"
=======
                  className="inline-flex items-center gap-2 rounded-full border border-accent/20 bg-white px-4 py-2 text-sm font-semibold text-primary/80 hover:bg-accent/10 disabled:cursor-not-allowed disabled:opacity-60"
>>>>>>> 06c8e84e
                >
                  <ArrowPathIcon className={`h-4 w-4 ${loading ? 'animate-spin' : ''}`} /> Refresh
                </button>
                {exportHref && (
                  <a
                    href={exportHref}
<<<<<<< HEAD
                    className="inline-flex items-center gap-2 rounded-full bg-primary px-5 py-2 text-sm font-semibold text-white shadow-glow hover:bg-primary/90"
=======
                    className="inline-flex items-center gap-2 rounded-full bg-accent px-5 py-2 text-sm font-semibold text-white shadow-lg shadow-accent/30 hover:bg-accent/90"
>>>>>>> 06c8e84e
                  >
                    <ArrowDownTrayIcon className="h-4 w-4" /> Download CSV
                  </a>
                )}
              </div>
            </div>
          </div>
        </div>

        {loading && !dashboard ? (
          <Skeleton />
        ) : (
          <div className="px-6 py-10">
            <div className="mx-auto max-w-6xl space-y-8">{renderSection()}</div>
          </div>
        )}
      </main>
    </div>
  );
};

DashboardLayout.propTypes = {
  roleMeta: PropTypes.shape({
    id: PropTypes.string.isRequired,
    name: PropTypes.string.isRequired,
    persona: PropTypes.string,
    headline: PropTypes.string
  }).isRequired,
  registeredRoles: PropTypes.arrayOf(
    PropTypes.shape({
      id: PropTypes.string.isRequired,
      name: PropTypes.string.isRequired,
      registered: PropTypes.bool
    })
  ).isRequired,
  dashboard: PropTypes.shape({
    navigation: PropTypes.array,
    window: PropTypes.object
  }),
  loading: PropTypes.bool,
  error: PropTypes.string,
  onRefresh: PropTypes.func.isRequired,
  lastRefreshed: PropTypes.string,
  exportHref: PropTypes.string,
  filters: PropTypes.node
};

DashboardLayout.defaultProps = {
  dashboard: null,
  loading: false,
  error: null,
  lastRefreshed: null,
  exportHref: null,
  filters: null
};

export default DashboardLayout;<|MERGE_RESOLUTION|>--- conflicted
+++ resolved
@@ -354,7 +354,6 @@
   }
 
   return (
-<<<<<<< HEAD
     <div className="min-h-screen bg-gradient-to-br from-white via-secondary/60 to-white text-primary flex">
       <aside className="hidden lg:flex lg:w-80 xl:w-96 flex-col border-r border-accent/10 bg-gradient-to-b from-white via-secondary/40 to-white">
         <div className="p-8 border-b border-accent/10">
@@ -362,15 +361,6 @@
             <Bars3BottomLeftIcon className="h-8 w-8 text-accent" />
             <div>
               <p className="text-xs uppercase tracking-[0.2em] text-slate-500">Fixnado</p>
-=======
-    <div className="min-h-screen flex bg-gradient-to-br from-white via-secondary/40 to-white text-primary">
-      <aside className="hidden lg:flex lg:w-80 xl:w-96 flex-col border-r border-slate-200 bg-white/95 backdrop-blur">
-        <div className="p-8 border-b border-slate-200">
-          <div className="flex items-center gap-3">
-            <Bars3BottomLeftIcon className="h-8 w-8 text-accent" />
-            <div>
-              <p className="text-xs uppercase tracking-[0.2em] text-primary/70">Fixnado</p>
->>>>>>> 06c8e84e
               <p className="text-lg font-semibold text-primary">{roleMeta.name}</p>
             </div>
           </div>
@@ -383,11 +373,7 @@
               id="roleSwitcher"
               value={roleMeta.id}
               onChange={(event) => navigate(`/dashboards/${event.target.value}`)}
-<<<<<<< HEAD
               className="w-full rounded-xl border border-accent/20 bg-white px-4 py-2 text-sm text-primary focus:outline-none focus:ring-2 focus:ring-accent"
-=======
-              className="w-full rounded-xl border border-primary/20 bg-secondary px-4 py-2 text-sm text-primary focus:outline-none focus:ring-2 focus:ring-accent"
->>>>>>> 06c8e84e
             >
               {registeredOptions.map((role) => (
                 <option key={role.id} value={role.id}>
@@ -407,13 +393,8 @@
                 onClick={() => setSelectedSection(item.id)}
                 className={`w-full text-left rounded-xl border px-4 py-4 transition-colors flex flex-col gap-3 ${
                   isActive
-<<<<<<< HEAD
                     ? 'bg-accent text-white border-accent shadow-glow'
                     : 'bg-white/80 border-accent/10 text-primary/80 hover:border-accent/40 hover:text-primary'
-=======
-                    ? 'bg-accent/10 border-accent/50 text-accent'
-                    : 'bg-white/80 border-transparent text-primary/70 hover:bg-white hover:border-accent/30 hover:text-primary'
->>>>>>> 06c8e84e
                 }`}
               >
                 <div className="flex items-start justify-between gap-3">
@@ -452,17 +433,10 @@
             );
           })}
         </nav>
-<<<<<<< HEAD
         <div className="p-6 border-t border-accent/10">
           <Link
             to="/"
             className="flex items-center justify-center gap-2 rounded-xl bg-accent px-4 py-3 text-sm font-semibold text-white shadow-glow hover:bg-accent/90"
-=======
-        <div className="p-6 border-t border-primary/10">
-          <Link
-            to="/"
-            className="flex items-center justify-center gap-2 rounded-xl border border-accent/30 bg-white px-4 py-3 text-sm font-semibold text-accent shadow-sm hover:bg-accent/10"
->>>>>>> 06c8e84e
           >
             <ArrowLeftOnRectangleIcon className="h-5 w-5" /> Return to Fixnado.com
           </Link>
@@ -470,11 +444,7 @@
       </aside>
 
       <main className="flex-1 min-h-screen">
-<<<<<<< HEAD
         <div className="sticky top-0 z-10 border-b border-accent/10 bg-white/90 backdrop-blur px-6 py-6">
-=======
-        <div className="sticky top-0 z-10 border-b border-slate-200 bg-white/95 backdrop-blur px-6 py-6">
->>>>>>> 06c8e84e
           <div className="flex flex-col gap-4 lg:flex-row lg:items-center lg:justify-between">
             <div>
               <h1 className="text-2xl font-semibold text-primary">{activeSection?.label ?? roleMeta.name}</h1>
@@ -492,11 +462,7 @@
                   value={searchQuery}
                   onChange={(event) => setSearchQuery(event.target.value)}
                   placeholder="Search jobs, orders, analytics, automations..."
-<<<<<<< HEAD
                   className="w-full rounded-full bg-white border border-accent/20 py-3 pl-12 pr-4 text-sm text-primary placeholder:text-slate-400 focus:outline-none focus:ring-2 focus:ring-accent"
-=======
-                  className="w-full rounded-full bg-white border border-slate-200 py-3 pl-12 pr-4 text-sm text-primary placeholder:text-slate-400 focus:outline-none focus:ring-2 focus:ring-accent"
->>>>>>> 06c8e84e
                 />
                 {searchResults.length > 0 && (
                   <div className="absolute inset-x-0 top-14 z-20 rounded-2xl border border-accent/10 bg-white shadow-glow">
@@ -510,11 +476,7 @@
                               setSearchQuery('');
                               setSearchResults([]);
                             }}
-<<<<<<< HEAD
                             className="flex w-full items-start gap-3 px-4 py-3 text-left hover:bg-secondary"
-=======
-                            className="flex w-full items-start gap-3 px-4 py-3 text-left hover:bg-secondary/60"
->>>>>>> 06c8e84e
                           >
                             <span className="rounded-md bg-secondary px-2 py-1 text-xs font-semibold text-primary/80">
                               {resultBadge[result.type] ?? 'Result'}
@@ -536,22 +498,14 @@
                   type="button"
                   onClick={onRefresh}
                   disabled={loading}
-<<<<<<< HEAD
                   className="inline-flex items-center gap-2 rounded-full border border-accent/20 bg-white px-4 py-2 text-sm font-semibold text-primary/80 hover:border-accent hover:text-primary disabled:cursor-not-allowed disabled:opacity-60"
-=======
-                  className="inline-flex items-center gap-2 rounded-full border border-accent/20 bg-white px-4 py-2 text-sm font-semibold text-primary/80 hover:bg-accent/10 disabled:cursor-not-allowed disabled:opacity-60"
->>>>>>> 06c8e84e
                 >
                   <ArrowPathIcon className={`h-4 w-4 ${loading ? 'animate-spin' : ''}`} /> Refresh
                 </button>
                 {exportHref && (
                   <a
                     href={exportHref}
-<<<<<<< HEAD
                     className="inline-flex items-center gap-2 rounded-full bg-primary px-5 py-2 text-sm font-semibold text-white shadow-glow hover:bg-primary/90"
-=======
-                    className="inline-flex items-center gap-2 rounded-full bg-accent px-5 py-2 text-sm font-semibold text-white shadow-lg shadow-accent/30 hover:bg-accent/90"
->>>>>>> 06c8e84e
                   >
                     <ArrowDownTrayIcon className="h-4 w-4" /> Download CSV
                   </a>

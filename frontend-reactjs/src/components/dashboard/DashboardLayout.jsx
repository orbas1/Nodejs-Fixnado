--- conflicted
+++ resolved
@@ -180,12 +180,10 @@
     .filter((section) => !section.href)
     .flatMap((section) => {
   navigation.flatMap((section) => {
-<<<<<<< HEAD
     if (section.href) {
       return [];
     }
 
-=======
     if (section.type === 'route') {
       return [
         {
@@ -204,7 +202,6 @@
     if (section.route || section.href) {
       return [];
     }
->>>>>>> 573b7666
     const entries = [
       {
         id: section.id,
@@ -523,9 +520,7 @@
   onSectionChange = null
 }) => {
   const navigation = useMemo(() => dashboard?.navigation ?? [], [dashboard]);
-<<<<<<< HEAD
   const [selectedSection, setSelectedSection] = useState(() => resolveInitialSection(navigation));
-=======
   const [selectedSection, setSelectedSection] = useState(() => {
     if (initialSectionId && navigation.some((item) => item.id === initialSectionId)) {
       return initialSectionId;
@@ -552,7 +547,6 @@
     [navigation]
   );
   const [selectedSection, setSelectedSection] = useState(navSections[0]?.id ?? 'overview');
->>>>>>> 573b7666
   const [searchQuery, setSearchQuery] = useState('');
   const [searchResults, setSearchResults] = useState([]);
   const [navCollapsed, setNavCollapsed] = useState(false);
@@ -582,9 +576,7 @@
   );
 
   useEffect(() => {
-<<<<<<< HEAD
     setSelectedSection(resolveInitialSection(navigation));
-=======
     if (!navigation.length) return;
     setSelectedSection((current) => {
       const preferred =
@@ -600,7 +592,6 @@
       }
       return current;
     });
->>>>>>> 573b7666
     setSearchQuery('');
     setSearchResults([]);
   }, [navigation, initialSectionId]);
@@ -662,18 +653,15 @@
   }, [searchQuery, searchIndex]);
 
   const activeSection =
-<<<<<<< HEAD
     navigation.find((item) => item.id === selectedSection && !item.href) ??
     navigation.find((item) => !item.href) ??
     navigation[0];
-=======
     navigation.find((item) => item.id === selectedSection && item.type !== 'route') ??
     navigation.find((item) => item.type !== 'route') ??
     navigation[0];
   const activeSection = navigableItems.find((item) => item.id === selectedSection) ?? navigableItems[0];
   const activeSection = contentSections.find((item) => item.id === selectedSection) ?? contentSections[0];
   const activeSection = navSections.find((item) => item.id === selectedSection) ?? navSections[0];
->>>>>>> 573b7666
   const persona = dashboard?.persona ?? roleMeta.id;
   const shouldShowPersonaSummary = dashboard?.persona === 'user' && activeSection?.id === 'overview';
   const shouldShowServicemanSummary = persona === 'serviceman' && activeSection?.id === 'overview';
@@ -766,11 +754,8 @@
                 </div>
                 <nav className="mt-8 flex-1 space-y-2 overflow-y-auto">
                   {navigation.map((item) => {
-<<<<<<< HEAD
                     const isLink = Boolean(item.href);
                     const isActive = !isLink && item.id === activeSection?.id;
-=======
->>>>>>> 573b7666
                     const Icon = getNavIcon(item);
                     const isLink = Boolean(item.href);
                     const isActive = !isLink && item.id === activeSection?.id;
@@ -845,7 +830,6 @@
                       <button
                         key={item.id}
                         type="button"
-<<<<<<< HEAD
                         onClick={() => {
                           if (isLink) {
                             setMobileNavOpen(false);
@@ -853,7 +837,6 @@
                             return;
                           }
                           setSelectedSection(item.id);
-=======
                         onClick={() => handleSectionSelect(item.id)}
                         onClick={() => setSelectedSection(item.id)}
                         className={baseClass}
@@ -870,7 +853,6 @@
                           if (item.type === 'link') {
                             setMobileNavOpen(false);
                           }
->>>>>>> 573b7666
                         }}
                         className={`group flex w-full items-center gap-3 rounded-xl border px-4 py-3 text-left transition ${
                           isActive
@@ -1050,11 +1032,8 @@
         </div>
         <nav className="flex-1 overflow-y-auto px-3 py-6 space-y-2">
           {navigation.map((item) => {
-<<<<<<< HEAD
             const isLink = Boolean(item.href);
             const isActive = !isLink && item.id === activeSection?.id;
-=======
->>>>>>> 573b7666
             const Icon = getNavIcon(item);
             const isLink = Boolean(item.href);
             const isActive = !isLink && item.id === activeSection?.id;
@@ -1125,7 +1104,6 @@
               <button
                 key={item.id}
                 type="button"
-<<<<<<< HEAD
                 onClick={() => {
                   if (isLink) {
                     navigate(item.href);
@@ -1133,14 +1111,12 @@
                   }
                   setSelectedSection(item.id);
                 }}
-=======
                 onClick={() => handleSectionSelect(item.id)}
                 onClick={() => setSelectedSection(item.id)}
                 className={baseClass}
                 onClick={() => handleNavClick(item)}
                 onClick={handleClick}
                 onClick={() => handleNavItemSelect(item)}
->>>>>>> 573b7666
                 className={`group flex w-full items-center gap-3 rounded-xl border px-3 py-3 text-left transition ${
                   isActive
                     ? 'border-accent bg-accent text-white shadow-glow'
@@ -1188,7 +1164,6 @@
                 </span>
                 {!navCollapsed && (
                   <div className="flex-1">
-<<<<<<< HEAD
                     <p className="flex items-center gap-2 text-sm font-semibold">
                       {item.label}
                       {isLink ? (
@@ -1198,10 +1173,8 @@
                     {item.description ? (
                       <p className="text-xs text-slate-500">{item.description}</p>
                     ) : null}
-=======
                     <p className="text-sm font-semibold">{item.label}</p>
                     {item.description ? <p className="text-xs text-slate-500">{item.description}</p> : null}
->>>>>>> 573b7666
                   </div>
                 )}
               </>

--- conflicted
+++ resolved
@@ -630,12 +630,10 @@
                 </div>
                 <nav className="mt-8 flex-1 space-y-2 overflow-y-auto">
                   {navigation.map((item) => {
-<<<<<<< HEAD
                     const Icon = getNavIcon(item);
                     const isLink = Boolean(item.href);
                     const isActive = !isLink && item.id === activeSection?.id;
                     const baseClass = `group flex w-full items-center gap-3 rounded-xl border px-4 py-3 text-left transition ${
-=======
                     const isRoute = item.type === 'route' && item.href;
                     const isActive = !isRoute && item.id === activeSection?.id;
                     const Icon = getNavIcon(item);
@@ -646,41 +644,31 @@
                     const isActive = !isLink && item.id === activeSection?.id;
                     const Icon = getNavIcon(item);
                     const commonClasses = `group flex w-full items-center gap-3 rounded-xl border px-4 py-3 text-left transition ${
->>>>>>> fa6f083b
                       isActive
                         ? 'border-accent bg-accent text-white shadow-glow'
                         : 'border-transparent bg-white/90 text-primary/80 hover:border-accent/40 hover:text-primary'
                     }`;
-<<<<<<< HEAD
                     const iconWrapperClass = `flex h-10 w-10 items-center justify-center rounded-xl ${
-=======
                     const iconClasses = `flex h-10 w-10 items-center justify-center rounded-xl ${
->>>>>>> fa6f083b
                       isActive
                         ? 'bg-white/20 text-white'
                         : 'bg-secondary text-primary group-hover:bg-accent/10 group-hover:text-accent'
                     }`;
-<<<<<<< HEAD
 
                     if (isLink) {
-=======
                     if (item.href) {
->>>>>>> fa6f083b
                       return (
                         <Link
                           key={item.id}
                           to={item.href}
-<<<<<<< HEAD
                           className={baseClass}
                           onClick={() => setMobileNavOpen(false)}
                         >
                           <span className={iconWrapperClass}>
-=======
                           className={commonClasses}
                           onClick={() => setMobileNavOpen(false)}
                         >
                           <span className={iconClasses}>
->>>>>>> fa6f083b
                             <Icon className="h-5 w-5" />
                           </span>
                           <div className="flex-1">
@@ -692,9 +680,7 @@
                         </Link>
                       );
                     }
-<<<<<<< HEAD
-
-=======
+
                     const baseClasses =
                       'group flex w-full items-center gap-3 rounded-xl border px-4 py-3 text-left transition';
                     const stateClasses = isActive
@@ -714,17 +700,14 @@
                       }
                       setSelectedSection(item.id);
                     };
->>>>>>> fa6f083b
                     return (
                       <button
                         key={item.id}
                         type="button"
                         onClick={() => setSelectedSection(item.id)}
-<<<<<<< HEAD
                         className={baseClass}
                         aria-pressed={isActive}
                       >
-=======
                         className={commonClasses}
                         aria-pressed={isActive}
                       >
@@ -775,7 +758,6 @@
                         <span className={iconClasses}>
                     const content = (
                       <>
->>>>>>> fa6f083b
                         <span className={iconWrapperClass}>
                           <Icon className="h-5 w-5" />
                         </span>
@@ -911,7 +893,6 @@
         </div>
         <nav className="flex-1 overflow-y-auto px-3 py-6 space-y-2">
           {navigation.map((item) => {
-<<<<<<< HEAD
             const Icon = getNavIcon(item);
             const isLink = Boolean(item.href);
             const isActive = !isLink && item.id === activeSection?.id;
@@ -949,7 +930,6 @@
               );
             }
 
-=======
             const isRoute = item.type === 'route' && item.href;
             const isActive = !isRoute && item.id === activeSection?.id;
             const Icon = getNavIcon(item);
@@ -979,15 +959,12 @@
               }
               setSelectedSection(item.id);
             };
->>>>>>> fa6f083b
             return (
               <button
                 key={item.id}
                 type="button"
-<<<<<<< HEAD
                 onClick={() => setSelectedSection(item.id)}
                 className={baseClass}
-=======
                 onClick={() => handleNavClick(item)}
                 onClick={handleClick}
                 onClick={() => handleNavItemSelect(item)}
@@ -996,13 +973,10 @@
                     ? 'border-accent bg-accent text-white shadow-glow'
                     : 'border-transparent bg-white/80 text-primary/80 hover:border-accent/40 hover:text-primary'
                 } ${navCollapsed ? 'justify-center px-2' : ''}`}
->>>>>>> fa6f083b
                 title={navCollapsed ? item.label : undefined}
                 aria-pressed={isActive || undefined}
                 aria-pressed={!isLink && isActive}
               >
-<<<<<<< HEAD
-=======
                 <span
                   className={`flex h-10 w-10 items-center justify-center rounded-xl ${
                     isActive
@@ -1036,7 +1010,6 @@
                 <span className={iconClasses}>
             const content = (
               <>
->>>>>>> fa6f083b
                 <span className={iconWrapperClass}>
                   <Icon className="h-5 w-5" />
                 </span>

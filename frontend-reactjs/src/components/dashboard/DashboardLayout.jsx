--- conflicted
+++ resolved
@@ -175,7 +175,6 @@
     .filter((section) => !section.href)
     .flatMap((section) => {
   navigation.flatMap((section) => {
-<<<<<<< HEAD
     if (section.type === 'route') {
       return [
         {
@@ -188,14 +187,12 @@
       ];
     }
 
-=======
     if (section.href) {
     if (section.to) {
     if (section.type === 'link') {
     if (section.route || section.href) {
       return [];
     }
->>>>>>> 9fdbde97
     const entries = [
       {
         id: section.id,
@@ -449,13 +446,11 @@
   blogPosts = []
 }) => {
   const navigation = useMemo(() => dashboard?.navigation ?? [], [dashboard]);
-<<<<<<< HEAD
   const firstSectionId = useMemo(() => {
     const first = navigation.find((item) => item.type !== 'route');
     return first?.id ?? navigation[0]?.id ?? 'overview';
   }, [navigation]);
   const [selectedSection, setSelectedSection] = useState(firstSectionId);
-=======
   const navigableItems = useMemo(() => navigation.filter((item) => !item.href), [navigation]);
   const initialSectionId = navigableItems[0]?.id ?? null;
   const [selectedSection, setSelectedSection] = useState(initialSectionId);
@@ -471,7 +466,6 @@
     [navigation]
   );
   const [selectedSection, setSelectedSection] = useState(navSections[0]?.id ?? 'overview');
->>>>>>> 9fdbde97
   const [searchQuery, setSearchQuery] = useState('');
   const [searchResults, setSearchResults] = useState([]);
   const [navCollapsed, setNavCollapsed] = useState(false);
@@ -502,7 +496,6 @@
 
   useEffect(() => {
     setSelectedSection((current) => {
-<<<<<<< HEAD
       const stillValid = navigation.some((item) => item.id === current && item.type !== 'route');
       if (stillValid) {
         return current;
@@ -512,7 +505,6 @@
     setSearchQuery('');
     setSearchResults([]);
   }, [navigation, firstSectionId]);
-=======
       if (current && navigableItems.some((item) => item.id === current)) {
         return current;
       }
@@ -530,7 +522,6 @@
     setSearchQuery('');
     setSearchResults([]);
   }, [navSections]);
->>>>>>> 9fdbde97
 
   useEffect(() => {
     if (!mobileNavOpen) return;
@@ -550,16 +541,13 @@
     );
   }, [searchQuery, searchIndex]);
 
-<<<<<<< HEAD
   const activeSection =
     navigation.find((item) => item.id === selectedSection && item.type !== 'route') ??
     navigation.find((item) => item.type !== 'route') ??
     navigation[0];
-=======
   const activeSection = navigableItems.find((item) => item.id === selectedSection) ?? navigableItems[0];
   const activeSection = contentSections.find((item) => item.id === selectedSection) ?? contentSections[0];
   const activeSection = navSections.find((item) => item.id === selectedSection) ?? navSections[0];
->>>>>>> 9fdbde97
   const persona = dashboard?.persona ?? roleMeta.id;
   const shouldShowPersonaSummary = dashboard?.persona === 'user' && activeSection?.id === 'overview';
   const shouldShowServicemanSummary = persona === 'serviceman' && activeSection?.id === 'overview';
@@ -642,13 +630,11 @@
                 </div>
                 <nav className="mt-8 flex-1 space-y-2 overflow-y-auto">
                   {navigation.map((item) => {
-<<<<<<< HEAD
                     const isRoute = item.type === 'route' && item.href;
                     const isActive = !isRoute && item.id === activeSection?.id;
                     const Icon = getNavIcon(item);
                     const content = (
                       <>
-=======
                     const isActive = !item.to && item.id === activeSection?.id;
                     const isLink = item.type === 'link';
                     const isActive = !isLink && item.id === activeSection?.id;
@@ -727,7 +713,6 @@
                         aria-pressed={isActive || undefined}
                         aria-pressed={!isLink && isActive}
                       >
->>>>>>> 9fdbde97
                         <span
                           className={`flex h-10 w-10 items-center justify-center rounded-xl ${
                             isActive
@@ -770,18 +755,13 @@
                       </>
                     );
 
-<<<<<<< HEAD
                     if (isRoute) {
-=======
                     if (item.href) {
->>>>>>> 9fdbde97
                       return (
                         <Link
                           key={item.id}
                           to={item.href}
-<<<<<<< HEAD
                           className="group flex w-full items-center gap-3 rounded-xl border border-transparent bg-white/90 px-4 py-3 text-left text-primary/80 transition hover:border-accent/40 hover:text-primary"
-=======
                           className={`${baseClasses} ${stateClasses}`}
                           onClick={() => setMobileNavOpen(false)}
                           aria-label={item.label}
@@ -792,7 +772,6 @@
                           key={item.id}
                           to={item.route}
                           className={navItemClass}
->>>>>>> 9fdbde97
                           onClick={() => setMobileNavOpen(false)}
                         >
                           {content}
@@ -800,8 +779,6 @@
                       );
                     }
 
-<<<<<<< HEAD
-=======
                     if (item.href) {
                       return (
                         <a
@@ -815,23 +792,19 @@
                       );
                     }
 
->>>>>>> 9fdbde97
                     return (
                       <button
                         key={item.id}
                         type="button"
                         onClick={() => setSelectedSection(item.id)}
-<<<<<<< HEAD
                         className={`group flex w-full items-center gap-3 rounded-xl border px-4 py-3 text-left transition ${
                           isActive
                             ? 'border-accent bg-accent text-white shadow-glow'
                             : 'border-transparent bg-white/90 text-primary/80 hover:border-accent/40 hover:text-primary'
                         }`}
-=======
                         className={`${baseClasses} ${stateClasses}`}
                         className={sharedClasses}
                         className={navItemClass}
->>>>>>> 9fdbde97
                         aria-pressed={isActive}
                       >
                         {content}
@@ -905,13 +878,11 @@
         </div>
         <nav className="flex-1 overflow-y-auto px-3 py-6 space-y-2">
           {navigation.map((item) => {
-<<<<<<< HEAD
             const isRoute = item.type === 'route' && item.href;
             const isActive = !isRoute && item.id === activeSection?.id;
             const Icon = getNavIcon(item);
             const content = (
               <>
-=======
             const isActive = !item.to && item.id === activeSection?.id;
             const isLink = item.type === 'link';
             const isActive = !isLink && item.id === activeSection?.id;
@@ -952,7 +923,6 @@
                 aria-pressed={isActive || undefined}
                 aria-pressed={!isLink && isActive}
               >
->>>>>>> 9fdbde97
                 <span
                   className={`flex h-10 w-10 items-center justify-center rounded-xl ${
                     isActive
@@ -998,20 +968,15 @@
               </>
             );
 
-<<<<<<< HEAD
             if (isRoute) {
-=======
             if (item.href) {
->>>>>>> 9fdbde97
               return (
                 <Link
                   key={item.id}
                   to={item.href}
-<<<<<<< HEAD
                   className={`group flex w-full items-center gap-3 rounded-xl border border-transparent bg-white/80 px-3 py-3 text-left text-primary/80 transition hover:border-accent/40 hover:text-primary ${navCollapsed ? 'justify-center px-2' : ''}`}
                   title={navCollapsed ? item.label : undefined}
                 >
-=======
                   className={baseClasses}
                   title={navCollapsed ? item.label : undefined}
                 >
@@ -1025,14 +990,11 @@
             if (item.route) {
               return (
                 <Link key={item.id} to={item.route} className={baseClass} title={navCollapsed ? item.label : undefined}>
->>>>>>> 9fdbde97
                   {content}
                 </Link>
               );
             }
 
-<<<<<<< HEAD
-=======
             if (item.href) {
               return (
                 <a key={item.id} href={item.href} className={baseClass} title={navCollapsed ? item.label : undefined}>
@@ -1041,24 +1003,20 @@
               );
             }
 
->>>>>>> 9fdbde97
             return (
               <button
                 key={item.id}
                 type="button"
                 onClick={() => setSelectedSection(item.id)}
-<<<<<<< HEAD
                 className={`group flex w-full items-center gap-3 rounded-xl border px-3 py-3 text-left transition ${
                   isActive
                     ? 'border-accent bg-accent text-white shadow-glow'
                     : 'border-transparent bg-white/80 text-primary/80 hover:border-accent/40 hover:text-primary'
                 } ${navCollapsed ? 'justify-center px-2' : ''}`}
-=======
                 className={baseClasses}
                 className={`${baseClasses} ${stateClasses} ${spacingClasses}`}
                 className={baseClasses}
                 className={baseClass}
->>>>>>> 9fdbde97
                 title={navCollapsed ? item.label : undefined}
                 aria-pressed={isActive}
               >

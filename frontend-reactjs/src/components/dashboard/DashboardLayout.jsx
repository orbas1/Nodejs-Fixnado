--- conflicted
+++ resolved
@@ -25,11 +25,8 @@
   BanknotesIcon,
   ClipboardDocumentCheckIcon,
   CubeIcon,
-<<<<<<< HEAD
   PaintBrushIcon
-=======
   TagIcon
->>>>>>> fd1c9556
 } from '@heroicons/react/24/outline';
 import { Dialog, Transition } from '@headlessui/react';
 import DashboardOverview from './DashboardOverview.jsx';
@@ -173,18 +170,15 @@
 };
 
 const buildSearchIndex = (navigation) =>
-<<<<<<< HEAD
   navigation
     .filter((section) => !section.href)
     .flatMap((section) => {
-=======
   navigation.flatMap((section) => {
     if (section.to) {
     if (section.type === 'link') {
     if (section.route || section.href) {
       return [];
     }
->>>>>>> fd1c9556
     const entries = [
       {
         id: section.id,
@@ -402,11 +396,9 @@
   blogPosts = []
 }) => {
   const navigation = useMemo(() => dashboard?.navigation ?? [], [dashboard]);
-<<<<<<< HEAD
   const navigableItems = useMemo(() => navigation.filter((item) => !item.href), [navigation]);
   const initialSectionId = navigableItems[0]?.id ?? null;
   const [selectedSection, setSelectedSection] = useState(initialSectionId);
-=======
   const sidebarLinks = useMemo(() => dashboard?.sidebarLinks ?? [], [dashboard]);
   const [selectedSection, setSelectedSection] = useState(navigation[0]?.id ?? 'overview');
   const contentSections = useMemo(
@@ -419,14 +411,12 @@
     [navigation]
   );
   const [selectedSection, setSelectedSection] = useState(navSections[0]?.id ?? 'overview');
->>>>>>> fd1c9556
   const [searchQuery, setSearchQuery] = useState('');
   const [searchResults, setSearchResults] = useState([]);
   const [navCollapsed, setNavCollapsed] = useState(false);
   const [mobileNavOpen, setMobileNavOpen] = useState(false);
   const navigate = useNavigate();
 
-<<<<<<< HEAD
   const handleNavClick = useCallback(
     (item) => {
       if (item.href) {
@@ -436,14 +426,12 @@
           navigate(item.href);
         }
         setMobileNavOpen(false);
-=======
   const handleNavItemSelect = useCallback(
     (item) => {
       if (item.type === 'link') {
         if (item.routeTo) {
           navigate(item.routeTo);
         }
->>>>>>> fd1c9556
         return;
       }
       setSelectedSection(item.id);
@@ -452,7 +440,6 @@
   );
 
   useEffect(() => {
-<<<<<<< HEAD
     setSelectedSection((current) => {
       if (current && navigableItems.some((item) => item.id === current)) {
         return current;
@@ -462,7 +449,6 @@
     setSearchQuery('');
     setSearchResults([]);
   }, [navigation, navigableItems]);
-=======
     const defaultSection = contentSections[0]?.id ?? null;
     setSelectedSection(defaultSection);
     setSearchQuery('');
@@ -472,7 +458,6 @@
     setSearchQuery('');
     setSearchResults([]);
   }, [navSections]);
->>>>>>> fd1c9556
 
   useEffect(() => {
     if (!mobileNavOpen) return;
@@ -492,12 +477,9 @@
     );
   }, [searchQuery, searchIndex]);
 
-<<<<<<< HEAD
   const activeSection = navigableItems.find((item) => item.id === selectedSection) ?? navigableItems[0];
-=======
   const activeSection = contentSections.find((item) => item.id === selectedSection) ?? contentSections[0];
   const activeSection = navSections.find((item) => item.id === selectedSection) ?? navSections[0];
->>>>>>> fd1c9556
   const persona = dashboard?.persona ?? roleMeta.id;
   const shouldShowPersonaSummary = dashboard?.persona === 'user' && activeSection?.id === 'overview';
   const shouldShowServicemanSummary = persona === 'serviceman' && activeSection?.id === 'overview';
@@ -596,9 +578,7 @@
                       <button
                         key={item.id}
                         type="button"
-<<<<<<< HEAD
                         onClick={() => handleNavClick(item)}
-=======
                         onClick={handleClick}
                         onClick={() => {
                           handleNavItemSelect(item);
@@ -606,7 +586,6 @@
                             setMobileNavOpen(false);
                           }
                         }}
->>>>>>> fd1c9556
                         className={`group flex w-full items-center gap-3 rounded-xl border px-4 py-3 text-left transition ${
                           isActive
                             ? 'border-accent bg-accent text-white shadow-glow'
@@ -784,12 +763,9 @@
               <button
                 key={item.id}
                 type="button"
-<<<<<<< HEAD
                 onClick={() => handleNavClick(item)}
-=======
                 onClick={handleClick}
                 onClick={() => handleNavItemSelect(item)}
->>>>>>> fd1c9556
                 className={`group flex w-full items-center gap-3 rounded-xl border px-3 py-3 text-left transition ${
                   isActive
                     ? 'border-accent bg-accent text-white shadow-glow'

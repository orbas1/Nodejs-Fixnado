import { Fragment, useCallback, useEffect, useMemo, useState } from 'react';
import PropTypes from 'prop-types';
import { Link, useNavigate } from 'react-router-dom';
import {
  Bars3BottomLeftIcon,
  ArrowLeftOnRectangleIcon,
  MagnifyingGlassIcon,
  ArrowTopRightOnSquareIcon,
  ArrowPathIcon,
  ArrowDownTrayIcon,
  ExclamationTriangleIcon,
  Squares2X2Icon,
  UserCircleIcon,
  CalendarDaysIcon,
  ClipboardDocumentListIcon,
  WrenchScrewdriverIcon,
  InboxStackIcon,
  Cog8ToothIcon,
  UsersIcon,
  ChartPieIcon,
  BuildingOfficeIcon,
  ShieldCheckIcon,
  MapIcon,
  BoltIcon,
  BanknotesIcon,
  ClipboardDocumentCheckIcon,
  CubeIcon,
  QueueListIcon
  PaintBrushIcon
  TagIcon
} from '@heroicons/react/24/outline';
import { Dialog, Transition } from '@headlessui/react';
import DashboardOverview from './DashboardOverview.jsx';
import DashboardSection from './DashboardSection.jsx';
import ServicemanSummary from './ServicemanSummary.jsx';
import DashboardPersonaSummary from './DashboardPersonaSummary.jsx';
import DashboardBlogRail from './DashboardBlogRail.jsx';
import CustomerOverviewControl from './CustomerOverviewControl.jsx';

const stateBadgeMap = {
  enabled: 'bg-emerald-100 text-emerald-700 border-emerald-200',
  pilot: 'bg-amber-100 text-amber-700 border-amber-200',
  staging: 'bg-indigo-100 text-indigo-700 border-indigo-200',
  disabled: 'bg-slate-100 text-slate-600 border-slate-200',
  sunset: 'bg-rose-100 text-rose-700 border-rose-200'
};

const formatToggleDate = (iso) => {
  if (!iso) return '—';
  const parsed = new Date(iso);
  if (Number.isNaN(parsed.getTime())) {
    return '—';
  }
  return parsed.toLocaleString(undefined, {
    year: 'numeric',
    month: 'short',
    day: 'numeric',
    hour: '2-digit',
    minute: '2-digit'
  });
};

const ToggleSummary = ({ toggle = null, reason = null }) => {
  if (!toggle) {
    return null;
  }
  const badgeClass = stateBadgeMap[toggle.state] ?? 'bg-slate-100 text-slate-600 border-slate-200';
  const parsedRollout = Number.parseFloat(toggle.rollout ?? 0);
  const rolloutValue = Number.isFinite(parsedRollout) ? parsedRollout : 0;
  return (
    <div className="mt-4 max-w-md rounded-2xl border border-slate-200 bg-white/80 p-4 shadow-sm" data-qa="dashboard-toggle-summary">
      <div className="flex items-center justify-between gap-3">
        <div>
          <p className="text-xs uppercase tracking-wide text-slate-500">Feature toggle</p>
          <p className="text-sm font-semibold text-slate-900">analytics-dashboards</p>
        </div>
        <span className={`rounded-full border px-3 py-1 text-xs font-semibold capitalize ${badgeClass}`} data-qa="dashboard-toggle-chip">
          {toggle.state ?? 'unknown'}
        </span>
      </div>
      <dl className="mt-3 grid grid-cols-2 gap-3 text-xs text-slate-500">
        <div>
          <dt className="font-medium text-slate-600">Owner</dt>
          <dd className="mt-1" data-qa="dashboard-toggle-owner">{toggle.owner || '—'}</dd>
        </div>
        <div>
          <dt className="font-medium text-slate-600">Ticket</dt>
          <dd className="mt-1" data-qa="dashboard-toggle-ticket">{toggle.ticket || '—'}</dd>
        </div>
        <div>
          <dt className="font-medium text-slate-600">Last modified</dt>
          <dd className="mt-1" data-qa="dashboard-toggle-modified">{formatToggleDate(toggle.lastModifiedAt)}</dd>
        </div>
        <div>
          <dt className="font-medium text-slate-600">Rollout</dt>
          <dd className="mt-1" data-qa="dashboard-toggle-rollout">{Math.round(rolloutValue * 100)}%</dd>
        </div>
        <div className="col-span-2">
          <dt className="font-medium text-slate-600">Reason</dt>
          <dd className="mt-1 capitalize" data-qa="dashboard-toggle-reason">{reason?.replace('-', ' ') || 'enabled'}</dd>
        </div>
      </dl>
    </div>
  );
};

ToggleSummary.propTypes = {
  toggle: PropTypes.shape({
    state: PropTypes.string,
    rollout: PropTypes.number,
    owner: PropTypes.string,
    ticket: PropTypes.string,
    lastModifiedAt: PropTypes.string
  }),
  reason: PropTypes.string
};

const resultBadge = {
  section: 'Section',
  card: 'Summary',
  column: 'Stage',
  item: 'Work Item',
  record: 'Record',
  configuration: 'Setting',
  panel: 'Setting',
  bucket: 'Bucket'
  route: 'Workspace'
};

const navIconMap = {
  profile: UserCircleIcon,
  calendar: CalendarDaysIcon,
  pipeline: ClipboardDocumentListIcon,
  history: ClipboardDocumentListIcon,
  availability: UsersIcon,
  users: UsersIcon,
  control: Squares2X2Icon,
  assets: CubeIcon,
  support: InboxStackIcon,
  settings: Cog8ToothIcon,
  crew: WrenchScrewdriverIcon,
  compliance: ShieldCheckIcon,
  enterprise: BuildingOfficeIcon,
  finance: BanknotesIcon,
  analytics: ChartPieIcon,
  automation: BoltIcon,
  map: MapIcon,
  documents: ClipboardDocumentCheckIcon,
  operations: QueueListIcon
  marketplace: WrenchScrewdriverIcon
  seo: TagIcon
};

navIconMap.builder = PaintBrushIcon;

const getNavIcon = (item) => {
  if (!item?.icon) {
    return Squares2X2Icon;
  }

  return navIconMap[item.icon] ?? Squares2X2Icon;
};

const formatRelativeTime = (timestamp) => {
  if (!timestamp) return null;
  const last = new Date(timestamp);
  if (Number.isNaN(last.getTime())) return null;
  const diffMs = Date.now() - last.getTime();
  const diffMinutes = Math.round(diffMs / 60000);
  if (diffMinutes < 1) return 'moments ago';
  if (diffMinutes < 60) return `${diffMinutes} minute${diffMinutes === 1 ? '' : 's'} ago`;
  const diffHours = Math.round(diffMinutes / 60);
  if (diffHours < 24) return `${diffHours} hour${diffHours === 1 ? '' : 's'} ago`;
  const diffDays = Math.round(diffHours / 24);
  return `${diffDays} day${diffDays === 1 ? '' : 's'} ago`;
};

const buildSearchIndex = (navigation) =>
  navigation
    .filter((section) => !section.href)
    .flatMap((section) => {
  navigation.flatMap((section) => {
    if (section.href) {
      return [];
    }

    if (section.type === 'route') {
      return [
        {
          id: section.id,
          type: 'route',
          label: section.label,
          description: section.description ?? '',
          href: section.href
        }
      ];
    }

    if (section.href) {
    if (section.to) {
    if (section.type === 'link') {
    if (section.route || section.href) {
      return [];
    }
    const entries = [
      {
        id: section.id,
        type: 'section',
        label: section.label,
        description: section.description ?? '',
        targetSection: section.id
      }
    ];

    if (section.type === 'grid' && Array.isArray(section.data?.cards)) {
      entries.push(
        ...section.data.cards.map((card) => ({
          id: `${section.id}-${card.title}`,
          type: 'card',
          label: card.title,
          description: Array.isArray(card.details) ? card.details.join(' • ') : '',
          targetSection: section.id
        }))
      );
    }

    if (section.type === 'board' && Array.isArray(section.data?.columns)) {
      section.data.columns.forEach((column) => {
        entries.push({
          id: `${section.id}-${column.title}`,
          type: 'column',
          label: `${column.title} • ${section.label}`,
          description: `${column.items?.length ?? 0} work items`,
          targetSection: section.id
        });
        column.items?.forEach((item) => {
          entries.push({
            id: `${section.id}-${item.title}`,
            type: 'item',
            label: item.title,
            description: [item.owner, item.value, item.eta].filter(Boolean).join(' • '),
            targetSection: section.id
          });
        });
      });
    }

    if (section.type === 'dispute-workspace' && Array.isArray(section.data?.snapshot)) {
      section.data.snapshot.forEach((bucket) => {
        entries.push({
          id: `${section.id}-${bucket.id ?? bucket.label}`,
          type: 'bucket',
          label: `${bucket.label} • Dispute cadence`,
          description: bucket.commentary ?? '',
          targetSection: section.id
        });
      });
    if (section.type === 'compliance-controls' && Array.isArray(section.data?.controls)) {
      entries.push(
        ...section.data.controls.map((control) => ({
          id: `${section.id}-${control.id ?? control.title}`,
          type: 'record',
          label: control.title,
          description: [control.ownerTeam || control.owner?.name || '', control.reviewFrequency || '']
            .filter(Boolean)
            .join(' • '),
          targetSection: section.id
        }))
      );
    }

    if (section.type === 'table' && Array.isArray(section.data?.rows)) {
      entries.push(
        ...section.data.rows.map((row, index) => ({
          id: `${section.id}-row-${index}`,
          type: 'record',
          label: row[1] ?? row[0],
          description: Array.isArray(row) ? row.join(' • ') : '',
          targetSection: section.id
        }))
      );
    }

    if (section.type === 'list' && Array.isArray(section.data?.items)) {
      entries.push(
        ...section.data.items.map((item) => ({
          id: `${section.id}-${item.title}`,
          type: 'configuration',
          label: item.title,
          description: item.description ?? '',
          targetSection: section.id
        }))
      );
    }

    if (section.type === 'operations-queues' && Array.isArray(section.data?.boards)) {
      section.data.boards.forEach((board) => {
        entries.push({
          id: `${section.id}-${board.id}`,
          type: 'board',
          label: `${board.title} • ${section.label}`,
          description: [board.summary, board.owner].filter(Boolean).join(' • '),
          targetSection: section.id
        });
        (board.updates ?? []).forEach((update) => {
          entries.push({
            id: `${section.id}-${board.id}-${update.id}`,
            type: 'item',
            label: update.headline,
            description: [update.body, formatRelativeTime(update.recordedAt)].filter(Boolean).join(' • '),
            targetSection: section.id
          });
        });
      });
    }

    if (section.type === 'ads') {
      entries.push(
        ...(section.data?.summaryCards ?? []).map((card) => ({
          id: `${section.id}-${card.title}`,
          type: 'card',
          label: `${card.title} • ${card.value}`,
          description: card.helper ?? card.change ?? '',
          targetSection: section.id
        })),
        ...(section.data?.campaigns ?? []).map((campaign) => ({
          id: `${section.id}-${campaign.id ?? campaign.name}`,
          type: 'record',
          label: `${campaign.name} • ${campaign.status ?? ''}`.trim(),
          description: [`ROAS ${campaign.roas ?? '—'}`, campaign.pacing].filter(Boolean).join(' · '),
          targetSection: section.id
        })),
        ...(section.data?.alerts ?? []).map((alert) => ({
          id: `${section.id}-alert-${alert.title ?? alert.detectedAt}`,
          type: 'record',
          label: alert.title ?? 'Alert',
          description: [`${alert.severity ?? ''}`.trim(), alert.description ?? ''].filter(Boolean).join(' • '),
          targetSection: section.id
        }))
      );
    }

    if (section.type === 'settings' && Array.isArray(section.data?.panels)) {
      section.data.panels.forEach((panel) => {
        const panelId = panel.id ?? panel.title ?? 'panel';
        entries.push({
          id: `${section.id}-${panelId}`,
          type: 'panel',
          label: panel.title ?? 'Settings panel',
          description: panel.description ?? '',
          targetSection: section.id
        });
        panel.items?.forEach((item) => {
          entries.push({
            id: `${section.id}-${panelId}-${item.label}`,
            type: item.type === 'toggle' ? 'configuration' : 'record',
            label: item.label,
            description: item.helper ?? '',
            targetSection: section.id
          });
        });
      });
    }

<<<<<<< HEAD
    if (Array.isArray(section.searchable)) {
      entries.push(
        ...section.searchable.map((item) => ({
          id: `${section.id}-${item.id}`,
          type: 'configuration',
          label: item.label,
          description: item.description ?? '',
          targetSection: item.targetSection ?? section.id
        }))
=======
    if (section.type === 'marketplace-workspace' && section.data?.summary) {
      const { tools = {}, materials = {}, moderationQueue = 0 } = section.data.summary;
      entries.push(
        {
          id: `${section.id}-tools-summary`,
          type: 'record',
          label: `${tools.count ?? 0} tools catalogued`,
          description: `${tools.available ?? 0} available • ${tools.alerts ?? 0} alerts`,
          targetSection: section.id
        },
        {
          id: `${section.id}-materials-summary`,
          type: 'record',
          label: `${materials.count ?? 0} materials tracked`,
          description: `${materials.available ?? 0} ready • ${materials.alerts ?? 0} alerts`,
          targetSection: section.id
        },
        {
          id: `${section.id}-moderation-summary`,
          type: 'record',
          label: `${moderationQueue} listings pending review`,
          description: moderationQueue > 0 ? 'Moderation queue active' : 'Queue clear',
    if (section.type === 'service-management') {
      const categories = Array.isArray(section.data?.categories) ? section.data.categories : [];
      const listings = Array.isArray(section.data?.catalogue) ? section.data.catalogue : [];
      const packages = Array.isArray(section.data?.packages) ? section.data.packages : [];

      categories.forEach((category) => {
        entries.push({
          id: `${section.id}-category-${category.id}`,
          type: 'category',
          label: `${category.name} • Category`,
          description: category.description ?? '',
          targetSection: section.id
        });
      });

      listings.forEach((listing) => {
        entries.push({
          id: `${section.id}-listing-${listing.id}`,
          type: 'listing',
          label: listing.title,
          description: [listing.category ?? 'Uncategorised', listing.status ?? 'draft']
            .filter(Boolean)
            .join(' • '),
          targetSection: section.id
        });
      });

      packages.forEach((pkg) => {
        entries.push({
          id: `${section.id}-package-${pkg.id}`,
          type: 'package',
          label: `${pkg.name ?? pkg.title} • Package`,
          description: pkg.description ?? '',
          targetSection: section.id
        });
      });
    if (section.type === 'wallet') {
      entries.push(
        {
          id: `${section.id}-summary`,
          type: 'panel',
          label: 'Wallet summary',
          description: 'Balance, holds, and autopayout status',
          targetSection: section.id
        },
        {
          id: `${section.id}-transactions`,
          type: 'record',
          label: 'Wallet transactions',
          description: 'Recent manual adjustments and automation events',
          targetSection: section.id
        },
        {
          id: `${section.id}-methods`,
          type: 'record',
          label: 'Wallet payment methods',
          description: 'Configured payout destinations',
          targetSection: section.id
        }
>>>>>>> fabd8479
      );
    }

    return entries;
  });

const resolveInitialSection = (navigation) => navigation.find((item) => !item.href)?.id ?? navigation[0]?.id ?? 'overview';

const Skeleton = () => (
  <div className="px-6 py-10">
    <div className="space-y-6">
      <div className="animate-pulse space-y-4">
        <div className="h-6 w-52 rounded bg-primary/10" />
        <div className="h-4 w-full rounded bg-primary/10" />
        <div className="h-4 w-3/4 rounded bg-primary/10" />
      </div>
      <div className="animate-pulse grid gap-6 md:grid-cols-2">
        <div className="h-40 rounded-2xl bg-primary/10" />
        <div className="h-40 rounded-2xl bg-primary/10" />
      </div>
    </div>
  </div>
);

const ErrorState = ({ message, onRetry }) => (
  <div className="px-6 py-10">
    <div className="mx-auto max-w-3xl">
      <div className="rounded-2xl border border-rose-200 bg-rose-50 p-6 text-rose-700">
        <div className="flex items-start gap-3">
          <ExclamationTriangleIcon className="h-6 w-6" />
          <div className="space-y-2">
            <h2 className="text-lg font-semibold">We couldn’t load this dashboard</h2>
            <p className="text-sm">{message}</p>
            <button
              type="button"
              onClick={onRetry}
              className="inline-flex items-center gap-2 rounded-lg bg-rose-600 px-4 py-2 text-sm font-semibold text-white hover:bg-rose-500"
            >
              <ArrowPathIcon className="h-4 w-4" /> Try again
            </button>
          </div>
        </div>
      </div>
    </div>
  </div>
);

ErrorState.propTypes = {
  message: PropTypes.string.isRequired,
  onRetry: PropTypes.func.isRequired
};

const DashboardLayout = ({
  roleMeta,
  registeredRoles,
  dashboard = null,
  loading = false,
  error = null,
  onRefresh,
  lastRefreshed = null,
  exportHref = null,
  toggleMeta = null,
  toggleReason = null,
  onLogout,
  blogPosts = [],
  initialSectionId = null
}) => {
  const navigation = useMemo(() => dashboard?.navigation ?? [], [dashboard]);
  const [selectedSection, setSelectedSection] = useState(
    initialSectionId && navigation.some((item) => item.id === initialSectionId)
      ? initialSectionId
      : navigation[0]?.id ?? 'overview'
  );
  initialSectionId = null,
  onSectionChange = null
}) => {
  const navigation = useMemo(() => dashboard?.navigation ?? [], [dashboard]);
  const [selectedSection, setSelectedSection] = useState(() => resolveInitialSection(navigation));
  const [selectedSection, setSelectedSection] = useState(() => {
    if (initialSectionId && navigation.some((item) => item.id === initialSectionId)) {
      return initialSectionId;
    }
    return navigation[0]?.id ?? 'overview';
  });
  const firstSectionId = useMemo(() => {
    const first = navigation.find((item) => item.type !== 'route');
    return first?.id ?? navigation[0]?.id ?? 'overview';
  }, [navigation]);
  const [selectedSection, setSelectedSection] = useState(firstSectionId);
  const navigableItems = useMemo(() => navigation.filter((item) => !item.href), [navigation]);
  const initialSectionId = navigableItems[0]?.id ?? null;
  const [selectedSection, setSelectedSection] = useState(initialSectionId);
  const sidebarLinks = useMemo(() => dashboard?.sidebarLinks ?? [], [dashboard]);
  const [selectedSection, setSelectedSection] = useState(navigation[0]?.id ?? 'overview');
  const contentSections = useMemo(
    () => navigation.filter((item) => item.type !== 'link'),
    [navigation]
  );
  const [selectedSection, setSelectedSection] = useState(contentSections[0]?.id ?? null);
  const navSections = useMemo(
    () => navigation.filter((item) => !item.route && !item.href),
    [navigation]
  );
  const [selectedSection, setSelectedSection] = useState(navSections[0]?.id ?? 'overview');
  const [searchQuery, setSearchQuery] = useState('');
  const [searchResults, setSearchResults] = useState([]);
  const [navCollapsed, setNavCollapsed] = useState(false);
  const [mobileNavOpen, setMobileNavOpen] = useState(false);
  const navigate = useNavigate();

  const handleNavClick = useCallback(
    (item) => {
      if (item.href) {
        if (item.target === '_blank') {
          window.open(item.href, '_blank', 'noopener');
        } else {
          navigate(item.href);
        }
        setMobileNavOpen(false);
  const handleNavItemSelect = useCallback(
    (item) => {
      if (item.type === 'link') {
        if (item.routeTo) {
          navigate(item.routeTo);
        }
        return;
      }
      setSelectedSection(item.id);
    },
    [navigate]
  );

  useEffect(() => {
    setSelectedSection(resolveInitialSection(navigation));
    if (!navigation.length) return;
    setSelectedSection((current) => {
      const preferred =
        initialSectionId && navigation.some((item) => item.id === initialSectionId)
          ? initialSectionId
          : navigation[0]?.id ?? 'overview';
      const hasCurrent = navigation.some((item) => item.id === current);
      if (!hasCurrent) {
        return preferred;
      }
      if (initialSectionId && current !== preferred) {
        return preferred;
      }
      return current;
    });
    setSearchQuery('');
    setSearchResults([]);
  }, [navigation, initialSectionId]);
    setSelectedSection((current) => {
      const stillValid = navigation.some((item) => item.id === current && item.type !== 'route');
      if (stillValid) {
        return current;
      }
      return firstSectionId;
    });
    setSearchQuery('');
    setSearchResults([]);
  }, [navigation, firstSectionId]);
      if (current && navigableItems.some((item) => item.id === current)) {
        return current;
      }
      return navigableItems[0]?.id ?? null;
    });
    setSearchQuery('');
    setSearchResults([]);
  }, [navigation, navigableItems]);
    const defaultSection = contentSections[0]?.id ?? null;
    setSelectedSection(defaultSection);
    setSearchQuery('');
    setSearchResults([]);
  }, [contentSections]);
    setSelectedSection(navSections[0]?.id ?? 'overview');
    setSearchQuery('');
    setSearchResults([]);
  }, [navSections]);

  useEffect(() => {
    if (initialSectionId && navigation.some((item) => item.id === initialSectionId)) {
      setSelectedSection((current) => (current === initialSectionId ? current : initialSectionId));
      return;
    }

    if (navigation.length > 0 && !navigation.some((item) => item.id === selectedSection)) {
      setSelectedSection(navigation[0]?.id ?? 'overview');
    }
  }, [initialSectionId, navigation, selectedSection]);

  useEffect(() => {
    if (!mobileNavOpen) return;
    setMobileNavOpen(false);
  }, [selectedSection, mobileNavOpen]);

  const searchIndex = useMemo(() => buildSearchIndex(navSections), [navSections]);

  useEffect(() => {
    if (!searchQuery) {
      setSearchResults([]);
      return;
    }
    const lowered = searchQuery.toLowerCase();
    setSearchResults(
      searchIndex.filter((entry) => entry.label.toLowerCase().includes(lowered) || entry.description.toLowerCase().includes(lowered)).slice(0, 8)
    );
  }, [searchQuery, searchIndex]);

  const activeSection =
    navigation.find((item) => item.id === selectedSection && !item.href) ??
    navigation.find((item) => !item.href) ??
    navigation[0];
    navigation.find((item) => item.id === selectedSection && item.type !== 'route') ??
    navigation.find((item) => item.type !== 'route') ??
    navigation[0];
  const activeSection = navigableItems.find((item) => item.id === selectedSection) ?? navigableItems[0];
  const activeSection = contentSections.find((item) => item.id === selectedSection) ?? contentSections[0];
  const activeSection = navSections.find((item) => item.id === selectedSection) ?? navSections[0];
  const persona = dashboard?.persona ?? roleMeta.id;
  const shouldShowPersonaSummary = dashboard?.persona === 'user' && activeSection?.id === 'overview';
  const shouldShowServicemanSummary = persona === 'serviceman' && activeSection?.id === 'overview';

  const handleSectionSelect = useCallback(
    (sectionId) => {
      setSelectedSection(sectionId);
      if (onSectionChange) {
        onSectionChange(sectionId);
      }
    },
    [onSectionChange]
  );

  const renderSection = () => {
    if (!activeSection) return null;
    if (activeSection.type === 'overview') {
      if (persona === 'user') {
        return (
          <div className="space-y-10">
            <DashboardOverview analytics={activeSection.analytics} />
            <CustomerOverviewControl />
          </div>
        );
      }
      return <DashboardOverview analytics={activeSection.analytics} />;
    }
<<<<<<< HEAD
    if (typeof activeSection.render === 'function') {
      return activeSection.render();
    }
    if (activeSection.component) {
      const Component = activeSection.component;
      return <Component {...(activeSection.componentProps ?? {})} />;
=======
    if (activeSection.type === 'custom' && typeof activeSection.render === 'function') {
      return activeSection.render();
    if (activeSection.id === 'customer-control') {
      return <CustomerOverviewControl />;
>>>>>>> fabd8479
    }
    return (
      <DashboardSection
        section={activeSection}
        persona={persona}
        features={dashboard?.metadata?.features ?? {}}
      />
    );
  };

  const registeredOptions = registeredRoles.filter((role) => role.registered);

  if (error && !dashboard) {
    return <ErrorState message={error} onRetry={onRefresh} />;
  }

  return (
    <div className="min-h-screen bg-gradient-to-br from-white via-secondary/60 to-white text-primary flex">
      <Transition.Root show={mobileNavOpen} as={Fragment}>
        <Dialog as="div" className="relative z-40 lg:hidden" onClose={setMobileNavOpen}>
          <Transition.Child
            as={Fragment}
            enter="ease-out duration-200"
            enterFrom="opacity-0"
            enterTo="opacity-100"
            leave="ease-in duration-150"
            leaveFrom="opacity-100"
            leaveTo="opacity-0"
          >
            <div className="fixed inset-0 bg-slate-900/40 backdrop-blur-sm" />
          </Transition.Child>

          <div className="fixed inset-y-0 left-0 flex max-w-xs w-full">
            <Transition.Child
              as={Fragment}
              enter="ease-out duration-200"
              enterFrom="-translate-x-full"
              enterTo="translate-x-0"
              leave="ease-in duration-150"
              leaveFrom="translate-x-0"
              leaveTo="-translate-x-full"
            >
              <Dialog.Panel className="relative flex w-full flex-col border-r border-accent/10 bg-gradient-to-b from-white via-secondary/60 to-white p-6 shadow-2xl">
                <Dialog.Title className="sr-only">Admin navigation</Dialog.Title>
                <div className="flex items-center justify-between gap-3">
                  <Link to="/dashboards" className="flex items-center gap-2 text-primary" onClick={() => setMobileNavOpen(false)}>
                    <Bars3BottomLeftIcon className="h-6 w-6 text-accent" />
                    <div className="leading-tight">
                      <p className="text-[0.65rem] uppercase tracking-[0.35em] text-slate-500">Fixnado</p>
                      <p className="text-lg font-semibold">{roleMeta.name}</p>
                    </div>
                  </Link>
                  <button
                    type="button"
                    onClick={() => setMobileNavOpen(false)}
                    className="rounded-full border border-accent/20 bg-white p-2 text-slate-500 transition hover:border-accent hover:text-accent"
                    aria-label="Close navigation"
                  >
                    <Squares2X2Icon className="h-5 w-5" />
                  </button>
                </div>
                <nav className="mt-8 flex-1 space-y-2 overflow-y-auto">
                  {navigation.map((item) => {
                    const isLink = Boolean(item.href);
                    const isActive = !isLink && item.id === activeSection?.id;
                    const Icon = getNavIcon(item);
                    const isLink = Boolean(item.href);
                    const isActive = !isLink && item.id === activeSection?.id;
                    const baseClass = `group flex w-full items-center gap-3 rounded-xl border px-4 py-3 text-left transition ${
                    const isRoute = item.type === 'route' && item.href;
                    const isActive = !isRoute && item.id === activeSection?.id;
                    const Icon = getNavIcon(item);
                    const content = (
                      <>
                    const isActive = !item.to && item.id === activeSection?.id;
                    const isLink = item.type === 'link';
                    const isActive = !isLink && item.id === activeSection?.id;
                    const Icon = getNavIcon(item);
                    const commonClasses = `group flex w-full items-center gap-3 rounded-xl border px-4 py-3 text-left transition ${
                      isActive
                        ? 'border-accent bg-accent text-white shadow-glow'
                        : 'border-transparent bg-white/90 text-primary/80 hover:border-accent/40 hover:text-primary'
                    }`;
                    const iconWrapperClass = `flex h-10 w-10 items-center justify-center rounded-xl ${
                    const iconClasses = `flex h-10 w-10 items-center justify-center rounded-xl ${
                      isActive
                        ? 'bg-white/20 text-white'
                        : 'bg-secondary text-primary group-hover:bg-accent/10 group-hover:text-accent'
                    }`;

                    if (isLink) {
                    if (item.href) {
                      return (
                        <Link
                          key={item.id}
                          to={item.href}
                          className={baseClass}
                          onClick={() => setMobileNavOpen(false)}
                        >
                          <span className={iconWrapperClass}>
                          className={commonClasses}
                          onClick={() => setMobileNavOpen(false)}
                        >
                          <span className={iconClasses}>
                            <Icon className="h-5 w-5" />
                          </span>
                          <div className="flex-1">
                            <p className="text-sm font-semibold">{item.label}</p>
                            {item.description ? (
                              <p className="text-xs text-slate-500">{item.description}</p>
                            ) : null}
                          </div>
                        </Link>
                      );
                    }

                    const baseClasses =
                      'group flex w-full items-center gap-3 rounded-xl border px-4 py-3 text-left transition';
                    const stateClasses = isActive
                      ? 'border-accent bg-accent text-white shadow-glow'
                      : 'border-transparent bg-white/90 text-primary/80 hover:border-accent/40 hover:text-primary';
                    const iconClasses = isActive
                      ? 'bg-white/20 text-white'
                      : 'bg-secondary text-primary group-hover:bg-accent/10 group-hover:text-accent';
                    const content = (
                      <>
                        <span className={`flex h-10 w-10 items-center justify-center rounded-xl ${iconClasses}`}>
                    const handleClick = () => {
                      if (item.to) {
                        navigate(item.to);
                        setMobileNavOpen(false);
                        return;
                      }
                      setSelectedSection(item.id);
                    };
                    return (
                      <button
                        key={item.id}
                        type="button"
                        onClick={() => {
                          if (isLink) {
                            setMobileNavOpen(false);
                            navigate(item.href);
                            return;
                          }
                          setSelectedSection(item.id);
                        onClick={() => handleSectionSelect(item.id)}
                        onClick={() => setSelectedSection(item.id)}
                        className={baseClass}
                        aria-pressed={isActive}
                      >
                        className={commonClasses}
                        aria-pressed={isActive}
                      >
                        <span className={iconClasses}>
                        onClick={() => handleNavClick(item)}
                        onClick={handleClick}
                        onClick={() => {
                          handleNavItemSelect(item);
                          if (item.type === 'link') {
                            setMobileNavOpen(false);
                          }
                        }}
                        className={`group flex w-full items-center gap-3 rounded-xl border px-4 py-3 text-left transition ${
                          isActive
                            ? 'border-accent bg-accent text-white shadow-glow'
                            : 'border-transparent bg-white/90 text-primary/80 hover:border-accent/40 hover:text-primary'
                        }`}
                        aria-pressed={isActive || undefined}
                        aria-pressed={!isLink && isActive}
                      >
                        <span
                          className={`flex h-10 w-10 items-center justify-center rounded-xl ${
                            isActive
                              ? 'bg-white/20 text-white'
                              : 'bg-secondary text-primary group-hover:bg-accent/10 group-hover:text-accent'
                          }`}
                        >
                    const isActive = !item.href && item.id === activeSection?.id;
                    const Icon = getNavIcon(item);
                    const sharedClasses = `group flex w-full items-center gap-3 rounded-xl border px-4 py-3 text-left transition ${
                    const isSection = !item.route && !item.href;
                    const isActive = isSection && item.id === activeSection?.id;
                    const Icon = getNavIcon(item);
                    const navItemClass = `group flex w-full items-center gap-3 rounded-xl border px-4 py-3 text-left transition ${
                      isActive
                        ? 'border-accent bg-accent text-white shadow-glow'
                        : 'border-transparent bg-white/90 text-primary/80 hover:border-accent/40 hover:text-primary'
                    }`;
                    const iconClasses = `flex h-10 w-10 items-center justify-center rounded-xl ${
                    const iconWrapperClass = `flex h-10 w-10 items-center justify-center rounded-xl ${
                      isActive
                        ? 'bg-white/20 text-white'
                        : 'bg-secondary text-primary group-hover:bg-accent/10 group-hover:text-accent'
                    }`;

                    const content = (
                      <>
                        <span className={iconClasses}>
                    const content = (
                      <>
                        <span className={iconWrapperClass}>
                          <Icon className="h-5 w-5" />
                        </span>
                        <div className="flex-1">
                          <p className="flex items-center gap-2 text-sm font-semibold">
                            {item.label}
                            {isLink ? (
                              <ArrowTopRightOnSquareIcon className="h-4 w-4 text-slate-400" aria-hidden="true" />
                            ) : null}
                          </p>
                          {item.description ? (
                            <p className="text-xs text-slate-500">{item.description}</p>
                          ) : null}
                        </div>
                      </>
                    );

                    if (isRoute) {
                    if (item.href) {
                      return (
                        <Link
                          key={item.id}
                          to={item.href}
                          className="group flex w-full items-center gap-3 rounded-xl border border-transparent bg-white/90 px-4 py-3 text-left text-primary/80 transition hover:border-accent/40 hover:text-primary"
                          className={`${baseClasses} ${stateClasses}`}
                          onClick={() => setMobileNavOpen(false)}
                          aria-label={item.label}
                          className={sharedClasses}
                    if (item.route) {
                      return (
                        <Link
                          key={item.id}
                          to={item.route}
                          className={navItemClass}
                          onClick={() => setMobileNavOpen(false)}
                        >
                          {content}
                        </Link>
                      );
                    }

                    if (item.href) {
                      return (
                        <a
                          key={item.id}
                          href={item.href}
                          className={navItemClass}
                          onClick={() => setMobileNavOpen(false)}
                        >
                          {content}
                        </a>
                      );
                    }

                    return (
                      <button
                        key={item.id}
                        type="button"
                        onClick={() => setSelectedSection(item.id)}
                        className={`group flex w-full items-center gap-3 rounded-xl border px-4 py-3 text-left transition ${
                          isActive
                            ? 'border-accent bg-accent text-white shadow-glow'
                            : 'border-transparent bg-white/90 text-primary/80 hover:border-accent/40 hover:text-primary'
                        }`}
                        className={`${baseClasses} ${stateClasses}`}
                        className={sharedClasses}
                        className={navItemClass}
                        aria-pressed={isActive}
                      >
                        {content}
                      </button>
                    );
                  })}
                </nav>
                {sidebarLinks.length ? (
                  <div className="mt-6 space-y-2">
                    <p className="px-1 text-xs uppercase tracking-[0.2em] text-slate-400">Workspace shortcuts</p>
                    {sidebarLinks.map((link) => (
                      <Link
                        key={link.id}
                        to={link.href}
                        onClick={() => setMobileNavOpen(false)}
                        className="flex w-full items-center justify-between rounded-xl border border-accent/20 bg-white px-4 py-3 text-sm font-semibold text-primary transition hover:border-accent hover:text-accent"
                      >
                        <span>{link.label}</span>
                        <ArrowTopRightOnSquareIcon className="h-4 w-4 text-slate-400" />
                      </Link>
                    ))}
                  </div>
                ) : null}
                <div className="mt-6 space-y-3">
                  <Link
                    to="/"
                    className="inline-flex w-full items-center justify-center gap-2 rounded-full border border-accent/20 bg-white px-4 py-2 text-sm font-semibold text-primary/80 hover:border-accent hover:text-primary"
                    onClick={() => setMobileNavOpen(false)}
                  >
                    <ArrowTopRightOnSquareIcon className="h-4 w-4" /> Public site
                  </Link>
                  {onLogout ? (
                    <button
                      type="button"
                      onClick={() => {
                        setMobileNavOpen(false);
                        onLogout();
                      }}
                      className="inline-flex w-full items-center justify-center gap-2 rounded-full border border-rose-200 bg-rose-50 px-4 py-2 text-sm font-semibold text-rose-700 shadow-sm transition hover:border-rose-300 hover:text-rose-800"
                    >
                      <ArrowLeftOnRectangleIcon className="h-4 w-4" /> Sign out
                    </button>
                  ) : null}
                </div>
              </Dialog.Panel>
            </Transition.Child>
          </div>
        </Dialog>
      </Transition.Root>
      <aside
        className={`hidden lg:flex ${navCollapsed ? 'w-24' : 'w-80 xl:w-96'} flex-col border-r border-accent/10 bg-gradient-to-b from-white via-secondary/40 to-white transition-[width] duration-300`}
      >
        <div className="flex items-center justify-between border-b border-accent/10 px-6 py-5">
          <Link to="/dashboards" className="flex items-center gap-2 text-primary" title="Dashboard hub">
            <Bars3BottomLeftIcon className="h-6 w-6 text-accent" />
            {!navCollapsed && (
              <div className="leading-tight">
                <p className="text-[0.65rem] uppercase tracking-[0.35em] text-slate-500">Fixnado</p>
                <p className="text-lg font-semibold">{roleMeta.name}</p>
              </div>
            )}
          </Link>
          <button
            type="button"
            onClick={() => setNavCollapsed((value) => !value)}
            className="rounded-full border border-accent/20 bg-white p-2 text-slate-500 transition hover:border-accent hover:text-accent"
            aria-label={navCollapsed ? 'Expand navigation' : 'Collapse navigation'}
          >
            <Squares2X2Icon className={`h-5 w-5 transition-transform ${navCollapsed ? 'rotate-180' : ''}`} />
          </button>
        </div>
        <nav className="flex-1 overflow-y-auto px-3 py-6 space-y-2">
          {navigation.map((item) => {
            const isLink = Boolean(item.href);
            const isActive = !isLink && item.id === activeSection?.id;
            const Icon = getNavIcon(item);
            const isLink = Boolean(item.href);
            const isActive = !isLink && item.id === activeSection?.id;
            const baseClass = `group flex w-full items-center gap-3 rounded-xl border px-3 py-3 text-left transition ${
              isActive
                ? 'border-accent bg-accent text-white shadow-glow'
                : 'border-transparent bg-white/80 text-primary/80 hover:border-accent/40 hover:text-primary'
            } ${navCollapsed ? 'justify-center px-2' : ''}`;
            const iconWrapperClass = `flex h-10 w-10 items-center justify-center rounded-xl ${
              isActive
                ? 'bg-white/20 text-white'
                : 'bg-secondary text-primary group-hover:bg-accent/10 group-hover:text-accent'
            }`;

            if (isLink) {
              return (
                <Link
                  key={item.id}
                  to={item.href}
                  className={baseClass}
                  title={navCollapsed ? item.label : undefined}
                >
                  <span className={iconWrapperClass}>
                    <Icon className="h-5 w-5" />
                  </span>
                  {!navCollapsed && (
                    <div className="flex-1">
                      <p className="text-sm font-semibold">{item.label}</p>
                      {item.description ? (
                        <p className="text-xs text-slate-500">{item.description}</p>
                      ) : null}
                    </div>
                  )}
                </Link>
              );
            }

            const isRoute = item.type === 'route' && item.href;
            const isActive = !isRoute && item.id === activeSection?.id;
            const Icon = getNavIcon(item);
            const content = (
              <>
            const isActive = !item.to && item.id === activeSection?.id;
            const isLink = item.type === 'link';
            const isActive = !isLink && item.id === activeSection?.id;
            const Icon = getNavIcon(item);
            const baseClasses = `group flex w-full items-center gap-3 rounded-xl border px-3 py-3 text-left transition ${
            const baseClasses =
              'group flex w-full items-center gap-3 rounded-xl border px-3 py-3 text-left transition';
            const stateClasses = isActive
              ? 'border-accent bg-accent text-white shadow-glow'
              : 'border-transparent bg-white/80 text-primary/80 hover:border-accent/40 hover:text-primary';
            const spacingClasses = navCollapsed ? 'justify-center px-2' : '';
            const iconClasses = isActive
              ? 'bg-white/20 text-white'
              : 'bg-secondary text-primary group-hover:bg-accent/10 group-hover:text-accent';
            const content = (
              <>
                <span className={`flex h-10 w-10 items-center justify-center rounded-xl ${iconClasses}`}>
            const handleClick = () => {
              if (item.to) {
                navigate(item.to);
                return;
              }
              setSelectedSection(item.id);
            };
            return (
              <button
                key={item.id}
                type="button"
                onClick={() => {
                  if (isLink) {
                    navigate(item.href);
                    return;
                  }
                  setSelectedSection(item.id);
                }}
                onClick={() => handleSectionSelect(item.id)}
                onClick={() => setSelectedSection(item.id)}
                className={baseClass}
                onClick={() => handleNavClick(item)}
                onClick={handleClick}
                onClick={() => handleNavItemSelect(item)}
                className={`group flex w-full items-center gap-3 rounded-xl border px-3 py-3 text-left transition ${
                  isActive
                    ? 'border-accent bg-accent text-white shadow-glow'
                    : 'border-transparent bg-white/80 text-primary/80 hover:border-accent/40 hover:text-primary'
                } ${navCollapsed ? 'justify-center px-2' : ''}`}
                title={navCollapsed ? item.label : undefined}
                aria-pressed={isActive || undefined}
                aria-pressed={!isLink && isActive}
              >
                <span
                  className={`flex h-10 w-10 items-center justify-center rounded-xl ${
                    isActive
                      ? 'bg-white/20 text-white'
                      : 'bg-secondary text-primary group-hover:bg-accent/10 group-hover:text-accent'
                  }`}
                >
            const isActive = !item.href && item.id === activeSection?.id;
            const Icon = getNavIcon(item);
            const baseClasses = `group flex w-full items-center gap-3 rounded-xl border px-3 py-3 text-left transition ${
            const isSection = !item.route && !item.href;
            const isActive = isSection && item.id === activeSection?.id;
            const Icon = getNavIcon(item);
            const baseClass = `group flex w-full items-center gap-3 rounded-xl border px-3 py-3 text-left transition ${
              isActive
                ? 'border-accent bg-accent text-white shadow-glow'
                : 'border-transparent bg-white/80 text-primary/80 hover:border-accent/40 hover:text-primary'
            } ${navCollapsed ? 'justify-center px-2' : ''}`;
            const iconClasses = `flex h-10 w-10 items-center justify-center rounded-xl ${
            const iconWrapperClass = `flex h-10 w-10 items-center justify-center rounded-xl ${
              isActive
                ? 'bg-white/20 text-white'
                : 'bg-secondary text-primary group-hover:bg-accent/10 group-hover:text-accent'
            }`;
            const content = (
              <>
                <span className={iconClasses}>

            const content = (
              <>
                <span className={iconClasses}>
            const content = (
              <>
                <span className={iconWrapperClass}>
                  <Icon className="h-5 w-5" />
                </span>
                {!navCollapsed && (
                  <div className="flex-1">
                    <p className="flex items-center gap-2 text-sm font-semibold">
                      {item.label}
                      {isLink ? (
                        <ArrowTopRightOnSquareIcon className="h-4 w-4 text-slate-400" aria-hidden="true" />
                      ) : null}
                    </p>
                    {item.description ? (
                      <p className="text-xs text-slate-500">{item.description}</p>
                    ) : null}
                    <p className="text-sm font-semibold">{item.label}</p>
                    {item.description ? <p className="text-xs text-slate-500">{item.description}</p> : null}
                  </div>
                )}
              </>
            );

            if (isRoute) {
            if (item.href) {
              return (
                <Link
                  key={item.id}
                  to={item.href}
                  className={`group flex w-full items-center gap-3 rounded-xl border border-transparent bg-white/80 px-3 py-3 text-left text-primary/80 transition hover:border-accent/40 hover:text-primary ${navCollapsed ? 'justify-center px-2' : ''}`}
                  title={navCollapsed ? item.label : undefined}
                >
                  className={baseClasses}
                  title={navCollapsed ? item.label : undefined}
                >
                  className={`${baseClasses} ${stateClasses} ${spacingClasses}`}
                  title={navCollapsed ? item.label : undefined}
                  aria-label={item.label}
                >
                  className={baseClasses}
                  title={navCollapsed ? item.label : undefined}
                >
            if (item.route) {
              return (
                <Link key={item.id} to={item.route} className={baseClass} title={navCollapsed ? item.label : undefined}>
                  {content}
                </Link>
              );
            }

            if (item.href) {
              return (
                <a key={item.id} href={item.href} className={baseClass} title={navCollapsed ? item.label : undefined}>
                  {content}
                </a>
              );
            }

            return (
              <button
                key={item.id}
                type="button"
                onClick={() => setSelectedSection(item.id)}
                className={`group flex w-full items-center gap-3 rounded-xl border px-3 py-3 text-left transition ${
                  isActive
                    ? 'border-accent bg-accent text-white shadow-glow'
                    : 'border-transparent bg-white/80 text-primary/80 hover:border-accent/40 hover:text-primary'
                } ${navCollapsed ? 'justify-center px-2' : ''}`}
                className={baseClasses}
                className={`${baseClasses} ${stateClasses} ${spacingClasses}`}
                className={baseClasses}
                className={baseClass}
                title={navCollapsed ? item.label : undefined}
                aria-pressed={isActive}
              >
                {content}
              </button>
            );
          })}
        </nav>
        {!navCollapsed && sidebarLinks.length ? (
          <div className="px-6 pb-6">
            <p className="text-xs uppercase tracking-[0.2em] text-slate-400">Workspace shortcuts</p>
            <ul className="mt-3 space-y-2">
              {sidebarLinks.map((link) => (
                <li key={link.id}>
                  <Link
                    to={link.href}
                    className="flex flex-col rounded-xl border border-accent/20 bg-white/90 px-4 py-3 text-sm text-primary transition hover:border-accent hover:text-accent"
                  >
                    <span className="font-semibold">{link.label}</span>
                    {link.description ? (
                      <span className="text-xs text-slate-500">{link.description}</span>
                    ) : null}
                  </Link>
                </li>
              ))}
            </ul>
          </div>
        ) : null}
      </aside>

      <main className="flex-1 min-h-screen">
        <div className="sticky top-0 z-10 border-b border-accent/10 bg-white/90 backdrop-blur px-6 py-6">
          <div className="flex flex-col gap-5 xl:flex-row xl:items-center xl:justify-between">
            <div className="flex items-center justify-between gap-3 lg:hidden">
              <button
                type="button"
                onClick={() => setMobileNavOpen(true)}
                className="inline-flex items-center gap-2 rounded-full border border-accent/20 bg-white px-4 py-2 text-sm font-semibold text-primary/80 shadow-sm transition hover:border-accent hover:text-primary"
              >
                <Bars3BottomLeftIcon className="h-5 w-5 text-accent" /> Menu
              </button>
              {lastRefreshed && (
                <p className="text-xs text-primary/60">Refreshed {formatRelativeTime(lastRefreshed)}</p>
              )}
            </div>
            <div className="space-y-2">
              <div className="flex flex-wrap items-center gap-3">
                <h1 className="text-2xl font-semibold text-primary">{activeSection?.label ?? roleMeta.name}</h1>
                <span className="rounded-full border border-slate-200 bg-secondary px-3 py-1 text-xs font-semibold uppercase tracking-wide text-primary/70">
                  {roleMeta.persona}
                </span>
              </div>
              {lastRefreshed && (
                <p className="hidden text-xs text-primary/60 lg:block">Refreshed {formatRelativeTime(lastRefreshed)}</p>
              )}
              <ToggleSummary toggle={toggleMeta} reason={toggleReason} />
            </div>
            <div className="flex w-full flex-col gap-4 sm:flex-row sm:items-center sm:justify-end">
              <div className="flex w-full flex-col gap-2 sm:w-64">
                <label className="text-xs uppercase tracking-wide text-primary/60" htmlFor="roleSwitcher">
                  Switch workspace
                </label>
                <select
                  id="roleSwitcher"
                  value={roleMeta.id}
                  onChange={(event) => navigate(`/dashboards/${event.target.value}`)}
                  className="rounded-xl border border-accent/20 bg-white px-4 py-2 text-sm text-primary focus:outline-none focus:ring-2 focus:ring-accent"
                >
                  {registeredOptions.map((role) => (
                    <option key={role.id} value={role.id}>
                      {role.name}
                    </option>
                  ))}
                </select>
              </div>
              <div className="relative w-full sm:w-80">
                <MagnifyingGlassIcon className="pointer-events-none absolute left-4 top-1/2 h-5 w-5 -translate-y-1/2 text-slate-400" />
                <input
                  type="search"
                  value={searchQuery}
                  onChange={(event) => setSearchQuery(event.target.value)}
                  placeholder="Search jobs, orders, analytics, automations..."
                  className="w-full rounded-full bg-white border border-accent/20 py-3 pl-12 pr-4 text-sm text-primary placeholder:text-slate-400 focus:outline-none focus:ring-2 focus:ring-accent"
                />
                {searchResults.length > 0 && (
                  <div className="absolute inset-x-0 top-14 z-20 rounded-2xl border border-accent/10 bg-white shadow-glow">
                    <ul className="max-h-72 overflow-y-auto divide-y divide-slate-100">
                      {searchResults.map((result) => (
                        <li key={result.id}>
                          <button
                            type="button"
                            onClick={() => {
                              handleSectionSelect(result.targetSection);
                              if (result.type === 'route' && result.href) {
                                navigate(result.href);
                              } else if (result.targetSection) {
                                setSelectedSection(result.targetSection);
                              }
                              setSearchQuery('');
                              setSearchResults([]);
                            }}
                            className="flex w-full items-start gap-3 px-4 py-3 text-left hover:bg-secondary"
                          >
                            <span className="rounded-md bg-secondary px-2 py-1 text-xs font-semibold text-primary/80">
                              {resultBadge[result.type] ?? 'Result'}
                            </span>
                            <div className="flex-1">
                              <p className="text-sm font-semibold text-primary">{result.label}</p>
                              <p className="text-xs text-slate-500">{result.description}</p>
                            </div>
                            <ArrowTopRightOnSquareIcon className="mt-1 h-4 w-4 text-slate-400" />
                          </button>
                        </li>
                      ))}
                    </ul>
                  </div>
                )}
              </div>
              <div className="flex flex-wrap gap-2 sm:self-end">
                <Link
                  to="/"
                  className="inline-flex items-center gap-2 rounded-full border border-accent/20 bg-white px-4 py-2 text-sm font-semibold text-primary/80 hover:border-accent hover:text-primary"
                >
                  <ArrowTopRightOnSquareIcon className="h-4 w-4" /> Public site
                </Link>
                {onLogout ? (
                  <button
                    type="button"
                    onClick={onLogout}
                    className="inline-flex items-center gap-2 rounded-full border border-rose-200 bg-rose-50 px-4 py-2 text-sm font-semibold text-rose-700 shadow-sm transition hover:border-rose-300 hover:text-rose-800"
                  >
                    <ArrowLeftOnRectangleIcon className="h-4 w-4" /> Sign out
                  </button>
                ) : null}
                <button
                  type="button"
                  onClick={onRefresh}
                  disabled={loading}
                  className="inline-flex items-center gap-2 rounded-full border border-accent/20 bg-white px-4 py-2 text-sm font-semibold text-primary/80 hover:border-accent hover:text-primary disabled:cursor-not-allowed disabled:opacity-60"
                >
                  <ArrowPathIcon className={`h-4 w-4 ${loading ? 'animate-spin' : ''}`} /> Refresh
                </button>
                {exportHref && (
                  <a
                    href={exportHref}
                    className="inline-flex items-center gap-2 rounded-full bg-primary px-5 py-2 text-sm font-semibold text-white shadow-glow hover:bg-primary/90"
                  >
                    <ArrowDownTrayIcon className="h-4 w-4" /> Download CSV
                  </a>
                )}
              </div>
            </div>
          </div>
        </div>

        {loading && !dashboard ? (
          <Skeleton />
        ) : (
          <div className="space-y-8 px-6 py-10">
            {shouldShowServicemanSummary ? (
              <ServicemanSummary metadata={dashboard?.metadata} windowLabel={dashboard?.window?.label ?? null} />
            ) : null}
            {renderSection()}
            {shouldShowPersonaSummary ? <DashboardPersonaSummary dashboard={dashboard} /> : null}
            {blogPosts.length > 0 ? <DashboardBlogRail posts={blogPosts} /> : null}
          </div>
        )}
      </main>
    </div>
  );
};

DashboardLayout.propTypes = {
  roleMeta: PropTypes.shape({
    id: PropTypes.string.isRequired,
    name: PropTypes.string.isRequired,
    persona: PropTypes.string,
    headline: PropTypes.string
  }).isRequired,
  registeredRoles: PropTypes.arrayOf(
    PropTypes.shape({
      id: PropTypes.string.isRequired,
      name: PropTypes.string.isRequired,
      registered: PropTypes.bool
    })
  ).isRequired,
  dashboard: PropTypes.shape({
    navigation: PropTypes.array,
    window: PropTypes.object
  }),
  loading: PropTypes.bool,
  error: PropTypes.string,
  onRefresh: PropTypes.func.isRequired,
  lastRefreshed: PropTypes.string,
  exportHref: PropTypes.string,
  toggleMeta: PropTypes.shape({
    state: PropTypes.string,
    rollout: PropTypes.oneOfType([PropTypes.number, PropTypes.string]),
    owner: PropTypes.string,
    ticket: PropTypes.string,
    lastModifiedAt: PropTypes.string
  }),
  toggleReason: PropTypes.string,
  onLogout: PropTypes.func,
  blogPosts: PropTypes.arrayOf(
    PropTypes.shape({
      id: PropTypes.string.isRequired
    })
  ),
  initialSectionId: PropTypes.string
  initialSectionId: PropTypes.string,
  onSectionChange: PropTypes.func
};

DashboardLayout.defaultProps = {
  dashboard: null,
  loading: false,
  error: null,
  lastRefreshed: null,
  exportHref: null,
  toggleMeta: null,
  toggleReason: null,
  onLogout: null,
  blogPosts: [],
  initialSectionId: null,
  onSectionChange: null
};

export default DashboardLayout;<|MERGE_RESOLUTION|>--- conflicted
+++ resolved
@@ -362,7 +362,6 @@
       });
     }
 
-<<<<<<< HEAD
     if (Array.isArray(section.searchable)) {
       entries.push(
         ...section.searchable.map((item) => ({
@@ -372,7 +371,6 @@
           description: item.description ?? '',
           targetSection: item.targetSection ?? section.id
         }))
-=======
     if (section.type === 'marketplace-workspace' && section.data?.summary) {
       const { tools = {}, materials = {}, moderationQueue = 0 } = section.data.summary;
       entries.push(
@@ -454,7 +452,6 @@
           description: 'Configured payout destinations',
           targetSection: section.id
         }
->>>>>>> fabd8479
       );
     }
 
@@ -701,19 +698,16 @@
       }
       return <DashboardOverview analytics={activeSection.analytics} />;
     }
-<<<<<<< HEAD
     if (typeof activeSection.render === 'function') {
       return activeSection.render();
     }
     if (activeSection.component) {
       const Component = activeSection.component;
       return <Component {...(activeSection.componentProps ?? {})} />;
-=======
     if (activeSection.type === 'custom' && typeof activeSection.render === 'function') {
       return activeSection.render();
     if (activeSection.id === 'customer-control') {
       return <CustomerOverviewControl />;
->>>>>>> fabd8479
     }
     return (
       <DashboardSection

--- conflicted
+++ resolved
@@ -13,7 +13,6 @@
   BuildingOfficeIcon,
   CalendarDaysIcon,
   ChartPieIcon,
-<<<<<<< HEAD
   BuildingOfficeIcon,
   ShieldCheckIcon,
   MapIcon,
@@ -26,7 +25,6 @@
     TagIcon,
     KeyIcon
   } from '@heroicons/react/24/outline';
-=======
   ClipboardDocumentCheckIcon,
   ClipboardDocumentListIcon,
   Cog8ToothIcon,
@@ -51,7 +49,6 @@
   PaintBrushIcon,
   TagIcon
 } from '@heroicons/react/24/outline';
->>>>>>> 192e27c7
 import { Dialog, Transition } from '@headlessui/react';
 import DashboardOverview from './DashboardOverview.jsx';
 import DashboardSection from './DashboardSection.jsx';
@@ -299,8 +296,6 @@
   configuration: 'Setting',
   panel: 'Setting',
   bucket: 'Bucket',
-<<<<<<< HEAD
-=======
   route: 'Workspace',
   board: 'Board',
   listing: 'Listing',
@@ -308,7 +303,6 @@
   package: 'Package'
   panel: 'Panel',
   bucket: 'Bucket',
->>>>>>> 192e27c7
   route: 'Workspace'
 };
 
@@ -335,15 +329,12 @@
   documents: ClipboardDocumentCheckIcon,
   operations: QueueListIcon,
   marketplace: WrenchScrewdriverIcon,
-<<<<<<< HEAD
   seo: TagIcon,
   byok: KeyIcon
-=======
   builder: PaintBrushIcon,
   seo: TagIcon,
   storefront: BuildingStorefrontIcon
   seo: TagIcon
->>>>>>> 192e27c7
 };
 
 const getNavIcon = (item) => {

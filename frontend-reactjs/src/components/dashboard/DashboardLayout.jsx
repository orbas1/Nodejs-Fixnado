import { Fragment, useCallback, useEffect, useMemo, useState } from 'react';
import PropTypes from 'prop-types';
import { Link, useNavigate } from 'react-router-dom';
import {
  Bars3BottomLeftIcon,
  ArrowLeftOnRectangleIcon,
  MagnifyingGlassIcon,
  ArrowTopRightOnSquareIcon,
  ArrowPathIcon,
  ArrowDownTrayIcon,
  ExclamationTriangleIcon,
  Squares2X2Icon,
  UserCircleIcon,
  CalendarDaysIcon,
  ClipboardDocumentListIcon,
  WrenchScrewdriverIcon,
  InboxStackIcon,
  Cog8ToothIcon,
  UsersIcon,
  ChartPieIcon,
  BuildingOfficeIcon,
  ShieldCheckIcon,
  MapIcon,
  BoltIcon,
  BanknotesIcon,
  ClipboardDocumentCheckIcon,
  CubeIcon,
  TagIcon
} from '@heroicons/react/24/outline';
import { Dialog, Transition } from '@headlessui/react';
import DashboardOverview from './DashboardOverview.jsx';
import DashboardSection from './DashboardSection.jsx';
import ServicemanSummary from './ServicemanSummary.jsx';
import DashboardPersonaSummary from './DashboardPersonaSummary.jsx';
import DashboardBlogRail from './DashboardBlogRail.jsx';
import CustomerOverviewControl from './CustomerOverviewControl.jsx';

const stateBadgeMap = {
  enabled: 'bg-emerald-100 text-emerald-700 border-emerald-200',
  pilot: 'bg-amber-100 text-amber-700 border-amber-200',
  staging: 'bg-indigo-100 text-indigo-700 border-indigo-200',
  disabled: 'bg-slate-100 text-slate-600 border-slate-200',
  sunset: 'bg-rose-100 text-rose-700 border-rose-200'
};

const formatToggleDate = (iso) => {
  if (!iso) return '—';
  const parsed = new Date(iso);
  if (Number.isNaN(parsed.getTime())) {
    return '—';
  }
  return parsed.toLocaleString(undefined, {
    year: 'numeric',
    month: 'short',
    day: 'numeric',
    hour: '2-digit',
    minute: '2-digit'
  });
};

const ToggleSummary = ({ toggle = null, reason = null }) => {
  if (!toggle) {
    return null;
  }
  const badgeClass = stateBadgeMap[toggle.state] ?? 'bg-slate-100 text-slate-600 border-slate-200';
  const parsedRollout = Number.parseFloat(toggle.rollout ?? 0);
  const rolloutValue = Number.isFinite(parsedRollout) ? parsedRollout : 0;
  return (
    <div className="mt-4 max-w-md rounded-2xl border border-slate-200 bg-white/80 p-4 shadow-sm" data-qa="dashboard-toggle-summary">
      <div className="flex items-center justify-between gap-3">
        <div>
          <p className="text-xs uppercase tracking-wide text-slate-500">Feature toggle</p>
          <p className="text-sm font-semibold text-slate-900">analytics-dashboards</p>
        </div>
        <span className={`rounded-full border px-3 py-1 text-xs font-semibold capitalize ${badgeClass}`} data-qa="dashboard-toggle-chip">
          {toggle.state ?? 'unknown'}
        </span>
      </div>
      <dl className="mt-3 grid grid-cols-2 gap-3 text-xs text-slate-500">
        <div>
          <dt className="font-medium text-slate-600">Owner</dt>
          <dd className="mt-1" data-qa="dashboard-toggle-owner">{toggle.owner || '—'}</dd>
        </div>
        <div>
          <dt className="font-medium text-slate-600">Ticket</dt>
          <dd className="mt-1" data-qa="dashboard-toggle-ticket">{toggle.ticket || '—'}</dd>
        </div>
        <div>
          <dt className="font-medium text-slate-600">Last modified</dt>
          <dd className="mt-1" data-qa="dashboard-toggle-modified">{formatToggleDate(toggle.lastModifiedAt)}</dd>
        </div>
        <div>
          <dt className="font-medium text-slate-600">Rollout</dt>
          <dd className="mt-1" data-qa="dashboard-toggle-rollout">{Math.round(rolloutValue * 100)}%</dd>
        </div>
        <div className="col-span-2">
          <dt className="font-medium text-slate-600">Reason</dt>
          <dd className="mt-1 capitalize" data-qa="dashboard-toggle-reason">{reason?.replace('-', ' ') || 'enabled'}</dd>
        </div>
      </dl>
    </div>
  );
};

ToggleSummary.propTypes = {
  toggle: PropTypes.shape({
    state: PropTypes.string,
    rollout: PropTypes.number,
    owner: PropTypes.string,
    ticket: PropTypes.string,
    lastModifiedAt: PropTypes.string
  }),
  reason: PropTypes.string
};

const resultBadge = {
  section: 'Section',
  card: 'Summary',
  column: 'Stage',
  item: 'Work Item',
  record: 'Record',
  configuration: 'Setting',
  panel: 'Setting'
};

const navIconMap = {
  profile: UserCircleIcon,
  calendar: CalendarDaysIcon,
  pipeline: ClipboardDocumentListIcon,
  history: ClipboardDocumentListIcon,
  availability: UsersIcon,
  control: Squares2X2Icon,
  assets: CubeIcon,
  support: InboxStackIcon,
  settings: Cog8ToothIcon,
  crew: WrenchScrewdriverIcon,
  compliance: ShieldCheckIcon,
  enterprise: BuildingOfficeIcon,
  finance: BanknotesIcon,
  analytics: ChartPieIcon,
  automation: BoltIcon,
  map: MapIcon,
  documents: ClipboardDocumentCheckIcon,
  seo: TagIcon
};

const getNavIcon = (item) => {
  if (!item?.icon) {
    return Squares2X2Icon;
  }

  return navIconMap[item.icon] ?? Squares2X2Icon;
};

const formatRelativeTime = (timestamp) => {
  if (!timestamp) return null;
  const last = new Date(timestamp);
  if (Number.isNaN(last.getTime())) return null;
  const diffMs = Date.now() - last.getTime();
  const diffMinutes = Math.round(diffMs / 60000);
  if (diffMinutes < 1) return 'moments ago';
  if (diffMinutes < 60) return `${diffMinutes} minute${diffMinutes === 1 ? '' : 's'} ago`;
  const diffHours = Math.round(diffMinutes / 60);
  if (diffHours < 24) return `${diffHours} hour${diffHours === 1 ? '' : 's'} ago`;
  const diffDays = Math.round(diffHours / 24);
  return `${diffDays} day${diffDays === 1 ? '' : 's'} ago`;
};

const buildSearchIndex = (navigation) =>
  navigation.flatMap((section) => {
<<<<<<< HEAD
    if (section.type === 'link') {
=======
    if (section.route || section.href) {
>>>>>>> 075500b0
      return [];
    }
    const entries = [
      {
        id: section.id,
        type: 'section',
        label: section.label,
        description: section.description ?? '',
        targetSection: section.id
      }
    ];

    if (section.type === 'grid' && Array.isArray(section.data?.cards)) {
      entries.push(
        ...section.data.cards.map((card) => ({
          id: `${section.id}-${card.title}`,
          type: 'card',
          label: card.title,
          description: Array.isArray(card.details) ? card.details.join(' • ') : '',
          targetSection: section.id
        }))
      );
    }

    if (section.type === 'board' && Array.isArray(section.data?.columns)) {
      section.data.columns.forEach((column) => {
        entries.push({
          id: `${section.id}-${column.title}`,
          type: 'column',
          label: `${column.title} • ${section.label}`,
          description: `${column.items?.length ?? 0} work items`,
          targetSection: section.id
        });
        column.items?.forEach((item) => {
          entries.push({
            id: `${section.id}-${item.title}`,
            type: 'item',
            label: item.title,
            description: [item.owner, item.value, item.eta].filter(Boolean).join(' • '),
            targetSection: section.id
          });
        });
      });
    }

    if (section.type === 'table' && Array.isArray(section.data?.rows)) {
      entries.push(
        ...section.data.rows.map((row, index) => ({
          id: `${section.id}-row-${index}`,
          type: 'record',
          label: row[1] ?? row[0],
          description: Array.isArray(row) ? row.join(' • ') : '',
          targetSection: section.id
        }))
      );
    }

    if (section.type === 'list' && Array.isArray(section.data?.items)) {
      entries.push(
        ...section.data.items.map((item) => ({
          id: `${section.id}-${item.title}`,
          type: 'configuration',
          label: item.title,
          description: item.description ?? '',
          targetSection: section.id
        }))
      );
    }

    if (section.type === 'ads') {
      entries.push(
        ...(section.data?.summaryCards ?? []).map((card) => ({
          id: `${section.id}-${card.title}`,
          type: 'card',
          label: `${card.title} • ${card.value}`,
          description: card.helper ?? card.change ?? '',
          targetSection: section.id
        })),
        ...(section.data?.campaigns ?? []).map((campaign) => ({
          id: `${section.id}-${campaign.id ?? campaign.name}`,
          type: 'record',
          label: `${campaign.name} • ${campaign.status ?? ''}`.trim(),
          description: [`ROAS ${campaign.roas ?? '—'}`, campaign.pacing].filter(Boolean).join(' · '),
          targetSection: section.id
        })),
        ...(section.data?.alerts ?? []).map((alert) => ({
          id: `${section.id}-alert-${alert.title ?? alert.detectedAt}`,
          type: 'record',
          label: alert.title ?? 'Alert',
          description: [`${alert.severity ?? ''}`.trim(), alert.description ?? ''].filter(Boolean).join(' • '),
          targetSection: section.id
        }))
      );
    }

    if (section.type === 'settings' && Array.isArray(section.data?.panels)) {
      section.data.panels.forEach((panel) => {
        const panelId = panel.id ?? panel.title ?? 'panel';
        entries.push({
          id: `${section.id}-${panelId}`,
          type: 'panel',
          label: panel.title ?? 'Settings panel',
          description: panel.description ?? '',
          targetSection: section.id
        });
        panel.items?.forEach((item) => {
          entries.push({
            id: `${section.id}-${panelId}-${item.label}`,
            type: item.type === 'toggle' ? 'configuration' : 'record',
            label: item.label,
            description: item.helper ?? '',
            targetSection: section.id
          });
        });
      });
    }

    if (section.type === 'wallet') {
      entries.push(
        {
          id: `${section.id}-summary`,
          type: 'panel',
          label: 'Wallet summary',
          description: 'Balance, holds, and autopayout status',
          targetSection: section.id
        },
        {
          id: `${section.id}-transactions`,
          type: 'record',
          label: 'Wallet transactions',
          description: 'Recent manual adjustments and automation events',
          targetSection: section.id
        },
        {
          id: `${section.id}-methods`,
          type: 'record',
          label: 'Wallet payment methods',
          description: 'Configured payout destinations',
          targetSection: section.id
        }
      );
    }

    return entries;
  });

const Skeleton = () => (
  <div className="px-6 py-10">
    <div className="space-y-6">
      <div className="animate-pulse space-y-4">
        <div className="h-6 w-52 rounded bg-primary/10" />
        <div className="h-4 w-full rounded bg-primary/10" />
        <div className="h-4 w-3/4 rounded bg-primary/10" />
      </div>
      <div className="animate-pulse grid gap-6 md:grid-cols-2">
        <div className="h-40 rounded-2xl bg-primary/10" />
        <div className="h-40 rounded-2xl bg-primary/10" />
      </div>
    </div>
  </div>
);

const ErrorState = ({ message, onRetry }) => (
  <div className="px-6 py-10">
    <div className="mx-auto max-w-3xl">
      <div className="rounded-2xl border border-rose-200 bg-rose-50 p-6 text-rose-700">
        <div className="flex items-start gap-3">
          <ExclamationTriangleIcon className="h-6 w-6" />
          <div className="space-y-2">
            <h2 className="text-lg font-semibold">We couldn’t load this dashboard</h2>
            <p className="text-sm">{message}</p>
            <button
              type="button"
              onClick={onRetry}
              className="inline-flex items-center gap-2 rounded-lg bg-rose-600 px-4 py-2 text-sm font-semibold text-white hover:bg-rose-500"
            >
              <ArrowPathIcon className="h-4 w-4" /> Try again
            </button>
          </div>
        </div>
      </div>
    </div>
  </div>
);

ErrorState.propTypes = {
  message: PropTypes.string.isRequired,
  onRetry: PropTypes.func.isRequired
};

const DashboardLayout = ({
  roleMeta,
  registeredRoles,
  dashboard = null,
  loading = false,
  error = null,
  onRefresh,
  lastRefreshed = null,
  exportHref = null,
  toggleMeta = null,
  toggleReason = null,
  onLogout,
  blogPosts = []
}) => {
  const navigation = useMemo(() => dashboard?.navigation ?? [], [dashboard]);
<<<<<<< HEAD
  const contentSections = useMemo(
    () => navigation.filter((item) => item.type !== 'link'),
    [navigation]
  );
  const [selectedSection, setSelectedSection] = useState(contentSections[0]?.id ?? null);
=======
  const navSections = useMemo(
    () => navigation.filter((item) => !item.route && !item.href),
    [navigation]
  );
  const [selectedSection, setSelectedSection] = useState(navSections[0]?.id ?? 'overview');
>>>>>>> 075500b0
  const [searchQuery, setSearchQuery] = useState('');
  const [searchResults, setSearchResults] = useState([]);
  const [navCollapsed, setNavCollapsed] = useState(false);
  const [mobileNavOpen, setMobileNavOpen] = useState(false);
  const navigate = useNavigate();

  const handleNavItemSelect = useCallback(
    (item) => {
      if (item.type === 'link') {
        if (item.routeTo) {
          navigate(item.routeTo);
        }
        return;
      }
      setSelectedSection(item.id);
    },
    [navigate]
  );

  useEffect(() => {
<<<<<<< HEAD
    const defaultSection = contentSections[0]?.id ?? null;
    setSelectedSection(defaultSection);
    setSearchQuery('');
    setSearchResults([]);
  }, [contentSections]);
=======
    setSelectedSection(navSections[0]?.id ?? 'overview');
    setSearchQuery('');
    setSearchResults([]);
  }, [navSections]);
>>>>>>> 075500b0

  useEffect(() => {
    if (!mobileNavOpen) return;
    setMobileNavOpen(false);
  }, [selectedSection, mobileNavOpen]);

  const searchIndex = useMemo(() => buildSearchIndex(navSections), [navSections]);

  useEffect(() => {
    if (!searchQuery) {
      setSearchResults([]);
      return;
    }
    const lowered = searchQuery.toLowerCase();
    setSearchResults(
      searchIndex.filter((entry) => entry.label.toLowerCase().includes(lowered) || entry.description.toLowerCase().includes(lowered)).slice(0, 8)
    );
  }, [searchQuery, searchIndex]);

<<<<<<< HEAD
  const activeSection = contentSections.find((item) => item.id === selectedSection) ?? contentSections[0];
=======
  const activeSection = navSections.find((item) => item.id === selectedSection) ?? navSections[0];
>>>>>>> 075500b0
  const persona = dashboard?.persona ?? roleMeta.id;
  const shouldShowPersonaSummary = dashboard?.persona === 'user' && activeSection?.id === 'overview';
  const shouldShowServicemanSummary = persona === 'serviceman' && activeSection?.id === 'overview';

  const renderSection = () => {
    if (!activeSection) return null;
    if (activeSection.type === 'overview') {
      if (persona === 'user') {
        return (
          <div className="space-y-10">
            <DashboardOverview analytics={activeSection.analytics} />
            <CustomerOverviewControl />
          </div>
        );
      }
      return <DashboardOverview analytics={activeSection.analytics} />;
    }
    if (activeSection.id === 'customer-control') {
      return <CustomerOverviewControl />;
    }
    return (
      <DashboardSection
        section={activeSection}
        persona={persona}
        features={dashboard?.metadata?.features ?? {}}
      />
    );
  };

  const registeredOptions = registeredRoles.filter((role) => role.registered);

  if (error && !dashboard) {
    return <ErrorState message={error} onRetry={onRefresh} />;
  }

  return (
    <div className="min-h-screen bg-gradient-to-br from-white via-secondary/60 to-white text-primary flex">
      <Transition.Root show={mobileNavOpen} as={Fragment}>
        <Dialog as="div" className="relative z-40 lg:hidden" onClose={setMobileNavOpen}>
          <Transition.Child
            as={Fragment}
            enter="ease-out duration-200"
            enterFrom="opacity-0"
            enterTo="opacity-100"
            leave="ease-in duration-150"
            leaveFrom="opacity-100"
            leaveTo="opacity-0"
          >
            <div className="fixed inset-0 bg-slate-900/40 backdrop-blur-sm" />
          </Transition.Child>

          <div className="fixed inset-y-0 left-0 flex max-w-xs w-full">
            <Transition.Child
              as={Fragment}
              enter="ease-out duration-200"
              enterFrom="-translate-x-full"
              enterTo="translate-x-0"
              leave="ease-in duration-150"
              leaveFrom="translate-x-0"
              leaveTo="-translate-x-full"
            >
              <Dialog.Panel className="relative flex w-full flex-col border-r border-accent/10 bg-gradient-to-b from-white via-secondary/60 to-white p-6 shadow-2xl">
                <Dialog.Title className="sr-only">Admin navigation</Dialog.Title>
                <div className="flex items-center justify-between gap-3">
                  <Link to="/dashboards" className="flex items-center gap-2 text-primary" onClick={() => setMobileNavOpen(false)}>
                    <Bars3BottomLeftIcon className="h-6 w-6 text-accent" />
                    <div className="leading-tight">
                      <p className="text-[0.65rem] uppercase tracking-[0.35em] text-slate-500">Fixnado</p>
                      <p className="text-lg font-semibold">{roleMeta.name}</p>
                    </div>
                  </Link>
                  <button
                    type="button"
                    onClick={() => setMobileNavOpen(false)}
                    className="rounded-full border border-accent/20 bg-white p-2 text-slate-500 transition hover:border-accent hover:text-accent"
                    aria-label="Close navigation"
                  >
                    <Squares2X2Icon className="h-5 w-5" />
                  </button>
                </div>
                <nav className="mt-8 flex-1 space-y-2 overflow-y-auto">
                  {navigation.map((item) => {
<<<<<<< HEAD
                    const isLink = item.type === 'link';
                    const isActive = !isLink && item.id === activeSection?.id;
                    const Icon = getNavIcon(item);
                    return (
                      <button
                        key={item.id}
                        type="button"
                        onClick={() => {
                          handleNavItemSelect(item);
                          if (item.type === 'link') {
                            setMobileNavOpen(false);
                          }
                        }}
                        className={`group flex w-full items-center gap-3 rounded-xl border px-4 py-3 text-left transition ${
                          isActive
                            ? 'border-accent bg-accent text-white shadow-glow'
                            : 'border-transparent bg-white/90 text-primary/80 hover:border-accent/40 hover:text-primary'
                        }`}
                        aria-pressed={!isLink && isActive}
                      >
                        <span
                          className={`flex h-10 w-10 items-center justify-center rounded-xl ${
                            isActive
                              ? 'bg-white/20 text-white'
                              : 'bg-secondary text-primary group-hover:bg-accent/10 group-hover:text-accent'
                          }`}
                        >
=======
                    const isActive = !item.href && item.id === activeSection?.id;
                    const Icon = getNavIcon(item);
                    const sharedClasses = `group flex w-full items-center gap-3 rounded-xl border px-4 py-3 text-left transition ${
                    const isSection = !item.route && !item.href;
                    const isActive = isSection && item.id === activeSection?.id;
                    const Icon = getNavIcon(item);
                    const navItemClass = `group flex w-full items-center gap-3 rounded-xl border px-4 py-3 text-left transition ${
                      isActive
                        ? 'border-accent bg-accent text-white shadow-glow'
                        : 'border-transparent bg-white/90 text-primary/80 hover:border-accent/40 hover:text-primary'
                    }`;
                    const iconClasses = `flex h-10 w-10 items-center justify-center rounded-xl ${
                    const iconWrapperClass = `flex h-10 w-10 items-center justify-center rounded-xl ${
                      isActive
                        ? 'bg-white/20 text-white'
                        : 'bg-secondary text-primary group-hover:bg-accent/10 group-hover:text-accent'
                    }`;

                    const content = (
                      <>
                        <span className={iconClasses}>
                    const content = (
                      <>
                        <span className={iconWrapperClass}>
>>>>>>> 075500b0
                          <Icon className="h-5 w-5" />
                        </span>
                        <div className="flex-1">
                          <p className="text-sm font-semibold">{item.label}</p>
                          {item.description ? (
                            <p className="text-xs text-slate-500">{item.description}</p>
                          ) : null}
                        </div>
                      </>
                    );

                    if (item.href) {
                      return (
                        <Link
                          key={item.id}
                          to={item.href}
                          className={sharedClasses}
                    if (item.route) {
                      return (
                        <Link
                          key={item.id}
                          to={item.route}
                          className={navItemClass}
                          onClick={() => setMobileNavOpen(false)}
                        >
                          {content}
                        </Link>
                      );
                    }

                    if (item.href) {
                      return (
                        <a
                          key={item.id}
                          href={item.href}
                          className={navItemClass}
                          onClick={() => setMobileNavOpen(false)}
                        >
                          {content}
                        </a>
                      );
                    }

                    return (
                      <button
                        key={item.id}
                        type="button"
                        onClick={() => setSelectedSection(item.id)}
                        className={sharedClasses}
                        className={navItemClass}
                        aria-pressed={isActive}
                      >
                        {content}
                      </button>
                    );
                  })}
                </nav>
                <div className="mt-6 space-y-3">
                  <Link
                    to="/"
                    className="inline-flex w-full items-center justify-center gap-2 rounded-full border border-accent/20 bg-white px-4 py-2 text-sm font-semibold text-primary/80 hover:border-accent hover:text-primary"
                    onClick={() => setMobileNavOpen(false)}
                  >
                    <ArrowTopRightOnSquareIcon className="h-4 w-4" /> Public site
                  </Link>
                  {onLogout ? (
                    <button
                      type="button"
                      onClick={() => {
                        setMobileNavOpen(false);
                        onLogout();
                      }}
                      className="inline-flex w-full items-center justify-center gap-2 rounded-full border border-rose-200 bg-rose-50 px-4 py-2 text-sm font-semibold text-rose-700 shadow-sm transition hover:border-rose-300 hover:text-rose-800"
                    >
                      <ArrowLeftOnRectangleIcon className="h-4 w-4" /> Sign out
                    </button>
                  ) : null}
                </div>
              </Dialog.Panel>
            </Transition.Child>
          </div>
        </Dialog>
      </Transition.Root>
      <aside
        className={`hidden lg:flex ${navCollapsed ? 'w-24' : 'w-80 xl:w-96'} flex-col border-r border-accent/10 bg-gradient-to-b from-white via-secondary/40 to-white transition-[width] duration-300`}
      >
        <div className="flex items-center justify-between border-b border-accent/10 px-6 py-5">
          <Link to="/dashboards" className="flex items-center gap-2 text-primary" title="Dashboard hub">
            <Bars3BottomLeftIcon className="h-6 w-6 text-accent" />
            {!navCollapsed && (
              <div className="leading-tight">
                <p className="text-[0.65rem] uppercase tracking-[0.35em] text-slate-500">Fixnado</p>
                <p className="text-lg font-semibold">{roleMeta.name}</p>
              </div>
            )}
          </Link>
          <button
            type="button"
            onClick={() => setNavCollapsed((value) => !value)}
            className="rounded-full border border-accent/20 bg-white p-2 text-slate-500 transition hover:border-accent hover:text-accent"
            aria-label={navCollapsed ? 'Expand navigation' : 'Collapse navigation'}
          >
            <Squares2X2Icon className={`h-5 w-5 transition-transform ${navCollapsed ? 'rotate-180' : ''}`} />
          </button>
        </div>
        <nav className="flex-1 overflow-y-auto px-3 py-6 space-y-2">
          {navigation.map((item) => {
<<<<<<< HEAD
            const isLink = item.type === 'link';
            const isActive = !isLink && item.id === activeSection?.id;
            const Icon = getNavIcon(item);
            return (
              <button
                key={item.id}
                type="button"
                onClick={() => handleNavItemSelect(item)}
                className={`group flex w-full items-center gap-3 rounded-xl border px-3 py-3 text-left transition ${
                  isActive
                    ? 'border-accent bg-accent text-white shadow-glow'
                    : 'border-transparent bg-white/80 text-primary/80 hover:border-accent/40 hover:text-primary'
                } ${navCollapsed ? 'justify-center px-2' : ''}`}
                title={navCollapsed ? item.label : undefined}
                aria-pressed={!isLink && isActive}
              >
                <span
                  className={`flex h-10 w-10 items-center justify-center rounded-xl ${
                    isActive
                      ? 'bg-white/20 text-white'
                      : 'bg-secondary text-primary group-hover:bg-accent/10 group-hover:text-accent'
                  }`}
                >
=======
            const isActive = !item.href && item.id === activeSection?.id;
            const Icon = getNavIcon(item);
            const baseClasses = `group flex w-full items-center gap-3 rounded-xl border px-3 py-3 text-left transition ${
            const isSection = !item.route && !item.href;
            const isActive = isSection && item.id === activeSection?.id;
            const Icon = getNavIcon(item);
            const baseClass = `group flex w-full items-center gap-3 rounded-xl border px-3 py-3 text-left transition ${
              isActive
                ? 'border-accent bg-accent text-white shadow-glow'
                : 'border-transparent bg-white/80 text-primary/80 hover:border-accent/40 hover:text-primary'
            } ${navCollapsed ? 'justify-center px-2' : ''}`;
            const iconClasses = `flex h-10 w-10 items-center justify-center rounded-xl ${
            const iconWrapperClass = `flex h-10 w-10 items-center justify-center rounded-xl ${
              isActive
                ? 'bg-white/20 text-white'
                : 'bg-secondary text-primary group-hover:bg-accent/10 group-hover:text-accent'
            }`;

            const content = (
              <>
                <span className={iconClasses}>
            const content = (
              <>
                <span className={iconWrapperClass}>
>>>>>>> 075500b0
                  <Icon className="h-5 w-5" />
                </span>
                {!navCollapsed && (
                  <div className="flex-1">
                    <p className="text-sm font-semibold">{item.label}</p>
                    {item.description ? (
                      <p className="text-xs text-slate-500">{item.description}</p>
                    ) : null}
                  </div>
                )}
              </>
            );

            if (item.href) {
              return (
                <Link
                  key={item.id}
                  to={item.href}
                  className={baseClasses}
                  title={navCollapsed ? item.label : undefined}
                >
            if (item.route) {
              return (
                <Link key={item.id} to={item.route} className={baseClass} title={navCollapsed ? item.label : undefined}>
                  {content}
                </Link>
              );
            }

            if (item.href) {
              return (
                <a key={item.id} href={item.href} className={baseClass} title={navCollapsed ? item.label : undefined}>
                  {content}
                </a>
              );
            }

            return (
              <button
                key={item.id}
                type="button"
                onClick={() => setSelectedSection(item.id)}
                className={baseClasses}
                className={baseClass}
                title={navCollapsed ? item.label : undefined}
                aria-pressed={isActive}
              >
                {content}
              </button>
            );
          })}
        </nav>
      </aside>

      <main className="flex-1 min-h-screen">
        <div className="sticky top-0 z-10 border-b border-accent/10 bg-white/90 backdrop-blur px-6 py-6">
          <div className="flex flex-col gap-5 xl:flex-row xl:items-center xl:justify-between">
            <div className="flex items-center justify-between gap-3 lg:hidden">
              <button
                type="button"
                onClick={() => setMobileNavOpen(true)}
                className="inline-flex items-center gap-2 rounded-full border border-accent/20 bg-white px-4 py-2 text-sm font-semibold text-primary/80 shadow-sm transition hover:border-accent hover:text-primary"
              >
                <Bars3BottomLeftIcon className="h-5 w-5 text-accent" /> Menu
              </button>
              {lastRefreshed && (
                <p className="text-xs text-primary/60">Refreshed {formatRelativeTime(lastRefreshed)}</p>
              )}
            </div>
            <div className="space-y-2">
              <div className="flex flex-wrap items-center gap-3">
                <h1 className="text-2xl font-semibold text-primary">{activeSection?.label ?? roleMeta.name}</h1>
                <span className="rounded-full border border-slate-200 bg-secondary px-3 py-1 text-xs font-semibold uppercase tracking-wide text-primary/70">
                  {roleMeta.persona}
                </span>
              </div>
              {lastRefreshed && (
                <p className="hidden text-xs text-primary/60 lg:block">Refreshed {formatRelativeTime(lastRefreshed)}</p>
              )}
              <ToggleSummary toggle={toggleMeta} reason={toggleReason} />
            </div>
            <div className="flex w-full flex-col gap-4 sm:flex-row sm:items-center sm:justify-end">
              <div className="flex w-full flex-col gap-2 sm:w-64">
                <label className="text-xs uppercase tracking-wide text-primary/60" htmlFor="roleSwitcher">
                  Switch workspace
                </label>
                <select
                  id="roleSwitcher"
                  value={roleMeta.id}
                  onChange={(event) => navigate(`/dashboards/${event.target.value}`)}
                  className="rounded-xl border border-accent/20 bg-white px-4 py-2 text-sm text-primary focus:outline-none focus:ring-2 focus:ring-accent"
                >
                  {registeredOptions.map((role) => (
                    <option key={role.id} value={role.id}>
                      {role.name}
                    </option>
                  ))}
                </select>
              </div>
              <div className="relative w-full sm:w-80">
                <MagnifyingGlassIcon className="pointer-events-none absolute left-4 top-1/2 h-5 w-5 -translate-y-1/2 text-slate-400" />
                <input
                  type="search"
                  value={searchQuery}
                  onChange={(event) => setSearchQuery(event.target.value)}
                  placeholder="Search jobs, orders, analytics, automations..."
                  className="w-full rounded-full bg-white border border-accent/20 py-3 pl-12 pr-4 text-sm text-primary placeholder:text-slate-400 focus:outline-none focus:ring-2 focus:ring-accent"
                />
                {searchResults.length > 0 && (
                  <div className="absolute inset-x-0 top-14 z-20 rounded-2xl border border-accent/10 bg-white shadow-glow">
                    <ul className="max-h-72 overflow-y-auto divide-y divide-slate-100">
                      {searchResults.map((result) => (
                        <li key={result.id}>
                          <button
                            type="button"
                            onClick={() => {
                              setSelectedSection(result.targetSection);
                              setSearchQuery('');
                              setSearchResults([]);
                            }}
                            className="flex w-full items-start gap-3 px-4 py-3 text-left hover:bg-secondary"
                          >
                            <span className="rounded-md bg-secondary px-2 py-1 text-xs font-semibold text-primary/80">
                              {resultBadge[result.type] ?? 'Result'}
                            </span>
                            <div className="flex-1">
                              <p className="text-sm font-semibold text-primary">{result.label}</p>
                              <p className="text-xs text-slate-500">{result.description}</p>
                            </div>
                            <ArrowTopRightOnSquareIcon className="mt-1 h-4 w-4 text-slate-400" />
                          </button>
                        </li>
                      ))}
                    </ul>
                  </div>
                )}
              </div>
              <div className="flex flex-wrap gap-2 sm:self-end">
                <Link
                  to="/"
                  className="inline-flex items-center gap-2 rounded-full border border-accent/20 bg-white px-4 py-2 text-sm font-semibold text-primary/80 hover:border-accent hover:text-primary"
                >
                  <ArrowTopRightOnSquareIcon className="h-4 w-4" /> Public site
                </Link>
                {onLogout ? (
                  <button
                    type="button"
                    onClick={onLogout}
                    className="inline-flex items-center gap-2 rounded-full border border-rose-200 bg-rose-50 px-4 py-2 text-sm font-semibold text-rose-700 shadow-sm transition hover:border-rose-300 hover:text-rose-800"
                  >
                    <ArrowLeftOnRectangleIcon className="h-4 w-4" /> Sign out
                  </button>
                ) : null}
                <button
                  type="button"
                  onClick={onRefresh}
                  disabled={loading}
                  className="inline-flex items-center gap-2 rounded-full border border-accent/20 bg-white px-4 py-2 text-sm font-semibold text-primary/80 hover:border-accent hover:text-primary disabled:cursor-not-allowed disabled:opacity-60"
                >
                  <ArrowPathIcon className={`h-4 w-4 ${loading ? 'animate-spin' : ''}`} /> Refresh
                </button>
                {exportHref && (
                  <a
                    href={exportHref}
                    className="inline-flex items-center gap-2 rounded-full bg-primary px-5 py-2 text-sm font-semibold text-white shadow-glow hover:bg-primary/90"
                  >
                    <ArrowDownTrayIcon className="h-4 w-4" /> Download CSV
                  </a>
                )}
              </div>
            </div>
          </div>
        </div>

        {loading && !dashboard ? (
          <Skeleton />
        ) : (
          <div className="space-y-8 px-6 py-10">
            {shouldShowServicemanSummary ? (
              <ServicemanSummary metadata={dashboard?.metadata} windowLabel={dashboard?.window?.label ?? null} />
            ) : null}
            {renderSection()}
            {shouldShowPersonaSummary ? <DashboardPersonaSummary dashboard={dashboard} /> : null}
            {blogPosts.length > 0 ? <DashboardBlogRail posts={blogPosts} /> : null}
          </div>
        )}
      </main>
    </div>
  );
};

DashboardLayout.propTypes = {
  roleMeta: PropTypes.shape({
    id: PropTypes.string.isRequired,
    name: PropTypes.string.isRequired,
    persona: PropTypes.string,
    headline: PropTypes.string
  }).isRequired,
  registeredRoles: PropTypes.arrayOf(
    PropTypes.shape({
      id: PropTypes.string.isRequired,
      name: PropTypes.string.isRequired,
      registered: PropTypes.bool
    })
  ).isRequired,
  dashboard: PropTypes.shape({
    navigation: PropTypes.array,
    window: PropTypes.object
  }),
  loading: PropTypes.bool,
  error: PropTypes.string,
  onRefresh: PropTypes.func.isRequired,
  lastRefreshed: PropTypes.string,
  exportHref: PropTypes.string,
  toggleMeta: PropTypes.shape({
    state: PropTypes.string,
    rollout: PropTypes.oneOfType([PropTypes.number, PropTypes.string]),
    owner: PropTypes.string,
    ticket: PropTypes.string,
    lastModifiedAt: PropTypes.string
  }),
  toggleReason: PropTypes.string,
  onLogout: PropTypes.func,
  blogPosts: PropTypes.arrayOf(
    PropTypes.shape({
      id: PropTypes.string.isRequired
    })
  )
};

DashboardLayout.defaultProps = {
  dashboard: null,
  loading: false,
  error: null,
  lastRefreshed: null,
  exportHref: null,
  toggleMeta: null,
  toggleReason: null,
  onLogout: null,
  blogPosts: []
};

export default DashboardLayout;<|MERGE_RESOLUTION|>--- conflicted
+++ resolved
@@ -168,11 +168,8 @@
 
 const buildSearchIndex = (navigation) =>
   navigation.flatMap((section) => {
-<<<<<<< HEAD
     if (section.type === 'link') {
-=======
     if (section.route || section.href) {
->>>>>>> 075500b0
       return [];
     }
     const entries = [
@@ -378,19 +375,16 @@
   blogPosts = []
 }) => {
   const navigation = useMemo(() => dashboard?.navigation ?? [], [dashboard]);
-<<<<<<< HEAD
   const contentSections = useMemo(
     () => navigation.filter((item) => item.type !== 'link'),
     [navigation]
   );
   const [selectedSection, setSelectedSection] = useState(contentSections[0]?.id ?? null);
-=======
   const navSections = useMemo(
     () => navigation.filter((item) => !item.route && !item.href),
     [navigation]
   );
   const [selectedSection, setSelectedSection] = useState(navSections[0]?.id ?? 'overview');
->>>>>>> 075500b0
   const [searchQuery, setSearchQuery] = useState('');
   const [searchResults, setSearchResults] = useState([]);
   const [navCollapsed, setNavCollapsed] = useState(false);
@@ -411,18 +405,15 @@
   );
 
   useEffect(() => {
-<<<<<<< HEAD
     const defaultSection = contentSections[0]?.id ?? null;
     setSelectedSection(defaultSection);
     setSearchQuery('');
     setSearchResults([]);
   }, [contentSections]);
-=======
     setSelectedSection(navSections[0]?.id ?? 'overview');
     setSearchQuery('');
     setSearchResults([]);
   }, [navSections]);
->>>>>>> 075500b0
 
   useEffect(() => {
     if (!mobileNavOpen) return;
@@ -442,11 +433,8 @@
     );
   }, [searchQuery, searchIndex]);
 
-<<<<<<< HEAD
   const activeSection = contentSections.find((item) => item.id === selectedSection) ?? contentSections[0];
-=======
   const activeSection = navSections.find((item) => item.id === selectedSection) ?? navSections[0];
->>>>>>> 075500b0
   const persona = dashboard?.persona ?? roleMeta.id;
   const shouldShowPersonaSummary = dashboard?.persona === 'user' && activeSection?.id === 'overview';
   const shouldShowServicemanSummary = persona === 'serviceman' && activeSection?.id === 'overview';
@@ -529,7 +517,6 @@
                 </div>
                 <nav className="mt-8 flex-1 space-y-2 overflow-y-auto">
                   {navigation.map((item) => {
-<<<<<<< HEAD
                     const isLink = item.type === 'link';
                     const isActive = !isLink && item.id === activeSection?.id;
                     const Icon = getNavIcon(item);
@@ -557,7 +544,6 @@
                               : 'bg-secondary text-primary group-hover:bg-accent/10 group-hover:text-accent'
                           }`}
                         >
-=======
                     const isActive = !item.href && item.id === activeSection?.id;
                     const Icon = getNavIcon(item);
                     const sharedClasses = `group flex w-full items-center gap-3 rounded-xl border px-4 py-3 text-left transition ${
@@ -582,7 +568,6 @@
                     const content = (
                       <>
                         <span className={iconWrapperClass}>
->>>>>>> 075500b0
                           <Icon className="h-5 w-5" />
                         </span>
                         <div className="flex-1">
@@ -690,7 +675,6 @@
         </div>
         <nav className="flex-1 overflow-y-auto px-3 py-6 space-y-2">
           {navigation.map((item) => {
-<<<<<<< HEAD
             const isLink = item.type === 'link';
             const isActive = !isLink && item.id === activeSection?.id;
             const Icon = getNavIcon(item);
@@ -714,7 +698,6 @@
                       : 'bg-secondary text-primary group-hover:bg-accent/10 group-hover:text-accent'
                   }`}
                 >
-=======
             const isActive = !item.href && item.id === activeSection?.id;
             const Icon = getNavIcon(item);
             const baseClasses = `group flex w-full items-center gap-3 rounded-xl border px-3 py-3 text-left transition ${
@@ -739,7 +722,6 @@
             const content = (
               <>
                 <span className={iconWrapperClass}>
->>>>>>> 075500b0
                   <Icon className="h-5 w-5" />
                 </span>
                 {!navCollapsed && (

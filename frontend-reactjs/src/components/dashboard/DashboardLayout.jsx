import { Fragment, useCallback, useEffect, useMemo, useState } from 'react';
import PropTypes from 'prop-types';
import { Link, useNavigate } from 'react-router-dom';
import {
  Bars3BottomLeftIcon,
  ArrowLeftOnRectangleIcon,
  MagnifyingGlassIcon,
  ArrowTopRightOnSquareIcon,
  ArrowPathIcon,
  ArrowDownTrayIcon,
  ExclamationTriangleIcon,
  Squares2X2Icon,
  UserCircleIcon,
  CalendarDaysIcon,
  ClipboardDocumentListIcon,
  WrenchScrewdriverIcon,
  InboxStackIcon,
  Cog8ToothIcon,
  UsersIcon,
  ChartPieIcon,
  BuildingOfficeIcon,
  ShieldCheckIcon,
  MapIcon,
  BoltIcon,
  BanknotesIcon,
  ClipboardDocumentCheckIcon,
  CubeIcon,
  QueueListIcon
  PaintBrushIcon
  TagIcon
} from '@heroicons/react/24/outline';
import { Dialog, Transition } from '@headlessui/react';
import DashboardOverview from './DashboardOverview.jsx';
import DashboardSection from './DashboardSection.jsx';
import ServicemanSummary from './ServicemanSummary.jsx';
import DashboardPersonaSummary from './DashboardPersonaSummary.jsx';
import DashboardBlogRail from './DashboardBlogRail.jsx';
import CustomerOverviewControl from './CustomerOverviewControl.jsx';

const stateBadgeMap = {
  enabled: 'bg-emerald-100 text-emerald-700 border-emerald-200',
  pilot: 'bg-amber-100 text-amber-700 border-amber-200',
  staging: 'bg-indigo-100 text-indigo-700 border-indigo-200',
  disabled: 'bg-slate-100 text-slate-600 border-slate-200',
  sunset: 'bg-rose-100 text-rose-700 border-rose-200'
};

const formatToggleDate = (iso) => {
  if (!iso) return '—';
  const parsed = new Date(iso);
  if (Number.isNaN(parsed.getTime())) {
    return '—';
  }
  return parsed.toLocaleString(undefined, {
    year: 'numeric',
    month: 'short',
    day: 'numeric',
    hour: '2-digit',
    minute: '2-digit'
  });
};

const ToggleSummary = ({ toggle = null, reason = null }) => {
  if (!toggle) {
    return null;
  }
  const badgeClass = stateBadgeMap[toggle.state] ?? 'bg-slate-100 text-slate-600 border-slate-200';
  const parsedRollout = Number.parseFloat(toggle.rollout ?? 0);
  const rolloutValue = Number.isFinite(parsedRollout) ? parsedRollout : 0;
  return (
    <div className="mt-4 max-w-md rounded-2xl border border-slate-200 bg-white/80 p-4 shadow-sm" data-qa="dashboard-toggle-summary">
      <div className="flex items-center justify-between gap-3">
        <div>
          <p className="text-xs uppercase tracking-wide text-slate-500">Feature toggle</p>
          <p className="text-sm font-semibold text-slate-900">analytics-dashboards</p>
        </div>
        <span className={`rounded-full border px-3 py-1 text-xs font-semibold capitalize ${badgeClass}`} data-qa="dashboard-toggle-chip">
          {toggle.state ?? 'unknown'}
        </span>
      </div>
      <dl className="mt-3 grid grid-cols-2 gap-3 text-xs text-slate-500">
        <div>
          <dt className="font-medium text-slate-600">Owner</dt>
          <dd className="mt-1" data-qa="dashboard-toggle-owner">{toggle.owner || '—'}</dd>
        </div>
        <div>
          <dt className="font-medium text-slate-600">Ticket</dt>
          <dd className="mt-1" data-qa="dashboard-toggle-ticket">{toggle.ticket || '—'}</dd>
        </div>
        <div>
          <dt className="font-medium text-slate-600">Last modified</dt>
          <dd className="mt-1" data-qa="dashboard-toggle-modified">{formatToggleDate(toggle.lastModifiedAt)}</dd>
        </div>
        <div>
          <dt className="font-medium text-slate-600">Rollout</dt>
          <dd className="mt-1" data-qa="dashboard-toggle-rollout">{Math.round(rolloutValue * 100)}%</dd>
        </div>
        <div className="col-span-2">
          <dt className="font-medium text-slate-600">Reason</dt>
          <dd className="mt-1 capitalize" data-qa="dashboard-toggle-reason">{reason?.replace('-', ' ') || 'enabled'}</dd>
        </div>
      </dl>
    </div>
  );
};

ToggleSummary.propTypes = {
  toggle: PropTypes.shape({
    state: PropTypes.string,
    rollout: PropTypes.number,
    owner: PropTypes.string,
    ticket: PropTypes.string,
    lastModifiedAt: PropTypes.string
  }),
  reason: PropTypes.string
};

const resultBadge = {
  section: 'Section',
  card: 'Summary',
  column: 'Stage',
  item: 'Work Item',
  record: 'Record',
  configuration: 'Setting',
  panel: 'Setting',
  bucket: 'Bucket'
  route: 'Workspace'
};

const navIconMap = {
  profile: UserCircleIcon,
  calendar: CalendarDaysIcon,
  pipeline: ClipboardDocumentListIcon,
  history: ClipboardDocumentListIcon,
  availability: UsersIcon,
  users: UsersIcon,
  control: Squares2X2Icon,
  assets: CubeIcon,
  support: InboxStackIcon,
  settings: Cog8ToothIcon,
  crew: WrenchScrewdriverIcon,
  compliance: ShieldCheckIcon,
  enterprise: BuildingOfficeIcon,
  finance: BanknotesIcon,
  analytics: ChartPieIcon,
  automation: BoltIcon,
  map: MapIcon,
  documents: ClipboardDocumentCheckIcon,
  operations: QueueListIcon
  marketplace: WrenchScrewdriverIcon
  seo: TagIcon
};

navIconMap.builder = PaintBrushIcon;

const getNavIcon = (item) => {
  if (!item?.icon) {
    return Squares2X2Icon;
  }

  return navIconMap[item.icon] ?? Squares2X2Icon;
};

const formatRelativeTime = (timestamp) => {
  if (!timestamp) return null;
  const last = new Date(timestamp);
  if (Number.isNaN(last.getTime())) return null;
  const diffMs = Date.now() - last.getTime();
  const diffMinutes = Math.round(diffMs / 60000);
  if (diffMinutes < 1) return 'moments ago';
  if (diffMinutes < 60) return `${diffMinutes} minute${diffMinutes === 1 ? '' : 's'} ago`;
  const diffHours = Math.round(diffMinutes / 60);
  if (diffHours < 24) return `${diffHours} hour${diffHours === 1 ? '' : 's'} ago`;
  const diffDays = Math.round(diffHours / 24);
  return `${diffDays} day${diffDays === 1 ? '' : 's'} ago`;
};

const buildSearchIndex = (navigation) =>
  navigation
    .filter((section) => !section.href)
    .flatMap((section) => {
  navigation.flatMap((section) => {
    if (section.href) {
      return [];
    }

    if (section.type === 'route') {
      return [
        {
          id: section.id,
          type: 'route',
          label: section.label,
          description: section.description ?? '',
          href: section.href
        }
      ];
    }

    if (section.href) {
    if (section.to) {
    if (section.type === 'link') {
    if (section.route || section.href) {
      return [];
    }
    const entries = [
      {
        id: section.id,
        type: 'section',
        label: section.label,
        description: section.description ?? '',
        targetSection: section.id
      }
    ];

    if (section.type === 'grid' && Array.isArray(section.data?.cards)) {
      entries.push(
        ...section.data.cards.map((card) => ({
          id: `${section.id}-${card.title}`,
          type: 'card',
          label: card.title,
          description: Array.isArray(card.details) ? card.details.join(' • ') : '',
          targetSection: section.id
        }))
      );
    }

    if (section.type === 'board' && Array.isArray(section.data?.columns)) {
      section.data.columns.forEach((column) => {
        entries.push({
          id: `${section.id}-${column.title}`,
          type: 'column',
          label: `${column.title} • ${section.label}`,
          description: `${column.items?.length ?? 0} work items`,
          targetSection: section.id
        });
        column.items?.forEach((item) => {
          entries.push({
            id: `${section.id}-${item.title}`,
            type: 'item',
            label: item.title,
            description: [item.owner, item.value, item.eta].filter(Boolean).join(' • '),
            targetSection: section.id
          });
        });
      });
    }

    if (section.type === 'dispute-workspace' && Array.isArray(section.data?.snapshot)) {
      section.data.snapshot.forEach((bucket) => {
        entries.push({
          id: `${section.id}-${bucket.id ?? bucket.label}`,
          type: 'bucket',
          label: `${bucket.label} • Dispute cadence`,
          description: bucket.commentary ?? '',
          targetSection: section.id
        });
      });
    if (section.type === 'compliance-controls' && Array.isArray(section.data?.controls)) {
      entries.push(
        ...section.data.controls.map((control) => ({
          id: `${section.id}-${control.id ?? control.title}`,
          type: 'record',
          label: control.title,
          description: [control.ownerTeam || control.owner?.name || '', control.reviewFrequency || '']
            .filter(Boolean)
            .join(' • '),
          targetSection: section.id
        }))
      );
    }

    if (section.type === 'table' && Array.isArray(section.data?.rows)) {
      entries.push(
        ...section.data.rows.map((row, index) => ({
          id: `${section.id}-row-${index}`,
          type: 'record',
          label: row[1] ?? row[0],
          description: Array.isArray(row) ? row.join(' • ') : '',
          targetSection: section.id
        }))
      );
    }

    if (section.type === 'list' && Array.isArray(section.data?.items)) {
      entries.push(
        ...section.data.items.map((item) => ({
          id: `${section.id}-${item.title}`,
          type: 'configuration',
          label: item.title,
          description: item.description ?? '',
          targetSection: section.id
        }))
      );
    }

    if (section.type === 'operations-queues' && Array.isArray(section.data?.boards)) {
      section.data.boards.forEach((board) => {
        entries.push({
          id: `${section.id}-${board.id}`,
          type: 'board',
          label: `${board.title} • ${section.label}`,
          description: [board.summary, board.owner].filter(Boolean).join(' • '),
          targetSection: section.id
        });
        (board.updates ?? []).forEach((update) => {
          entries.push({
            id: `${section.id}-${board.id}-${update.id}`,
            type: 'item',
            label: update.headline,
            description: [update.body, formatRelativeTime(update.recordedAt)].filter(Boolean).join(' • '),
            targetSection: section.id
          });
        });
      });
    }

    if (section.type === 'ads') {
      entries.push(
        ...(section.data?.summaryCards ?? []).map((card) => ({
          id: `${section.id}-${card.title}`,
          type: 'card',
          label: `${card.title} • ${card.value}`,
          description: card.helper ?? card.change ?? '',
          targetSection: section.id
        })),
        ...(section.data?.campaigns ?? []).map((campaign) => ({
          id: `${section.id}-${campaign.id ?? campaign.name}`,
          type: 'record',
          label: `${campaign.name} • ${campaign.status ?? ''}`.trim(),
          description: [`ROAS ${campaign.roas ?? '—'}`, campaign.pacing].filter(Boolean).join(' · '),
          targetSection: section.id
        })),
        ...(section.data?.alerts ?? []).map((alert) => ({
          id: `${section.id}-alert-${alert.title ?? alert.detectedAt}`,
          type: 'record',
          label: alert.title ?? 'Alert',
          description: [`${alert.severity ?? ''}`.trim(), alert.description ?? ''].filter(Boolean).join(' • '),
          targetSection: section.id
        }))
      );
    }

    if (section.type === 'settings' && Array.isArray(section.data?.panels)) {
      section.data.panels.forEach((panel) => {
        const panelId = panel.id ?? panel.title ?? 'panel';
        entries.push({
          id: `${section.id}-${panelId}`,
          type: 'panel',
          label: panel.title ?? 'Settings panel',
          description: panel.description ?? '',
          targetSection: section.id
        });
        panel.items?.forEach((item) => {
          entries.push({
            id: `${section.id}-${panelId}-${item.label}`,
            type: item.type === 'toggle' ? 'configuration' : 'record',
            label: item.label,
            description: item.helper ?? '',
            targetSection: section.id
          });
        });
      });
    }

    if (Array.isArray(section.searchable)) {
      entries.push(
        ...section.searchable.map((item) => ({
          id: `${section.id}-${item.id}`,
          type: 'configuration',
          label: item.label,
          description: item.description ?? '',
          targetSection: item.targetSection ?? section.id
        }))
    if (section.type === 'marketplace-workspace' && section.data?.summary) {
      const { tools = {}, materials = {}, moderationQueue = 0 } = section.data.summary;
      entries.push(
        {
          id: `${section.id}-tools-summary`,
          type: 'record',
          label: `${tools.count ?? 0} tools catalogued`,
          description: `${tools.available ?? 0} available • ${tools.alerts ?? 0} alerts`,
          targetSection: section.id
        },
        {
          id: `${section.id}-materials-summary`,
          type: 'record',
          label: `${materials.count ?? 0} materials tracked`,
          description: `${materials.available ?? 0} ready • ${materials.alerts ?? 0} alerts`,
          targetSection: section.id
        },
        {
          id: `${section.id}-moderation-summary`,
          type: 'record',
          label: `${moderationQueue} listings pending review`,
          description: moderationQueue > 0 ? 'Moderation queue active' : 'Queue clear',
    if (section.type === 'service-management') {
      const categories = Array.isArray(section.data?.categories) ? section.data.categories : [];
      const listings = Array.isArray(section.data?.catalogue) ? section.data.catalogue : [];
      const packages = Array.isArray(section.data?.packages) ? section.data.packages : [];

      categories.forEach((category) => {
        entries.push({
          id: `${section.id}-category-${category.id}`,
          type: 'category',
          label: `${category.name} • Category`,
          description: category.description ?? '',
          targetSection: section.id
        });
      });

      listings.forEach((listing) => {
        entries.push({
          id: `${section.id}-listing-${listing.id}`,
          type: 'listing',
          label: listing.title,
          description: [listing.category ?? 'Uncategorised', listing.status ?? 'draft']
            .filter(Boolean)
            .join(' • '),
          targetSection: section.id
        });
      });

      packages.forEach((pkg) => {
        entries.push({
          id: `${section.id}-package-${pkg.id}`,
          type: 'package',
          label: `${pkg.name ?? pkg.title} • Package`,
          description: pkg.description ?? '',
          targetSection: section.id
        });
      });
    if (section.type === 'wallet') {
      entries.push(
        {
          id: `${section.id}-summary`,
          type: 'panel',
          label: 'Wallet summary',
          description: 'Balance, holds, and autopayout status',
          targetSection: section.id
        },
        {
          id: `${section.id}-transactions`,
          type: 'record',
          label: 'Wallet transactions',
          description: 'Recent manual adjustments and automation events',
          targetSection: section.id
        },
        {
          id: `${section.id}-methods`,
          type: 'record',
          label: 'Wallet payment methods',
          description: 'Configured payout destinations',
          targetSection: section.id
        }
      );
    }

    return entries;
  });

const resolveInitialSection = (navigation) => navigation.find((item) => !item.href)?.id ?? navigation[0]?.id ?? 'overview';

const Skeleton = () => (
  <div className="px-6 py-10">
    <div className="space-y-6">
      <div className="animate-pulse space-y-4">
        <div className="h-6 w-52 rounded bg-primary/10" />
        <div className="h-4 w-full rounded bg-primary/10" />
        <div className="h-4 w-3/4 rounded bg-primary/10" />
      </div>
      <div className="animate-pulse grid gap-6 md:grid-cols-2">
        <div className="h-40 rounded-2xl bg-primary/10" />
        <div className="h-40 rounded-2xl bg-primary/10" />
      </div>
    </div>
  </div>
);

const ErrorState = ({ message, onRetry }) => (
  <div className="px-6 py-10">
    <div className="mx-auto max-w-3xl">
      <div className="rounded-2xl border border-rose-200 bg-rose-50 p-6 text-rose-700">
        <div className="flex items-start gap-3">
          <ExclamationTriangleIcon className="h-6 w-6" />
          <div className="space-y-2">
            <h2 className="text-lg font-semibold">We couldn’t load this dashboard</h2>
            <p className="text-sm">{message}</p>
            <button
              type="button"
              onClick={onRetry}
              className="inline-flex items-center gap-2 rounded-lg bg-rose-600 px-4 py-2 text-sm font-semibold text-white hover:bg-rose-500"
            >
              <ArrowPathIcon className="h-4 w-4" /> Try again
            </button>
          </div>
        </div>
      </div>
    </div>
  </div>
);

ErrorState.propTypes = {
  message: PropTypes.string.isRequired,
  onRetry: PropTypes.func.isRequired
};

const DashboardLayout = ({
  roleMeta,
  registeredRoles,
  dashboard = null,
  loading = false,
  error = null,
  onRefresh,
  lastRefreshed = null,
  exportHref = null,
  toggleMeta = null,
  toggleReason = null,
  onLogout,
  blogPosts = [],
  initialSectionId = null
}) => {
  const navigation = useMemo(() => dashboard?.navigation ?? [], [dashboard]);
<<<<<<< HEAD
  const firstInteractiveSection = useMemo(() => {
    const interactive = navigation.find((item) => item.type !== 'link');
    return interactive?.id ?? navigation[0]?.id ?? 'overview';
  }, [navigation]);
  const [selectedSection, setSelectedSection] = useState(firstInteractiveSection);
=======
  const [selectedSection, setSelectedSection] = useState(
    initialSectionId && navigation.some((item) => item.id === initialSectionId)
      ? initialSectionId
      : navigation[0]?.id ?? 'overview'
  );
  initialSectionId = null,
  onSectionChange = null
}) => {
  const navigation = useMemo(() => dashboard?.navigation ?? [], [dashboard]);
  const [selectedSection, setSelectedSection] = useState(() => resolveInitialSection(navigation));
  const [selectedSection, setSelectedSection] = useState(() => {
    if (initialSectionId && navigation.some((item) => item.id === initialSectionId)) {
      return initialSectionId;
    }
    return navigation[0]?.id ?? 'overview';
  });
  const firstSectionId = useMemo(() => {
    const first = navigation.find((item) => item.type !== 'route');
    return first?.id ?? navigation[0]?.id ?? 'overview';
  }, [navigation]);
  const [selectedSection, setSelectedSection] = useState(firstSectionId);
  const navigableItems = useMemo(() => navigation.filter((item) => !item.href), [navigation]);
  const initialSectionId = navigableItems[0]?.id ?? null;
  const [selectedSection, setSelectedSection] = useState(initialSectionId);
  const sidebarLinks = useMemo(() => dashboard?.sidebarLinks ?? [], [dashboard]);
  const [selectedSection, setSelectedSection] = useState(navigation[0]?.id ?? 'overview');
  const contentSections = useMemo(
    () => navigation.filter((item) => item.type !== 'link'),
    [navigation]
  );
  const [selectedSection, setSelectedSection] = useState(contentSections[0]?.id ?? null);
  const navSections = useMemo(
    () => navigation.filter((item) => !item.route && !item.href),
    [navigation]
  );
  const [selectedSection, setSelectedSection] = useState(navSections[0]?.id ?? 'overview');
>>>>>>> fcdbb0e0
  const [searchQuery, setSearchQuery] = useState('');
  const [searchResults, setSearchResults] = useState([]);
  const [navCollapsed, setNavCollapsed] = useState(false);
  const [mobileNavOpen, setMobileNavOpen] = useState(false);
  const navigate = useNavigate();

  const handleNavClick = useCallback(
    (item) => {
      if (item.href) {
        if (item.target === '_blank') {
          window.open(item.href, '_blank', 'noopener');
        } else {
          navigate(item.href);
        }
        setMobileNavOpen(false);
  const handleNavItemSelect = useCallback(
    (item) => {
      if (item.type === 'link') {
        if (item.routeTo) {
          navigate(item.routeTo);
        }
        return;
      }
      setSelectedSection(item.id);
    },
    [navigate]
  );

  useEffect(() => {
<<<<<<< HEAD
    setSelectedSection(firstInteractiveSection);
    setSearchQuery('');
    setSearchResults([]);
  }, [navigation, firstInteractiveSection]);
=======
    setSelectedSection(resolveInitialSection(navigation));
    if (!navigation.length) return;
    setSelectedSection((current) => {
      const preferred =
        initialSectionId && navigation.some((item) => item.id === initialSectionId)
          ? initialSectionId
          : navigation[0]?.id ?? 'overview';
      const hasCurrent = navigation.some((item) => item.id === current);
      if (!hasCurrent) {
        return preferred;
      }
      if (initialSectionId && current !== preferred) {
        return preferred;
      }
      return current;
    });
    setSearchQuery('');
    setSearchResults([]);
  }, [navigation, initialSectionId]);
    setSelectedSection((current) => {
      const stillValid = navigation.some((item) => item.id === current && item.type !== 'route');
      if (stillValid) {
        return current;
      }
      return firstSectionId;
    });
    setSearchQuery('');
    setSearchResults([]);
  }, [navigation, firstSectionId]);
      if (current && navigableItems.some((item) => item.id === current)) {
        return current;
      }
      return navigableItems[0]?.id ?? null;
    });
    setSearchQuery('');
    setSearchResults([]);
  }, [navigation, navigableItems]);
    const defaultSection = contentSections[0]?.id ?? null;
    setSelectedSection(defaultSection);
    setSearchQuery('');
    setSearchResults([]);
  }, [contentSections]);
    setSelectedSection(navSections[0]?.id ?? 'overview');
    setSearchQuery('');
    setSearchResults([]);
  }, [navSections]);

  useEffect(() => {
    if (initialSectionId && navigation.some((item) => item.id === initialSectionId)) {
      setSelectedSection((current) => (current === initialSectionId ? current : initialSectionId));
      return;
    }

    if (navigation.length > 0 && !navigation.some((item) => item.id === selectedSection)) {
      setSelectedSection(navigation[0]?.id ?? 'overview');
    }
  }, [initialSectionId, navigation, selectedSection]);
>>>>>>> fcdbb0e0

  useEffect(() => {
    if (!mobileNavOpen) return;
    setMobileNavOpen(false);
  }, [selectedSection, mobileNavOpen]);

  const searchIndex = useMemo(() => buildSearchIndex(navSections), [navSections]);

  useEffect(() => {
    if (!searchQuery) {
      setSearchResults([]);
      return;
    }
    const lowered = searchQuery.toLowerCase();
    setSearchResults(
      searchIndex.filter((entry) => entry.label.toLowerCase().includes(lowered) || entry.description.toLowerCase().includes(lowered)).slice(0, 8)
    );
  }, [searchQuery, searchIndex]);

<<<<<<< HEAD
  const activeSection = navigation.find((item) => item.id === selectedSection && item.type !== 'link')
    ?? navigation.find((item) => item.type !== 'link')
    ?? navigation[0];
=======
  const activeSection =
    navigation.find((item) => item.id === selectedSection && !item.href) ??
    navigation.find((item) => !item.href) ??
    navigation[0];
    navigation.find((item) => item.id === selectedSection && item.type !== 'route') ??
    navigation.find((item) => item.type !== 'route') ??
    navigation[0];
  const activeSection = navigableItems.find((item) => item.id === selectedSection) ?? navigableItems[0];
  const activeSection = contentSections.find((item) => item.id === selectedSection) ?? contentSections[0];
  const activeSection = navSections.find((item) => item.id === selectedSection) ?? navSections[0];
>>>>>>> fcdbb0e0
  const persona = dashboard?.persona ?? roleMeta.id;
  const shouldShowPersonaSummary = dashboard?.persona === 'user' && activeSection?.id === 'overview';
  const shouldShowServicemanSummary = persona === 'serviceman' && activeSection?.id === 'overview';

  const handleSectionSelect = useCallback(
    (sectionId) => {
      setSelectedSection(sectionId);
      if (onSectionChange) {
        onSectionChange(sectionId);
      }
    },
    [onSectionChange]
  );

  const renderSection = () => {
    if (!activeSection) return null;
    if (activeSection.type === 'overview') {
      if (persona === 'user') {
        return (
          <div className="space-y-10">
            <DashboardOverview analytics={activeSection.analytics} />
            <CustomerOverviewControl />
          </div>
        );
      }
      return <DashboardOverview analytics={activeSection.analytics} />;
    }
    if (typeof activeSection.render === 'function') {
      return activeSection.render();
    }
    if (activeSection.component) {
      const Component = activeSection.component;
      return <Component {...(activeSection.componentProps ?? {})} />;
    if (activeSection.type === 'custom' && typeof activeSection.render === 'function') {
      return activeSection.render();
    if (activeSection.id === 'customer-control') {
      return <CustomerOverviewControl />;
    }
    return (
      <DashboardSection
        section={activeSection}
        persona={persona}
        features={dashboard?.metadata?.features ?? {}}
      />
    );
  };

  const registeredOptions = registeredRoles.filter((role) => role.registered);

  if (error && !dashboard) {
    return <ErrorState message={error} onRetry={onRefresh} />;
  }

  return (
    <div className="min-h-screen bg-gradient-to-br from-white via-secondary/60 to-white text-primary flex">
      <Transition.Root show={mobileNavOpen} as={Fragment}>
        <Dialog as="div" className="relative z-40 lg:hidden" onClose={setMobileNavOpen}>
          <Transition.Child
            as={Fragment}
            enter="ease-out duration-200"
            enterFrom="opacity-0"
            enterTo="opacity-100"
            leave="ease-in duration-150"
            leaveFrom="opacity-100"
            leaveTo="opacity-0"
          >
            <div className="fixed inset-0 bg-slate-900/40 backdrop-blur-sm" />
          </Transition.Child>

          <div className="fixed inset-y-0 left-0 flex max-w-xs w-full">
            <Transition.Child
              as={Fragment}
              enter="ease-out duration-200"
              enterFrom="-translate-x-full"
              enterTo="translate-x-0"
              leave="ease-in duration-150"
              leaveFrom="translate-x-0"
              leaveTo="-translate-x-full"
            >
              <Dialog.Panel className="relative flex w-full flex-col border-r border-accent/10 bg-gradient-to-b from-white via-secondary/60 to-white p-6 shadow-2xl">
                <Dialog.Title className="sr-only">Admin navigation</Dialog.Title>
                <div className="flex items-center justify-between gap-3">
                  <Link to="/dashboards" className="flex items-center gap-2 text-primary" onClick={() => setMobileNavOpen(false)}>
                    <Bars3BottomLeftIcon className="h-6 w-6 text-accent" />
                    <div className="leading-tight">
                      <p className="text-[0.65rem] uppercase tracking-[0.35em] text-slate-500">Fixnado</p>
                      <p className="text-lg font-semibold">{roleMeta.name}</p>
                    </div>
                  </Link>
                  <button
                    type="button"
                    onClick={() => setMobileNavOpen(false)}
                    className="rounded-full border border-accent/20 bg-white p-2 text-slate-500 transition hover:border-accent hover:text-accent"
                    aria-label="Close navigation"
                  >
                    <Squares2X2Icon className="h-5 w-5" />
                  </button>
                </div>
                <nav className="mt-8 flex-1 space-y-2 overflow-y-auto">
                  {navigation.map((item) => {
<<<<<<< HEAD
                    const isLink = item.type === 'link' && item.href;
                    const isActive = !isLink && item.id === activeSection?.id;
                    const Icon = getNavIcon(item);
                    const handleItemClick = () => {
                      if (isLink) {
                        setMobileNavOpen(false);
                        navigate(item.href);
=======
                    const isLink = Boolean(item.href);
                    const isActive = !isLink && item.id === activeSection?.id;
                    const Icon = getNavIcon(item);
                    const isLink = Boolean(item.href);
                    const isActive = !isLink && item.id === activeSection?.id;
                    const baseClass = `group flex w-full items-center gap-3 rounded-xl border px-4 py-3 text-left transition ${
                    const isRoute = item.type === 'route' && item.href;
                    const isActive = !isRoute && item.id === activeSection?.id;
                    const Icon = getNavIcon(item);
                    const content = (
                      <>
                    const isActive = !item.to && item.id === activeSection?.id;
                    const isLink = item.type === 'link';
                    const isActive = !isLink && item.id === activeSection?.id;
                    const Icon = getNavIcon(item);
                    const commonClasses = `group flex w-full items-center gap-3 rounded-xl border px-4 py-3 text-left transition ${
                      isActive
                        ? 'border-accent bg-accent text-white shadow-glow'
                        : 'border-transparent bg-white/90 text-primary/80 hover:border-accent/40 hover:text-primary'
                    }`;
                    const iconWrapperClass = `flex h-10 w-10 items-center justify-center rounded-xl ${
                    const iconClasses = `flex h-10 w-10 items-center justify-center rounded-xl ${
                      isActive
                        ? 'bg-white/20 text-white'
                        : 'bg-secondary text-primary group-hover:bg-accent/10 group-hover:text-accent'
                    }`;

                    if (isLink) {
                    if (item.href) {
                      return (
                        <Link
                          key={item.id}
                          to={item.href}
                          className={baseClass}
                          onClick={() => setMobileNavOpen(false)}
                        >
                          <span className={iconWrapperClass}>
                          className={commonClasses}
                          onClick={() => setMobileNavOpen(false)}
                        >
                          <span className={iconClasses}>
                            <Icon className="h-5 w-5" />
                          </span>
                          <div className="flex-1">
                            <p className="text-sm font-semibold">{item.label}</p>
                            {item.description ? (
                              <p className="text-xs text-slate-500">{item.description}</p>
                            ) : null}
                          </div>
                        </Link>
                      );
                    }

                    const baseClasses =
                      'group flex w-full items-center gap-3 rounded-xl border px-4 py-3 text-left transition';
                    const stateClasses = isActive
                      ? 'border-accent bg-accent text-white shadow-glow'
                      : 'border-transparent bg-white/90 text-primary/80 hover:border-accent/40 hover:text-primary';
                    const iconClasses = isActive
                      ? 'bg-white/20 text-white'
                      : 'bg-secondary text-primary group-hover:bg-accent/10 group-hover:text-accent';
                    const content = (
                      <>
                        <span className={`flex h-10 w-10 items-center justify-center rounded-xl ${iconClasses}`}>
                    const handleClick = () => {
                      if (item.to) {
                        navigate(item.to);
                        setMobileNavOpen(false);
>>>>>>> fcdbb0e0
                        return;
                      }
                      setSelectedSection(item.id);
                    };
                    return (
                      <button
                        key={item.id}
                        type="button"
<<<<<<< HEAD
                        onClick={handleItemClick}
=======
                        onClick={() => {
                          if (isLink) {
                            setMobileNavOpen(false);
                            navigate(item.href);
                            return;
                          }
                          setSelectedSection(item.id);
                        onClick={() => handleSectionSelect(item.id)}
                        onClick={() => setSelectedSection(item.id)}
                        className={baseClass}
                        aria-pressed={isActive}
                      >
                        className={commonClasses}
                        aria-pressed={isActive}
                      >
                        <span className={iconClasses}>
                        onClick={() => handleNavClick(item)}
                        onClick={handleClick}
                        onClick={() => {
                          handleNavItemSelect(item);
                          if (item.type === 'link') {
                            setMobileNavOpen(false);
                          }
                        }}
>>>>>>> fcdbb0e0
                        className={`group flex w-full items-center gap-3 rounded-xl border px-4 py-3 text-left transition ${
                          isActive
                            ? 'border-accent bg-accent text-white shadow-glow'
                            : 'border-transparent bg-white/90 text-primary/80 hover:border-accent/40 hover:text-primary'
                        }`}
                        aria-pressed={isActive || undefined}
                        aria-pressed={!isLink && isActive}
                      >
                        <span
                          className={`flex h-10 w-10 items-center justify-center rounded-xl ${
                            isActive
                              ? 'bg-white/20 text-white'
                              : 'bg-secondary text-primary group-hover:bg-accent/10 group-hover:text-accent'
                          }`}
                        >
                    const isActive = !item.href && item.id === activeSection?.id;
                    const Icon = getNavIcon(item);
                    const sharedClasses = `group flex w-full items-center gap-3 rounded-xl border px-4 py-3 text-left transition ${
                    const isSection = !item.route && !item.href;
                    const isActive = isSection && item.id === activeSection?.id;
                    const Icon = getNavIcon(item);
                    const navItemClass = `group flex w-full items-center gap-3 rounded-xl border px-4 py-3 text-left transition ${
                      isActive
                        ? 'border-accent bg-accent text-white shadow-glow'
                        : 'border-transparent bg-white/90 text-primary/80 hover:border-accent/40 hover:text-primary'
                    }`;
                    const iconClasses = `flex h-10 w-10 items-center justify-center rounded-xl ${
                    const iconWrapperClass = `flex h-10 w-10 items-center justify-center rounded-xl ${
                      isActive
                        ? 'bg-white/20 text-white'
                        : 'bg-secondary text-primary group-hover:bg-accent/10 group-hover:text-accent'
                    }`;

                    const content = (
                      <>
                        <span className={iconClasses}>
                    const content = (
                      <>
                        <span className={iconWrapperClass}>
                          <Icon className="h-5 w-5" />
                        </span>
                        <div className="flex-1">
                          <p className="flex items-center gap-2 text-sm font-semibold">
                            {item.label}
                            {isLink ? (
                              <ArrowTopRightOnSquareIcon className="h-4 w-4 text-slate-400" aria-hidden="true" />
                            ) : null}
                          </p>
                          {item.description ? (
                            <p className="text-xs text-slate-500">{item.description}</p>
                          ) : null}
                        </div>
                      </>
                    );

                    if (isRoute) {
                    if (item.href) {
                      return (
                        <Link
                          key={item.id}
                          to={item.href}
                          className="group flex w-full items-center gap-3 rounded-xl border border-transparent bg-white/90 px-4 py-3 text-left text-primary/80 transition hover:border-accent/40 hover:text-primary"
                          className={`${baseClasses} ${stateClasses}`}
                          onClick={() => setMobileNavOpen(false)}
                          aria-label={item.label}
                          className={sharedClasses}
                    if (item.route) {
                      return (
                        <Link
                          key={item.id}
                          to={item.route}
                          className={navItemClass}
                          onClick={() => setMobileNavOpen(false)}
                        >
                          {content}
                        </Link>
                      );
                    }

                    if (item.href) {
                      return (
                        <a
                          key={item.id}
                          href={item.href}
                          className={navItemClass}
                          onClick={() => setMobileNavOpen(false)}
                        >
                          {content}
                        </a>
                      );
                    }

                    return (
                      <button
                        key={item.id}
                        type="button"
                        onClick={() => setSelectedSection(item.id)}
                        className={`group flex w-full items-center gap-3 rounded-xl border px-4 py-3 text-left transition ${
                          isActive
                            ? 'border-accent bg-accent text-white shadow-glow'
                            : 'border-transparent bg-white/90 text-primary/80 hover:border-accent/40 hover:text-primary'
                        }`}
                        className={`${baseClasses} ${stateClasses}`}
                        className={sharedClasses}
                        className={navItemClass}
                        aria-pressed={isActive}
                      >
                        {content}
                      </button>
                    );
                  })}
                </nav>
                {sidebarLinks.length ? (
                  <div className="mt-6 space-y-2">
                    <p className="px-1 text-xs uppercase tracking-[0.2em] text-slate-400">Workspace shortcuts</p>
                    {sidebarLinks.map((link) => (
                      <Link
                        key={link.id}
                        to={link.href}
                        onClick={() => setMobileNavOpen(false)}
                        className="flex w-full items-center justify-between rounded-xl border border-accent/20 bg-white px-4 py-3 text-sm font-semibold text-primary transition hover:border-accent hover:text-accent"
                      >
                        <span>{link.label}</span>
                        <ArrowTopRightOnSquareIcon className="h-4 w-4 text-slate-400" />
                      </Link>
                    ))}
                  </div>
                ) : null}
                <div className="mt-6 space-y-3">
                  <Link
                    to="/"
                    className="inline-flex w-full items-center justify-center gap-2 rounded-full border border-accent/20 bg-white px-4 py-2 text-sm font-semibold text-primary/80 hover:border-accent hover:text-primary"
                    onClick={() => setMobileNavOpen(false)}
                  >
                    <ArrowTopRightOnSquareIcon className="h-4 w-4" /> Public site
                  </Link>
                  {onLogout ? (
                    <button
                      type="button"
                      onClick={() => {
                        setMobileNavOpen(false);
                        onLogout();
                      }}
                      className="inline-flex w-full items-center justify-center gap-2 rounded-full border border-rose-200 bg-rose-50 px-4 py-2 text-sm font-semibold text-rose-700 shadow-sm transition hover:border-rose-300 hover:text-rose-800"
                    >
                      <ArrowLeftOnRectangleIcon className="h-4 w-4" /> Sign out
                    </button>
                  ) : null}
                </div>
              </Dialog.Panel>
            </Transition.Child>
          </div>
        </Dialog>
      </Transition.Root>
      <aside
        className={`hidden lg:flex ${navCollapsed ? 'w-24' : 'w-80 xl:w-96'} flex-col border-r border-accent/10 bg-gradient-to-b from-white via-secondary/40 to-white transition-[width] duration-300`}
      >
        <div className="flex items-center justify-between border-b border-accent/10 px-6 py-5">
          <Link to="/dashboards" className="flex items-center gap-2 text-primary" title="Dashboard hub">
            <Bars3BottomLeftIcon className="h-6 w-6 text-accent" />
            {!navCollapsed && (
              <div className="leading-tight">
                <p className="text-[0.65rem] uppercase tracking-[0.35em] text-slate-500">Fixnado</p>
                <p className="text-lg font-semibold">{roleMeta.name}</p>
              </div>
            )}
          </Link>
          <button
            type="button"
            onClick={() => setNavCollapsed((value) => !value)}
            className="rounded-full border border-accent/20 bg-white p-2 text-slate-500 transition hover:border-accent hover:text-accent"
            aria-label={navCollapsed ? 'Expand navigation' : 'Collapse navigation'}
          >
            <Squares2X2Icon className={`h-5 w-5 transition-transform ${navCollapsed ? 'rotate-180' : ''}`} />
          </button>
        </div>
        <nav className="flex-1 overflow-y-auto px-3 py-6 space-y-2">
          {navigation.map((item) => {
<<<<<<< HEAD
            const isLink = item.type === 'link' && item.href;
            const isActive = !isLink && item.id === activeSection?.id;
            const Icon = getNavIcon(item);
            const handleItemClick = () => {
              if (isLink) {
                navigate(item.href);
=======
            const isLink = Boolean(item.href);
            const isActive = !isLink && item.id === activeSection?.id;
            const Icon = getNavIcon(item);
            const isLink = Boolean(item.href);
            const isActive = !isLink && item.id === activeSection?.id;
            const baseClass = `group flex w-full items-center gap-3 rounded-xl border px-3 py-3 text-left transition ${
              isActive
                ? 'border-accent bg-accent text-white shadow-glow'
                : 'border-transparent bg-white/80 text-primary/80 hover:border-accent/40 hover:text-primary'
            } ${navCollapsed ? 'justify-center px-2' : ''}`;
            const iconWrapperClass = `flex h-10 w-10 items-center justify-center rounded-xl ${
              isActive
                ? 'bg-white/20 text-white'
                : 'bg-secondary text-primary group-hover:bg-accent/10 group-hover:text-accent'
            }`;

            if (isLink) {
              return (
                <Link
                  key={item.id}
                  to={item.href}
                  className={baseClass}
                  title={navCollapsed ? item.label : undefined}
                >
                  <span className={iconWrapperClass}>
                    <Icon className="h-5 w-5" />
                  </span>
                  {!navCollapsed && (
                    <div className="flex-1">
                      <p className="text-sm font-semibold">{item.label}</p>
                      {item.description ? (
                        <p className="text-xs text-slate-500">{item.description}</p>
                      ) : null}
                    </div>
                  )}
                </Link>
              );
            }

            const isRoute = item.type === 'route' && item.href;
            const isActive = !isRoute && item.id === activeSection?.id;
            const Icon = getNavIcon(item);
            const content = (
              <>
            const isActive = !item.to && item.id === activeSection?.id;
            const isLink = item.type === 'link';
            const isActive = !isLink && item.id === activeSection?.id;
            const Icon = getNavIcon(item);
            const baseClasses = `group flex w-full items-center gap-3 rounded-xl border px-3 py-3 text-left transition ${
            const baseClasses =
              'group flex w-full items-center gap-3 rounded-xl border px-3 py-3 text-left transition';
            const stateClasses = isActive
              ? 'border-accent bg-accent text-white shadow-glow'
              : 'border-transparent bg-white/80 text-primary/80 hover:border-accent/40 hover:text-primary';
            const spacingClasses = navCollapsed ? 'justify-center px-2' : '';
            const iconClasses = isActive
              ? 'bg-white/20 text-white'
              : 'bg-secondary text-primary group-hover:bg-accent/10 group-hover:text-accent';
            const content = (
              <>
                <span className={`flex h-10 w-10 items-center justify-center rounded-xl ${iconClasses}`}>
            const handleClick = () => {
              if (item.to) {
                navigate(item.to);
>>>>>>> fcdbb0e0
                return;
              }
              setSelectedSection(item.id);
            };
            return (
              <button
                key={item.id}
                type="button"
<<<<<<< HEAD
                onClick={handleItemClick}
=======
                onClick={() => {
                  if (isLink) {
                    navigate(item.href);
                    return;
                  }
                  setSelectedSection(item.id);
                }}
                onClick={() => handleSectionSelect(item.id)}
                onClick={() => setSelectedSection(item.id)}
                className={baseClass}
                onClick={() => handleNavClick(item)}
                onClick={handleClick}
                onClick={() => handleNavItemSelect(item)}
>>>>>>> fcdbb0e0
                className={`group flex w-full items-center gap-3 rounded-xl border px-3 py-3 text-left transition ${
                  isActive
                    ? 'border-accent bg-accent text-white shadow-glow'
                    : 'border-transparent bg-white/80 text-primary/80 hover:border-accent/40 hover:text-primary'
                } ${navCollapsed ? 'justify-center px-2' : ''}`}
                title={navCollapsed ? item.label : undefined}
                aria-pressed={isActive || undefined}
                aria-pressed={!isLink && isActive}
              >
                <span
                  className={`flex h-10 w-10 items-center justify-center rounded-xl ${
                    isActive
                      ? 'bg-white/20 text-white'
                      : 'bg-secondary text-primary group-hover:bg-accent/10 group-hover:text-accent'
                  }`}
                >
            const isActive = !item.href && item.id === activeSection?.id;
            const Icon = getNavIcon(item);
            const baseClasses = `group flex w-full items-center gap-3 rounded-xl border px-3 py-3 text-left transition ${
            const isSection = !item.route && !item.href;
            const isActive = isSection && item.id === activeSection?.id;
            const Icon = getNavIcon(item);
            const baseClass = `group flex w-full items-center gap-3 rounded-xl border px-3 py-3 text-left transition ${
              isActive
                ? 'border-accent bg-accent text-white shadow-glow'
                : 'border-transparent bg-white/80 text-primary/80 hover:border-accent/40 hover:text-primary'
            } ${navCollapsed ? 'justify-center px-2' : ''}`;
            const iconClasses = `flex h-10 w-10 items-center justify-center rounded-xl ${
            const iconWrapperClass = `flex h-10 w-10 items-center justify-center rounded-xl ${
              isActive
                ? 'bg-white/20 text-white'
                : 'bg-secondary text-primary group-hover:bg-accent/10 group-hover:text-accent'
            }`;
            const content = (
              <>
                <span className={iconClasses}>

            const content = (
              <>
                <span className={iconClasses}>
            const content = (
              <>
                <span className={iconWrapperClass}>
                  <Icon className="h-5 w-5" />
                </span>
                {!navCollapsed && (
                  <div className="flex-1">
                    <p className="flex items-center gap-2 text-sm font-semibold">
                      {item.label}
                      {isLink ? (
                        <ArrowTopRightOnSquareIcon className="h-4 w-4 text-slate-400" aria-hidden="true" />
                      ) : null}
                    </p>
                    {item.description ? (
                      <p className="text-xs text-slate-500">{item.description}</p>
                    ) : null}
                    <p className="text-sm font-semibold">{item.label}</p>
                    {item.description ? <p className="text-xs text-slate-500">{item.description}</p> : null}
                  </div>
                )}
              </>
            );

            if (isRoute) {
            if (item.href) {
              return (
                <Link
                  key={item.id}
                  to={item.href}
                  className={`group flex w-full items-center gap-3 rounded-xl border border-transparent bg-white/80 px-3 py-3 text-left text-primary/80 transition hover:border-accent/40 hover:text-primary ${navCollapsed ? 'justify-center px-2' : ''}`}
                  title={navCollapsed ? item.label : undefined}
                >
                  className={baseClasses}
                  title={navCollapsed ? item.label : undefined}
                >
                  className={`${baseClasses} ${stateClasses} ${spacingClasses}`}
                  title={navCollapsed ? item.label : undefined}
                  aria-label={item.label}
                >
                  className={baseClasses}
                  title={navCollapsed ? item.label : undefined}
                >
            if (item.route) {
              return (
                <Link key={item.id} to={item.route} className={baseClass} title={navCollapsed ? item.label : undefined}>
                  {content}
                </Link>
              );
            }

            if (item.href) {
              return (
                <a key={item.id} href={item.href} className={baseClass} title={navCollapsed ? item.label : undefined}>
                  {content}
                </a>
              );
            }

            return (
              <button
                key={item.id}
                type="button"
                onClick={() => setSelectedSection(item.id)}
                className={`group flex w-full items-center gap-3 rounded-xl border px-3 py-3 text-left transition ${
                  isActive
                    ? 'border-accent bg-accent text-white shadow-glow'
                    : 'border-transparent bg-white/80 text-primary/80 hover:border-accent/40 hover:text-primary'
                } ${navCollapsed ? 'justify-center px-2' : ''}`}
                className={baseClasses}
                className={`${baseClasses} ${stateClasses} ${spacingClasses}`}
                className={baseClasses}
                className={baseClass}
                title={navCollapsed ? item.label : undefined}
                aria-pressed={isActive}
              >
                {content}
              </button>
            );
          })}
        </nav>
        {!navCollapsed && sidebarLinks.length ? (
          <div className="px-6 pb-6">
            <p className="text-xs uppercase tracking-[0.2em] text-slate-400">Workspace shortcuts</p>
            <ul className="mt-3 space-y-2">
              {sidebarLinks.map((link) => (
                <li key={link.id}>
                  <Link
                    to={link.href}
                    className="flex flex-col rounded-xl border border-accent/20 bg-white/90 px-4 py-3 text-sm text-primary transition hover:border-accent hover:text-accent"
                  >
                    <span className="font-semibold">{link.label}</span>
                    {link.description ? (
                      <span className="text-xs text-slate-500">{link.description}</span>
                    ) : null}
                  </Link>
                </li>
              ))}
            </ul>
          </div>
        ) : null}
      </aside>

      <main className="flex-1 min-h-screen">
        <div className="sticky top-0 z-10 border-b border-accent/10 bg-white/90 backdrop-blur px-6 py-6">
          <div className="flex flex-col gap-5 xl:flex-row xl:items-center xl:justify-between">
            <div className="flex items-center justify-between gap-3 lg:hidden">
              <button
                type="button"
                onClick={() => setMobileNavOpen(true)}
                className="inline-flex items-center gap-2 rounded-full border border-accent/20 bg-white px-4 py-2 text-sm font-semibold text-primary/80 shadow-sm transition hover:border-accent hover:text-primary"
              >
                <Bars3BottomLeftIcon className="h-5 w-5 text-accent" /> Menu
              </button>
              {lastRefreshed && (
                <p className="text-xs text-primary/60">Refreshed {formatRelativeTime(lastRefreshed)}</p>
              )}
            </div>
            <div className="space-y-2">
              <div className="flex flex-wrap items-center gap-3">
                <h1 className="text-2xl font-semibold text-primary">{activeSection?.label ?? roleMeta.name}</h1>
                <span className="rounded-full border border-slate-200 bg-secondary px-3 py-1 text-xs font-semibold uppercase tracking-wide text-primary/70">
                  {roleMeta.persona}
                </span>
              </div>
              {lastRefreshed && (
                <p className="hidden text-xs text-primary/60 lg:block">Refreshed {formatRelativeTime(lastRefreshed)}</p>
              )}
              <ToggleSummary toggle={toggleMeta} reason={toggleReason} />
            </div>
            <div className="flex w-full flex-col gap-4 sm:flex-row sm:items-center sm:justify-end">
              <div className="flex w-full flex-col gap-2 sm:w-64">
                <label className="text-xs uppercase tracking-wide text-primary/60" htmlFor="roleSwitcher">
                  Switch workspace
                </label>
                <select
                  id="roleSwitcher"
                  value={roleMeta.id}
                  onChange={(event) => navigate(`/dashboards/${event.target.value}`)}
                  className="rounded-xl border border-accent/20 bg-white px-4 py-2 text-sm text-primary focus:outline-none focus:ring-2 focus:ring-accent"
                >
                  {registeredOptions.map((role) => (
                    <option key={role.id} value={role.id}>
                      {role.name}
                    </option>
                  ))}
                </select>
              </div>
              <div className="relative w-full sm:w-80">
                <MagnifyingGlassIcon className="pointer-events-none absolute left-4 top-1/2 h-5 w-5 -translate-y-1/2 text-slate-400" />
                <input
                  type="search"
                  value={searchQuery}
                  onChange={(event) => setSearchQuery(event.target.value)}
                  placeholder="Search jobs, orders, analytics, automations..."
                  className="w-full rounded-full bg-white border border-accent/20 py-3 pl-12 pr-4 text-sm text-primary placeholder:text-slate-400 focus:outline-none focus:ring-2 focus:ring-accent"
                />
                {searchResults.length > 0 && (
                  <div className="absolute inset-x-0 top-14 z-20 rounded-2xl border border-accent/10 bg-white shadow-glow">
                    <ul className="max-h-72 overflow-y-auto divide-y divide-slate-100">
                      {searchResults.map((result) => (
                        <li key={result.id}>
                          <button
                            type="button"
                            onClick={() => {
                              handleSectionSelect(result.targetSection);
                              if (result.type === 'route' && result.href) {
                                navigate(result.href);
                              } else if (result.targetSection) {
                                setSelectedSection(result.targetSection);
                              }
                              setSearchQuery('');
                              setSearchResults([]);
                            }}
                            className="flex w-full items-start gap-3 px-4 py-3 text-left hover:bg-secondary"
                          >
                            <span className="rounded-md bg-secondary px-2 py-1 text-xs font-semibold text-primary/80">
                              {resultBadge[result.type] ?? 'Result'}
                            </span>
                            <div className="flex-1">
                              <p className="text-sm font-semibold text-primary">{result.label}</p>
                              <p className="text-xs text-slate-500">{result.description}</p>
                            </div>
                            <ArrowTopRightOnSquareIcon className="mt-1 h-4 w-4 text-slate-400" />
                          </button>
                        </li>
                      ))}
                    </ul>
                  </div>
                )}
              </div>
              <div className="flex flex-wrap gap-2 sm:self-end">
                <Link
                  to="/"
                  className="inline-flex items-center gap-2 rounded-full border border-accent/20 bg-white px-4 py-2 text-sm font-semibold text-primary/80 hover:border-accent hover:text-primary"
                >
                  <ArrowTopRightOnSquareIcon className="h-4 w-4" /> Public site
                </Link>
                {onLogout ? (
                  <button
                    type="button"
                    onClick={onLogout}
                    className="inline-flex items-center gap-2 rounded-full border border-rose-200 bg-rose-50 px-4 py-2 text-sm font-semibold text-rose-700 shadow-sm transition hover:border-rose-300 hover:text-rose-800"
                  >
                    <ArrowLeftOnRectangleIcon className="h-4 w-4" /> Sign out
                  </button>
                ) : null}
                <button
                  type="button"
                  onClick={onRefresh}
                  disabled={loading}
                  className="inline-flex items-center gap-2 rounded-full border border-accent/20 bg-white px-4 py-2 text-sm font-semibold text-primary/80 hover:border-accent hover:text-primary disabled:cursor-not-allowed disabled:opacity-60"
                >
                  <ArrowPathIcon className={`h-4 w-4 ${loading ? 'animate-spin' : ''}`} /> Refresh
                </button>
                {exportHref && (
                  <a
                    href={exportHref}
                    className="inline-flex items-center gap-2 rounded-full bg-primary px-5 py-2 text-sm font-semibold text-white shadow-glow hover:bg-primary/90"
                  >
                    <ArrowDownTrayIcon className="h-4 w-4" /> Download CSV
                  </a>
                )}
              </div>
            </div>
          </div>
        </div>

        {loading && !dashboard ? (
          <Skeleton />
        ) : (
          <div className="space-y-8 px-6 py-10">
            {shouldShowServicemanSummary ? (
              <ServicemanSummary metadata={dashboard?.metadata} windowLabel={dashboard?.window?.label ?? null} />
            ) : null}
            {renderSection()}
            {shouldShowPersonaSummary ? <DashboardPersonaSummary dashboard={dashboard} /> : null}
            {blogPosts.length > 0 ? <DashboardBlogRail posts={blogPosts} /> : null}
          </div>
        )}
      </main>
    </div>
  );
};

DashboardLayout.propTypes = {
  roleMeta: PropTypes.shape({
    id: PropTypes.string.isRequired,
    name: PropTypes.string.isRequired,
    persona: PropTypes.string,
    headline: PropTypes.string
  }).isRequired,
  registeredRoles: PropTypes.arrayOf(
    PropTypes.shape({
      id: PropTypes.string.isRequired,
      name: PropTypes.string.isRequired,
      registered: PropTypes.bool
    })
  ).isRequired,
  dashboard: PropTypes.shape({
    navigation: PropTypes.array,
    window: PropTypes.object
  }),
  loading: PropTypes.bool,
  error: PropTypes.string,
  onRefresh: PropTypes.func.isRequired,
  lastRefreshed: PropTypes.string,
  exportHref: PropTypes.string,
  toggleMeta: PropTypes.shape({
    state: PropTypes.string,
    rollout: PropTypes.oneOfType([PropTypes.number, PropTypes.string]),
    owner: PropTypes.string,
    ticket: PropTypes.string,
    lastModifiedAt: PropTypes.string
  }),
  toggleReason: PropTypes.string,
  onLogout: PropTypes.func,
  blogPosts: PropTypes.arrayOf(
    PropTypes.shape({
      id: PropTypes.string.isRequired
    })
  ),
  initialSectionId: PropTypes.string
  initialSectionId: PropTypes.string,
  onSectionChange: PropTypes.func
};

DashboardLayout.defaultProps = {
  dashboard: null,
  loading: false,
  error: null,
  lastRefreshed: null,
  exportHref: null,
  toggleMeta: null,
  toggleReason: null,
  onLogout: null,
  blogPosts: [],
  initialSectionId: null,
  onSectionChange: null
};

export default DashboardLayout;<|MERGE_RESOLUTION|>--- conflicted
+++ resolved
@@ -520,13 +520,11 @@
   initialSectionId = null
 }) => {
   const navigation = useMemo(() => dashboard?.navigation ?? [], [dashboard]);
-<<<<<<< HEAD
   const firstInteractiveSection = useMemo(() => {
     const interactive = navigation.find((item) => item.type !== 'link');
     return interactive?.id ?? navigation[0]?.id ?? 'overview';
   }, [navigation]);
   const [selectedSection, setSelectedSection] = useState(firstInteractiveSection);
-=======
   const [selectedSection, setSelectedSection] = useState(
     initialSectionId && navigation.some((item) => item.id === initialSectionId)
       ? initialSectionId
@@ -563,7 +561,6 @@
     [navigation]
   );
   const [selectedSection, setSelectedSection] = useState(navSections[0]?.id ?? 'overview');
->>>>>>> fcdbb0e0
   const [searchQuery, setSearchQuery] = useState('');
   const [searchResults, setSearchResults] = useState([]);
   const [navCollapsed, setNavCollapsed] = useState(false);
@@ -593,12 +590,10 @@
   );
 
   useEffect(() => {
-<<<<<<< HEAD
     setSelectedSection(firstInteractiveSection);
     setSearchQuery('');
     setSearchResults([]);
   }, [navigation, firstInteractiveSection]);
-=======
     setSelectedSection(resolveInitialSection(navigation));
     if (!navigation.length) return;
     setSelectedSection((current) => {
@@ -656,7 +651,6 @@
       setSelectedSection(navigation[0]?.id ?? 'overview');
     }
   }, [initialSectionId, navigation, selectedSection]);
->>>>>>> fcdbb0e0
 
   useEffect(() => {
     if (!mobileNavOpen) return;
@@ -676,11 +670,9 @@
     );
   }, [searchQuery, searchIndex]);
 
-<<<<<<< HEAD
   const activeSection = navigation.find((item) => item.id === selectedSection && item.type !== 'link')
     ?? navigation.find((item) => item.type !== 'link')
     ?? navigation[0];
-=======
   const activeSection =
     navigation.find((item) => item.id === selectedSection && !item.href) ??
     navigation.find((item) => !item.href) ??
@@ -691,7 +683,6 @@
   const activeSection = navigableItems.find((item) => item.id === selectedSection) ?? navigableItems[0];
   const activeSection = contentSections.find((item) => item.id === selectedSection) ?? contentSections[0];
   const activeSection = navSections.find((item) => item.id === selectedSection) ?? navSections[0];
->>>>>>> fcdbb0e0
   const persona = dashboard?.persona ?? roleMeta.id;
   const shouldShowPersonaSummary = dashboard?.persona === 'user' && activeSection?.id === 'overview';
   const shouldShowServicemanSummary = persona === 'serviceman' && activeSection?.id === 'overview';
@@ -792,7 +783,6 @@
                 </div>
                 <nav className="mt-8 flex-1 space-y-2 overflow-y-auto">
                   {navigation.map((item) => {
-<<<<<<< HEAD
                     const isLink = item.type === 'link' && item.href;
                     const isActive = !isLink && item.id === activeSection?.id;
                     const Icon = getNavIcon(item);
@@ -800,7 +790,6 @@
                       if (isLink) {
                         setMobileNavOpen(false);
                         navigate(item.href);
-=======
                     const isLink = Boolean(item.href);
                     const isActive = !isLink && item.id === activeSection?.id;
                     const Icon = getNavIcon(item);
@@ -869,7 +858,6 @@
                       if (item.to) {
                         navigate(item.to);
                         setMobileNavOpen(false);
->>>>>>> fcdbb0e0
                         return;
                       }
                       setSelectedSection(item.id);
@@ -878,9 +866,7 @@
                       <button
                         key={item.id}
                         type="button"
-<<<<<<< HEAD
                         onClick={handleItemClick}
-=======
                         onClick={() => {
                           if (isLink) {
                             setMobileNavOpen(false);
@@ -905,7 +891,6 @@
                             setMobileNavOpen(false);
                           }
                         }}
->>>>>>> fcdbb0e0
                         className={`group flex w-full items-center gap-3 rounded-xl border px-4 py-3 text-left transition ${
                           isActive
                             ? 'border-accent bg-accent text-white shadow-glow'
@@ -1084,14 +1069,12 @@
         </div>
         <nav className="flex-1 overflow-y-auto px-3 py-6 space-y-2">
           {navigation.map((item) => {
-<<<<<<< HEAD
             const isLink = item.type === 'link' && item.href;
             const isActive = !isLink && item.id === activeSection?.id;
             const Icon = getNavIcon(item);
             const handleItemClick = () => {
               if (isLink) {
                 navigate(item.href);
-=======
             const isLink = Boolean(item.href);
             const isActive = !isLink && item.id === activeSection?.id;
             const Icon = getNavIcon(item);
@@ -1156,7 +1139,6 @@
             const handleClick = () => {
               if (item.to) {
                 navigate(item.to);
->>>>>>> fcdbb0e0
                 return;
               }
               setSelectedSection(item.id);
@@ -1165,9 +1147,7 @@
               <button
                 key={item.id}
                 type="button"
-<<<<<<< HEAD
                 onClick={handleItemClick}
-=======
                 onClick={() => {
                   if (isLink) {
                     navigate(item.href);
@@ -1181,7 +1161,6 @@
                 onClick={() => handleNavClick(item)}
                 onClick={handleClick}
                 onClick={() => handleNavItemSelect(item)}
->>>>>>> fcdbb0e0
                 className={`group flex w-full items-center gap-3 rounded-xl border px-3 py-3 text-left transition ${
                   isActive
                     ? 'border-accent bg-accent text-white shadow-glow'

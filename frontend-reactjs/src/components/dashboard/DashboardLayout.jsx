--- conflicted
+++ resolved
@@ -25,12 +25,9 @@
   BanknotesIcon,
   ClipboardDocumentCheckIcon,
   CubeIcon,
-<<<<<<< HEAD
   QueueListIcon
-=======
   PaintBrushIcon
   TagIcon
->>>>>>> cfeaa9fc
 } from '@heroicons/react/24/outline';
 import { Dialog, Transition } from '@headlessui/react';
 import DashboardOverview from './DashboardOverview.jsx';
@@ -148,12 +145,9 @@
   automation: BoltIcon,
   map: MapIcon,
   documents: ClipboardDocumentCheckIcon,
-<<<<<<< HEAD
   operations: QueueListIcon
-=======
   marketplace: WrenchScrewdriverIcon
   seo: TagIcon
->>>>>>> cfeaa9fc
 };
 
 navIconMap.builder = PaintBrushIcon;

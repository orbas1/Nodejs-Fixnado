--- conflicted
+++ resolved
@@ -364,7 +364,6 @@
       });
     }
 
-<<<<<<< HEAD
     if (section.type === 'services-management' && Array.isArray(section.data?.orders)) {
       entries.push(
         ...section.data.orders.map((order) => ({
@@ -376,7 +375,6 @@
             .join(' • '),
           targetSection: section.id
         }))
-=======
     if (Array.isArray(section.searchable)) {
       entries.push(
         ...section.searchable.map((item) => ({
@@ -467,7 +465,6 @@
           description: 'Configured payout destinations',
           targetSection: section.id
         }
->>>>>>> 27e7f51a
       );
     }
 

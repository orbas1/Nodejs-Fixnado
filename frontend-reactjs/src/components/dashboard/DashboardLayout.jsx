--- conflicted
+++ resolved
@@ -181,9 +181,7 @@
     .filter((section) => !section.href)
     .flatMap((section) => {
   navigation.flatMap((section) => {
-<<<<<<< HEAD
     if (section.type === 'link') {
-=======
     if (section.href) {
       return [];
     }
@@ -204,7 +202,6 @@
     if (section.to) {
     if (section.type === 'link') {
     if (section.route || section.href) {
->>>>>>> e1274a79
       return [];
     }
     const entries = [
@@ -809,10 +806,8 @@
                 <nav className="mt-8 flex-1 space-y-2 overflow-y-auto">
                   {navigation.map((item) => {
                     const Icon = getNavIcon(item);
-<<<<<<< HEAD
                     const baseContent = (
                       <>
-=======
                     if (item.href) {
                       const isActiveLink = location.pathname === item.href;
                     const isLink = item.type === 'link' && item.href;
@@ -946,7 +941,6 @@
                         aria-pressed={isActive || undefined}
                         aria-pressed={!isLink && isActive}
                       >
->>>>>>> e1274a79
                         <span
                           className={`flex h-10 w-10 items-center justify-center rounded-xl ${
                             isActive
@@ -994,22 +988,17 @@
                       </>
                     );
 
-<<<<<<< HEAD
                     if (item.type === 'link' && item.href) {
-=======
                     if (isRoute) {
                     if (item.href) {
->>>>>>> e1274a79
                       return (
                         <Link
                           key={item.id}
                           to={item.href}
                           className="group flex w-full items-center gap-3 rounded-xl border border-transparent bg-white/90 px-4 py-3 text-left text-primary/80 transition hover:border-accent/40 hover:text-primary"
-<<<<<<< HEAD
                           onClick={() => setMobileNavOpen(false)}
                         >
                           {baseContent}
-=======
                           className={`${baseClasses} ${stateClasses}`}
                           onClick={() => setMobileNavOpen(false)}
                           aria-label={item.label}
@@ -1023,13 +1012,10 @@
                           onClick={() => setMobileNavOpen(false)}
                         >
                           {content}
->>>>>>> e1274a79
                         </Link>
                       );
                     }
 
-<<<<<<< HEAD
-=======
                     if (item.href) {
                       return (
                         <a
@@ -1043,36 +1029,29 @@
                       );
                     }
 
->>>>>>> e1274a79
                     return (
                       <button
                         key={item.id}
                         type="button"
-<<<<<<< HEAD
                         onClick={() => {
                           setSelectedSection(item.id);
                           setMobileNavOpen(false);
                         }}
-=======
                         onClick={() => setSelectedSection(item.id)}
->>>>>>> e1274a79
                         className={`group flex w-full items-center gap-3 rounded-xl border px-4 py-3 text-left transition ${
                           isActive
                             ? 'border-accent bg-accent text-white shadow-glow'
                             : 'border-transparent bg-white/90 text-primary/80 hover:border-accent/40 hover:text-primary'
                         }`}
-<<<<<<< HEAD
                         aria-pressed={isActive}
                       >
                         {baseContent}
-=======
                         className={`${baseClasses} ${stateClasses}`}
                         className={sharedClasses}
                         className={navItemClass}
                         aria-pressed={isActive}
                       >
                         {content}
->>>>>>> e1274a79
                       </button>
                     );
                   })}
@@ -1231,8 +1210,6 @@
             const Icon = getNavIcon(item);
             const content = (
               <>
-<<<<<<< HEAD
-=======
             const isActive = !item.to && item.id === activeSection?.id;
             const isLink = item.type === 'link';
             const isActive = !isLink && item.id === activeSection?.id;
@@ -1285,7 +1262,6 @@
                 aria-pressed={isActive || undefined}
                 aria-pressed={!isLink && isActive}
               >
->>>>>>> e1274a79
                 <span
                   className={`flex h-10 w-10 items-center justify-center rounded-xl ${
                     isActive
@@ -1340,12 +1316,9 @@
               </>
             );
 
-<<<<<<< HEAD
             if (item.type === 'link' && item.href) {
-=======
             if (isRoute) {
             if (item.href) {
->>>>>>> e1274a79
               return (
                 <Link
                   key={item.id}
@@ -1353,8 +1326,6 @@
                   className={`group flex w-full items-center gap-3 rounded-xl border border-transparent bg-white/80 px-3 py-3 text-left text-primary/80 transition hover:border-accent/40 hover:text-primary ${navCollapsed ? 'justify-center px-2' : ''}`}
                   title={navCollapsed ? item.label : undefined}
                 >
-<<<<<<< HEAD
-=======
                   className={baseClasses}
                   title={navCollapsed ? item.label : undefined}
                 >
@@ -1368,14 +1339,11 @@
             if (item.route) {
               return (
                 <Link key={item.id} to={item.route} className={baseClass} title={navCollapsed ? item.label : undefined}>
->>>>>>> e1274a79
                   {content}
                 </Link>
               );
             }
 
-<<<<<<< HEAD
-=======
             if (item.href) {
               return (
                 <a key={item.id} href={item.href} className={baseClass} title={navCollapsed ? item.label : undefined}>
@@ -1384,7 +1352,6 @@
               );
             }
 
->>>>>>> e1274a79
             return (
               <button
                 key={item.id}
@@ -1395,13 +1362,10 @@
                     ? 'border-accent bg-accent text-white shadow-glow'
                     : 'border-transparent bg-white/80 text-primary/80 hover:border-accent/40 hover:text-primary'
                 } ${navCollapsed ? 'justify-center px-2' : ''}`}
-<<<<<<< HEAD
-=======
                 className={baseClasses}
                 className={`${baseClasses} ${stateClasses} ${spacingClasses}`}
                 className={baseClasses}
                 className={baseClass}
->>>>>>> e1274a79
                 title={navCollapsed ? item.label : undefined}
                 aria-pressed={isActive}
               >

--- conflicted
+++ resolved
@@ -244,12 +244,7 @@
   onRefresh,
   lastRefreshed,
   exportHref,
-<<<<<<< HEAD
   filters
-=======
-  toggleMeta,
-  toggleReason
->>>>>>> 8c21db4b
 }) => {
   const navigation = dashboard?.navigation ?? [];
   const [selectedSection, setSelectedSection] = useState(navigation[0]?.id ?? 'overview');
@@ -363,7 +358,6 @@
               )}
               <ToggleSummary toggle={toggleMeta} reason={toggleReason} />
             </div>
-<<<<<<< HEAD
             <div className="flex w-full flex-col gap-3 lg:flex-row lg:items-center lg:justify-end">
               <div className="flex w-full flex-col gap-3 sm:flex-row sm:items-center sm:justify-end">
                 <div className="relative w-full sm:w-72 lg:w-80">
@@ -405,46 +399,6 @@
                   )}
                 </div>
                 {filters ? <div className="sm:w-auto">{filters}</div> : null}
-=======
-            <div className="flex w-full flex-col gap-3 sm:flex-row sm:items-center sm:justify-end">
-              <div className="relative w-full sm:w-80">
-                <MagnifyingGlassIcon className="pointer-events-none absolute left-4 top-1/2 h-5 w-5 -translate-y-1/2 text-primary/40" />
-                <input
-                  type="search"
-                  value={searchQuery}
-                  onChange={(event) => setSearchQuery(event.target.value)}
-                  placeholder="Search jobs, orders, analytics, automations..."
-                  className="w-full rounded-full bg-white border border-primary/20 py-3 pl-12 pr-4 text-sm text-primary placeholder:text-primary/40 focus:outline-none focus:ring-2 focus:ring-accent"
-                />
-                {searchResults.length > 0 && (
-                  <div className="absolute inset-x-0 top-14 z-20 rounded-2xl border border-primary/10 bg-white shadow-xl">
-                    <ul className="max-h-72 overflow-y-auto divide-y divide-primary/10">
-                      {searchResults.map((result) => (
-                        <li key={result.id}>
-                          <button
-                            type="button"
-                            onClick={() => {
-                              setSelectedSection(result.targetSection);
-                              setSearchQuery('');
-                              setSearchResults([]);
-                            }}
-                            className="flex w-full items-start gap-3 px-4 py-3 text-left hover:bg-secondary"
-                          >
-                            <span className="rounded-md bg-secondary px-2 py-1 text-xs font-semibold text-primary/70">
-                              {resultBadge[result.type] ?? 'Result'}
-                            </span>
-                            <div className="flex-1">
-                              <p className="text-sm font-semibold text-primary">{result.label}</p>
-                              <p className="text-xs text-slate-500">{result.description}</p>
-                            </div>
-                            <ArrowTopRightOnSquareIcon className="mt-1 h-4 w-4 text-primary/40" />
-                          </button>
-                        </li>
-                      ))}
-                    </ul>
-                  </div>
-                )}
->>>>>>> 8c21db4b
               </div>
               <div className="flex gap-2 sm:self-end">
                 <button
@@ -497,18 +451,7 @@
   onRefresh: PropTypes.func.isRequired,
   lastRefreshed: PropTypes.string,
   exportHref: PropTypes.string,
-<<<<<<< HEAD
   filters: PropTypes.node
-=======
-  toggleMeta: PropTypes.shape({
-    state: PropTypes.string,
-    rollout: PropTypes.number,
-    owner: PropTypes.string,
-    ticket: PropTypes.string,
-    lastModifiedAt: PropTypes.string
-  }),
-  toggleReason: PropTypes.string
->>>>>>> 8c21db4b
 };
 
 DashboardLayout.defaultProps = {
@@ -517,12 +460,7 @@
   error: null,
   lastRefreshed: null,
   exportHref: null,
-<<<<<<< HEAD
   filters: null
-=======
-  toggleMeta: null,
-  toggleReason: null
->>>>>>> 8c21db4b
 };
 
 export default DashboardLayout;
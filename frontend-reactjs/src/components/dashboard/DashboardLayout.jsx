--- conflicted
+++ resolved
@@ -689,14 +689,12 @@
         {loading && !dashboard ? (
           <Skeleton />
         ) : (
-<<<<<<< HEAD
           <div className="px-6 py-10 space-y-10">
             {persona === 'serviceman' ? (
               <ServicemanSummary metadata={dashboard?.metadata} windowLabel={dashboard?.window?.label ?? null} />
             ) : null}
             {sectionContent}
             {shouldShowPersonaSummary ? <DashboardPersonaSummary dashboard={dashboard} /> : null}
-=======
           <div className="px-6 py-10 space-y-8">
             {persona === 'serviceman' ? (
               <div>
@@ -712,7 +710,6 @@
             ) : null}
             {shouldShowPersonaSummary ? <DashboardPersonaSummary dashboard={dashboard} /> : null}
             {renderSection()}
->>>>>>> bd5a2f91
           </div>
         )}
       </main>

--- conflicted
+++ resolved
@@ -492,39 +492,30 @@
                 </div>
                 <nav className="mt-8 flex-1 space-y-2 overflow-y-auto">
                   {navigation.map((item) => {
-<<<<<<< HEAD
                     const isActive = !item.href && item.id === activeSection?.id;
                     const Icon = getNavIcon(item);
                     const sharedClasses = `group flex w-full items-center gap-3 rounded-xl border px-4 py-3 text-left transition ${
-=======
                     const isSection = !item.route && !item.href;
                     const isActive = isSection && item.id === activeSection?.id;
                     const Icon = getNavIcon(item);
                     const navItemClass = `group flex w-full items-center gap-3 rounded-xl border px-4 py-3 text-left transition ${
->>>>>>> 2d4d6434
                       isActive
                         ? 'border-accent bg-accent text-white shadow-glow'
                         : 'border-transparent bg-white/90 text-primary/80 hover:border-accent/40 hover:text-primary'
                     }`;
-<<<<<<< HEAD
                     const iconClasses = `flex h-10 w-10 items-center justify-center rounded-xl ${
-=======
                     const iconWrapperClass = `flex h-10 w-10 items-center justify-center rounded-xl ${
->>>>>>> 2d4d6434
                       isActive
                         ? 'bg-white/20 text-white'
                         : 'bg-secondary text-primary group-hover:bg-accent/10 group-hover:text-accent'
                     }`;
-<<<<<<< HEAD
 
                     const content = (
                       <>
                         <span className={iconClasses}>
-=======
                     const content = (
                       <>
                         <span className={iconWrapperClass}>
->>>>>>> 2d4d6434
                           <Icon className="h-5 w-5" />
                         </span>
                         <div className="flex-1">
@@ -536,21 +527,18 @@
                       </>
                     );
 
-<<<<<<< HEAD
                     if (item.href) {
                       return (
                         <Link
                           key={item.id}
                           to={item.href}
                           className={sharedClasses}
-=======
                     if (item.route) {
                       return (
                         <Link
                           key={item.id}
                           to={item.route}
                           className={navItemClass}
->>>>>>> 2d4d6434
                           onClick={() => setMobileNavOpen(false)}
                         >
                           {content}
@@ -558,8 +546,6 @@
                       );
                     }
 
-<<<<<<< HEAD
-=======
                     if (item.href) {
                       return (
                         <a
@@ -573,17 +559,13 @@
                       );
                     }
 
->>>>>>> 2d4d6434
                     return (
                       <button
                         key={item.id}
                         type="button"
                         onClick={() => setSelectedSection(item.id)}
-<<<<<<< HEAD
                         className={sharedClasses}
-=======
                         className={navItemClass}
->>>>>>> 2d4d6434
                         aria-pressed={isActive}
                       >
                         {content}
@@ -641,39 +623,30 @@
         </div>
         <nav className="flex-1 overflow-y-auto px-3 py-6 space-y-2">
           {navigation.map((item) => {
-<<<<<<< HEAD
             const isActive = !item.href && item.id === activeSection?.id;
             const Icon = getNavIcon(item);
             const baseClasses = `group flex w-full items-center gap-3 rounded-xl border px-3 py-3 text-left transition ${
-=======
             const isSection = !item.route && !item.href;
             const isActive = isSection && item.id === activeSection?.id;
             const Icon = getNavIcon(item);
             const baseClass = `group flex w-full items-center gap-3 rounded-xl border px-3 py-3 text-left transition ${
->>>>>>> 2d4d6434
               isActive
                 ? 'border-accent bg-accent text-white shadow-glow'
                 : 'border-transparent bg-white/80 text-primary/80 hover:border-accent/40 hover:text-primary'
             } ${navCollapsed ? 'justify-center px-2' : ''}`;
-<<<<<<< HEAD
             const iconClasses = `flex h-10 w-10 items-center justify-center rounded-xl ${
-=======
             const iconWrapperClass = `flex h-10 w-10 items-center justify-center rounded-xl ${
->>>>>>> 2d4d6434
               isActive
                 ? 'bg-white/20 text-white'
                 : 'bg-secondary text-primary group-hover:bg-accent/10 group-hover:text-accent'
             }`;
-<<<<<<< HEAD
 
             const content = (
               <>
                 <span className={iconClasses}>
-=======
             const content = (
               <>
                 <span className={iconWrapperClass}>
->>>>>>> 2d4d6434
                   <Icon className="h-5 w-5" />
                 </span>
                 {!navCollapsed && (
@@ -687,7 +660,6 @@
               </>
             );
 
-<<<<<<< HEAD
             if (item.href) {
               return (
                 <Link
@@ -696,18 +668,14 @@
                   className={baseClasses}
                   title={navCollapsed ? item.label : undefined}
                 >
-=======
             if (item.route) {
               return (
                 <Link key={item.id} to={item.route} className={baseClass} title={navCollapsed ? item.label : undefined}>
->>>>>>> 2d4d6434
                   {content}
                 </Link>
               );
             }
 
-<<<<<<< HEAD
-=======
             if (item.href) {
               return (
                 <a key={item.id} href={item.href} className={baseClass} title={navCollapsed ? item.label : undefined}>
@@ -716,17 +684,13 @@
               );
             }
 
->>>>>>> 2d4d6434
             return (
               <button
                 key={item.id}
                 type="button"
                 onClick={() => setSelectedSection(item.id)}
-<<<<<<< HEAD
                 className={baseClasses}
-=======
                 className={baseClass}
->>>>>>> 2d4d6434
                 title={navCollapsed ? item.label : undefined}
                 aria-pressed={isActive}
               >

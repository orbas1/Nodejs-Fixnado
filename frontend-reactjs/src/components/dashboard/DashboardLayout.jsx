--- conflicted
+++ resolved
@@ -558,7 +558,6 @@
         {loading && !dashboard ? (
           <Skeleton />
         ) : (
-<<<<<<< HEAD
           <div className="px-6 py-10 space-y-8">
             {persona === 'serviceman' ? (
               <div>
@@ -568,14 +567,12 @@
             <DashboardBlogRail posts={blogPosts} />
             {shouldShowPersonaSummary ? <DashboardPersonaSummary dashboard={dashboard} /> : null}
             <div className="space-y-8">{renderSection()}</div>
-=======
           <div className="space-y-8 px-6 py-10">
             {shouldShowServicemanSummary ? (
               <ServicemanSummary metadata={dashboard?.metadata} windowLabel={dashboard?.window?.label ?? null} />
             ) : null}
             {shouldShowPersonaSummary ? <DashboardPersonaSummary dashboard={dashboard} /> : null}
             {renderSection()}
->>>>>>> 1772c58f
           </div>
         )}
       </main>

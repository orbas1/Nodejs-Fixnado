--- conflicted
+++ resolved
@@ -184,8 +184,6 @@
     if (section.href) {
       return [];
     }
-<<<<<<< HEAD
-=======
 
     if (section.type === 'route') {
       return [
@@ -205,7 +203,6 @@
     if (section.route || section.href) {
       return [];
     }
->>>>>>> 053038bd
     const entries = [
       {
         id: section.id,
@@ -524,10 +521,8 @@
   initialSectionId = null
 }) => {
   const navigation = useMemo(() => dashboard?.navigation ?? [], [dashboard]);
-<<<<<<< HEAD
   const navigationSections = useMemo(() => navigation.filter((item) => !item.href), [navigation]);
   const [selectedSection, setSelectedSection] = useState(navigationSections[0]?.id ?? 'overview');
-=======
   const firstInteractiveSection = useMemo(() => {
     const interactive = navigation.find((item) => item.type !== 'link');
     return interactive?.id ?? navigation[0]?.id ?? 'overview';
@@ -569,7 +564,6 @@
     [navigation]
   );
   const [selectedSection, setSelectedSection] = useState(navSections[0]?.id ?? 'overview');
->>>>>>> 053038bd
   const [searchQuery, setSearchQuery] = useState('');
   const [searchResults, setSearchResults] = useState([]);
   const [navCollapsed, setNavCollapsed] = useState(false);
@@ -600,7 +594,6 @@
   );
 
   useEffect(() => {
-<<<<<<< HEAD
     if (navigationSections.length === 0) {
       setSelectedSection('overview');
       setSearchQuery('');
@@ -616,7 +609,6 @@
     setSearchQuery('');
     setSearchResults([]);
   }, [navigationSections]);
-=======
     setSelectedSection(firstInteractiveSection);
     setSearchQuery('');
     setSearchResults([]);
@@ -678,7 +670,6 @@
       setSelectedSection(navigation[0]?.id ?? 'overview');
     }
   }, [initialSectionId, navigation, selectedSection]);
->>>>>>> 053038bd
 
   useEffect(() => {
     if (!mobileNavOpen) return;
@@ -698,9 +689,7 @@
     );
   }, [searchQuery, searchIndex]);
 
-<<<<<<< HEAD
   const activeSection = navigationSections.find((item) => item.id === selectedSection) ?? navigationSections[0];
-=======
   const activeSection = navigation.find((item) => item.id === selectedSection && item.type !== 'link')
     ?? navigation.find((item) => item.type !== 'link')
     ?? navigation[0];
@@ -714,7 +703,6 @@
   const activeSection = navigableItems.find((item) => item.id === selectedSection) ?? navigableItems[0];
   const activeSection = contentSections.find((item) => item.id === selectedSection) ?? contentSections[0];
   const activeSection = navSections.find((item) => item.id === selectedSection) ?? navSections[0];
->>>>>>> 053038bd
   const persona = dashboard?.persona ?? roleMeta.id;
   const shouldShowPersonaSummary = dashboard?.persona === 'user' && activeSection?.id === 'overview';
   const shouldShowServicemanSummary = persona === 'serviceman' && activeSection?.id === 'overview';
@@ -815,11 +803,9 @@
                 </div>
                 <nav className="mt-8 flex-1 space-y-2 overflow-y-auto">
                   {navigation.map((item) => {
-<<<<<<< HEAD
                     const Icon = getNavIcon(item);
                     if (item.href) {
                       const isActiveLink = location.pathname === item.href;
-=======
                     const isLink = item.type === 'link' && item.href;
                     const isActive = !isLink && item.id === activeSection?.id;
                     const Icon = getNavIcon(item);
@@ -856,12 +842,10 @@
 
                     if (isLink) {
                     if (item.href) {
->>>>>>> 053038bd
                       return (
                         <Link
                           key={item.id}
                           to={item.href}
-<<<<<<< HEAD
                           onClick={() => setMobileNavOpen(false)}
                           className={`group flex w-full items-center gap-3 rounded-xl border px-4 py-3 text-left transition ${
                             isActiveLink
@@ -876,7 +860,6 @@
                                 : 'bg-secondary text-primary group-hover:bg-accent/10 group-hover:text-accent'
                             }`}
                           >
-=======
                           className={baseClass}
                           onClick={() => setMobileNavOpen(false)}
                         >
@@ -885,7 +868,6 @@
                           onClick={() => setMobileNavOpen(false)}
                         >
                           <span className={iconClasses}>
->>>>>>> 053038bd
                             <Icon className="h-5 w-5" />
                           </span>
                           <div className="flex-1">
@@ -897,9 +879,7 @@
                         </Link>
                       );
                     }
-<<<<<<< HEAD
                     const isActive = item.id === activeSection?.id;
-=======
 
                     const baseClasses =
                       'group flex w-full items-center gap-3 rounded-xl border px-4 py-3 text-left transition';
@@ -920,7 +900,6 @@
                       }
                       setSelectedSection(item.id);
                     };
->>>>>>> 053038bd
                     return (
                       <button
                         key={item.id}
@@ -1128,7 +1107,6 @@
         </div>
         <nav className="flex-1 overflow-y-auto px-3 py-6 space-y-2">
           {navigation.map((item) => {
-<<<<<<< HEAD
             const Icon = getNavIcon(item);
             const baseClasses = `group flex w-full items-center gap-3 rounded-xl border px-3 py-3 text-left transition ${
               navCollapsed ? 'justify-center px-2' : ''
@@ -1167,7 +1145,6 @@
               );
             }
             const isActive = item.id === activeSection?.id;
-=======
             const isLink = item.type === 'link' && item.href;
             const isActive = !isLink && item.id === activeSection?.id;
             const Icon = getNavIcon(item);
@@ -1242,7 +1219,6 @@
               }
               setSelectedSection(item.id);
             };
->>>>>>> 053038bd
             return (
               <button
                 key={item.id}
@@ -1257,15 +1233,12 @@
                 }}
                 onClick={() => handleSectionSelect(item.id)}
                 onClick={() => setSelectedSection(item.id)}
-<<<<<<< HEAD
                 className={`${baseClasses} ${
-=======
                 className={baseClass}
                 onClick={() => handleNavClick(item)}
                 onClick={handleClick}
                 onClick={() => handleNavItemSelect(item)}
                 className={`group flex w-full items-center gap-3 rounded-xl border px-3 py-3 text-left transition ${
->>>>>>> 053038bd
                   isActive
                     ? 'border-accent bg-accent text-white shadow-glow'
                     : 'border-transparent bg-white/80 text-primary/80 hover:border-accent/40 hover:text-primary'

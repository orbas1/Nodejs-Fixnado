--- conflicted
+++ resolved
@@ -131,11 +131,8 @@
   pipeline: ClipboardDocumentListIcon,
   history: ClipboardDocumentListIcon,
   availability: UsersIcon,
-<<<<<<< HEAD
   users: UsersIcon,
-=======
   control: Squares2X2Icon,
->>>>>>> 11795c30
   assets: CubeIcon,
   support: InboxStackIcon,
   settings: Cog8ToothIcon,

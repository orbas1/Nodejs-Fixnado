import { Fragment, useCallback, useEffect, useMemo, useState } from 'react';
import PropTypes from 'prop-types';
import { Link } from 'react-router-dom';
import {
  ArrowDownTrayIcon,
  ArrowLeftOnRectangleIcon,
  MagnifyingGlassIcon,
  ArrowPathIcon,
  ArrowTopRightOnSquareIcon,
  BanknotesIcon,
  Bars3BottomLeftIcon,
  BoltIcon,
  BuildingOfficeIcon,
  CalendarDaysIcon,
  ChartPieIcon,
  ClipboardDocumentCheckIcon,
  ClipboardDocumentListIcon,
  Cog8ToothIcon,
  CubeIcon,
  QueueListIcon,
  PaintBrushIcon,
<<<<<<< HEAD
=======
  TagIcon,
  BuildingStorefrontIcon
  ExclamationTriangleIcon,
  InboxStackIcon,
  MagnifyingGlassIcon,
  MapIcon,
  PaintBrushIcon,
  QueueListIcon,
  ShieldCheckIcon,
  Squares2X2Icon,
  TagIcon,
  UserCircleIcon,
  UsersIcon,
  WrenchScrewdriverIcon
  QueueListIcon,
  PaintBrushIcon,
>>>>>>> eb588654
  TagIcon
} from '@heroicons/react/24/outline';
import { Dialog, Transition } from '@headlessui/react';
import DashboardOverview from './DashboardOverview.jsx';
import DashboardSection from './DashboardSection.jsx';
import ServicemanSummary from './ServicemanSummary.jsx';
import DashboardPersonaSummary from './DashboardPersonaSummary.jsx';
import DashboardBlogRail from './DashboardBlogRail.jsx';
import CustomerOverviewControl from './CustomerOverviewControl.jsx';
import ProviderEscrowWorkspace from '../../features/escrowManagement/ProviderEscrowWorkspace.jsx';

const navIconMap = {
  profile: UserCircleIcon,
  calendar: CalendarDaysIcon,
  pipeline: ClipboardDocumentListIcon,
  history: ClipboardDocumentListIcon,
  availability: UsersIcon,
  crew: WrenchScrewdriverIcon,
  provider: UsersIcon,
  users: UsersIcon,
  control: Squares2X2Icon,
  assets: CubeIcon,
  support: InboxStackIcon,
  settings: Cog8ToothIcon,
  analytics: ChartPieIcon,
  finance: BanknotesIcon,
  enterprise: BuildingOfficeIcon,
  compliance: ShieldCheckIcon,
  automation: BoltIcon,
  map: MapIcon,
  documents: ClipboardDocumentCheckIcon,
  operations: QueueListIcon,
  builder: PaintBrushIcon,
  marketplace: WrenchScrewdriverIcon,
  seo: TagIcon
};

const DEFAULT_ICON = Squares2X2Icon;

function getNavIcon(item) {
  if (!item?.icon) {
    return DEFAULT_ICON;
  }
  return navIconMap[item.icon] ?? DEFAULT_ICON;
}

function formatRelativeTime(timestamp) {
  if (!timestamp) return null;
  const date = new Date(timestamp);
  if (Number.isNaN(date.getTime())) return null;
  const diffMs = Date.now() - date.getTime();
  const diffMinutes = Math.round(diffMs / 60000);
  if (diffMinutes < 1) return 'moments ago';
  if (diffMinutes < 60) return `${diffMinutes} minute${diffMinutes === 1 ? '' : 's'} ago`;
  const diffHours = Math.round(diffMinutes / 60);
  if (diffHours < 24) return `${diffHours} hour${diffHours === 1 ? '' : 's'} ago`;
  const diffDays = Math.round(diffHours / 24);
  return `${diffDays} day${diffDays === 1 ? '' : 's'} ago`;
}

function titleCase(value) {
  return value
    .split(/[._-]/)
    .filter(Boolean)
    .map((segment) => segment.charAt(0).toUpperCase() + segment.slice(1))
    .join(' ');
}

function buildSearchIndex(navigation) {
  if (!Array.isArray(navigation)) {
    return [];
  }
  return navigation
    .filter((section) => !section.href)
    .flatMap((section) => {
      const entries = [
        {
          id: section.id,
          label: section.label || titleCase(section.id),
          description: section.description || '',
          sectionId: section.id
        }
      ];

      if (Array.isArray(section.searchable)) {
        section.searchable.forEach((item) => {
          entries.push({
            id: `${section.id}-${item.id || item.label}`,
            label: item.label || titleCase(item.id || 'item'),
            description: item.description || '',
            sectionId: item.targetSection || section.id
          });
        });
      }

      if (section.type === 'board' && Array.isArray(section.data?.columns)) {
        section.data.columns.forEach((column) => {
          entries.push({
            id: `${section.id}-${column.id || column.title}`,
            label: `${column.title || 'Column'} • ${section.label || titleCase(section.id)}`,
            description: `${column.items?.length ?? 0} work items`,
            sectionId: section.id
          });
        });
      }

      return entries;
    });
}

function Skeleton() {
  return (
    <div className="space-y-6 px-6 py-10">
      <div className="h-8 w-2/5 animate-pulse rounded-full bg-white/30" />
      <div className="grid gap-6 lg:grid-cols-2">
        {Array.from({ length: 4 }).map((_, index) => (
          <div key={`skeleton-${index}`} className="h-40 animate-pulse rounded-2xl bg-white/40" />
        ))}
      </div>
    </div>
  );
}

function ErrorState({ message, onRetry }) {
  return (
    <div className="flex min-h-[360px] flex-col items-center justify-center gap-4 px-6 text-center">
      <ExclamationTriangleIcon className="h-10 w-10 text-amber-500" aria-hidden="true" />
      <div className="space-y-1">
        <p className="text-lg font-semibold text-primary">We couldn’t load this dashboard.</p>
        <p className="text-sm text-slate-500">{message || 'Try refreshing the view.'}</p>
      </div>
      <button
        type="button"
        onClick={onRetry}
        className="inline-flex items-center gap-2 rounded-full bg-primary px-5 py-2 text-sm font-semibold text-white shadow-glow"
      >
        <ArrowPathIcon className="h-4 w-4" /> Try again
      </button>
    </div>
  );
}

ErrorState.propTypes = {
  message: PropTypes.string,
  onRetry: PropTypes.func
};

ErrorState.defaultProps = {
  message: null,
  onRetry: undefined
};
import ServicemanDisputeWorkspace from '../servicemanControl/ServicemanDisputeWorkspace.jsx';

const stateBadgeMap = {
  enabled: 'bg-emerald-100 text-emerald-700 border-emerald-200',
  pilot: 'bg-amber-100 text-amber-700 border-amber-200',
  staging: 'bg-indigo-100 text-indigo-700 border-indigo-200',
  disabled: 'bg-slate-100 text-slate-600 border-slate-200',
  sunset: 'bg-rose-100 text-rose-700 border-rose-200'
};

function formatToggleDate(iso) {
  if (!iso) return '—';
  const parsed = new Date(iso);
  if (Number.isNaN(parsed.getTime())) {
    return '—';
  }
  return parsed.toLocaleString(undefined, {
    year: 'numeric',
    month: 'short',
    day: 'numeric',
    hour: '2-digit',
    minute: '2-digit'
  });
}

function ToggleSummary({ toggle, reason }) {
  if (!toggle) {
    return null;
  }
  const badgeClass = stateBadgeMap[toggle.state] ?? 'bg-slate-100 text-slate-600 border-slate-200';
  const rolloutValue = Number.isFinite(Number(toggle.rollout)) ? Number(toggle.rollout) : 0;
  return (
    <div className="mt-4 max-w-md rounded-2xl border border-slate-200 bg-white/80 p-4 shadow-sm">
  const parsedRollout = Number.parseFloat(toggle.rollout ?? 0);
  const rolloutValue = Number.isFinite(parsedRollout) ? parsedRollout : 0;

  return (
    <div className="mt-6 max-w-lg rounded-2xl border border-slate-200 bg-white/80 p-4 shadow-sm">
      <div className="flex items-center justify-between gap-3">
        <div>
          <p className="text-xs uppercase tracking-wide text-slate-500">Feature toggle</p>
          <p className="text-sm font-semibold text-slate-900">analytics-dashboards</p>
        </div>
        <span className={`rounded-full border px-3 py-1 text-xs font-semibold capitalize ${badgeClass}`}>
          {toggle.state ?? 'unknown'}
        </span>
      </div>
      <dl className="mt-3 grid grid-cols-2 gap-3 text-xs text-slate-500">
        <div>
          <dt className="font-medium text-slate-600">Owner</dt>
          <dd className="mt-1">{toggle.owner || '—'}</dd>
        </div>
        <div>
          <dt className="font-medium text-slate-600">Ticket</dt>
          <dd className="mt-1">{toggle.ticket || '—'}</dd>
        </div>
        <div>
          <dt className="font-medium text-slate-600">Last modified</dt>
          <dd className="mt-1">{formatToggleDate(toggle.lastModifiedAt)}</dd>
        </div>
        <div>
          <dt className="font-medium text-slate-600">Rollout</dt>
          <dd className="mt-1">{Math.round(rolloutValue * 100)}%</dd>
        </div>
        <div className="col-span-2">
          <dt className="font-medium text-slate-600">Reason</dt>
          <dd className="mt-1 capitalize">{reason?.replace('-', ' ') || 'enabled'}</dd>
        </div>
      </dl>
    </div>
  );
}

ToggleSummary.propTypes = {
  toggle: PropTypes.shape({
    state: PropTypes.string,
    rollout: PropTypes.oneOfType([PropTypes.number, PropTypes.string]),
    owner: PropTypes.string,
    ticket: PropTypes.string,
    lastModifiedAt: PropTypes.string
  }),
  reason: PropTypes.string
};

ToggleSummary.defaultProps = {
  toggle: null,
  reason: null
};

const resultBadge = {
  section: 'Section',
  card: 'Summary',
  column: 'Stage',
  item: 'Work Item',
  record: 'Record',
  configuration: 'Setting',
  panel: 'Setting',
<<<<<<< HEAD
  bucket: 'Bucket',
  route: 'Workspace',
  board: 'Board',
  listing: 'Listing',
  category: 'Category',
  package: 'Package'
=======
  panel: 'Panel',
  bucket: 'Bucket',
  route: 'Workspace'
>>>>>>> eb588654
};

export default function DashboardLayout({
const navIconMap = {
  profile: UserCircleIcon,
  calendar: CalendarDaysIcon,
  pipeline: ClipboardDocumentListIcon,
  history: ClipboardDocumentListIcon,
  availability: UsersIcon,
  provider: UsersIcon,
  users: UsersIcon,
  control: Squares2X2Icon,
  assets: CubeIcon,
  support: InboxStackIcon,
  settings: Cog8ToothIcon,
  crew: WrenchScrewdriverIcon,
  compliance: ShieldCheckIcon,
  enterprise: BuildingOfficeIcon,
  finance: BanknotesIcon,
  analytics: ChartPieIcon,
  automation: BoltIcon,
  map: MapIcon,
  documents: ClipboardDocumentCheckIcon,
  operations: QueueListIcon,
  marketplace: WrenchScrewdriverIcon,
<<<<<<< HEAD
  builder: PaintBrushIcon,
=======
  seo: TagIcon,
  storefront: BuildingStorefrontIcon
>>>>>>> eb588654
  seo: TagIcon
};

const getNavIcon = (item) => {
  if (!item?.icon) {
    return Squares2X2Icon;
  }
  return navIconMap[item.icon] ?? Squares2X2Icon;
};

<<<<<<< HEAD
const formatRelativeTime = (timestamp) => {
  if (!timestamp) return null;
  const last = new Date(timestamp);
  if (Number.isNaN(last.getTime())) return null;
  const diffMs = Date.now() - last.getTime();
  const diffMinutes = Math.round(diffMs / 60000);
  if (diffMinutes < 1) return 'moments ago';
  if (diffMinutes < 60) return `${diffMinutes} minute${diffMinutes === 1 ? '' : 's'} ago`;
  const diffHours = Math.round(diffMinutes / 60);
  if (diffHours < 24) return `${diffHours} hour${diffHours === 1 ? '' : 's'} ago`;
  const diffDays = Math.round(diffHours / 24);
  return `${diffDays} day${diffDays === 1 ? '' : 's'} ago`;
};

const buildSearchIndex = (navigation = []) =>
  navigation.flatMap((section) => {
    if (!section) {
      return [];
    }

    if (section.type === 'route' && (section.href || section.route)) {
      return [
        {
          id: section.id,
          type: 'route',
          label: section.label,
          description: section.description ?? '',
          href: section.route || section.href
        }
      ];
    }

    if (section.type === 'link' && section.href) {
      return [
=======
const buildSearchIndex = (navigation) =>
  navigation
    .filter((section) => !section.href)
    .flatMap((section) => {
      const entries = [
>>>>>>> eb588654
        {
          id: section.id,
          type: section.type ?? 'section',
          label: section.label ?? section.name ?? section.id,
          description: section.description ?? '',
          targetSection: section.id
        }
      ];
<<<<<<< HEAD
    }

    if (section.href) {
      return [];
    }

    const entries = [
      {
        id: section.id,
        type: 'section',
        label: section.label,
        description: section.description ?? '',
        targetSection: section.id
      }
    ];

    if (Array.isArray(section.searchable)) {
      entries.push(
        ...section.searchable.map((item) => ({
          id: `${section.id}-${item.id ?? item.label}`,
          type: item.type ?? 'configuration',
          label: item.label,
          description: item.description ?? '',
          targetSection: item.targetSection ?? section.id
        }))
      );
    }

    if (section.type === 'grid' && Array.isArray(section.data?.cards)) {
      entries.push(
        ...section.data.cards.map((card) => ({
          id: `${section.id}-${card.title}`,
          type: 'card',
          label: card.title,
          description: Array.isArray(card.details) ? card.details.join(' • ') : '',
          targetSection: section.id
        }))
      );
    }
=======
>>>>>>> eb588654

      if (Array.isArray(section.items)) {
        section.items.forEach((item) => {
          entries.push({
            id: `${section.id}-${item.id ?? item.label}`,
            type: item.type ?? 'item',
            label: item.label ?? item.name ?? 'Item',
            description: item.description ?? '',
            targetSection: section.id
          });
        });
<<<<<<< HEAD
      });
    }

    if (section.type === 'dispute-workspace' && Array.isArray(section.data?.snapshot)) {
      section.data.snapshot.forEach((bucket) => {
        entries.push({
          id: `${section.id}-${bucket.id ?? bucket.label}`,
          type: 'bucket',
          label: `${bucket.label} • Disputes`,
          description: bucket.commentary ?? '',
          targetSection: section.id
        });
      });
    }

    if (section.type === 'compliance-controls' && Array.isArray(section.data?.controls)) {
      entries.push(
        ...section.data.controls.map((control) => ({
          id: `${section.id}-${control.id ?? control.title}`,
          type: 'record',
          label: control.title,
          description: [control.ownerTeam || control.owner?.name || '', control.reviewFrequency || '']
            .filter(Boolean)
            .join(' • '),
          targetSection: section.id
        }))
      );
    }

    if (section.type === 'table' && Array.isArray(section.data?.rows)) {
      entries.push(
        ...section.data.rows.map((row, index) => ({
          id: `${section.id}-row-${index}`,
          type: 'record',
          label: row[1] ?? row[0],
          description: Array.isArray(row) ? row.join(' • ') : '',
          targetSection: section.id
        }))
      );
    }

    if (section.type === 'list' && Array.isArray(section.data?.items)) {
      entries.push(
        ...section.data.items.map((item) => ({
          id: `${section.id}-${item.title}`,
          type: 'configuration',
          label: item.title,
          description: item.description ?? '',
          targetSection: section.id
        }))
      );
    }
=======
      }
>>>>>>> eb588654

      if (Array.isArray(section.groups)) {
        section.groups.forEach((group) => {
          entries.push({
            id: `${section.id}-${group.id ?? group.label}`,
            type: group.type ?? 'panel',
            label: group.label ?? group.name ?? 'Group',
            description: group.description ?? '',
            targetSection: section.id
          });
        });
      }

      if (Array.isArray(section.packages)) {
        section.packages.forEach((pkg) => {
          entries.push({
            id: `${section.id}-${pkg.id ?? pkg.name}`,
            type: 'package',
            label: `${pkg.name ?? pkg.title ?? 'Package'} • Package`,
            description: pkg.description ?? '',
            targetSection: section.id
          });
        });
<<<<<<< HEAD
      });
    }

    if (section.type === 'services-management' && Array.isArray(section.data?.orders)) {
      entries.push(
        ...section.data.orders.map((order) => ({
          id: `${section.id}-${order.id}`,
          type: 'record',
          label: order.service?.title ?? `Order ${order.id?.slice?.(0, 6) ?? ''}`,
          description: [order.status, order.escrow?.status, order.booking?.zoneId]
            .filter(Boolean)
            .join(' • '),
          targetSection: section.id
        }))
      );
    }

    if (section.type === 'service-management') {
      const categories = Array.isArray(section.data?.categories) ? section.data.categories : [];
      const listings = Array.isArray(section.data?.catalogue) ? section.data.catalogue : [];
      const packages = Array.isArray(section.data?.packages) ? section.data.packages : [];

      categories.forEach((category) => {
        entries.push({
          id: `${section.id}-category-${category.id}`,
          type: 'category',
          label: `${category.name} • Category`,
          description: category.description ?? '',
          targetSection: section.id
        });
      });

      listings.forEach((listing) => {
        entries.push({
          id: `${section.id}-listing-${listing.id}`,
          type: 'listing',
          label: listing.title,
          description: [listing.category ?? 'Uncategorised', listing.status ?? 'draft']
            .filter(Boolean)
            .join(' • '),
          targetSection: section.id
        });
      });

      packages.forEach((pkg) => {
        entries.push({
          id: `${section.id}-package-${pkg.id}`,
          type: 'package',
          label: `${pkg.name ?? pkg.title} • Package`,
          description: pkg.description ?? '',
          targetSection: section.id
        });
      });
    }

    if (section.type === 'marketplace-workspace' && section.data?.summary) {
      const { tools = {}, materials = {}, moderationQueue = 0 } = section.data.summary;
      entries.push(
        {
          id: `${section.id}-tools-summary`,
          type: 'record',
          label: `${tools.count ?? 0} tools catalogued`,
          description: `${tools.available ?? 0} available • ${tools.alerts ?? 0} alerts`,
          targetSection: section.id
        },
        {
          id: `${section.id}-materials-summary`,
          type: 'record',
          label: `${materials.count ?? 0} materials tracked`,
          description: `${materials.available ?? 0} ready • ${materials.alerts ?? 0} alerts`,
          targetSection: section.id
        },
        {
          id: `${section.id}-moderation-summary`,
          type: 'record',
          label: `${moderationQueue} listings pending review`,
          description: moderationQueue > 0 ? 'Moderation queue active' : 'Queue clear',
          targetSection: section.id
        }
      );
    }

    if (section.type === 'wallet') {
      entries.push(
        {
          id: `${section.id}-summary`,
          type: 'panel',
          label: 'Wallet summary',
          description: 'Balance, holds, and autopayout status',
          targetSection: section.id
        },
        {
          id: `${section.id}-transactions`,
          type: 'record',
          label: 'Wallet transactions',
          description: 'Recent manual adjustments and automation events',
          targetSection: section.id
        },
        {
          id: `${section.id}-methods`,
          type: 'record',
          label: 'Wallet payment methods',
          description: 'Configured payout destinations',
          targetSection: section.id
        }
      );
    }

    if (section.type === 'provider-inbox') {
      entries.push(
        {
          id: `${section.id}-routing`,
          type: 'configuration',
          label: 'Routing controls',
          description: 'Live routing, quiet hours, and timezone',
          targetSection: section.id
        },
        {
          id: `${section.id}-entry-points`,
          type: 'record',
          label: 'Entry points',
          description: 'Channels and widgets connected to the inbox',
          targetSection: section.id
        },
        {
          id: `${section.id}-escalations`,
          type: 'record',
          label: 'Escalation guardrails',
          description: 'Automation rules that notify specialists',
          targetSection: section.id
        }
      );
    }

    return entries;
  });

=======
      }

      return entries;
    });

const resolveInitialSection = (navigation, preferred) => {
  if (preferred && navigation.some((item) => !item.href && item.id === preferred)) {
    return preferred;
  }
  const first = navigation.find((item) => !item.href);
  return first?.id ?? navigation[0]?.id ?? 'overview';
};

>>>>>>> eb588654
const Skeleton = () => (
  <div className="px-6 py-10">
    <div className="space-y-6">
      <div className="animate-pulse space-y-4">
        <div className="h-6 w-52 rounded bg-primary/10" />
        <div className="h-4 w-full rounded bg-primary/10" />
        <div className="h-4 w-3/4 rounded bg-primary/10" />
      </div>
      <div className="animate-pulse grid gap-6 md:grid-cols-2">
        <div className="h-40 rounded-2xl bg-primary/10" />
        <div className="h-40 rounded-2xl bg-primary/10" />
      </div>
    </div>
  </div>
);

const ErrorState = ({ message, onRetry }) => (
  <div className="px-6 py-10">
    <div className="mx-auto max-w-3xl">
      <div className="rounded-2xl border border-rose-200 bg-rose-50 p-6 text-rose-700">
        <div className="flex items-start gap-3">
          <ExclamationTriangleIcon className="h-6 w-6" />
          <div className="space-y-2">
            <h2 className="text-lg font-semibold">We couldn’t load this dashboard</h2>
            <p className="text-sm">{message}</p>
            <button
              type="button"
              onClick={onRetry}
              className="inline-flex items-center gap-2 rounded-lg bg-rose-600 px-4 py-2 text-sm font-semibold text-white hover:bg-rose-500"
            >
              <ArrowPathIcon className="h-4 w-4" /> Try again
            </button>
          </div>
        </div>
      </div>
    </div>
  </div>
);

ErrorState.propTypes = {
  message: PropTypes.string.isRequired,
  onRetry: PropTypes.func.isRequired
};

const DashboardLayout = ({
  roleMeta,
<<<<<<< HEAD
  dashboard = null,
  loading = false,
  error = null,
=======
  registeredRoles,
  dashboard,
  loading,
  error,
>>>>>>> eb588654
  onRefresh,
  lastRefreshed,
  exportHref,
  toggleMeta,
  toggleReason,
  onLogout,
<<<<<<< HEAD
=======
  blogPosts,
  initialSectionId,
  onSectionChange
}) {
  const persona = roleMeta?.persona || roleMeta?.id || 'dashboard';
  const navigation = dashboard?.navigation ?? [];

  const [mobileNavOpen, setMobileNavOpen] = useState(false);
  const [searchQuery, setSearchQuery] = useState('');
  const [searchResults, setSearchResults] = useState([]);
  const [selectedSection, setSelectedSection] = useState(initialSectionId || navigation[0]?.id || null);

  useEffect(() => {
    if (initialSectionId) {
      setSelectedSection(initialSectionId);
      return;
    }
    if (navigation.length && !navigation.some((item) => item.id === selectedSection)) {
      setSelectedSection(navigation[0].id);
    }
  }, [initialSectionId, navigation, selectedSection]);

  const activeSection = useMemo(
    () => navigation.find((item) => item.id === selectedSection) ?? navigation[0] ?? null,
    [navigation, selectedSection]
  );
>>>>>>> eb588654
  blogPosts = [],
  initialSectionId = null,
  onSectionChange = null
}) => {
  const navigation = useMemo(() => dashboard?.navigation ?? [], [dashboard]);
<<<<<<< HEAD
  const sidebarLinks = useMemo(() => dashboard?.sidebarLinks ?? [], [dashboard]);
  const contentSections = useMemo(
    () => navigation.filter((item) => !item?.href && item?.type !== 'route'),
    [navigation]
  );
  const resolvedInitialSection = useMemo(() => {
    if (initialSectionId && contentSections.some((item) => item.id === initialSectionId)) {
      return initialSectionId;
    }
    return contentSections[0]?.id ?? navigation.find((item) => !item?.href)?.id ?? navigation[0]?.id ?? 'overview';
  }, [initialSectionId, contentSections, navigation]);

  const [selectedSection, setSelectedSection] = useState(resolvedInitialSection);
=======
  const [selectedSection, setSelectedSection] = useState(() => resolveInitialSection(navigation, initialSectionId));
>>>>>>> eb588654
  const [searchQuery, setSearchQuery] = useState('');
  const [searchResults, setSearchResults] = useState([]);
  const [navCollapsed, setNavCollapsed] = useState(false);
  const [mobileNavOpen, setMobileNavOpen] = useState(false);
  const navigate = useNavigate();
  const location = useLocation();

  useEffect(() => {
<<<<<<< HEAD
    setSelectedSection(resolvedInitialSection);
    setSearchQuery('');
    setSearchResults([]);
  }, [resolvedInitialSection]);
=======
    setSelectedSection((current) => resolveInitialSection(navigation, current));
  }, [navigation]);
>>>>>>> eb588654

  useEffect(() => {
    if (!initialSectionId) return;
    setSelectedSection(resolveInitialSection(navigation, initialSectionId));
  }, [initialSectionId, navigation]);

  const searchIndex = useMemo(() => buildSearchIndex(navigation), [navigation]);

  useEffect(() => {
    if (!searchQuery) {
      setSearchResults([]);
      return;
    }
    const lowered = searchQuery.toLowerCase();
    const matches = searchIndex.filter(
      (entry) => entry.label.toLowerCase().includes(lowered) || entry.description.toLowerCase().includes(lowered)
    setSearchResults(
      searchIndex
<<<<<<< HEAD
        .filter(
          (entry) =>
            entry.label.toLowerCase().includes(lowered) || entry.description.toLowerCase().includes(lowered)
        )
=======
        .filter((entry) => entry.label.toLowerCase().includes(lowered) || entry.description.toLowerCase().includes(lowered))
>>>>>>> eb588654
        .slice(0, 8)
    );
    setSearchResults(matches.slice(0, 12));
  }, [searchQuery, searchIndex]);

<<<<<<< HEAD
  const activeSection = contentSections.find((item) => item.id === selectedSection) ?? contentSections[0] ?? null;
  const persona = dashboard?.persona ?? roleMeta.id;
  const shouldShowPersonaSummary = dashboard?.persona === 'user' && activeSection?.id === 'overview';
  const shouldShowServicemanSummary = persona === 'serviceman' && activeSection?.id === 'overview';

  const handleSectionSelect = useCallback(
    (sectionId) => {
      setSelectedSection(sectionId);
      setMobileNavOpen(false);
=======
  const handleSectionSelect = useCallback(
    (sectionId) => {
      setSelectedSection(sectionId);
      setSearchQuery('');
      setSearchResults([]);
      setMobileNavOpen(false);
      setMobileNavOpen(false);
      setSearchQuery('');
      setSearchResults([]);
>>>>>>> eb588654
      if (onSectionChange) {
        onSectionChange(sectionId);
      }
    },
    [onSectionChange]
  );

<<<<<<< HEAD
  const handleNavActivate = useCallback(
    (item) => {
      if (!item) return;
      const destination = item.route || item.href;
      if ((item.type === 'route' || item.type === 'link' || destination) && destination) {
        navigate(destination);
        setMobileNavOpen(false);
        return;
      }
      handleSectionSelect(item.id);
    },
    [handleSectionSelect, navigate]
  );

  const handleSearchActivate = useCallback(
    (result) => {
      if (!result) return;
      if (result.href) {
        navigate(result.href);
        setSearchQuery('');
        setSearchResults([]);
        return;
      }
      if (result.targetSection) {
        handleSectionSelect(result.targetSection);
        setSearchQuery('');
        setSearchResults([]);
      }
    },
    [handleSectionSelect, navigate]
  );

  const renderSection = () => {
    if (!activeSection) return null;
    if (activeSection.type === 'overview') {
      return (
        <div className="space-y-10">
          <DashboardOverview analytics={activeSection.analytics} />
          {persona === 'user' ? <CustomerOverviewControl /> : null}
        </div>
      );
=======
  const handleSearchSubmit = useCallback(
    (event) => {
      event.preventDefault();
      if (searchResults.length > 0) {
        handleSectionSelect(searchResults[0].sectionId);
      }
    },
    [handleSectionSelect, searchResults]
  );

  const activeSection = useMemo(() => {
    if (!navigation.length) {
      return null;
    }
    const match = navigation.find((item) => !item.href && item.id === selectedSection);
    if (match) {
      return match;
    }
    return navigation.find((item) => !item.href) ?? null;
  }, [navigation, selectedSection]);

  const persona = dashboard?.persona ?? roleMeta.id;
  const shouldShowPersonaSummary = persona === 'user' && activeSection?.id === 'overview';
  const shouldShowServicemanSummary = persona === 'serviceman' && activeSection?.id === 'overview';

  const renderSection = useCallback(() => {
    if (!activeSection) {
      return null;
    }
    if (!activeSection) return null;

    if (activeSection.type === 'overview') {
      if (persona === 'user') {
        return (
          <div className="space-y-10">
            <DashboardOverview analytics={activeSection.analytics} />
            <CustomerOverviewControl />
          </div>
        );
      }
      return <DashboardOverview analytics={activeSection.analytics} />;
    }

    if (typeof activeSection.render === 'function') {
      return activeSection.render();
    }

    if (persona === 'provider' && activeSection.id === 'escrow-management') {
      return <ProviderEscrowWorkspace section={activeSection} />;
    }

    if (activeSection.id === 'customer-control') {
      return <CustomerOverviewControl />;
    }

    if (activeSection.id === 'serviceman-disputes') {
      return <ServicemanDisputeWorkspace />;
    }

    if (activeSection.component) {
      const Component = activeSection.component;
      return <Component {...(activeSection.componentProps ?? {})} />;
    }

    if (activeSection.id === 'customer-control') {
      return <CustomerOverviewControl />;
    if (typeof activeSection.render === 'function') {
      return activeSection.render();
>>>>>>> eb588654
    }

    return (
      <DashboardSection
        section={activeSection}
        persona={persona}
        features={dashboard?.metadata?.features ?? {}}
        context={dashboard?.metadata ?? {}}
      />
    );
  }, [activeSection, persona, dashboard]);

  const registeredOptions = useMemo(
    () => registeredRoles.filter((role) => role.registered),
    [registeredRoles]
  );

  const handleNavItemClick = useCallback(
    (item) => {
      if (item.type === 'link' && item.href) {
        if (item.target === '_blank') {
          window.open(item.href, '_blank', 'noopener');
        } else {
          navigate(item.href);
        }
        setMobileNavOpen(false);
        return;
      }

      if (item.type === 'route' && item.href) {
        navigate(item.href);
        setMobileNavOpen(false);
        return;
      }

      if (item.href) {
        navigate(item.href);
        setMobileNavOpen(false);
        return;
      }

      handleSectionSelect(item.id);
    },
    [handleSectionSelect, navigate]
  );

  const renderNavItem = (item) => {
    const Icon = getNavIcon(item);
    const isLink = Boolean(item.href);
    const isActive = !isLink && item.id === activeSection?.id;
    const baseClasses = `group flex w-full items-center gap-3 rounded-xl border px-4 py-3 text-left transition ${
      isActive
        ? 'border-accent bg-accent text-white shadow-glow'
        : 'border-transparent bg-white/90 text-primary/80 hover:border-accent/40 hover:text-primary'
    }`;
    const iconClasses = `flex h-10 w-10 items-center justify-center rounded-xl ${
      isActive ? 'bg-white/20 text-white' : 'bg-secondary text-primary group-hover:bg-accent/10 group-hover:text-accent'
    }`;

    const content = (
      <>
        <span className={iconClasses}>
          <Icon className="h-5 w-5" />
        </span>
        <div className="flex-1">
          <p className="text-sm font-semibold">{item.label}</p>
          {item.description ? <p className="text-xs text-slate-500">{item.description}</p> : null}
        </div>
      </>
    );

    if (isLink) {
      const isActiveLink = location.pathname === item.href;
      return (
        <Link
          key={item.id}
          to={item.href}
          className={baseClasses}
          onClick={() => {
            setMobileNavOpen(false);
            if (!item.href.startsWith('http')) {
              setSelectedSection(item.id);
            }
          }}
          aria-pressed={isActiveLink}
        >
          {content}
        </Link>
      );
    }

    return (
      <button
        key={item.id}
        type="button"
        className={baseClasses}
        aria-pressed={isActive}
        onClick={() => handleNavItemClick(item)}
      >
        {content}
      </button>
    );
  };

<<<<<<< HEAD
=======
  if (loading && !dashboard) {
    return <Skeleton />;
  }

>>>>>>> eb588654
  if (error && !dashboard) {
    return <ErrorState message={error} onRetry={onRefresh} />;
  }

  return (
    <div className="flex min-h-screen bg-gradient-to-br from-white via-secondary/60 to-white text-primary">
      <Transition.Root show={mobileNavOpen} as={Fragment}>
        <Dialog as="div" className="relative z-40 lg:hidden" onClose={setMobileNavOpen}>
          <Transition.Child
            as={Fragment}
            enter="transition-opacity ease-linear duration-200"
            enterFrom="opacity-0"
            enterTo="opacity-100"
            leave="transition-opacity ease-linear duration-200"
            leaveFrom="opacity-100"
            leaveTo="opacity-0"
          >
            <div className="fixed inset-0 bg-slate-900/60" />
          </Transition.Child>

          <div className="fixed inset-0 flex">
            <Transition.Child
              as={Fragment}
              enter="transition ease-in-out duration-200 transform"
              enterFrom="-translate-x-full"
              enterTo="translate-x-0"
              leave="transition ease-in-out duration-200 transform"
              leaveFrom="translate-x-0"
              leaveTo="-translate-x-full"
            >
              <Dialog.Panel className="relative flex w-full max-w-xs flex-1 flex-col overflow-y-auto bg-white/90 px-4 pb-6 pt-5 shadow-xl">
                <div className="flex items-center justify-between">
                  <div>
                    <p className="text-xs uppercase tracking-[0.35em] text-slate-400">Persona</p>
                    <p className="text-lg font-semibold text-primary">{roleMeta?.name ?? 'Dashboard'}</p>
                  </div>
              <Dialog.Panel className="relative flex w-full flex-col border-r border-accent/10 bg-gradient-to-b from-white via-secondary/60 to-white p-6 shadow-2xl">
                <Dialog.Title className="sr-only">Dashboard navigation</Dialog.Title>
                <div className="flex items-center justify-between gap-3">
                  <Link to="/dashboards" className="flex items-center gap-2 text-primary" onClick={() => setMobileNavOpen(false)}>
                    <Bars3BottomLeftIcon className="h-6 w-6 text-accent" />
                    <div className="leading-tight">
                      <p className="text-[0.65rem] uppercase tracking-[0.35em] text-slate-500">Fixnado</p>
                      <p className="text-lg font-semibold">{roleMeta.name}</p>
                    </div>
                  </Link>
                  <button
                    type="button"
                    onClick={() => setMobileNavOpen(false)}
                    className="rounded-full border border-slate-200 p-2 text-slate-500 hover:text-primary"
                    aria-label="Close navigation"
                  >
                    ✕
                  </button>
                </div>

                <nav className="mt-6 space-y-1">
                  {navigation.map((item) => {
                    const Icon = getNavIcon(item);
<<<<<<< HEAD
                    const destination = item.route || item.href;
                    const isLink = Boolean(destination);
                    const isLinkActive = isLink && location.pathname === destination;
                    const isSectionActive = !isLink && item.id === activeSection?.id;
                    const active = isLink ? isLinkActive : isSectionActive;
                    const baseClasses = `group flex w-full items-center gap-3 rounded-xl border px-4 py-3 text-left transition ${
                      active
                        ? 'border-accent bg-accent text-white shadow-glow'
                        : 'border-transparent bg-white/90 text-primary/80 hover:border-accent/40 hover:text-primary'
                    }`;

                    return (
                      <button
                        key={item.id}
                        type="button"
                        onClick={() => handleNavActivate(item)}
                        className={baseClasses}
                        aria-pressed={active || undefined}
                      >
                        <span
                          className={`flex h-10 w-10 items-center justify-center rounded-xl ${
                            active
                              ? 'bg-white/20 text-white'
                              : 'bg-secondary text-primary group-hover:bg-accent/10 group-hover:text-accent'
                          }`}
                        >
                          <Icon className="h-5 w-5" />
                        </span>
                        <div className="flex-1">
                          <p className="flex items-center gap-2 text-sm font-semibold">
                            {item.label}
                            {isLink ? (
                              <ArrowTopRightOnSquareIcon className="h-4 w-4 text-slate-400" aria-hidden="true" />
                            ) : null}
                          </p>
                          {item.description ? (
                            <p className="text-xs text-slate-500">{item.description}</p>
                          ) : null}
                        </div>
                      </button>
                    );
                  })}
                  {sidebarLinks.length ? (
                    <div className="mt-6 space-y-2">
                      <p className="px-1 text-xs uppercase tracking-[0.2em] text-slate-400">Workspace shortcuts</p>
                      {sidebarLinks.map((link) => (
                        <Link
                          key={link.id}
                          to={link.href}
                          onClick={() => setMobileNavOpen(false)}
                          className="flex w-full items-center justify-between rounded-xl border border-accent/20 bg-white px-4 py-3 text-sm font-semibold text-primary transition hover:border-accent hover:text-accent"
                        >
                          <span>{link.label}</span>
                          <ArrowTopRightOnSquareIcon className="h-4 w-4 text-slate-400" />
                        </Link>
                      ))}
                    </div>
                  ) : null}
                </nav>
                <div className="mt-6 space-y-3">
                  <Link
                    to="/"
                    className="inline-flex w-full items-center justify-center gap-2 rounded-full border border-accent/20 bg-white px-4 py-2 text-sm font-semibold text-primary/80 hover:border-accent hover:text-primary"
                    onClick={() => setMobileNavOpen(false)}
                  >
                    <ArrowTopRightOnSquareIcon className="h-4 w-4" /> Public site
                  </Link>
                  {onLogout ? (
                    <button
                      type="button"
                      onClick={() => {
                        setMobileNavOpen(false);
                        onLogout();
                      }}
                      className="inline-flex w-full items-center justify-center gap-2 rounded-full border border-rose-200 bg-rose-50 px-4 py-2 text-sm font-semibold text-rose-700 shadow-sm transition hover:border-rose-300 hover:text-rose-800"
                    >
                      <ArrowLeftOnRectangleIcon className="h-4 w-4" /> Sign out
                    </button>
                  ) : null}
=======
                    const isActive = item.id === activeSection?.id;
                    if (item.href) {
                      return (
                        <Link
                          key={item.id}
                          to={item.href}
                          className="flex items-center gap-3 rounded-xl px-3 py-2 text-sm font-medium text-primary/80 hover:bg-white"
                        >
                          <Icon className="h-5 w-5" aria-hidden="true" />
                          <span>{item.label}</span>
                          <ArrowTopRightOnSquareIcon className="ml-auto h-4 w-4 text-slate-400" aria-hidden="true" />
                        </Link>
                      );
                    }
                    return (
                      <button
                        key={item.id}
                        type="button"
                        onClick={() => handleSectionSelect(item.id)}
                        className={`flex w-full items-center gap-3 rounded-xl px-3 py-2 text-left text-sm font-medium transition ${
                          isActive ? 'bg-primary text-white shadow-glow' : 'text-primary/80 hover:bg-white'
                        }`}
                      >
                        <Icon className="h-5 w-5" aria-hidden="true" />
                        <span>{item.label}</span>
                      </button>
                    );
                  })}
                </nav>

                {registeredOptions.length > 1 ? (
                  <div className="mt-10 space-y-2">
                    <p className="text-xs uppercase tracking-[0.35em] text-slate-400">Switch persona</p>
                    <div className="flex flex-wrap gap-2">
                      {registeredOptions.map((option) => (
                        <span
                          key={option.id}
                          className={`inline-flex items-center rounded-full px-3 py-1 text-xs font-semibold ${
                            option.id === roleMeta.id
                              ? 'bg-primary text-white'
                              : 'bg-white/80 text-primary/70 border border-slate-200'
                          }`}
                        >
                          {option.name}
                        </span>
                      ))}
                    </div>
                  </div>
                ) : null}
                <nav className="mt-8 flex-1 space-y-2 overflow-y-auto">{navigation.map((item) => renderNavItem(item))}</nav>
                <div className="mt-6 border-t border-slate-200 pt-4 text-xs text-slate-500">
                  <p className="font-semibold text-slate-600">Registered workspaces</p>
                  <ul className="mt-2 space-y-1">
                    {registeredRoles.map((role) => (
                      <li key={role.id} className="flex items-center justify-between gap-2">
                        <span>{role.name}</span>
                        {role.registered ? (
                          <span className="rounded-full bg-emerald-100 px-2 py-0.5 text-[0.65rem] font-semibold text-emerald-700">
                            Active
                          </span>
                        ) : (
                          <span className="rounded-full bg-slate-100 px-2 py-0.5 text-[0.65rem] font-semibold text-slate-500">
                            Pending
                          </span>
                        )}
                      </li>
                    ))}
                  </ul>
>>>>>>> eb588654
                </div>
              </Dialog.Panel>
            </Transition.Child>
          </div>
        </Dialog>
      </Transition.Root>

      <aside className="hidden w-72 flex-col border-r border-white/50 bg-white/70 px-6 py-8 lg:flex">
        <div className="space-y-2">
          <p className="text-xs uppercase tracking-[0.35em] text-slate-400">Persona</p>
          <p className="text-lg font-semibold text-primary">{roleMeta?.name ?? 'Dashboard'}</p>
          <p className="text-sm text-slate-500">{roleMeta?.headline}</p>
        </div>

        <nav className="mt-8 flex-1 space-y-1">
          {navigation.map((item) => {
            const Icon = getNavIcon(item);
<<<<<<< HEAD
            const destination = item.route || item.href;
            const isLink = Boolean(destination);
            const isLinkActive = isLink && location.pathname === destination;
            const isSectionActive = !isLink && item.id === activeSection?.id;
            const active = isLink ? isLinkActive : isSectionActive;
            const baseClass = `group flex w-full items-center gap-3 rounded-xl border px-3 py-3 text-left transition ${
              active
                ? 'border-accent bg-accent text-white shadow-glow'
                : 'border-transparent bg-white/80 text-primary/80 hover:border-accent/40 hover:text-primary'
            } ${navCollapsed ? 'justify-center px-2' : ''}`;

=======
            const isActive = item.id === activeSection?.id;
            if (item.href) {
              return (
                <Link
                  key={item.id}
                  to={item.href}
                  className="flex items-center gap-3 rounded-xl px-3 py-2 text-sm font-medium text-primary/80 transition hover:bg-white"
                >
                  <Icon className="h-5 w-5" aria-hidden="true" />
                  <span>{item.label}</span>
                  <ArrowTopRightOnSquareIcon className="ml-auto h-4 w-4 text-slate-400" aria-hidden="true" />
                </Link>
              );
            }
>>>>>>> eb588654
            return (
              <button
                key={item.id}
                type="button"
<<<<<<< HEAD
                onClick={() => handleNavActivate(item)}
                className={baseClass}
                title={navCollapsed ? item.label : undefined}
                aria-pressed={active || undefined}
              >
                <span
                  className={`flex h-10 w-10 items-center justify-center rounded-xl ${
                    active
                      ? 'bg-white/20 text-white'
                      : 'bg-secondary text-primary group-hover:bg-accent/10 group-hover:text-accent'
                  }`}
                >
                  <Icon className="h-5 w-5" />
                </span>
                {!navCollapsed && (
                  <div className="flex-1">
                    <p className="flex items-center gap-2 text-sm font-semibold">
                      {item.label}
                      {isLink ? (
                        <ArrowTopRightOnSquareIcon className="h-4 w-4 text-slate-400" aria-hidden="true" />
                      ) : null}
                    </p>
                    {item.description ? (
                      <p className="text-xs text-slate-500">{item.description}</p>
                    ) : null}
                  </div>
                )}
=======
                onClick={() => handleSectionSelect(item.id)}
                className={`flex w-full items-center gap-3 rounded-xl px-3 py-2 text-left text-sm font-medium transition ${
                  isActive ? 'bg-primary text-white shadow-glow' : 'text-primary/80 hover:bg-white'
                }`}
              >
                <Icon className="h-5 w-5" aria-hidden="true" />
                <span>{item.label}</span>
>>>>>>> eb588654
              </button>
            );
          })}
        </nav>
<<<<<<< HEAD
        {!navCollapsed && sidebarLinks.length ? (
          <div className="border-t border-accent/10 px-6 py-5 space-y-2">
            <p className="text-xs uppercase tracking-[0.2em] text-slate-400">Workspace shortcuts</p>
            {sidebarLinks.map((link) => (
              <Link
                key={link.id}
                to={link.href}
                className="flex w-full items-center justify-between rounded-xl border border-accent/20 bg-white px-4 py-3 text-sm font-semibold text-primary transition hover:border-accent hover:text-accent"
              >
                <span>{link.label}</span>
                <ArrowTopRightOnSquareIcon className="h-4 w-4 text-slate-400" />
              </Link>
            ))}
=======

        {registeredOptions.length > 1 ? (
          <div className="mt-8 space-y-2">
            <p className="text-xs uppercase tracking-[0.35em] text-slate-400">Registered workspaces</p>
            <div className="flex flex-wrap gap-2">
              {registeredOptions.map((option) => (
                <span
                  key={option.id}
                  className={`inline-flex items-center rounded-full px-3 py-1 text-xs font-semibold ${
                    option.id === roleMeta.id ? 'bg-primary text-white' : 'bg-white/80 text-primary/70 border border-slate-200'
                  }`}
                >
                  {option.name}
                </span>
              ))}
      <aside
        className={`hidden lg:flex lg:w-80 lg:flex-col lg:border-r lg:border-accent/10 lg:bg-gradient-to-b lg:from-white lg:via-secondary/40 lg:to-white lg:px-6 lg:py-8 ${
          navCollapsed ? 'lg:w-24' : ''
        }`}
      >
        <div className="flex items-center justify-between gap-3">
          <div className="flex items-center gap-2 text-primary">
            <Bars3BottomLeftIcon className="h-6 w-6 text-accent" />
            <div className="leading-tight">
              <p className="text-[0.65rem] uppercase tracking-[0.35em] text-slate-500">Fixnado</p>
              <p className="text-lg font-semibold">{roleMeta.name}</p>
            </div>
>>>>>>> eb588654
          </div>
          <button
            type="button"
            onClick={() => setNavCollapsed((value) => !value)}
            className="rounded-full border border-accent/20 bg-white p-2 text-slate-500 transition hover:border-accent hover:text-accent"
            aria-label="Toggle navigation"
          >
            <Squares2X2Icon className="h-5 w-5" />
          </button>
        </div>
        <p className="mt-2 text-xs text-slate-500">{roleMeta.persona}</p>
        <nav className="mt-8 flex-1 space-y-2 overflow-y-auto pr-2">{navigation.map((item) => renderNavItem(item))}</nav>
        {onLogout ? (
          <button
            type="button"
            onClick={onLogout}
            className="mt-6 inline-flex w-full items-center justify-center gap-2 rounded-xl border border-rose-200 bg-white px-4 py-2 text-sm font-semibold text-rose-600 transition hover:border-rose-300 hover:text-rose-700"
          >
            <ArrowLeftOnRectangleIcon className="h-4 w-4" /> Log out
          </button>
        ) : null}
        <div className="border-t border-accent/10 px-6 py-5 space-y-3">
          <Link
            to="/"
            className="inline-flex w-full items-center justify-center gap-2 rounded-full border border-accent/20 bg-white px-4 py-2 text-sm font-semibold text-primary/80 hover:border-accent hover:text-primary"
          >
            <ArrowTopRightOnSquareIcon className="h-4 w-4" /> Public site
          </Link>
          {onLogout ? (
            <button
              type="button"
              onClick={onLogout}
              className="inline-flex w-full items-center justify-center gap-2 rounded-full border border-rose-200 bg-rose-50 px-4 py-2 text-sm font-semibold text-rose-700 shadow-sm transition hover:border-rose-300 hover:text-rose-800"
            >
              <ArrowLeftOnRectangleIcon className="h-4 w-4" /> Sign out
            </button>
          ) : null}
        </div>
      </aside>
<<<<<<< HEAD
      <main className="flex-1 overflow-y-auto">
        <div className="border-b border-accent/10 bg-white/80 backdrop-blur-sm">
          <div className="flex flex-col gap-6 px-6 py-6 lg:flex-row lg:items-center lg:justify-between">
            <div className="space-y-4">
              <div>
                <p className="text-xs uppercase tracking-[0.3em] text-slate-400">{roleMeta.headline ?? 'Control centre'}</p>
                <h1 className="text-3xl font-semibold text-primary">{dashboard?.title ?? `${roleMeta.name} dashboard`}</h1>
                {dashboard?.description ? (
                  <p className="mt-1 max-w-2xl text-sm text-slate-600">{dashboard.description}</p>
                ) : null}
              </div>
              <div className="flex flex-wrap items-center gap-3 text-xs text-slate-500">
                {dashboard?.window?.label ? (
                  <span className="inline-flex items-center gap-2 rounded-full border border-accent/20 bg-secondary px-3 py-1 font-semibold text-primary/70">
                    <CalendarDaysIcon className="h-4 w-4 text-accent" /> {dashboard.window.label}
                  </span>
                ) : null}
                {lastRefreshed ? <span>Updated {formatRelativeTime(lastRefreshed)}</span> : null}
                {toggleMeta ? <ToggleSummary toggle={toggleMeta} reason={toggleReason} /> : null}
              </div>
            </div>
            <div className="flex flex-col gap-4 sm:flex-row sm:items-end sm:justify-end sm:gap-6">
              <div className="relative max-w-md flex-1">
                <label htmlFor="dashboard-search" className="sr-only">
                  Search dashboard
                </label>
                <div className="relative">
                  <MagnifyingGlassIcon className="pointer-events-none absolute left-3 top-1/2 h-5 w-5 -translate-y-1/2 text-slate-400" />
                  <input
                    id="dashboard-search"
                    value={searchQuery}
                    onChange={(event) => setSearchQuery(event.target.value)}
                    placeholder="Search sections, cards, and records"
                    className="w-full rounded-full border border-accent/20 bg-white py-2 pl-10 pr-4 text-sm text-primary shadow-sm focus:border-accent focus:outline-none focus:ring-2 focus:ring-accent/30"
                  />
                </div>
                {searchResults.length > 0 && (
                  <div className="absolute left-0 right-0 top-full z-10 mt-2 rounded-2xl border border-accent/10 bg-white/95 p-2 shadow-xl">
                    <ul className="max-h-72 space-y-1 overflow-y-auto">
=======

      <div className="flex flex-1 flex-col overflow-hidden">
        <header className="border-b border-slate-200 bg-white/80 backdrop-blur">
          <div className="flex items-center justify-between gap-4 px-4 py-4 lg:hidden">
            <button
              type="button"
              onClick={() => setMobileNavOpen(true)}
              className="inline-flex items-center gap-2 rounded-xl border border-accent/20 bg-white px-3 py-2 text-sm font-semibold text-primary shadow-sm"
            >
              <Bars3BottomLeftIcon className="h-5 w-5 text-accent" /> Menu
            </button>
            <div className="text-right">
              <p className="text-sm font-semibold text-primary">{roleMeta.name}</p>
              <p className="text-xs text-slate-500">{roleMeta.persona}</p>
            </div>
          </div>
          <div className="hidden items-center justify-between gap-4 px-8 py-5 lg:flex">
            <div>
              <h1 className="text-2xl font-semibold text-primary">{roleMeta.name}</h1>
              <p className="text-sm text-slate-500">{dashboard?.headline ?? roleMeta.headline}</p>
            </div>
            <div className="flex items-center gap-3">
              {exportHref ? (
                <a
                  href={exportHref}
                  className="inline-flex items-center gap-2 rounded-xl border border-accent/30 bg-white px-4 py-2 text-sm font-semibold text-primary transition hover:border-accent/50 hover:text-accent"
                >
                  <ArrowDownTrayIcon className="h-4 w-4" /> Export
                </a>
              ) : null}
              <button
                type="button"
                onClick={onRefresh}
                className="inline-flex items-center gap-2 rounded-xl border border-accent/30 bg-white px-4 py-2 text-sm font-semibold text-primary transition hover:border-accent/50 hover:text-accent"
              >
                <ArrowPathIcon className="h-4 w-4" /> Refresh
              </button>
              {lastRefreshed ? (
                <p className="text-xs text-slate-500">Last refreshed {formatToggleDate(lastRefreshed)}</p>
              ) : null}
            </div>
          </div>
        </header>

        <main className="flex flex-1 flex-col overflow-y-auto">
          <div className="flex flex-1 flex-col gap-6 px-4 pb-12 pt-6 lg:px-8">
            <div className="flex flex-col gap-6 lg:flex-row">
              <div className="flex-1 space-y-6">
                <div className="relative">
                  <MagnifyingGlassIcon className="pointer-events-none absolute left-4 top-3 h-5 w-5 text-slate-400" />
                  <input
                    type="search"
                    value={searchQuery}
                    onChange={(event) => setSearchQuery(event.target.value)}
                    placeholder="Search workspace tools and records"
                    className="w-full rounded-2xl border border-slate-200 bg-white py-3 pl-11 pr-4 text-sm text-primary shadow-sm focus:border-accent focus:outline-none focus:ring-2 focus:ring-accent/20"
                  />
                  {searchResults.length ? (
                    <div className="absolute inset-x-0 top-full z-20 mt-2 rounded-2xl border border-slate-200 bg-white shadow-xl">
                      <ul className="divide-y divide-slate-100">
                        {searchResults.map((result) => (
                          <li key={result.id}>
                            <button
                              type="button"
                              className="flex w-full items-center justify-between gap-3 px-4 py-3 text-left text-sm text-primary hover:bg-secondary"
                              onClick={() => {
                                handleSectionSelect(result.targetSection ?? result.id);
                              }}
                            >
                              <div>
                                <p className="font-semibold">{result.label}</p>
                                {result.description ? (
                                  <p className="text-xs text-slate-500">{result.description}</p>
                                ) : null}
                              </div>
                              <span className="rounded-full bg-slate-100 px-2 py-0.5 text-[0.65rem] font-semibold text-slate-500">
                                {resultBadge[result.type] ?? 'Result'}
                              </span>
                            </button>
                          </li>
                        ))}
                      </ul>
                    </div>
                  ) : null}
                </div>

      <main className="flex min-h-screen flex-1 flex-col">
        <div className="border-b border-white/50 bg-white/80">
          <div className="flex flex-col gap-6 px-6 py-6 lg:flex-row lg:items-center lg:justify-between">
            <div className="space-y-4">
              <div className="flex items-center gap-3">
                <button
                  type="button"
                  className="inline-flex items-center justify-center rounded-full border border-slate-200 bg-white p-2 text-slate-500 shadow-sm hover:text-primary lg:hidden"
                  onClick={() => setMobileNavOpen(true)}
                  aria-label="Open navigation"
                >
                  <Bars3BottomLeftIcon className="h-5 w-5" />
                </button>
                <div>
                  <p className="text-xs uppercase tracking-[0.35em] text-slate-400">{roleMeta?.persona || 'Persona'}</p>
                  <h1 className="text-2xl font-semibold text-primary">{activeSection?.label ?? 'Dashboard'}</h1>
                </div>
              </div>
              <p className="max-w-2xl text-sm text-slate-600">{activeSection?.description || roleMeta?.headline}</p>
              <form className="relative max-w-lg" onSubmit={handleSearchSubmit}>
                <MagnifyingGlassIcon className="pointer-events-none absolute left-3 top-2.5 h-5 w-5 text-slate-400" />
                <input
                  type="search"
                  placeholder="Search dashboard sections"
                  value={searchQuery}
                  onChange={(event) => setSearchQuery(event.target.value)}
                  className="w-full rounded-full border border-slate-200 bg-white/90 py-2 pl-10 pr-4 text-sm text-primary shadow-sm focus:border-primary focus:outline-none focus:ring-2 focus:ring-primary/20"
                />
                {searchQuery && searchResults.length > 0 ? (
                  <div className="absolute z-10 mt-2 w-full overflow-hidden rounded-2xl border border-slate-200 bg-white shadow-lg">
                    <ul className="divide-y divide-slate-100">
>>>>>>> eb588654
                      {searchResults.map((result) => (
                        <li key={result.id}>
                          <button
                            type="button"
<<<<<<< HEAD
                            onClick={() => handleSearchActivate(result)}
=======
                            onClick={() => handleSectionSelect(result.sectionId)}
>>>>>>> eb588654
                            className="flex w-full items-start gap-3 px-4 py-3 text-left hover:bg-secondary"
                          >
                            <span className="rounded-md bg-secondary px-2 py-1 text-xs font-semibold text-primary/80">
                              {resultBadge[result.type] ?? 'Result'}
                            </span>
                            <div className="flex-1">
                              <p className="text-sm font-semibold text-primary">{result.label}</p>
                              <p className="text-xs text-slate-500">{result.description}</p>
                            </div>
                            <ArrowTopRightOnSquareIcon className="mt-1 h-4 w-4 text-slate-400" aria-hidden="true" />
                          </button>
                        </li>
                      ))}
                    </ul>
                  </div>
                ) : null}
              </form>
            </div>
            <div className="flex flex-wrap items-center gap-2">
              <Link
                to="/"
                className="inline-flex items-center gap-2 rounded-full border border-accent/30 bg-white px-4 py-2 text-sm font-semibold text-primary/80 shadow-sm hover:border-accent hover:text-primary"
              >
                <ArrowTopRightOnSquareIcon className="h-4 w-4" /> Public site
              </Link>
              {onLogout ? (
                <button
                  type="button"
                  onClick={onLogout}
                  className="inline-flex items-center gap-2 rounded-full border border-rose-200 bg-rose-50 px-4 py-2 text-sm font-semibold text-rose-700 shadow-sm hover:border-rose-300 hover:text-rose-800"
                >
                  <ArrowLeftOnRectangleIcon className="h-4 w-4" /> Sign out
                </button>
              ) : null}
              <button
                type="button"
                onClick={onRefresh}
                disabled={loading}
                className="inline-flex items-center gap-2 rounded-full border border-accent/30 bg-white px-4 py-2 text-sm font-semibold text-primary/80 shadow-sm hover:border-accent hover:text-primary disabled:cursor-not-allowed disabled:opacity-60"
              >
                <ArrowPathIcon className={`h-4 w-4 ${loading ? 'animate-spin' : ''}`} /> Refresh
              </button>
              {exportHref ? (
                <a
                  href={exportHref}
                  className="inline-flex items-center gap-2 rounded-full bg-primary px-5 py-2 text-sm font-semibold text-white shadow-glow hover:bg-primary/90"
                >
                  <ArrowDownTrayIcon className="h-4 w-4" /> Download CSV
                </a>
              ) : null}
            </div>
          </div>
          <div className="flex flex-wrap items-center gap-4 border-t border-white/60 px-6 py-3 text-xs text-slate-500">
            {lastRefreshed ? <span>Last refreshed {formatRelativeTime(lastRefreshed)}</span> : null}
            <span className="hidden md:inline">•</span>
            <span>Persona: {persona}</span>
          </div>
        </div>

        <div className="flex-1">
          {loading && !dashboard ? (
            <Skeleton />
          ) : (
            <div className="space-y-8 px-6 py-10">
              {shouldShowServicemanSummary ? (
                <ServicemanSummary metadata={dashboard?.metadata} windowLabel={dashboard?.window?.label ?? null} />
              ) : null}
              {renderSection()}
              {shouldShowPersonaSummary ? <DashboardPersonaSummary dashboard={dashboard} /> : null}
              {toggleMeta ? <ToggleSummary toggle={toggleMeta} reason={toggleReason} /> : null}
              {Array.isArray(blogPosts) && blogPosts.length > 0 ? <DashboardBlogRail posts={blogPosts} /> : null}
            </div>
          )}
        </div>
      </main>
                {toggleMeta ? <ToggleSummary toggle={toggleMeta} reason={toggleReason} /> : null}

                {shouldShowPersonaSummary ? <DashboardPersonaSummary /> : null}
                {shouldShowServicemanSummary ? <ServicemanSummary /> : null}

                <div className="rounded-2xl border border-slate-200 bg-white/90 p-6 shadow-sm">
                  {loading ? <Skeleton /> : renderSection()}
                </div>
              </div>

              <aside className="w-full space-y-6 lg:w-80">
                {lastRefreshed ? (
                  <div className="rounded-2xl border border-slate-200 bg-white/80 p-4 text-sm text-slate-500 shadow-sm">
                    <p className="font-semibold text-primary">Sync status</p>
                    <p className="mt-1">Last refreshed {formatToggleDate(lastRefreshed)}</p>
                  </div>
                ) : null}
                {blogPosts?.length ? <DashboardBlogRail posts={blogPosts} /> : null}
              </aside>
            </div>
          </div>
        </main>
      </div>
    </div>
  );
}

DashboardLayout.propTypes = {
  roleMeta: PropTypes.shape({
    id: PropTypes.string.isRequired,
    name: PropTypes.string.isRequired,
    persona: PropTypes.string,
    headline: PropTypes.string
  }).isRequired,
  dashboard: PropTypes.shape({
    navigation: PropTypes.array,
<<<<<<< HEAD
    sidebarLinks: PropTypes.array,
    window: PropTypes.object,
    metadata: PropTypes.object,
    persona: PropTypes.string,
    title: PropTypes.string,
    description: PropTypes.string
=======
    metadata: PropTypes.object,
    window: PropTypes.object
    persona: PropTypes.string,
    headline: PropTypes.string,
    metadata: PropTypes.object
>>>>>>> eb588654
  }),
  loading: PropTypes.bool,
  error: PropTypes.string,
  onRefresh: PropTypes.func.isRequired,
  lastRefreshed: PropTypes.string,
  exportHref: PropTypes.string,
  toggleMeta: PropTypes.shape({
    state: PropTypes.string,
    rollout: PropTypes.oneOfType([PropTypes.number, PropTypes.string]),
    owner: PropTypes.string,
    ticket: PropTypes.string,
    lastModifiedAt: PropTypes.string
  }),
  toggleReason: PropTypes.string,
  onLogout: PropTypes.func,
  blogPosts: PropTypes.arrayOf(
    PropTypes.shape({
      id: PropTypes.string.isRequired
    })
  ),
  initialSectionId: PropTypes.string,
  onSectionChange: PropTypes.func
};

DashboardLayout.defaultProps = {
  dashboard: null,
  loading: false,
  error: null,
  lastRefreshed: null,
  exportHref: null,
  toggleMeta: null,
  toggleReason: null,
  onLogout: null,
  blogPosts: [],
  initialSectionId: null,
  onSectionChange: null
};<|MERGE_RESOLUTION|>--- conflicted
+++ resolved
@@ -19,8 +19,6 @@
   CubeIcon,
   QueueListIcon,
   PaintBrushIcon,
-<<<<<<< HEAD
-=======
   TagIcon,
   BuildingStorefrontIcon
   ExclamationTriangleIcon,
@@ -37,7 +35,6 @@
   WrenchScrewdriverIcon
   QueueListIcon,
   PaintBrushIcon,
->>>>>>> eb588654
   TagIcon
 } from '@heroicons/react/24/outline';
 import { Dialog, Transition } from '@headlessui/react';
@@ -286,18 +283,15 @@
   record: 'Record',
   configuration: 'Setting',
   panel: 'Setting',
-<<<<<<< HEAD
   bucket: 'Bucket',
   route: 'Workspace',
   board: 'Board',
   listing: 'Listing',
   category: 'Category',
   package: 'Package'
-=======
   panel: 'Panel',
   bucket: 'Bucket',
   route: 'Workspace'
->>>>>>> eb588654
 };
 
 export default function DashboardLayout({
@@ -323,12 +317,9 @@
   documents: ClipboardDocumentCheckIcon,
   operations: QueueListIcon,
   marketplace: WrenchScrewdriverIcon,
-<<<<<<< HEAD
   builder: PaintBrushIcon,
-=======
   seo: TagIcon,
   storefront: BuildingStorefrontIcon
->>>>>>> eb588654
   seo: TagIcon
 };
 
@@ -339,7 +330,6 @@
   return navIconMap[item.icon] ?? Squares2X2Icon;
 };
 
-<<<<<<< HEAD
 const formatRelativeTime = (timestamp) => {
   if (!timestamp) return null;
   const last = new Date(timestamp);
@@ -374,13 +364,11 @@
 
     if (section.type === 'link' && section.href) {
       return [
-=======
 const buildSearchIndex = (navigation) =>
   navigation
     .filter((section) => !section.href)
     .flatMap((section) => {
       const entries = [
->>>>>>> eb588654
         {
           id: section.id,
           type: section.type ?? 'section',
@@ -389,7 +377,6 @@
           targetSection: section.id
         }
       ];
-<<<<<<< HEAD
     }
 
     if (section.href) {
@@ -429,8 +416,6 @@
         }))
       );
     }
-=======
->>>>>>> eb588654
 
       if (Array.isArray(section.items)) {
         section.items.forEach((item) => {
@@ -442,7 +427,6 @@
             targetSection: section.id
           });
         });
-<<<<<<< HEAD
       });
     }
 
@@ -495,9 +479,7 @@
         }))
       );
     }
-=======
       }
->>>>>>> eb588654
 
       if (Array.isArray(section.groups)) {
         section.groups.forEach((group) => {
@@ -521,7 +503,6 @@
             targetSection: section.id
           });
         });
-<<<<<<< HEAD
       });
     }
 
@@ -659,7 +640,6 @@
     return entries;
   });
 
-=======
       }
 
       return entries;
@@ -673,7 +653,6 @@
   return first?.id ?? navigation[0]?.id ?? 'overview';
 };
 
->>>>>>> eb588654
 const Skeleton = () => (
   <div className="px-6 py-10">
     <div className="space-y-6">
@@ -720,24 +699,19 @@
 
 const DashboardLayout = ({
   roleMeta,
-<<<<<<< HEAD
   dashboard = null,
   loading = false,
   error = null,
-=======
   registeredRoles,
   dashboard,
   loading,
   error,
->>>>>>> eb588654
   onRefresh,
   lastRefreshed,
   exportHref,
   toggleMeta,
   toggleReason,
   onLogout,
-<<<<<<< HEAD
-=======
   blogPosts,
   initialSectionId,
   onSectionChange
@@ -764,13 +738,11 @@
     () => navigation.find((item) => item.id === selectedSection) ?? navigation[0] ?? null,
     [navigation, selectedSection]
   );
->>>>>>> eb588654
   blogPosts = [],
   initialSectionId = null,
   onSectionChange = null
 }) => {
   const navigation = useMemo(() => dashboard?.navigation ?? [], [dashboard]);
-<<<<<<< HEAD
   const sidebarLinks = useMemo(() => dashboard?.sidebarLinks ?? [], [dashboard]);
   const contentSections = useMemo(
     () => navigation.filter((item) => !item?.href && item?.type !== 'route'),
@@ -784,9 +756,7 @@
   }, [initialSectionId, contentSections, navigation]);
 
   const [selectedSection, setSelectedSection] = useState(resolvedInitialSection);
-=======
   const [selectedSection, setSelectedSection] = useState(() => resolveInitialSection(navigation, initialSectionId));
->>>>>>> eb588654
   const [searchQuery, setSearchQuery] = useState('');
   const [searchResults, setSearchResults] = useState([]);
   const [navCollapsed, setNavCollapsed] = useState(false);
@@ -795,15 +765,12 @@
   const location = useLocation();
 
   useEffect(() => {
-<<<<<<< HEAD
     setSelectedSection(resolvedInitialSection);
     setSearchQuery('');
     setSearchResults([]);
   }, [resolvedInitialSection]);
-=======
     setSelectedSection((current) => resolveInitialSection(navigation, current));
   }, [navigation]);
->>>>>>> eb588654
 
   useEffect(() => {
     if (!initialSectionId) return;
@@ -822,20 +789,16 @@
       (entry) => entry.label.toLowerCase().includes(lowered) || entry.description.toLowerCase().includes(lowered)
     setSearchResults(
       searchIndex
-<<<<<<< HEAD
         .filter(
           (entry) =>
             entry.label.toLowerCase().includes(lowered) || entry.description.toLowerCase().includes(lowered)
         )
-=======
         .filter((entry) => entry.label.toLowerCase().includes(lowered) || entry.description.toLowerCase().includes(lowered))
->>>>>>> eb588654
         .slice(0, 8)
     );
     setSearchResults(matches.slice(0, 12));
   }, [searchQuery, searchIndex]);
 
-<<<<<<< HEAD
   const activeSection = contentSections.find((item) => item.id === selectedSection) ?? contentSections[0] ?? null;
   const persona = dashboard?.persona ?? roleMeta.id;
   const shouldShowPersonaSummary = dashboard?.persona === 'user' && activeSection?.id === 'overview';
@@ -845,7 +808,6 @@
     (sectionId) => {
       setSelectedSection(sectionId);
       setMobileNavOpen(false);
-=======
   const handleSectionSelect = useCallback(
     (sectionId) => {
       setSelectedSection(sectionId);
@@ -855,7 +817,6 @@
       setMobileNavOpen(false);
       setSearchQuery('');
       setSearchResults([]);
->>>>>>> eb588654
       if (onSectionChange) {
         onSectionChange(sectionId);
       }
@@ -863,7 +824,6 @@
     [onSectionChange]
   );
 
-<<<<<<< HEAD
   const handleNavActivate = useCallback(
     (item) => {
       if (!item) return;
@@ -905,7 +865,6 @@
           {persona === 'user' ? <CustomerOverviewControl /> : null}
         </div>
       );
-=======
   const handleSearchSubmit = useCallback(
     (event) => {
       event.preventDefault();
@@ -974,7 +933,6 @@
       return <CustomerOverviewControl />;
     if (typeof activeSection.render === 'function') {
       return activeSection.render();
->>>>>>> eb588654
     }
 
     return (
@@ -1079,13 +1037,10 @@
     );
   };
 
-<<<<<<< HEAD
-=======
   if (loading && !dashboard) {
     return <Skeleton />;
   }
 
->>>>>>> eb588654
   if (error && !dashboard) {
     return <ErrorState message={error} onRetry={onRefresh} />;
   }
@@ -1145,7 +1100,6 @@
                 <nav className="mt-6 space-y-1">
                   {navigation.map((item) => {
                     const Icon = getNavIcon(item);
-<<<<<<< HEAD
                     const destination = item.route || item.href;
                     const isLink = Boolean(destination);
                     const isLinkActive = isLink && location.pathname === destination;
@@ -1225,7 +1179,6 @@
                       <ArrowLeftOnRectangleIcon className="h-4 w-4" /> Sign out
                     </button>
                   ) : null}
-=======
                     const isActive = item.id === activeSection?.id;
                     if (item.href) {
                       return (
@@ -1294,7 +1247,6 @@
                       </li>
                     ))}
                   </ul>
->>>>>>> eb588654
                 </div>
               </Dialog.Panel>
             </Transition.Child>
@@ -1312,7 +1264,6 @@
         <nav className="mt-8 flex-1 space-y-1">
           {navigation.map((item) => {
             const Icon = getNavIcon(item);
-<<<<<<< HEAD
             const destination = item.route || item.href;
             const isLink = Boolean(destination);
             const isLinkActive = isLink && location.pathname === destination;
@@ -1324,7 +1275,6 @@
                 : 'border-transparent bg-white/80 text-primary/80 hover:border-accent/40 hover:text-primary'
             } ${navCollapsed ? 'justify-center px-2' : ''}`;
 
-=======
             const isActive = item.id === activeSection?.id;
             if (item.href) {
               return (
@@ -1339,12 +1289,10 @@
                 </Link>
               );
             }
->>>>>>> eb588654
             return (
               <button
                 key={item.id}
                 type="button"
-<<<<<<< HEAD
                 onClick={() => handleNavActivate(item)}
                 className={baseClass}
                 title={navCollapsed ? item.label : undefined}
@@ -1372,7 +1320,6 @@
                     ) : null}
                   </div>
                 )}
-=======
                 onClick={() => handleSectionSelect(item.id)}
                 className={`flex w-full items-center gap-3 rounded-xl px-3 py-2 text-left text-sm font-medium transition ${
                   isActive ? 'bg-primary text-white shadow-glow' : 'text-primary/80 hover:bg-white'
@@ -1380,12 +1327,10 @@
               >
                 <Icon className="h-5 w-5" aria-hidden="true" />
                 <span>{item.label}</span>
->>>>>>> eb588654
               </button>
             );
           })}
         </nav>
-<<<<<<< HEAD
         {!navCollapsed && sidebarLinks.length ? (
           <div className="border-t border-accent/10 px-6 py-5 space-y-2">
             <p className="text-xs uppercase tracking-[0.2em] text-slate-400">Workspace shortcuts</p>
@@ -1399,7 +1344,6 @@
                 <ArrowTopRightOnSquareIcon className="h-4 w-4 text-slate-400" />
               </Link>
             ))}
-=======
 
         {registeredOptions.length > 1 ? (
           <div className="mt-8 space-y-2">
@@ -1427,7 +1371,6 @@
               <p className="text-[0.65rem] uppercase tracking-[0.35em] text-slate-500">Fixnado</p>
               <p className="text-lg font-semibold">{roleMeta.name}</p>
             </div>
->>>>>>> eb588654
           </div>
           <button
             type="button"
@@ -1467,7 +1410,6 @@
           ) : null}
         </div>
       </aside>
-<<<<<<< HEAD
       <main className="flex-1 overflow-y-auto">
         <div className="border-b border-accent/10 bg-white/80 backdrop-blur-sm">
           <div className="flex flex-col gap-6 px-6 py-6 lg:flex-row lg:items-center lg:justify-between">
@@ -1507,7 +1449,6 @@
                 {searchResults.length > 0 && (
                   <div className="absolute left-0 right-0 top-full z-10 mt-2 rounded-2xl border border-accent/10 bg-white/95 p-2 shadow-xl">
                     <ul className="max-h-72 space-y-1 overflow-y-auto">
-=======
 
       <div className="flex flex-1 flex-col overflow-hidden">
         <header className="border-b border-slate-200 bg-white/80 backdrop-blur">
@@ -1625,16 +1566,12 @@
                 {searchQuery && searchResults.length > 0 ? (
                   <div className="absolute z-10 mt-2 w-full overflow-hidden rounded-2xl border border-slate-200 bg-white shadow-lg">
                     <ul className="divide-y divide-slate-100">
->>>>>>> eb588654
                       {searchResults.map((result) => (
                         <li key={result.id}>
                           <button
                             type="button"
-<<<<<<< HEAD
                             onClick={() => handleSearchActivate(result)}
-=======
                             onClick={() => handleSectionSelect(result.sectionId)}
->>>>>>> eb588654
                             className="flex w-full items-start gap-3 px-4 py-3 text-left hover:bg-secondary"
                           >
                             <span className="rounded-md bg-secondary px-2 py-1 text-xs font-semibold text-primary/80">
@@ -1746,20 +1683,17 @@
   }).isRequired,
   dashboard: PropTypes.shape({
     navigation: PropTypes.array,
-<<<<<<< HEAD
     sidebarLinks: PropTypes.array,
     window: PropTypes.object,
     metadata: PropTypes.object,
     persona: PropTypes.string,
     title: PropTypes.string,
     description: PropTypes.string
-=======
     metadata: PropTypes.object,
     window: PropTypes.object
     persona: PropTypes.string,
     headline: PropTypes.string,
     metadata: PropTypes.object
->>>>>>> eb588654
   }),
   loading: PropTypes.bool,
   error: PropTypes.string,

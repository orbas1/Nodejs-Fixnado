import { useEffect, useMemo, useState } from 'react';
import PropTypes from 'prop-types';
import { Link, useNavigate } from 'react-router-dom';
import {
  Bars3BottomLeftIcon,
  ArrowLeftOnRectangleIcon,
  MagnifyingGlassIcon,
  ArrowTopRightOnSquareIcon,
  ArrowPathIcon,
  ArrowDownTrayIcon,
  ExclamationTriangleIcon,
  Squares2X2Icon,
  UserCircleIcon,
  CalendarDaysIcon,
  ClipboardDocumentListIcon,
  WrenchScrewdriverIcon,
  InboxStackIcon,
  Cog8ToothIcon,
  UsersIcon,
  ChartPieIcon,
  BuildingOfficeIcon,
  ShieldCheckIcon,
  MapIcon,
  BoltIcon,
  BanknotesIcon,
  ClipboardDocumentCheckIcon,
  CubeIcon
} from '@heroicons/react/24/outline';
import DashboardOverview from './DashboardOverview.jsx';
import DashboardSection from './DashboardSection.jsx';
import DashboardPersonaSummary from './DashboardPersonaSummary.jsx';

const stateBadgeMap = {
  enabled: 'bg-emerald-100 text-emerald-700 border-emerald-200',
  pilot: 'bg-amber-100 text-amber-700 border-amber-200',
  staging: 'bg-indigo-100 text-indigo-700 border-indigo-200',
  disabled: 'bg-slate-100 text-slate-600 border-slate-200',
  sunset: 'bg-rose-100 text-rose-700 border-rose-200'
};

const formatToggleDate = (iso) => {
  if (!iso) return '—';
  const parsed = new Date(iso);
  if (Number.isNaN(parsed.getTime())) {
    return '—';
  }
  return parsed.toLocaleString(undefined, {
    year: 'numeric',
    month: 'short',
    day: 'numeric',
    hour: '2-digit',
    minute: '2-digit'
  });
};

const ToggleSummary = ({ toggle = null, reason = null }) => {
  if (!toggle) {
    return null;
  }
  const badgeClass = stateBadgeMap[toggle.state] ?? 'bg-slate-100 text-slate-600 border-slate-200';
  const parsedRollout = Number.parseFloat(toggle.rollout ?? 0);
  const rolloutValue = Number.isFinite(parsedRollout) ? parsedRollout : 0;
  return (
    <div className="mt-4 max-w-md rounded-2xl border border-slate-200 bg-white/80 p-4 shadow-sm" data-qa="dashboard-toggle-summary">
      <div className="flex items-center justify-between gap-3">
        <div>
          <p className="text-xs uppercase tracking-wide text-slate-500">Feature toggle</p>
          <p className="text-sm font-semibold text-slate-900">analytics-dashboards</p>
        </div>
        <span className={`rounded-full border px-3 py-1 text-xs font-semibold capitalize ${badgeClass}`} data-qa="dashboard-toggle-chip">
          {toggle.state ?? 'unknown'}
        </span>
      </div>
      <dl className="mt-3 grid grid-cols-2 gap-3 text-xs text-slate-500">
        <div>
          <dt className="font-medium text-slate-600">Owner</dt>
          <dd className="mt-1" data-qa="dashboard-toggle-owner">{toggle.owner || '—'}</dd>
        </div>
        <div>
          <dt className="font-medium text-slate-600">Ticket</dt>
          <dd className="mt-1" data-qa="dashboard-toggle-ticket">{toggle.ticket || '—'}</dd>
        </div>
        <div>
          <dt className="font-medium text-slate-600">Last modified</dt>
          <dd className="mt-1" data-qa="dashboard-toggle-modified">{formatToggleDate(toggle.lastModifiedAt)}</dd>
        </div>
        <div>
          <dt className="font-medium text-slate-600">Rollout</dt>
          <dd className="mt-1" data-qa="dashboard-toggle-rollout">{Math.round(rolloutValue * 100)}%</dd>
        </div>
        <div className="col-span-2">
          <dt className="font-medium text-slate-600">Reason</dt>
          <dd className="mt-1 capitalize" data-qa="dashboard-toggle-reason">{reason?.replace('-', ' ') || 'enabled'}</dd>
        </div>
      </dl>
    </div>
  );
};

ToggleSummary.propTypes = {
  toggle: PropTypes.shape({
    state: PropTypes.string,
    rollout: PropTypes.number,
    owner: PropTypes.string,
    ticket: PropTypes.string,
    lastModifiedAt: PropTypes.string
  }),
  reason: PropTypes.string
};

const resultBadge = {
  section: 'Section',
  card: 'Summary',
  column: 'Stage',
  item: 'Work Item',
  record: 'Record',
  configuration: 'Setting',
  panel: 'Setting'
};

const navIconMap = {
  profile: UserCircleIcon,
  calendar: CalendarDaysIcon,
  pipeline: ClipboardDocumentListIcon,
  availability: UsersIcon,
  assets: CubeIcon,
  support: InboxStackIcon,
  settings: Cog8ToothIcon,
  crew: WrenchScrewdriverIcon,
  compliance: ShieldCheckIcon,
  enterprise: BuildingOfficeIcon,
  finance: BanknotesIcon,
  analytics: ChartPieIcon,
  automation: BoltIcon,
  map: MapIcon,
  documents: ClipboardDocumentCheckIcon
};

const getNavIcon = (item) => {
  if (!item?.icon) {
    return Squares2X2Icon;
  }

  return navIconMap[item.icon] ?? Squares2X2Icon;
};

const formatRelativeTime = (timestamp) => {
  if (!timestamp) return null;
  const last = new Date(timestamp);
  if (Number.isNaN(last.getTime())) return null;
  const diffMs = Date.now() - last.getTime();
  const diffMinutes = Math.round(diffMs / 60000);
  if (diffMinutes < 1) return 'moments ago';
  if (diffMinutes < 60) return `${diffMinutes} minute${diffMinutes === 1 ? '' : 's'} ago`;
  const diffHours = Math.round(diffMinutes / 60);
  if (diffHours < 24) return `${diffHours} hour${diffHours === 1 ? '' : 's'} ago`;
  const diffDays = Math.round(diffHours / 24);
  return `${diffDays} day${diffDays === 1 ? '' : 's'} ago`;
};

const buildSearchIndex = (navigation) =>
  navigation.flatMap((section) => {
    const entries = [
      {
        id: section.id,
        type: 'section',
        label: section.label,
        description: section.description ?? '',
        targetSection: section.id
      }
    ];

    if (section.type === 'grid' && Array.isArray(section.data?.cards)) {
      entries.push(
        ...section.data.cards.map((card) => ({
          id: `${section.id}-${card.title}`,
          type: 'card',
          label: card.title,
          description: Array.isArray(card.details) ? card.details.join(' • ') : '',
          targetSection: section.id
        }))
      );
    }

    if (section.type === 'board' && Array.isArray(section.data?.columns)) {
      section.data.columns.forEach((column) => {
        entries.push({
          id: `${section.id}-${column.title}`,
          type: 'column',
          label: `${column.title} • ${section.label}`,
          description: `${column.items?.length ?? 0} work items`,
          targetSection: section.id
        });
        column.items?.forEach((item) => {
          entries.push({
            id: `${section.id}-${item.title}`,
            type: 'item',
            label: item.title,
            description: [item.owner, item.value, item.eta].filter(Boolean).join(' • '),
            targetSection: section.id
          });
        });
      });
    }

    if (section.type === 'table' && Array.isArray(section.data?.rows)) {
      entries.push(
        ...section.data.rows.map((row, index) => ({
          id: `${section.id}-row-${index}`,
          type: 'record',
          label: row[1] ?? row[0],
          description: Array.isArray(row) ? row.join(' • ') : '',
          targetSection: section.id
        }))
      );
    }

    if (section.type === 'list' && Array.isArray(section.data?.items)) {
      entries.push(
        ...section.data.items.map((item) => ({
          id: `${section.id}-${item.title}`,
          type: 'configuration',
          label: item.title,
          description: item.description ?? '',
          targetSection: section.id
        }))
      );
    }

    if (section.type === 'ads') {
      entries.push(
        ...(section.data?.summaryCards ?? []).map((card) => ({
          id: `${section.id}-${card.title}`,
          type: 'card',
          label: `${card.title} • ${card.value}`,
          description: card.helper ?? card.change ?? '',
          targetSection: section.id
        })),
        ...(section.data?.campaigns ?? []).map((campaign) => ({
          id: `${section.id}-${campaign.id ?? campaign.name}`,
          type: 'record',
          label: `${campaign.name} • ${campaign.status ?? ''}`.trim(),
          description: [`ROAS ${campaign.roas ?? '—'}`, campaign.pacing].filter(Boolean).join(' · '),
          targetSection: section.id
        })),
        ...(section.data?.alerts ?? []).map((alert) => ({
          id: `${section.id}-alert-${alert.title ?? alert.detectedAt}`,
          type: 'record',
          label: alert.title ?? 'Alert',
          description: [`${alert.severity ?? ''}`.trim(), alert.description ?? ''].filter(Boolean).join(' • '),
          targetSection: section.id
        }))
      );
    }

    if (section.type === 'settings' && Array.isArray(section.data?.panels)) {
      section.data.panels.forEach((panel) => {
        const panelId = panel.id ?? panel.title ?? 'panel';
        entries.push({
          id: `${section.id}-${panelId}`,
          type: 'panel',
          label: panel.title ?? 'Settings panel',
          description: panel.description ?? '',
          targetSection: section.id
        });
        panel.items?.forEach((item) => {
          entries.push({
            id: `${section.id}-${panelId}-${item.label}`,
            type: item.type === 'toggle' ? 'configuration' : 'record',
            label: item.label,
            description: item.helper ?? '',
            targetSection: section.id
          });
        });
      });
    }

    return entries;
  });

const Skeleton = () => (
  <div className="px-6 py-10">
    <div className="space-y-6">
      <div className="animate-pulse space-y-4">
        <div className="h-6 w-52 rounded bg-primary/10" />
        <div className="h-4 w-full rounded bg-primary/10" />
        <div className="h-4 w-3/4 rounded bg-primary/10" />
      </div>
      <div className="animate-pulse grid gap-6 md:grid-cols-2">
        <div className="h-40 rounded-2xl bg-primary/10" />
        <div className="h-40 rounded-2xl bg-primary/10" />
      </div>
    </div>
  </div>
);

const ErrorState = ({ message, onRetry }) => (
  <div className="px-6 py-10">
    <div className="mx-auto max-w-3xl">
      <div className="rounded-2xl border border-rose-200 bg-rose-50 p-6 text-rose-700">
        <div className="flex items-start gap-3">
          <ExclamationTriangleIcon className="h-6 w-6" />
          <div className="space-y-2">
            <h2 className="text-lg font-semibold">We couldn’t load this dashboard</h2>
            <p className="text-sm">{message}</p>
            <button
              type="button"
              onClick={onRetry}
              className="inline-flex items-center gap-2 rounded-lg bg-rose-600 px-4 py-2 text-sm font-semibold text-white hover:bg-rose-500"
            >
              <ArrowPathIcon className="h-4 w-4" /> Try again
            </button>
          </div>
        </div>
      </div>
    </div>
  </div>
);

ErrorState.propTypes = {
  message: PropTypes.string.isRequired,
  onRetry: PropTypes.func.isRequired
};

const DashboardLayout = ({
  roleMeta,
  registeredRoles,
  dashboard = null,
  loading = false,
  error = null,
  onRefresh,
  lastRefreshed = null,
  exportHref = null,
  toggleMeta = null,
  toggleReason = null,
<<<<<<< HEAD
=======
  lastRefreshed,
  exportHref,
  toggleMeta,
  toggleReason,
  onLogout
>>>>>>> 436d27a1
}) => {
  const navigation = useMemo(() => dashboard?.navigation ?? [], [dashboard]);
  const [selectedSection, setSelectedSection] = useState(navigation[0]?.id ?? 'overview');
  const [searchQuery, setSearchQuery] = useState('');
  const [searchResults, setSearchResults] = useState([]);
  const [navCollapsed, setNavCollapsed] = useState(false);
  const navigate = useNavigate();

  useEffect(() => {
    setSelectedSection(navigation[0]?.id ?? 'overview');
    setSearchQuery('');
    setSearchResults([]);
  }, [navigation]);

  const searchIndex = useMemo(() => buildSearchIndex(navigation), [navigation]);

  useEffect(() => {
    if (!searchQuery) {
      setSearchResults([]);
      return;
    }
    const lowered = searchQuery.toLowerCase();
    setSearchResults(
      searchIndex.filter((entry) => entry.label.toLowerCase().includes(lowered) || entry.description.toLowerCase().includes(lowered)).slice(0, 8)
    );
  }, [searchQuery, searchIndex]);

  const activeSection = navigation.find((item) => item.id === selectedSection) ?? navigation[0];
  const shouldShowPersonaSummary = dashboard?.persona === 'user' && activeSection?.id === 'overview';

  const renderSection = () => {
    if (!activeSection) return null;
    if (activeSection.type === 'overview') {
      return <DashboardOverview analytics={activeSection.analytics} />;
    }
    return <DashboardSection section={activeSection} />;
  };

  const registeredOptions = registeredRoles.filter((role) => role.registered);

  if (error && !dashboard) {
    return <ErrorState message={error} onRetry={onRefresh} />;
  }

  return (
    <div className="min-h-screen bg-gradient-to-br from-white via-secondary/60 to-white text-primary flex">
      <aside
        className={`hidden lg:flex ${navCollapsed ? 'w-24' : 'w-80 xl:w-96'} flex-col border-r border-accent/10 bg-gradient-to-b from-white via-secondary/40 to-white transition-[width] duration-300`}
      >
        <div className="flex items-center justify-between border-b border-accent/10 px-6 py-5">
          <Link to="/dashboards" className="flex items-center gap-2 text-primary" title="Dashboard hub">
            <Bars3BottomLeftIcon className="h-6 w-6 text-accent" />
            {!navCollapsed && (
              <div className="leading-tight">
                <p className="text-[0.65rem] uppercase tracking-[0.35em] text-slate-500">Fixnado</p>
                <p className="text-lg font-semibold">{roleMeta.name}</p>
              </div>
            )}
          </Link>
          <button
            type="button"
            onClick={() => setNavCollapsed((value) => !value)}
            className="rounded-full border border-accent/20 bg-white p-2 text-slate-500 transition hover:border-accent hover:text-accent"
            aria-label={navCollapsed ? 'Expand navigation' : 'Collapse navigation'}
          >
            <Squares2X2Icon className={`h-5 w-5 transition-transform ${navCollapsed ? 'rotate-180' : ''}`} />
          </button>
        </div>
        <nav className="flex-1 overflow-y-auto px-3 py-6 space-y-2">
          {navigation.map((item) => {
            const isActive = item.id === activeSection?.id;
            const Icon = getNavIcon(item);
            return (
              <button
                key={item.id}
                type="button"
                onClick={() => setSelectedSection(item.id)}
                className={`group flex w-full items-center gap-3 rounded-xl border px-3 py-3 text-left transition ${
                  isActive
                    ? 'border-accent bg-accent text-white shadow-glow'
                    : 'border-transparent bg-white/80 text-primary/80 hover:border-accent/40 hover:text-primary'
                } ${navCollapsed ? 'justify-center px-2' : ''}`}
                title={navCollapsed ? item.label : undefined}
                aria-pressed={isActive}
              >
                <span
                  className={`flex h-10 w-10 items-center justify-center rounded-xl ${
                    isActive
                      ? 'bg-white/20 text-white'
                      : 'bg-secondary text-primary group-hover:bg-accent/10 group-hover:text-accent'
                  }`}
                >
                  <Icon className="h-5 w-5" />
                </span>
                {!navCollapsed && (
                  <div className="flex-1">
                    <p className="text-sm font-semibold">{item.label}</p>
                    {item.description ? (
                      <p className="text-xs text-slate-500">{item.description}</p>
                    ) : null}
                  </div>
                )}
              </button>
            );
          })}
        </nav>
      </aside>

      <main className="flex-1 min-h-screen">
        <div className="sticky top-0 z-10 border-b border-accent/10 bg-white/90 backdrop-blur px-6 py-6">
          <div className="flex flex-col gap-5 xl:flex-row xl:items-center xl:justify-between">
            <div className="space-y-2">
              <div className="flex flex-wrap items-center gap-3">
                <h1 className="text-2xl font-semibold text-primary">{activeSection?.label ?? roleMeta.name}</h1>
                <span className="rounded-full border border-slate-200 bg-secondary px-3 py-1 text-xs font-semibold uppercase tracking-wide text-primary/70">
                  {roleMeta.persona}
                </span>
              </div>
              {lastRefreshed && (
                <p className="text-xs text-primary/60">Refreshed {formatRelativeTime(lastRefreshed)}</p>
              )}
              <ToggleSummary toggle={toggleMeta} reason={toggleReason} />
            </div>
            <div className="flex w-full flex-col gap-4 sm:flex-row sm:items-center sm:justify-end">
              <div className="flex w-full flex-col gap-2 sm:w-64">
                <label className="text-xs uppercase tracking-wide text-primary/60" htmlFor="roleSwitcher">
                  Switch workspace
                </label>
                <select
                  id="roleSwitcher"
                  value={roleMeta.id}
                  onChange={(event) => navigate(`/dashboards/${event.target.value}`)}
                  className="rounded-xl border border-accent/20 bg-white px-4 py-2 text-sm text-primary focus:outline-none focus:ring-2 focus:ring-accent"
                >
                  {registeredOptions.map((role) => (
                    <option key={role.id} value={role.id}>
                      {role.name}
                    </option>
                  ))}
                </select>
              </div>
              <div className="relative w-full sm:w-80">
                <MagnifyingGlassIcon className="pointer-events-none absolute left-4 top-1/2 h-5 w-5 -translate-y-1/2 text-slate-400" />
                <input
                  type="search"
                  value={searchQuery}
                  onChange={(event) => setSearchQuery(event.target.value)}
                  placeholder="Search jobs, orders, analytics, automations..."
                  className="w-full rounded-full bg-white border border-accent/20 py-3 pl-12 pr-4 text-sm text-primary placeholder:text-slate-400 focus:outline-none focus:ring-2 focus:ring-accent"
                />
                {searchResults.length > 0 && (
                  <div className="absolute inset-x-0 top-14 z-20 rounded-2xl border border-accent/10 bg-white shadow-glow">
                    <ul className="max-h-72 overflow-y-auto divide-y divide-slate-100">
                      {searchResults.map((result) => (
                        <li key={result.id}>
                          <button
                            type="button"
                            onClick={() => {
                              setSelectedSection(result.targetSection);
                              setSearchQuery('');
                              setSearchResults([]);
                            }}
                            className="flex w-full items-start gap-3 px-4 py-3 text-left hover:bg-secondary"
                          >
                            <span className="rounded-md bg-secondary px-2 py-1 text-xs font-semibold text-primary/80">
                              {resultBadge[result.type] ?? 'Result'}
                            </span>
                            <div className="flex-1">
                              <p className="text-sm font-semibold text-primary">{result.label}</p>
                              <p className="text-xs text-slate-500">{result.description}</p>
                            </div>
                            <ArrowTopRightOnSquareIcon className="mt-1 h-4 w-4 text-slate-400" />
                          </button>
                        </li>
                      ))}
                    </ul>
                  </div>
                )}
              </div>
              <div className="flex flex-wrap gap-2 sm:self-end">
                <Link
                  to="/"
                  className="inline-flex items-center gap-2 rounded-full border border-accent/20 bg-white px-4 py-2 text-sm font-semibold text-primary/80 hover:border-accent hover:text-primary"
                >
                  <ArrowTopRightOnSquareIcon className="h-4 w-4" /> Public site
                </Link>
                {onLogout ? (
                  <button
                    type="button"
                    onClick={onLogout}
                    className="inline-flex items-center gap-2 rounded-full border border-rose-200 bg-rose-50 px-4 py-2 text-sm font-semibold text-rose-700 shadow-sm transition hover:border-rose-300 hover:text-rose-800"
                  >
                    <ArrowLeftOnRectangleIcon className="h-4 w-4" /> Sign out
                  </button>
                ) : null}
                <button
                  type="button"
                  onClick={onRefresh}
                  disabled={loading}
                  className="inline-flex items-center gap-2 rounded-full border border-accent/20 bg-white px-4 py-2 text-sm font-semibold text-primary/80 hover:border-accent hover:text-primary disabled:cursor-not-allowed disabled:opacity-60"
                >
                  <ArrowPathIcon className={`h-4 w-4 ${loading ? 'animate-spin' : ''}`} /> Refresh
                </button>
                {exportHref && (
                  <a
                    href={exportHref}
                    className="inline-flex items-center gap-2 rounded-full bg-primary px-5 py-2 text-sm font-semibold text-white shadow-glow hover:bg-primary/90"
                  >
                    <ArrowDownTrayIcon className="h-4 w-4" /> Download CSV
                  </a>
                )}
              </div>
            </div>
          </div>
        </div>

        {loading && !dashboard ? (
          <Skeleton />
        ) : (
          <div className="px-6 py-10">
            <div className="space-y-8">
              {shouldShowPersonaSummary ? <DashboardPersonaSummary dashboard={dashboard} /> : null}
              {renderSection()}
            </div>
          </div>
        )}
      </main>
    </div>
  );
};

DashboardLayout.propTypes = {
  roleMeta: PropTypes.shape({
    id: PropTypes.string.isRequired,
    name: PropTypes.string.isRequired,
    persona: PropTypes.string,
    headline: PropTypes.string
  }).isRequired,
  registeredRoles: PropTypes.arrayOf(
    PropTypes.shape({
      id: PropTypes.string.isRequired,
      name: PropTypes.string.isRequired,
      registered: PropTypes.bool
    })
  ).isRequired,
  dashboard: PropTypes.shape({
    navigation: PropTypes.array,
    window: PropTypes.object
  }),
  loading: PropTypes.bool,
  error: PropTypes.string,
  onRefresh: PropTypes.func.isRequired,
  lastRefreshed: PropTypes.string,
  exportHref: PropTypes.string,
  toggleMeta: PropTypes.shape({
    state: PropTypes.string,
    rollout: PropTypes.oneOfType([PropTypes.number, PropTypes.string]),
    owner: PropTypes.string,
    ticket: PropTypes.string,
    lastModifiedAt: PropTypes.string
  }),
  toggleReason: PropTypes.string,
  onLogout: PropTypes.func
};

<<<<<<< HEAD
=======
DashboardLayout.defaultProps = {
  dashboard: null,
  loading: false,
  error: null,
  lastRefreshed: null,
  exportHref: null,
  toggleMeta: null,
  toggleReason: null,
  onLogout: null
};

>>>>>>> 436d27a1
export default DashboardLayout;<|MERGE_RESOLUTION|>--- conflicted
+++ resolved
@@ -333,14 +333,11 @@
   exportHref = null,
   toggleMeta = null,
   toggleReason = null,
-<<<<<<< HEAD
-=======
   lastRefreshed,
   exportHref,
   toggleMeta,
   toggleReason,
   onLogout
->>>>>>> 436d27a1
 }) => {
   const navigation = useMemo(() => dashboard?.navigation ?? [], [dashboard]);
   const [selectedSection, setSelectedSection] = useState(navigation[0]?.id ?? 'overview');
@@ -606,8 +603,6 @@
   onLogout: PropTypes.func
 };
 
-<<<<<<< HEAD
-=======
 DashboardLayout.defaultProps = {
   dashboard: null,
   loading: false,
@@ -619,5 +614,4 @@
   onLogout: null
 };
 
->>>>>>> 436d27a1
 export default DashboardLayout;
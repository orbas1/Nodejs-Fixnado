import PropTypes from 'prop-types';
import {
  ResponsiveContainer,
  AreaChart,
  Area,
  LineChart,
  Line,
  BarChart,
  Bar,
  XAxis,
  YAxis,
  CartesianGrid,
  Tooltip
} from 'recharts';
import { ArrowTrendingUpIcon, ArrowTrendingDownIcon, MinusSmallIcon } from '@heroicons/react/24/outline';

const trendIcon = {
  up: ArrowTrendingUpIcon,
  down: ArrowTrendingDownIcon,
  flat: MinusSmallIcon
};

const ChartRenderer = ({ chart }) => {
  const data = chart.data ?? [];
  const commonProps = {
    data,
    margin: { top: 16, right: 16, bottom: 0, left: 0 }
  };

  if (chart.type === 'area') {
    return (
      <ResponsiveContainer width="100%" height={240}>
        <AreaChart {...commonProps}>
          <defs>
            <linearGradient id={`${chart.id}-primary`} x1="0" y1="0" x2="0" y2="1">
              <stop offset="5%" stopColor="#22d3ee" stopOpacity={0.8} />
              <stop offset="95%" stopColor="#22d3ee" stopOpacity={0} />
            </linearGradient>
          </defs>
          <CartesianGrid strokeDasharray="3 3" stroke="#e2e8f0" opacity={0.8} />
          <XAxis dataKey="name" stroke="#94a3b8" />
          <YAxis stroke="#94a3b8" />
          <Tooltip contentStyle={{ backgroundColor: '#ffffff', borderRadius: '0.75rem', border: '1px solid #cbd5f5' }} />
          <Area type="monotone" dataKey={chart.dataKey} stroke="#22d3ee" fill={`url(#${chart.id}-primary)`} strokeWidth={2} />
          {chart.secondaryKey && (
            <Area type="monotone" dataKey={chart.secondaryKey} stroke="#a855f7" fillOpacity={0.15} strokeWidth={2} />
          )}
        </AreaChart>
      </ResponsiveContainer>
    );
  }

  if (chart.type === 'line') {
    return (
      <ResponsiveContainer width="100%" height={240}>
        <LineChart {...commonProps}>
          <CartesianGrid strokeDasharray="3 3" stroke="#e2e8f0" opacity={0.8} />
          <XAxis dataKey="name" stroke="#94a3b8" />
          <YAxis stroke="#94a3b8" />
          <Tooltip contentStyle={{ backgroundColor: '#ffffff', borderRadius: '0.75rem', border: '1px solid #cbd5f5' }} />
          <Line type="monotone" dataKey={chart.dataKey} stroke="#38bdf8" strokeWidth={3} dot={{ stroke: '#38bdf8', strokeWidth: 2 }} />
        </LineChart>
      </ResponsiveContainer>
    );
  }

  if (chart.type === 'bar') {
    return (
      <ResponsiveContainer width="100%" height={240}>
        <BarChart {...commonProps}>
          <CartesianGrid strokeDasharray="3 3" stroke="#e2e8f0" opacity={0.8} />
          <XAxis dataKey="name" stroke="#94a3b8" />
          <YAxis stroke="#94a3b8" />
          <Tooltip contentStyle={{ backgroundColor: '#ffffff', borderRadius: '0.75rem', border: '1px solid #cbd5f5' }} />
          <Bar dataKey={chart.dataKey} fill="#6366f1" radius={[12, 12, 0, 0]} />
          {chart.secondaryKey && <Bar dataKey={chart.secondaryKey} fill="#22d3ee" radius={[12, 12, 0, 0]} />}
        </BarChart>
      </ResponsiveContainer>
    );
  }

  return null;
};

ChartRenderer.propTypes = {
  chart: PropTypes.shape({
    id: PropTypes.string.isRequired,
    type: PropTypes.string.isRequired,
    dataKey: PropTypes.string,
    secondaryKey: PropTypes.string,
    data: PropTypes.arrayOf(PropTypes.object).isRequired
  }).isRequired
};

const MetricCard = ({ metric }) => {
  const Icon = trendIcon[metric.trend] ?? ArrowTrendingUpIcon;
  const trendColor =
    metric.trend === 'down' ? 'text-rose-500' : metric.trend === 'flat' ? 'text-primary/60' : 'text-emerald-500';

  return (
<<<<<<< HEAD
    <div className="bg-white/95 border border-accent/10 rounded-2xl p-6 shadow-glow">
      <p className="text-sm uppercase tracking-wide text-slate-500">{metric.label}</p>
=======
    <div className="bg-white/95 border border-primary/10 rounded-2xl p-6 shadow-sm">
      <p className="text-sm uppercase tracking-wide text-primary/60">{metric.label}</p>
>>>>>>> 06c8e84e
      <p className="mt-3 text-3xl font-semibold text-primary">{metric.value}</p>
      <div className={`mt-4 flex items-center gap-2 text-xs font-medium ${trendColor}`}>
        <Icon className="h-4 w-4" />
        {metric.change}
      </div>
    </div>
  );
};

MetricCard.propTypes = {
  metric: PropTypes.shape({
    label: PropTypes.string.isRequired,
    value: PropTypes.string.isRequired,
    change: PropTypes.string,
    trend: PropTypes.string
  }).isRequired
};

const Timeline = ({ upcoming }) => (
  <ol className="space-y-4">
    {upcoming.map((event) => (
<<<<<<< HEAD
      <li key={event.title} className="bg-white border border-accent/10 rounded-xl px-4 py-3 flex flex-col gap-1 shadow-sm">
=======
      <li key={event.title} className="bg-white/95 border border-primary/10 rounded-xl px-4 py-3 flex flex-col gap-1">
>>>>>>> 06c8e84e
        <p className="font-medium text-primary">{event.title}</p>
        <p className="text-sm text-slate-600">{event.when}</p>
        <span className="text-xs uppercase tracking-wide text-primary/60">{event.status}</span>
      </li>
    ))}
  </ol>
);

Timeline.propTypes = {
  upcoming: PropTypes.arrayOf(
    PropTypes.shape({
      title: PropTypes.string.isRequired,
      when: PropTypes.string.isRequired,
      status: PropTypes.string.isRequired
    })
  ).isRequired
};

const InsightList = ({ insights }) => (
  <ul className="space-y-3 text-sm text-slate-600">
    {insights.map((item) => (
      <li key={item} className="flex gap-3">
        <span className="mt-1 h-2 w-2 rounded-full bg-accent" />
        <span>{item}</span>
      </li>
    ))}
  </ul>
);

InsightList.propTypes = {
  insights: PropTypes.arrayOf(PropTypes.string).isRequired
};

const DashboardOverview = ({ analytics }) => {
  const metrics = analytics?.metrics ?? [];
  const charts = analytics?.charts ?? [];
  const upcoming = analytics?.upcoming ?? [];
  const insights = analytics?.insights ?? [];

  return (
    <div className="space-y-8">
      <div className="grid gap-6 md:grid-cols-2 xl:grid-cols-4">
        {metrics.map((metric) => (
          <MetricCard key={metric.label} metric={metric} />
        ))}
      </div>

      <div className="grid gap-6 lg:grid-cols-3">
        {charts.map((chart) => (
<<<<<<< HEAD
          <div key={chart.id} className="lg:col-span-1 bg-white border border-accent/10 rounded-2xl p-6 shadow-md">
=======
          <div key={chart.id} className="lg:col-span-1 bg-white/95 border border-primary/10 rounded-2xl p-6 shadow-sm">
>>>>>>> 06c8e84e
            <h3 className="text-lg font-semibold text-primary">{chart.title}</h3>
            <p className="mt-2 text-sm text-slate-600">{chart.description}</p>
            <div className="mt-4 h-60">
              <ChartRenderer chart={chart} />
            </div>
          </div>
        ))}
      </div>

      <div className="grid gap-6 lg:grid-cols-3">
<<<<<<< HEAD
        <div className="lg:col-span-2 bg-white border border-accent/10 rounded-2xl p-6 shadow-md">
=======
        <div className="lg:col-span-2 bg-white/95 border border-primary/10 rounded-2xl p-6 shadow-sm">
>>>>>>> 06c8e84e
          <h3 className="text-lg font-semibold text-primary">Upcoming & Commitments</h3>
          <p className="mt-2 text-sm text-slate-600">Stay ahead of scheduled workstreams and critical checkpoints.</p>
          <div className="mt-4">
            <Timeline upcoming={upcoming} />
          </div>
        </div>
<<<<<<< HEAD
        <div className="bg-white border border-accent/10 rounded-2xl p-6 shadow-md">
=======
        <div className="bg-white/95 border border-primary/10 rounded-2xl p-6 shadow-sm">
>>>>>>> 06c8e84e
          <h3 className="text-lg font-semibold text-primary">Insights & Calls to Action</h3>
          <p className="mt-2 text-sm text-slate-600">AI-curated recommendations to improve velocity and outcomes.</p>
          <div className="mt-4">
            <InsightList insights={insights} />
          </div>
        </div>
      </div>
    </div>
  );
};

DashboardOverview.propTypes = {
  analytics: PropTypes.shape({
    metrics: PropTypes.array.isRequired,
    charts: PropTypes.array.isRequired,
    upcoming: PropTypes.array.isRequired,
    insights: PropTypes.array.isRequired
  }).isRequired
};

export default DashboardOverview;<|MERGE_RESOLUTION|>--- conflicted
+++ resolved
@@ -98,13 +98,8 @@
     metric.trend === 'down' ? 'text-rose-500' : metric.trend === 'flat' ? 'text-primary/60' : 'text-emerald-500';
 
   return (
-<<<<<<< HEAD
     <div className="bg-white/95 border border-accent/10 rounded-2xl p-6 shadow-glow">
       <p className="text-sm uppercase tracking-wide text-slate-500">{metric.label}</p>
-=======
-    <div className="bg-white/95 border border-primary/10 rounded-2xl p-6 shadow-sm">
-      <p className="text-sm uppercase tracking-wide text-primary/60">{metric.label}</p>
->>>>>>> 06c8e84e
       <p className="mt-3 text-3xl font-semibold text-primary">{metric.value}</p>
       <div className={`mt-4 flex items-center gap-2 text-xs font-medium ${trendColor}`}>
         <Icon className="h-4 w-4" />
@@ -126,11 +121,7 @@
 const Timeline = ({ upcoming }) => (
   <ol className="space-y-4">
     {upcoming.map((event) => (
-<<<<<<< HEAD
       <li key={event.title} className="bg-white border border-accent/10 rounded-xl px-4 py-3 flex flex-col gap-1 shadow-sm">
-=======
-      <li key={event.title} className="bg-white/95 border border-primary/10 rounded-xl px-4 py-3 flex flex-col gap-1">
->>>>>>> 06c8e84e
         <p className="font-medium text-primary">{event.title}</p>
         <p className="text-sm text-slate-600">{event.when}</p>
         <span className="text-xs uppercase tracking-wide text-primary/60">{event.status}</span>
@@ -180,11 +171,7 @@
 
       <div className="grid gap-6 lg:grid-cols-3">
         {charts.map((chart) => (
-<<<<<<< HEAD
           <div key={chart.id} className="lg:col-span-1 bg-white border border-accent/10 rounded-2xl p-6 shadow-md">
-=======
-          <div key={chart.id} className="lg:col-span-1 bg-white/95 border border-primary/10 rounded-2xl p-6 shadow-sm">
->>>>>>> 06c8e84e
             <h3 className="text-lg font-semibold text-primary">{chart.title}</h3>
             <p className="mt-2 text-sm text-slate-600">{chart.description}</p>
             <div className="mt-4 h-60">
@@ -195,22 +182,14 @@
       </div>
 
       <div className="grid gap-6 lg:grid-cols-3">
-<<<<<<< HEAD
         <div className="lg:col-span-2 bg-white border border-accent/10 rounded-2xl p-6 shadow-md">
-=======
-        <div className="lg:col-span-2 bg-white/95 border border-primary/10 rounded-2xl p-6 shadow-sm">
->>>>>>> 06c8e84e
           <h3 className="text-lg font-semibold text-primary">Upcoming & Commitments</h3>
           <p className="mt-2 text-sm text-slate-600">Stay ahead of scheduled workstreams and critical checkpoints.</p>
           <div className="mt-4">
             <Timeline upcoming={upcoming} />
           </div>
         </div>
-<<<<<<< HEAD
         <div className="bg-white border border-accent/10 rounded-2xl p-6 shadow-md">
-=======
-        <div className="bg-white/95 border border-primary/10 rounded-2xl p-6 shadow-sm">
->>>>>>> 06c8e84e
           <h3 className="text-lg font-semibold text-primary">Insights & Calls to Action</h3>
           <p className="mt-2 text-sm text-slate-600">AI-curated recommendations to improve velocity and outcomes.</p>
           <div className="mt-4">

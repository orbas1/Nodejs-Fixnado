import PropTypes from 'prop-types';
import { Link } from 'react-router-dom';
import {
  ArrowTrendingUpIcon,
  ArrowTrendingDownIcon,
  MinusSmallIcon,
  CheckCircleIcon,
  ExclamationTriangleIcon,
  ArrowTopRightOnSquareIcon
} from '@heroicons/react/24/outline';
<<<<<<< HEAD
import ProviderManagementSection from '../../features/admin/providers/ProviderManagementSection.jsx';
=======
import DisputeHealthWorkspace from './DisputeHealthWorkspace.jsx';
import { OperationsQueuesSection } from '../operationsQueues/index.js';
import UserManagementSection from './userManagement/UserManagementSection.jsx';
import MarketplaceWorkspace from '../../features/marketplace-admin/MarketplaceWorkspace.jsx';
import { ServiceManagementSection } from '../service-management/index.js';
import AuditTimelineSection from '../audit-timeline/AuditTimelineSection.jsx';
import ComplianceControlSection from './compliance/ComplianceControlSection.jsx';
import RentalManagementSection from './rentals/RentalManagementSection.jsx';
import CustomerSettingsSection from './CustomerSettingsSection.jsx';
import WalletSection from './wallet/WalletSection.jsx';
import ServiceOrdersWorkspace from './service-orders/index.js';
import OrderHistoryManager from '../orders/OrderHistoryManager.jsx';
import { AccountSettingsManager } from '../../features/accountSettings/index.js';
>>>>>>> c4fd9670

const softenGradient = (accent) => {
  if (!accent) {
    return 'from-white via-secondary to-sky-50';
  }

  const tokens = accent.split(' ');
  const softened = tokens.map((token) => {
    if (!/^(from|via|to)-/.test(token)) {
      return token;
    }

    return token.replace(/-(\d{3})$/, (_, value) => {
      const numeric = Number(value);
      const target = Math.max(100, numeric - 300);
      return `-${target}`;
    });
  });

  if (!softened.some((token) => token.startsWith('via-'))) {
    softened.splice(1, 0, 'via-white');
  }

  return softened.join(' ');
};

const SectionHeader = ({ section }) => (
  <div className="mb-6 space-y-2">
    <h2 className="text-2xl font-semibold text-primary">{section.label}</h2>
    <p className="text-sm text-slate-600 max-w-2xl">{section.description}</p>
  </div>
);

SectionHeader.propTypes = {
  section: PropTypes.shape({
    label: PropTypes.string.isRequired,
    description: PropTypes.string
  }).isRequired
};

const GridSection = ({ section }) => {
  const cards = section.data?.cards ?? [];
  return (
    <div>
      <SectionHeader section={section} />
      <div className="grid gap-6 md:grid-cols-2 xl:grid-cols-3">
        {cards.map((card) => (
          <div
            key={card.title}
            className={`rounded-2xl border border-accent/10 bg-gradient-to-br ${softenGradient(card.accent)} p-6 shadow-md`}
          >
            {card.mediaUrl ? (
              <img
                src={card.mediaUrl}
                alt={card.mediaAlt || card.title}
                className="mb-4 h-12 w-12 rounded-full object-cover shadow-sm"
              />
            ) : null}
            <h3 className="text-lg font-semibold text-primary">{card.title}</h3>
            <ul className="mt-4 space-y-2 text-sm text-slate-600">
              {(card.details ?? []).map((detail) => (
                <li key={detail} className="flex items-start gap-2">
                    <span className="mt-1 h-2 w-2 rounded-full bg-accent/70" />
                  <span>{detail}</span>
                </li>
              ))}
            </ul>
            {card.cta && card.cta.href ? (
              card.cta.href.startsWith('http') && card.cta.external ? (
                <a
                  href={card.cta.href}
                  target="_blank"
                  rel="noreferrer"
                  className="mt-4 inline-flex items-center gap-2 text-sm font-semibold text-primary hover:text-primary/80"
                >
                  {card.cta.label}
                  <ArrowTopRightOnSquareIcon aria-hidden="true" className="h-4 w-4" />
                </a>
              ) : (
                <Link
                  to={card.cta.href}
                  className="mt-4 inline-flex items-center gap-2 text-sm font-semibold text-primary hover:text-primary/80"
                >
                  {card.cta.label}
                  <ArrowTopRightOnSquareIcon aria-hidden="true" className="h-4 w-4" />
                </Link>
              )
            ) : null}
          </div>
        ))}
      </div>
    </div>
  );
};

GridSection.propTypes = {
  section: PropTypes.shape({
    label: PropTypes.string,
    description: PropTypes.string,
    data: PropTypes.shape({
      cards: PropTypes.arrayOf(
        PropTypes.shape({
          title: PropTypes.string.isRequired,
          details: PropTypes.arrayOf(PropTypes.string).isRequired,
          accent: PropTypes.string,
          mediaUrl: PropTypes.string,
          mediaAlt: PropTypes.string,
          cta: PropTypes.shape({
            label: PropTypes.string,
            href: PropTypes.string,
            external: PropTypes.bool
          })
        })
      ).isRequired
    }).isRequired
  }).isRequired
};

const statusBadgeClasses = {
  confirmed: 'border-emerald-200 bg-emerald-50 text-emerald-600',
  pending: 'border-amber-200 bg-amber-50 text-amber-700',
  risk: 'border-rose-200 bg-rose-50 text-rose-700',
  travel: 'border-sky-200 bg-sky-50 text-sky-700',
  standby: 'border-primary/20 bg-secondary text-primary/80'
};

const getStatusBadgeClass = (status) => {
  if (!status) return statusBadgeClasses.standby;
  const key = status.toLowerCase().replace(/\s+/g, '-');
  return statusBadgeClasses[key] ?? statusBadgeClasses.standby;
};

const CalendarSection = ({ section }) => {
  const { month, legend = [], weeks = [] } = section.data ?? {};
  const daysOfWeek = ['Mon', 'Tue', 'Wed', 'Thu', 'Fri', 'Sat', 'Sun'];

  return (
    <div>
      <SectionHeader section={section} />
      <div className="mb-4 flex flex-wrap items-center justify-between gap-3">
        <div>
          <h3 className="text-lg font-semibold text-primary">{month}</h3>
          <p className="text-xs text-slate-500">Tap any booking to open the full work order.</p>
        </div>
        <div className="flex flex-wrap gap-2 text-xs">
          {legend.map((item) => (
            <span
              key={item.label}
              className={`inline-flex items-center gap-2 rounded-full border px-3 py-1 font-semibold ${getStatusBadgeClass(item.status)}`}
            >
              <span className="h-2 w-2 rounded-full bg-current" />
              {item.label}
            </span>
          ))}
        </div>
      </div>
      <div className="rounded-3xl border border-accent/10 bg-white p-4 shadow-md">
        <div className="grid grid-cols-7 gap-2 text-xs font-semibold uppercase tracking-wide text-primary/60">
          {daysOfWeek.map((day) => (
            <div key={day} className="px-2">
              {day}
            </div>
          ))}
        </div>
        <div className="mt-3 grid grid-cols-7 gap-2 text-sm">
          {weeks.flatMap((week, weekIndex) =>
            week.map((day, dayIndex) => (
              <div
                key={`${weekIndex}-${day.date}-${dayIndex}`}
                className={`min-h-[120px] rounded-2xl border border-dashed px-3 py-2 ${
                  day.isCurrentMonth ? 'border-accent/20 bg-secondary/60' : 'border-transparent bg-secondary/30 text-slate-400'
                } ${day.isToday ? 'border-accent bg-accent/10' : ''}`}
              >
                <div className="flex items-center justify-between text-xs font-semibold">
                  <span>{day.date}</span>
                  {day.capacity && (
                    <span className="rounded-full bg-white/80 px-2 py-0.5 text-[0.65rem] font-semibold text-primary/60">
                      {day.capacity}
                    </span>
                  )}
                </div>
                <div className="mt-2 space-y-2">
                  {(day.events ?? []).map((event) => (
                    <div
                      key={event.title}
                      className={`rounded-xl border px-3 py-2 text-xs font-medium ${getStatusBadgeClass(event.status)}`}
                    >
                      <p className="text-primary">{event.title}</p>
                      {event.time && <p className="mt-1 text-[0.65rem] uppercase tracking-wide">{event.time}</p>}
                    </div>
                  ))}
                </div>
              </div>
            ))
          )}
        </div>
      </div>
    </div>
  );
};

CalendarSection.propTypes = {
  section: PropTypes.shape({
    data: PropTypes.shape({
      month: PropTypes.string,
      legend: PropTypes.arrayOf(
        PropTypes.shape({
          label: PropTypes.string.isRequired,
          status: PropTypes.string
        })
      ),
      weeks: PropTypes.arrayOf(
        PropTypes.arrayOf(
          PropTypes.shape({
            date: PropTypes.string.isRequired,
            isCurrentMonth: PropTypes.bool,
            isToday: PropTypes.bool,
            capacity: PropTypes.string,
            events: PropTypes.arrayOf(
              PropTypes.shape({
                title: PropTypes.string.isRequired,
                status: PropTypes.string,
                time: PropTypes.string
              })
            )
          })
        )
      )
    })
  }).isRequired
};

const BoardSection = ({ section }) => {
  const columns = section.data?.columns ?? [];
  return (
    <div>
      <SectionHeader section={section} />
      <div className="grid gap-4 md:grid-cols-2 xl:grid-cols-4">
        {columns.map((column) => (
          <div key={column.title} className="bg-white border border-accent/10 rounded-2xl p-4 space-y-4 shadow-md">
            <div>
              <h3 className="text-sm font-semibold uppercase tracking-wide text-primary">{column.title}</h3>
              <span className="text-xs text-slate-500">{column.items?.length ?? 0} items</span>
            </div>
            <div className="space-y-4">
              {(column.items ?? []).map((item) => (
                <div key={item.title} className="rounded-xl border border-accent/10 bg-secondary p-4 space-y-2">
                  <p className="font-medium text-primary">{item.title}</p>
                  {item.owner && <p className="text-sm text-slate-600">{item.owner}</p>}
                  {item.value && <p className="text-sm text-accent font-semibold">{item.value}</p>}
                  {item.eta && <p className="text-xs text-slate-500">{item.eta}</p>}
                </div>
              ))}
            </div>
          </div>
        ))}
      </div>
    </div>
  );
};

BoardSection.propTypes = {
  section: PropTypes.shape({
    label: PropTypes.string,
    description: PropTypes.string,
    data: PropTypes.shape({
      columns: PropTypes.arrayOf(
        PropTypes.shape({
          title: PropTypes.string.isRequired,
          items: PropTypes.arrayOf(
            PropTypes.shape({
              title: PropTypes.string.isRequired,
              owner: PropTypes.string,
              value: PropTypes.string,
              eta: PropTypes.string
            })
          ).isRequired
        })
      ).isRequired
    }).isRequired
  }).isRequired
};

const AvailabilitySection = ({ section }) => {
  const { summary = {}, days = [], resources = [] } = section.data ?? {};
  return (
    <div>
      <SectionHeader section={section} />
      <div className="mb-4 flex flex-wrap gap-2 text-xs">
        {Object.entries(summary).map(([label, value]) => (
          <span
            key={label}
            className="inline-flex items-center gap-2 rounded-full border border-accent/20 bg-secondary px-3 py-1 font-semibold text-primary/80"
          >
            <span className="h-2 w-2 rounded-full bg-accent" />
            {value} {label.replace(/([A-Z])/g, ' $1').toLowerCase()}
          </span>
        ))}
      </div>
      <div className="overflow-hidden rounded-3xl border border-accent/10 bg-white shadow-md">
        <table className="min-w-full divide-y divide-slate-200 text-sm">
          <thead className="bg-secondary text-primary">
            <tr>
              <th className="px-4 py-3 text-left text-xs font-semibold uppercase tracking-wide">Crew / Owner</th>
              <th className="px-4 py-3 text-left text-xs font-semibold uppercase tracking-wide">Role</th>
              {days.map((day) => (
                <th key={day} className="px-4 py-3 text-left text-xs font-semibold uppercase tracking-wide">
                  {day}
                </th>
              ))}
            </tr>
          </thead>
          <tbody className="divide-y divide-primary/10 text-slate-700">
            {resources.map((resource) => (
              <tr key={resource.name} className="align-top">
                <td className="px-4 py-4">
                  <div className="font-semibold text-primary">{resource.name}</div>
                  {resource.status && <div className="text-xs text-slate-500">{resource.status}</div>}
                </td>
                <td className="px-4 py-4 text-sm text-slate-500">{resource.role}</td>
                {days.map((day) => {
                  const slot = resource.allocations?.find((entry) => entry.day === day) ?? {};
                  return (
                    <td key={`${resource.name}-${day}`} className="px-2 py-3">
                      {slot.status ? (
                        <div className={`rounded-xl border px-2 py-2 text-xs font-semibold ${getStatusBadgeClass(slot.status)}`}>
                          <p>{slot.status}</p>
                          {slot.window && <p className="mt-1 text-[0.6rem] uppercase tracking-wide">{slot.window}</p>}
                        </div>
                      ) : (
                        <span className="text-xs text-slate-400">—</span>
                      )}
                    </td>
                  );
                })}
              </tr>
            ))}
          </tbody>
        </table>
      </div>
    </div>
  );
};

AvailabilitySection.propTypes = {
  section: PropTypes.shape({
    data: PropTypes.shape({
      summary: PropTypes.object,
      days: PropTypes.arrayOf(PropTypes.string),
      resources: PropTypes.arrayOf(
        PropTypes.shape({
          name: PropTypes.string.isRequired,
          role: PropTypes.string,
          status: PropTypes.string,
          allocations: PropTypes.arrayOf(
            PropTypes.shape({
              day: PropTypes.string.isRequired,
              status: PropTypes.string,
              window: PropTypes.string
            })
          )
        })
      )
    })
  }).isRequired
};

const TableSection = ({ section }) => {
  const headers = section.data?.headers ?? [];
  const rows = section.data?.rows ?? [];
  return (
    <div>
      <SectionHeader section={section} />
      <div className="overflow-hidden rounded-2xl border border-accent/10 bg-white shadow-md">
        <table className="min-w-full divide-y divide-slate-200 text-sm">
          <thead className="bg-secondary text-primary">
            <tr>
              {headers.map((header) => (
                <th key={header} className="px-4 py-3 text-left font-semibold uppercase tracking-wide text-xs">
                  {header}
                </th>
              ))}
            </tr>
          </thead>
          <tbody className="divide-y divide-primary/10 text-slate-700">
            {rows.map((row, rowIndex) => (
              <tr key={rowIndex} className="hover:bg-secondary/70">
                {row.map((value, cellIndex) => (
                  <td key={cellIndex} className="px-4 py-3 align-top">
                    {value}
                  </td>
                ))}
              </tr>
            ))}
          </tbody>
        </table>
      </div>
    </div>
  );
};

TableSection.propTypes = {
  section: PropTypes.shape({
    label: PropTypes.string,
    description: PropTypes.string,
    data: PropTypes.shape({
      headers: PropTypes.arrayOf(PropTypes.string).isRequired,
      rows: PropTypes.arrayOf(PropTypes.arrayOf(PropTypes.string)).isRequired
    }).isRequired
  }).isRequired
};

const ListSection = ({ section }) => {
  const items = section.data?.items ?? [];
  return (
    <div>
      <SectionHeader section={section} />
      <div className="space-y-4">
        {items.map((item) => (
          <div key={item.title} className="rounded-2xl border border-accent/10 bg-white p-5 shadow-md">
            <div className="flex flex-col gap-1">
              <p className="text-base font-semibold text-primary">{item.title}</p>
              <p className="text-sm text-slate-600">{item.description}</p>
              <span className="text-xs uppercase tracking-wide text-primary/60">{item.status}</span>
              {item.href ? (
                item.href.startsWith('http') ? (
                  <a
                    href={item.href}
                    target={item.target ?? '_blank'}
                    rel="noreferrer"
                    className="mt-3 inline-flex w-max items-center gap-2 rounded-full border border-accent/20 px-4 py-2 text-xs font-semibold text-primary transition hover:border-primary/40"
                  >
                    {item.cta ?? 'Open link'}
                  </a>
                ) : (
                  <Link
                    to={item.href}
                    target={item.target ?? '_self'}
                    className="mt-3 inline-flex w-max items-center gap-2 rounded-full border border-accent/20 px-4 py-2 text-xs font-semibold text-primary transition hover:border-primary/40"
                  >
                    {item.cta ?? 'Open workspace'}
                  </Link>
                )
              ) : null}
            </div>
          </div>
        ))}
      </div>
    </div>
  );
};

ListSection.propTypes = {
  section: PropTypes.shape({
    label: PropTypes.string,
    description: PropTypes.string,
    data: PropTypes.shape({
      items: PropTypes.arrayOf(
        PropTypes.shape({
          title: PropTypes.string.isRequired,
          description: PropTypes.string.isRequired,
          status: PropTypes.string.isRequired,
          href: PropTypes.string,
          target: PropTypes.string,
          cta: PropTypes.string
        })
      ).isRequired
    }).isRequired
  }).isRequired
};

const summaryToneMap = {
  info: 'border-slate-200 bg-white/85 text-primary',
  accent: 'border-primary/30 bg-primary/5 text-primary',
  warning: 'border-amber-200 bg-amber-50 text-amber-700',
  positive: 'border-emerald-200 bg-emerald-50 text-emerald-700'
};

const inventoryStatusTone = {
  healthy: 'border-emerald-200 bg-emerald-50 text-emerald-700',
  low_stock: 'border-amber-200 bg-amber-50 text-amber-700',
  stockout: 'border-rose-200 bg-rose-50 text-rose-700'
};

const inventoryStatusLabel = {
  healthy: 'Healthy',
  low_stock: 'Low stock',
  stockout: 'Out of stock'
};

const numberFormatter = new Intl.NumberFormat('en-GB', { maximumFractionDigits: 0 });
const currencyFormatter = (currency = 'GBP') =>
  new Intl.NumberFormat('en-GB', { style: 'currency', currency, maximumFractionDigits: 0 });

const formatInventoryNumber = (value) => {
  if (!Number.isFinite(value)) {
    return '0';
  }
  return numberFormatter.format(value);
};

const formatInventoryCurrency = (value, currency) => {
  if (!Number.isFinite(value)) {
    return null;
  }
  try {
    return currencyFormatter(currency || 'GBP').format(value);
  } catch (error) {
    console.warn('Failed to format currency', error);
    return currencyFormatter('GBP').format(value);
  }
};

const formatInventoryDate = (value) => {
  if (!value) return null;
  const date = new Date(value);
  if (Number.isNaN(date.getTime())) {
    return null;
  }
  return date.toLocaleDateString(undefined, { year: 'numeric', month: 'short', day: 'numeric' });
};

const InventorySection = ({ section }) => {
  const summary = section.data?.summary ?? [];
  const groups = section.data?.groups ?? [];

  return (
    <div>
      <SectionHeader section={section} />
      {summary.length ? (
        <div className="grid gap-4 sm:grid-cols-2 xl:grid-cols-3">
          {summary.map((item) => {
            const toneClass = summaryToneMap[item.tone] ?? summaryToneMap.info;
            return (
              <div
                key={item.id ?? item.label}
                className={`rounded-2xl border p-5 shadow-md ${toneClass}`}
              >
                <p className="text-xs uppercase tracking-[0.3em] text-primary/60">{item.label}</p>
                <p className="mt-2 text-2xl font-semibold text-primary">{formatInventoryNumber(item.value)}</p>
                {item.helper ? <p className="mt-2 text-xs text-slate-600">{item.helper}</p> : null}
              </div>
            );
          })}
        </div>
      ) : null}

      <div className="mt-6 space-y-8">
        {groups.map((group) => (
          <div key={group.id ?? group.label} className="space-y-4">
            <div className="flex flex-col gap-2 sm:flex-row sm:items-center sm:justify-between">
              <h3 className="text-lg font-semibold text-primary">{group.label}</h3>
              <span className="text-xs uppercase tracking-wide text-slate-500">
                {formatInventoryNumber(group.items?.length ?? 0)} records
              </span>
            </div>
            {group.items?.length ? (
              <div className="grid gap-4 lg:grid-cols-2">
                {group.items.map((item) => {
                  const statusTone = inventoryStatusTone[item.status] ?? inventoryStatusTone.healthy;
                  const statusLabel = inventoryStatusLabel[item.status] ?? item.status;
                  const rentalLabel = formatInventoryCurrency(item.rentalRate, item.rentalRateCurrency);
                  const depositLabel = formatInventoryCurrency(item.depositAmount, item.depositCurrency);
                  const maintenanceLabel = formatInventoryDate(item.nextMaintenanceDue);
                  return (
                    <article
                      key={item.id ?? item.name}
                      className="flex h-full flex-col gap-4 rounded-3xl border border-slate-200 bg-white/90 p-5 shadow-sm"
                    >
                      <header className="flex items-start justify-between gap-3">
                        <div>
                          <p className="text-sm font-semibold text-primary">{item.name}</p>
                          <p className="text-xs text-slate-500">
                            {[item.sku, item.category].filter(Boolean).join(' • ')}
                          </p>
                        </div>
                        {item.status ? (
                          <span
                            className={`inline-flex items-center rounded-full border px-3 py-1 text-xs font-semibold capitalize ${statusTone}`}
                          >
                            {statusLabel}
                          </span>
                        ) : null}
                      </header>
                      <dl className="grid grid-cols-2 gap-3 text-xs text-slate-600">
                        <div>
                          <dt className="font-medium text-slate-500">Available</dt>
                          <dd className="mt-1 text-sm font-semibold text-primary">{formatInventoryNumber(item.available)}</dd>
                        </div>
                        <div>
                          <dt className="font-medium text-slate-500">Reserved</dt>
                          <dd className="mt-1 text-sm font-semibold text-primary">{formatInventoryNumber(item.reserved)}</dd>
                        </div>
                        <div>
                          <dt className="font-medium text-slate-500">On hand</dt>
                          <dd className="mt-1">{formatInventoryNumber(item.onHand)}</dd>
                        </div>
                        <div>
                          <dt className="font-medium text-slate-500">Safety stock</dt>
                          <dd className="mt-1">{formatInventoryNumber(item.safetyStock)}</dd>
                        </div>
                        {Number.isFinite(item.activeRentals) ? (
                          <div>
                            <dt className="font-medium text-slate-500">Active rentals</dt>
                            <dd className="mt-1">{formatInventoryNumber(item.activeRentals)}</dd>
                          </div>
                        ) : null}
                        {Number.isFinite(item.activeAlerts) ? (
                          <div>
                            <dt className="font-medium text-slate-500">Alerts</dt>
                            <dd className="mt-1">{formatInventoryNumber(item.activeAlerts)}</dd>
                          </div>
                        ) : null}
                      </dl>
                      <div className="space-y-2 text-xs text-slate-500">
                        {item.condition ? (
                          <p className="font-medium text-slate-600">Condition: <span className="capitalize">{item.condition.replace(/_/g, ' ')}</span></p>
                        ) : null}
                        {item.location ? <p>Located in {item.location}</p> : null}
                        {maintenanceLabel ? <p>Next service due {maintenanceLabel}</p> : null}
                        {rentalLabel ? <p>Rental rate {rentalLabel}</p> : null}
                        {depositLabel ? <p>Deposit {depositLabel}</p> : null}
                        {item.notes ? <p className="italic text-slate-500">{item.notes}</p> : null}
                      </div>
                    </article>
                  );
                })}
              </div>
            ) : (
              <p className="rounded-2xl border border-dashed border-slate-200 bg-secondary/60 p-6 text-sm text-slate-500">
                Inventory data is syncing.
              </p>
            )}
          </div>
        ))}
      </div>
    </div>
  );
};

const adsTrendIcon = {
  up: ArrowTrendingUpIcon,
  down: ArrowTrendingDownIcon,
  flat: MinusSmallIcon
};

const severityBadgeClasses = {
  Critical: 'border-rose-200 bg-rose-50 text-rose-700',
  Warning: 'border-amber-200 bg-amber-50 text-amber-700',
  Info: 'border-sky-200 bg-sky-50 text-sky-700',
  default: 'border-slate-200 bg-slate-100 text-slate-600'
};

const adsStatusClass = (status) => {
  const value = typeof status === 'string' ? status.toLowerCase() : '';
  if (['scaling', 'primary', 'healthy', 'active', 'high intent'].some((token) => value.includes(token))) {
    return 'border-emerald-200 bg-emerald-50 text-emerald-700';
  }
  if (['steady', 'view', 'enable', 'growing', 'stable'].some((token) => value.includes(token))) {
    return 'border-sky-200 bg-sky-50 text-sky-700';
  }
  if (['warning', 'monitor', 'niche', 'test', 'pending'].some((token) => value.includes(token))) {
    return 'border-amber-200 bg-amber-50 text-amber-700';
  }
  if (['critical', 'at risk', 'danger'].some((token) => value.includes(token))) {
    return 'border-rose-200 bg-rose-50 text-rose-700';
  }
  return 'border-slate-200 bg-white text-slate-600';
};

const insightSeverityClass = (severity) => {
  const value = typeof severity === 'string' ? severity.toLowerCase() : '';
  if (value.includes('critical')) {
    return 'border-rose-200 bg-rose-50 text-rose-700';
  }
  if (value.includes('warning')) {
    return 'border-amber-200 bg-amber-50 text-amber-700';
  }
  if (value.includes('healthy') || value.includes('success')) {
    return 'border-emerald-200 bg-emerald-50 text-emerald-700';
  }
  if (value.includes('monitor')) {
    return 'border-sky-200 bg-sky-50 text-sky-700';
  }
  return 'border-slate-200 bg-white text-slate-600';
};

const parseShareWidth = (share) => {
  if (typeof share === 'number' && Number.isFinite(share)) {
    return `${Math.max(0, Math.min(share, 1)) * 100}%`;
  }
  if (typeof share === 'string') {
    const numeric = Number.parseFloat(share.replace('%', '').trim());
    if (Number.isFinite(numeric)) {
      const normalised = share.includes('%') ? numeric : numeric * 100;
      return `${Math.max(0, Math.min(normalised, 100))}%`;
    }
  }
  return '0%';
};

const AdsAccessSummary = ({ accessLabel, accessLevel, accessFeatures, persona }) => {
  if (!accessLabel && !accessLevel && (!accessFeatures || accessFeatures.length === 0)) {
    return null;
  }

  return (
    <div className="rounded-3xl border border-accent/20 bg-white/80 px-4 py-3 shadow-sm">
      <div className="flex flex-wrap items-center gap-2 text-xs font-semibold text-primary/70">
        {accessLabel ? (
          <span className="inline-flex items-center gap-2 rounded-full border border-accent/30 bg-secondary px-3 py-1 text-primary">
            {accessLabel}
          </span>
        ) : null}
        {accessLevel ? (
          <span className="inline-flex items-center gap-2 rounded-full border border-accent/20 bg-accent/10 px-3 py-1 text-primary/80">
            Access level: {accessLevel}
          </span>
        ) : null}
        {persona ? (
          <span className="inline-flex items-center gap-2 rounded-full border border-accent/20 bg-secondary px-3 py-1 text-primary/70">
            Persona: {persona}
          </span>
        ) : null}
      </div>
      {Array.isArray(accessFeatures) && accessFeatures.length > 0 ? (
        <div className="mt-3 flex flex-wrap gap-2 text-[0.65rem] uppercase tracking-wide text-primary/60">
          {accessFeatures.map((feature) => (
            <span key={feature} className="inline-flex items-center gap-1 rounded-full border border-accent/20 bg-white px-3 py-1">
              {feature}
            </span>
          ))}
        </div>
      ) : null}
    </div>
  );
};

AdsAccessSummary.propTypes = {
  accessLabel: PropTypes.string,
  accessLevel: PropTypes.string,
  accessFeatures: PropTypes.arrayOf(PropTypes.string),
  persona: PropTypes.string
};

const AdsPricingModels = ({ models }) => {
  if (!models.length) {
    return null;
  }

  return (
    <div className="rounded-3xl border border-accent/10 bg-white p-6 shadow-md">
      <div className="flex flex-wrap items-center justify-between gap-3">
        <h3 className="text-lg font-semibold text-primary">Pricing models</h3>
        <span className="text-xs uppercase tracking-wide text-primary/60">{models.length} active</span>
      </div>
      <div className="mt-4 grid gap-4 md:grid-cols-2">
        {models.map((model) => (
          <div
            key={model.id ?? model.label}
            className="rounded-2xl border border-accent/10 bg-secondary px-4 py-4 shadow-sm"
          >
            <div className="flex items-start justify-between gap-3">
              <div>
                <p className="text-sm font-semibold text-primary">{model.label}</p>
                {model.unitLabel ? <p className="text-xs text-primary/60">{model.unitLabel}</p> : null}
              </div>
              {model.status ? (
                <span className={`inline-flex items-center rounded-full border px-3 py-1 text-xs font-semibold ${adsStatusClass(model.status)}`}>
                  {model.status}
                </span>
              ) : null}
            </div>
            <div className="mt-4 grid grid-cols-2 gap-3 text-sm text-primary">
              <div>
                <p className="text-xs uppercase tracking-wide text-primary/60">Spend</p>
                <p className="mt-1 text-lg font-semibold">{model.spend ?? '—'}</p>
              </div>
              <div className="text-right">
                <p className="text-xs uppercase tracking-wide text-primary/60">{model.unitLabel ?? 'Unit cost'}</p>
                <p className="mt-1 text-lg font-semibold">{model.unitCost ?? '—'}</p>
              </div>
            </div>
            {model.performance ? <p className="mt-3 text-sm text-slate-600">{model.performance}</p> : null}
          </div>
        ))}
      </div>
    </div>
  );
};

AdsPricingModels.propTypes = {
  models: PropTypes.arrayOf(
    PropTypes.shape({
      id: PropTypes.oneOfType([PropTypes.string, PropTypes.number]),
      label: PropTypes.string.isRequired,
      spend: PropTypes.string,
      unitCost: PropTypes.string,
      unitLabel: PropTypes.string,
      performance: PropTypes.string,
      status: PropTypes.string
    })
  ).isRequired
};

const AdsChannelMix = ({ channelMix }) => {
  if (!channelMix.length) {
    return null;
  }

  return (
    <div className="rounded-3xl border border-accent/10 bg-white p-6 shadow-md">
      <div className="flex flex-wrap items-center justify-between gap-3">
        <h3 className="text-lg font-semibold text-primary">Channel mix</h3>
        <span className="text-xs uppercase tracking-wide text-primary/60">{channelMix.length} channels</span>
      </div>
      <ul className="mt-4 space-y-4">
        {channelMix.map((channel) => (
          <li
            key={channel.id ?? channel.label}
            className="rounded-2xl border border-accent/10 bg-secondary px-4 py-3 text-sm text-slate-600"
          >
            <div className="flex items-start justify-between gap-3">
              <div>
                <p className="text-sm font-semibold text-primary">{channel.label}</p>
                <p className="text-xs text-primary/60">
                  {channel.campaigns ?? 0} campaign{channel.campaigns === 1 ? '' : 's'}
                </p>
              </div>
              <div className="text-right">
                <p className="text-lg font-semibold text-primary">{channel.share ?? '—'}</p>
                <p className="text-xs text-primary/60">{channel.performance}</p>
              </div>
            </div>
            <div className="mt-3 flex items-center justify-between text-xs text-primary/60">
              <span>{channel.spend}</span>
              {channel.status ? (
                <span className={`inline-flex items-center rounded-full border px-3 py-1 font-semibold ${adsStatusClass(channel.status)}`}>
                  {channel.status}
                </span>
              ) : null}
            </div>
          </li>
        ))}
      </ul>
    </div>
  );
};

AdsChannelMix.propTypes = {
  channelMix: PropTypes.arrayOf(
    PropTypes.shape({
      id: PropTypes.oneOfType([PropTypes.string, PropTypes.number]),
      label: PropTypes.string.isRequired,
      spend: PropTypes.string,
      share: PropTypes.string,
      performance: PropTypes.string,
      status: PropTypes.string,
      campaigns: PropTypes.number
    })
  ).isRequired
};

const AdsTargetingSegments = ({ segments }) => {
  if (!segments.length) {
    return null;
  }

  return (
    <div className="rounded-3xl border border-accent/10 bg-white p-6 shadow-md">
      <div className="flex flex-wrap items-center justify-between gap-3">
        <h3 className="text-lg font-semibold text-primary">Targeting segments</h3>
        <span className="text-xs uppercase tracking-wide text-primary/60">{segments.length} segments</span>
      </div>
      <ul className="mt-4 space-y-4">
        {segments.map((segment) => (
          <li
            key={segment.id ?? segment.label}
            className="rounded-2xl border border-accent/10 bg-secondary px-4 py-3 text-sm text-slate-600"
          >
            <div className="flex items-start justify-between gap-3">
              <div>
                <p className="text-sm font-semibold text-primary">{segment.label}</p>
                {segment.helper ? <p className="text-xs text-primary/60">{segment.helper}</p> : null}
              </div>
              <div className="text-right">
                <p className="text-sm font-semibold text-primary">{segment.share ?? '—'}</p>
                {segment.metric ? <p className="text-xs text-primary/60">{segment.metric}</p> : null}
              </div>
            </div>
            <div className="mt-3 h-2 w-full rounded-full bg-white/60">
              <div className="h-2 rounded-full bg-accent" style={{ width: parseShareWidth(segment.share) }} />
            </div>
            {segment.status ? (
              <div className="mt-3">
                <span className={`inline-flex items-center rounded-full border px-3 py-1 text-xs font-semibold ${adsStatusClass(segment.status)}`}>
                  {segment.status}
                </span>
              </div>
            ) : null}
          </li>
        ))}
      </ul>
    </div>
  );
};

AdsTargetingSegments.propTypes = {
  segments: PropTypes.arrayOf(
    PropTypes.shape({
      id: PropTypes.oneOfType([PropTypes.string, PropTypes.number]),
      label: PropTypes.string.isRequired,
      metric: PropTypes.string,
      share: PropTypes.string,
      status: PropTypes.string,
      helper: PropTypes.string
    })
  ).isRequired
};

const AdsCreativeInsights = ({ insights }) => {
  if (!insights.length) {
    return null;
  }

  return (
    <div className="rounded-3xl border border-accent/10 bg-white p-6 shadow-md">
      <div className="flex flex-wrap items-center justify-between gap-3">
        <h3 className="text-lg font-semibold text-primary">Creative insights &amp; guardrails</h3>
        <span className="text-xs uppercase tracking-wide text-primary/60">{insights.length} signals</span>
      </div>
      <ul className="mt-4 space-y-4">
        {insights.map((insight) => (
          <li
            key={insight.id ?? insight.label}
            className="rounded-2xl border border-accent/10 bg-secondary px-4 py-3 text-sm text-slate-600"
          >
            <div className="flex items-start justify-between gap-3">
              <div>
                <p className="text-sm font-semibold text-primary">{insight.label}</p>
                {insight.detectedAt ? (
                  <p className="text-xs text-primary/60">Detected {insight.detectedAt}</p>
                ) : null}
              </div>
              {insight.severity ? (
                <span className={`inline-flex items-center rounded-full border px-3 py-1 text-xs font-semibold ${insightSeverityClass(insight.severity)}`}>
                  {insight.severity}
                </span>
              ) : null}
            </div>
            {insight.message ? <p className="mt-2 text-sm text-slate-600">{insight.message}</p> : null}
          </li>
        ))}
      </ul>
    </div>
  );
};

AdsCreativeInsights.propTypes = {
  insights: PropTypes.arrayOf(
    PropTypes.shape({
      id: PropTypes.oneOfType([PropTypes.string, PropTypes.number]),
      label: PropTypes.string.isRequired,
      severity: PropTypes.string,
      message: PropTypes.string,
      detectedAt: PropTypes.string
    })
  ).isRequired
};

const FixnadoAdsSection = ({ section, features = {}, persona }) => {
  const summaryCards = section.data?.summaryCards ?? [];
  const funnel = section.data?.funnel ?? [];
  const campaigns = section.data?.campaigns ?? [];
  const invoices = section.data?.invoices ?? [];
  const alerts = section.data?.alerts ?? [];
  const recommendations = section.data?.recommendations ?? [];
  const timeline = section.data?.timeline ?? [];
  const pricingModels = section.data?.pricingModels ?? [];
  const channelMix = section.data?.channelMix ?? [];
  const targeting = section.data?.targeting ?? [];
  const creativeInsights = section.data?.creativeInsights ?? [];

  const adsFeature = features.ads ?? {};
  const accessMeta = section.access ?? null;
  const isAvailable = adsFeature.available !== false;
  const accessLabel = accessMeta?.label ?? adsFeature.label ?? 'Fixnado Ads';
  const accessLevel = accessMeta?.level ?? adsFeature.level ?? 'view';
  const accessFeatures = accessMeta?.features ?? adsFeature.features ?? [];

  if (!isAvailable) {
    return (
      <div className="space-y-6">
        <SectionHeader section={section} />
        <div className="rounded-3xl border border-dashed border-accent/30 bg-white p-8 text-center text-sm text-slate-600 shadow-sm">
          <p className="text-lg font-semibold text-primary">Access restricted</p>
          <p className="mt-2">
            {accessLabel} is not enabled for this workspace yet. Please contact your administrator to request {accessLevel}{' '}
            access.
          </p>
        </div>
      </div>
    );
  }

  if (
    summaryCards.length === 0 &&
    funnel.length === 0 &&
    campaigns.length === 0 &&
    invoices.length === 0 &&
    alerts.length === 0 &&
    recommendations.length === 0 &&
    timeline.length === 0 &&
    pricingModels.length === 0 &&
    channelMix.length === 0 &&
    targeting.length === 0 &&
    creativeInsights.length === 0
  ) {
    return (
      <div className="space-y-6">
        <SectionHeader section={section} />
        <div className="rounded-3xl border border-dashed border-accent/30 bg-white p-8 text-center text-sm text-slate-600 shadow-sm">
          No Fixnado Ads data available yet.
        </div>
      </div>
    );
  }

  return (
    <div className="space-y-8">
      <SectionHeader section={section} />
      <AdsAccessSummary
        accessLabel={accessLabel}
        accessLevel={accessLevel}
        accessFeatures={accessFeatures}
        persona={persona}
      />

      {summaryCards.length > 0 ? (
        <div className="grid gap-6 md:grid-cols-2 xl:grid-cols-4">
          {summaryCards.map((card) => {
            const TrendIcon = adsTrendIcon[card.trend] ?? MinusSmallIcon;
            const trendColor =
              card.trend === 'down' ? 'text-rose-500' : card.trend === 'up' ? 'text-emerald-500' : 'text-primary/60';
            return (
              <div key={card.title} className="rounded-2xl border border-accent/10 bg-white/95 p-6 shadow-md">
                <p className="text-xs uppercase tracking-wide text-primary/60">{card.title}</p>
                <div className="mt-3 flex items-end justify-between gap-2">
                  <p className="text-2xl font-semibold text-primary">{card.value}</p>
                  {card.change ? (
                    <span
                      className={`inline-flex items-center gap-1 rounded-full bg-secondary px-2 py-1 text-xs font-semibold ${trendColor}`}
                    >
                      <TrendIcon className="h-4 w-4" />
                      {card.change}
                    </span>
                  ) : null}
                </div>
                {card.helper ? <p className="mt-3 text-sm text-slate-600">{card.helper}</p> : null}
              </div>
            );
          })}
        </div>
      ) : null}

      {pricingModels.length > 0 || channelMix.length > 0 ? (
        <div className="grid gap-6 lg:grid-cols-2">
          <AdsPricingModels models={pricingModels} />
          <AdsChannelMix channelMix={channelMix} />
        </div>
      ) : null}

      <div className="grid gap-6 xl:grid-cols-3">
        <div className="xl:col-span-2 rounded-3xl border border-accent/10 bg-white p-6 shadow-md">
          <div className="flex flex-wrap items-center justify-between gap-3">
            <h3 className="text-lg font-semibold text-primary">Active campaigns</h3>
            <span className="text-xs uppercase tracking-wide text-primary/60">{campaigns.length} in view</span>
          </div>
          <div className="mt-4 overflow-x-auto">
            <table className="w-full min-w-[640px] divide-y divide-slate-200 text-sm">
              <thead className="text-left text-xs uppercase tracking-wide text-primary/60">
                <tr>
                  <th className="px-4 py-3 font-semibold">Campaign</th>
                  <th className="px-4 py-3 font-semibold">Spend</th>
                  <th className="px-4 py-3 font-semibold">Conversions</th>
                  <th className="px-4 py-3 font-semibold">ROAS</th>
                  <th className="px-4 py-3 font-semibold">Pacing</th>
                  <th className="px-4 py-3 font-semibold">Window</th>
                </tr>
              </thead>
              <tbody className="divide-y divide-slate-100 text-slate-600">
                {campaigns.length > 0 ? (
                  campaigns.map((campaign) => (
                    <tr key={campaign.id ?? campaign.name} className="hover:bg-secondary/60">
                      <td className="px-4 py-3">
                        <p className="font-semibold text-primary">{campaign.name}</p>
                        <p className="text-xs text-primary/60">{campaign.objective}</p>
                        <p className="text-xs text-slate-500">Last metric {campaign.lastMetricDate ?? '—'}</p>
                      </td>
                      <td className="px-4 py-3">
                        <p className="font-medium text-primary">{campaign.spend}</p>
                        <p className="text-xs text-primary/60">{campaign.spendChange}</p>
                      </td>
                      <td className="px-4 py-3">
                        <p className="font-medium text-primary">{campaign.conversions}</p>
                        <p className="text-xs text-primary/60">{campaign.conversionsChange}</p>
                      </td>
                      <td className="px-4 py-3">
                        <p className="font-medium text-primary">{campaign.roas}</p>
                        <p className="text-xs text-primary/60">{campaign.roasChange}</p>
                      </td>
                      <td className="px-4 py-3 text-sm text-slate-600">{campaign.pacing}</td>
                      <td className="px-4 py-3 text-sm text-slate-600">{campaign.window}</td>
                    </tr>
                  ))
                ) : (
                  <tr>
                    <td colSpan={6} className="px-4 py-6 text-center text-sm text-slate-500">
                      No Fixnado Ads campaigns in this window.
                    </td>
                  </tr>
                )}
              </tbody>
            </table>
          </div>
        </div>

        <div className="rounded-3xl border border-accent/10 bg-gradient-to-br from-secondary/50 via-white to-white p-6 shadow-md">
          <div className="flex items-center justify-between gap-3">
            <h3 className="text-lg font-semibold text-primary">Upcoming flights</h3>
            <span className="text-xs uppercase tracking-wide text-primary/60">{timeline.length} scheduled</span>
          </div>
          <ul className="mt-4 space-y-4">
            {timeline.length > 0 ? (
              timeline.map((entry) => (
                <li
                  key={`${entry.title}-${entry.start}`}
                  className="rounded-2xl border border-accent/10 bg-white/80 px-4 py-3 text-sm text-slate-600"
                >
                  <p className="font-semibold text-primary">{entry.title}</p>
                  <p className="text-xs text-primary/60">{entry.status}</p>
                  <p className="mt-1 text-xs text-slate-500">{entry.start} → {entry.end}</p>
                  <p className="mt-1 text-xs text-primary/70">Budget {entry.budget}</p>
                </li>
              ))
            ) : (
              <li className="rounded-2xl border border-dashed border-accent/40 bg-white/70 px-4 py-6 text-center text-sm text-slate-500">
                No upcoming flights scheduled.
              </li>
            )}
          </ul>
        </div>
      </div>

      {targeting.length > 0 || creativeInsights.length > 0 ? (
        <div className="grid gap-6 lg:grid-cols-2">
          <AdsTargetingSegments segments={targeting} />
          <AdsCreativeInsights insights={creativeInsights} />
        </div>
      ) : null}

      <div className="grid gap-6 lg:grid-cols-2">
        <div className="rounded-3xl border border-accent/10 bg-white p-6 shadow-md">
          <h3 className="text-lg font-semibold text-primary">Acquisition funnel</h3>
          <ul className="mt-4 space-y-3">
            {funnel.map((stage) => (
              <li
                key={stage.title}
                className="flex items-center justify-between gap-3 rounded-2xl border border-accent/10 bg-secondary px-4 py-3"
              >
                <div>
                  <p className="text-sm font-semibold text-primary">{stage.title}</p>
                  <p className="text-xs text-primary/60">{stage.helper}</p>
                </div>
                <span className="text-base font-semibold text-primary">{stage.value}</span>
              </li>
            ))}
          </ul>
        </div>

        <div className="rounded-3xl border border-accent/10 bg-white p-6 shadow-md">
          <h3 className="text-lg font-semibold text-primary">Recommendations</h3>
          <ul className="mt-4 space-y-4">
            {recommendations.map((item) => (
              <li key={item.title} className="flex items-start gap-3 rounded-2xl border border-accent/10 bg-secondary px-4 py-3">
                <CheckCircleIcon className="mt-1 h-5 w-5 text-emerald-500" />
                <div className="space-y-1">
                  <p className="text-sm font-semibold text-primary">{item.title}</p>
                  <p className="text-xs text-slate-600">{item.description}</p>
                  {item.action ? (
                    <span className="inline-flex rounded-full bg-primary/10 px-3 py-1 text-[0.65rem] font-semibold uppercase tracking-wide text-primary">
                      {item.action}
                    </span>
                  ) : null}
                </div>
              </li>
            ))}
          </ul>
        </div>
      </div>

      <div className="grid gap-6 lg:grid-cols-2">
        <div className="rounded-3xl border border-accent/10 bg-white p-6 shadow-md">
          <div className="flex flex-wrap items-center justify-between gap-3">
            <h3 className="text-lg font-semibold text-primary">Billing cadence</h3>
            <span className="text-xs uppercase tracking-wide text-primary/60">{invoices.length} invoices</span>
          </div>
          <div className="mt-4 overflow-x-auto">
            <table className="w-full min-w-[520px] divide-y divide-slate-200 text-sm">
              <thead className="text-left text-xs uppercase tracking-wide text-primary/60">
                <tr>
                  <th className="px-4 py-3 font-semibold">Invoice</th>
                  <th className="px-4 py-3 font-semibold">Campaign</th>
                  <th className="px-4 py-3 font-semibold">Amount</th>
                  <th className="px-4 py-3 font-semibold">Status</th>
                  <th className="px-4 py-3 font-semibold">Due</th>
                </tr>
              </thead>
              <tbody className="divide-y divide-slate-100 text-slate-600">
                {invoices.length > 0 ? (
                  invoices.map((invoice) => (
                    <tr key={invoice.invoiceNumber ?? `${invoice.campaign}-${invoice.dueDate}`} className="hover:bg-secondary/60">
                      <td className="px-4 py-3 font-semibold text-primary">{invoice.invoiceNumber}</td>
                      <td className="px-4 py-3">{invoice.campaign}</td>
                      <td className="px-4 py-3">{invoice.amountDue}</td>
                      <td className="px-4 py-3">{invoice.status}</td>
                      <td className="px-4 py-3">{invoice.dueDate}</td>
                    </tr>
                  ))
                ) : (
                  <tr>
                    <td colSpan={5} className="px-4 py-6 text-center text-sm text-slate-500">
                      No invoices issued this window.
                    </td>
                  </tr>
                )}
              </tbody>
            </table>
          </div>
        </div>

        <div className="rounded-3xl border border-accent/10 bg-white p-6 shadow-md">
          <div className="flex flex-wrap items-center justify-between gap-3">
            <h3 className="text-lg font-semibold text-primary">Guardrails &amp; alerts</h3>
            <span className="text-xs uppercase tracking-wide text-primary/60">{alerts.length} alerts</span>
          </div>
          <ul className="mt-4 space-y-4">
            {alerts.length > 0 ? (
              alerts.map((alert) => {
                const badgeClass = severityBadgeClasses[alert.severity] ?? severityBadgeClasses.default;
                return (
                  <li
                    key={`${alert.title}-${alert.detectedAt}`}
                    className="rounded-2xl border border-accent/10 bg-secondary px-4 py-3 text-sm text-slate-600"
                  >
                    <div className="flex flex-col gap-2">
                      <div className="flex items-center justify-between gap-3">
                        <div className="flex items-center gap-2">
                          <ExclamationTriangleIcon className="h-4 w-4 text-primary/60" />
                          <p className="text-sm font-semibold text-primary">{alert.title}</p>
                        </div>
                        <span className={`inline-flex items-center gap-1 rounded-full border px-3 py-1 text-xs font-semibold ${badgeClass}`}>
                          {alert.severity}
                        </span>
                      </div>
                      <p className="text-xs text-slate-600">{alert.description}</p>
                      <div className="flex flex-wrap items-center gap-3 text-[0.65rem] uppercase tracking-wide text-primary/60">
                        {alert.flight ? <span>{alert.flight}</span> : null}
                        {alert.detectedAt ? <span>{alert.detectedAt}</span> : null}
                      </div>
                    </div>
                  </li>
                );
              })
            ) : (
              <li className="rounded-2xl border border-dashed border-accent/40 bg-secondary px-4 py-6 text-center text-sm text-slate-500">
                No alerts raised. Guardrails are steady.
              </li>
            )}
          </ul>
        </div>
      </div>
    </div>
  );
};

InventorySection.propTypes = {
  section: PropTypes.shape({
    data: PropTypes.shape({
      summary: PropTypes.arrayOf(
        PropTypes.shape({
          id: PropTypes.string,
          label: PropTypes.string.isRequired,
          value: PropTypes.number,
          helper: PropTypes.string,
          tone: PropTypes.string
        })
      ),
      groups: PropTypes.arrayOf(
        PropTypes.shape({
          id: PropTypes.string,
          label: PropTypes.string.isRequired,
          items: PropTypes.arrayOf(
            PropTypes.shape({
              id: PropTypes.oneOfType([PropTypes.string, PropTypes.number]),
              name: PropTypes.string.isRequired,
              sku: PropTypes.string,
              category: PropTypes.string,
              status: PropTypes.string,
              available: PropTypes.number,
              onHand: PropTypes.number,
              reserved: PropTypes.number,
              safetyStock: PropTypes.number,
              unitType: PropTypes.string,
              condition: PropTypes.string,
              location: PropTypes.string,
              nextMaintenanceDue: PropTypes.oneOfType([
                PropTypes.string,
                PropTypes.instanceOf(Date)
              ]),
              notes: PropTypes.string,
              activeAlerts: PropTypes.number,
              alertSeverity: PropTypes.string,
              activeRentals: PropTypes.number,
              rentalRate: PropTypes.number,
              rentalRateCurrency: PropTypes.string,
              depositAmount: PropTypes.number,
              depositCurrency: PropTypes.string
            })
          )
        })
      )
    })
  }).isRequired
};

FixnadoAdsSection.propTypes = {
  section: PropTypes.shape({
    label: PropTypes.string,
    description: PropTypes.string,
    data: PropTypes.shape({
      summaryCards: PropTypes.arrayOf(
        PropTypes.shape({
          title: PropTypes.string.isRequired,
          value: PropTypes.string.isRequired,
          change: PropTypes.string,
          trend: PropTypes.string,
          helper: PropTypes.string
        })
      ),
      funnel: PropTypes.arrayOf(
        PropTypes.shape({
          title: PropTypes.string.isRequired,
          value: PropTypes.string.isRequired,
          helper: PropTypes.string
        })
      ),
      campaigns: PropTypes.arrayOf(
        PropTypes.shape({
          id: PropTypes.string,
          name: PropTypes.string.isRequired,
          status: PropTypes.string,
          objective: PropTypes.string,
          spend: PropTypes.string,
          spendChange: PropTypes.string,
          conversions: PropTypes.string,
          conversionsChange: PropTypes.string,
          cpa: PropTypes.string,
          roas: PropTypes.string,
          roasChange: PropTypes.string,
          pacing: PropTypes.string,
          lastMetricDate: PropTypes.string,
          flights: PropTypes.number,
          window: PropTypes.string
        })
      ),
      invoices: PropTypes.arrayOf(
        PropTypes.shape({
          invoiceNumber: PropTypes.string,
          campaign: PropTypes.string,
          amountDue: PropTypes.string,
          status: PropTypes.string,
          dueDate: PropTypes.string
        })
      ),
      alerts: PropTypes.arrayOf(
        PropTypes.shape({
          title: PropTypes.string,
          severity: PropTypes.string,
          description: PropTypes.string,
          detectedAt: PropTypes.string,
          flight: PropTypes.string
        })
      ),
      recommendations: PropTypes.arrayOf(
        PropTypes.shape({
          title: PropTypes.string.isRequired,
          description: PropTypes.string.isRequired,
          action: PropTypes.string
        })
      ),
      timeline: PropTypes.arrayOf(
        PropTypes.shape({
          title: PropTypes.string.isRequired,
          status: PropTypes.string,
          start: PropTypes.string,
          end: PropTypes.string,
          budget: PropTypes.string
        })
      ),
      pricingModels: PropTypes.arrayOf(
        PropTypes.shape({
          id: PropTypes.oneOfType([PropTypes.string, PropTypes.number]),
          label: PropTypes.string.isRequired,
          spend: PropTypes.string,
          unitCost: PropTypes.string,
          unitLabel: PropTypes.string,
          performance: PropTypes.string,
          status: PropTypes.string
        })
      ),
      channelMix: PropTypes.arrayOf(
        PropTypes.shape({
          id: PropTypes.oneOfType([PropTypes.string, PropTypes.number]),
          label: PropTypes.string.isRequired,
          spend: PropTypes.string,
          share: PropTypes.string,
          performance: PropTypes.string,
          status: PropTypes.string,
          campaigns: PropTypes.number
        })
      ),
      targeting: PropTypes.arrayOf(
        PropTypes.shape({
          id: PropTypes.oneOfType([PropTypes.string, PropTypes.number]),
          label: PropTypes.string.isRequired,
          metric: PropTypes.string,
          share: PropTypes.string,
          status: PropTypes.string,
          helper: PropTypes.string
        })
      ),
      creativeInsights: PropTypes.arrayOf(
        PropTypes.shape({
          id: PropTypes.oneOfType([PropTypes.string, PropTypes.number]),
          label: PropTypes.string.isRequired,
          severity: PropTypes.string,
          message: PropTypes.string,
          detectedAt: PropTypes.string
        })
      )
    }),
    access: PropTypes.shape({
      label: PropTypes.string,
      level: PropTypes.string,
      features: PropTypes.arrayOf(PropTypes.string)
    })
  }).isRequired,
  features: PropTypes.shape({
    ads: PropTypes.shape({
      available: PropTypes.bool,
      level: PropTypes.string,
      label: PropTypes.string,
      features: PropTypes.arrayOf(PropTypes.string)
    })
  }),
  persona: PropTypes.string
};

const SettingsSection = ({ section }) => {
  const panels = section.data?.panels ?? [];
  return (
    <div>
      <SectionHeader section={section} />
      <div className="space-y-6">
        {panels.map((panel) => (
          <div
            key={panel.id ?? panel.title}
            className="rounded-2xl border border-accent/10 bg-white p-6 shadow-md"
          >
            <div className="flex flex-col gap-2 sm:flex-row sm:items-start sm:justify-between">
              <div>
                <h3 className="text-lg font-semibold text-primary">{panel.title}</h3>
                {panel.description && <p className="mt-1 text-sm text-slate-600">{panel.description}</p>}
              </div>
              {panel.status && (
                <span className="mt-1 inline-flex h-fit items-center rounded-full border border-slate-200 bg-slate-50 px-3 py-1 text-xs font-semibold text-slate-600">
                  {panel.status}
                </span>
              )}
            </div>
            <ul className="mt-4 divide-y divide-slate-200">
              {(panel.items ?? []).map((item) => (
                <li
                  key={item.id ?? item.label}
                  className="flex flex-col gap-3 py-4 sm:flex-row sm:items-center sm:justify-between"
                >
                  <div>
                    <p className="font-medium text-primary">{item.label}</p>
                    {item.helper && <p className="text-sm text-slate-500">{item.helper}</p>}
                  </div>
                  <div className="flex flex-col items-start gap-1 text-sm font-medium text-primary sm:items-end">
                    {item.type === 'toggle' ? (
                      <span
                        className={`inline-flex items-center gap-2 rounded-full border px-3 py-1 text-xs font-semibold ${
                          item.enabled
                            ? 'border-emerald-200 bg-emerald-50 text-emerald-600'
                            : 'border-slate-200 bg-slate-50 text-slate-500'
                        }`}
                      >
                        <span className={`h-2 w-2 rounded-full ${item.enabled ? 'bg-emerald-500' : 'bg-slate-400'}`} />
                        {item.enabled ? 'Enabled' : 'Disabled'}
                      </span>
                    ) : item.type === 'action' ? (
                      <Link
                        to={item.href ?? '#'}
                        className="inline-flex items-center gap-2 rounded-full border border-accent/30 bg-white px-4 py-2 text-xs font-semibold text-accent transition-colors hover:border-accent hover:text-primary"
                      >
                        {item.cta ?? 'Manage'}
                        <span aria-hidden="true">→</span>
                      </Link>
                    ) : (
                      <span className="text-sm text-slate-600 sm:text-base">{String(item.value ?? '—')}</span>
                    )}
                    {item.meta && <span className="text-xs text-slate-400">{item.meta}</span>}
                  </div>
                </li>
              ))}
            </ul>
          </div>
        ))}
      </div>
    </div>
  );
};

SettingsSection.propTypes = {
  section: PropTypes.shape({
    label: PropTypes.string,
    description: PropTypes.string,
    data: PropTypes.shape({
      panels: PropTypes.arrayOf(
        PropTypes.shape({
          id: PropTypes.string,
          title: PropTypes.string.isRequired,
          description: PropTypes.string,
          status: PropTypes.string,
          items: PropTypes.arrayOf(
            PropTypes.shape({
              id: PropTypes.string,
              label: PropTypes.string.isRequired,
              helper: PropTypes.string,
              type: PropTypes.oneOf(['toggle', 'value', 'action']).isRequired,
              enabled: PropTypes.bool,
              value: PropTypes.string,
              meta: PropTypes.string,
              cta: PropTypes.string,
              href: PropTypes.string
            })
          ).isRequired
        })
      ).isRequired
    }).isRequired
  }).isRequired
};

const ZonePlannerSection = ({ section }) => {
  const { canvas = [], zones = [], drafts = [], actions = [] } = section.data ?? {};
  const flatZones = zones.reduce((acc, zone) => ({ ...acc, [zone.code]: zone.color }), {});

  return (
    <div>
      <SectionHeader section={section} />
      <div className="grid gap-6 lg:grid-cols-3">
        <div className="lg:col-span-2 space-y-4">
          <div className="rounded-3xl border border-accent/10 bg-white p-4 shadow-md">
            <div className="mb-3 flex items-center justify-between">
              <h3 className="text-lg font-semibold text-primary">Draft Zone Layout</h3>
              <span className="rounded-full border border-accent/20 bg-secondary px-3 py-1 text-xs font-semibold text-primary/70">
                {canvas.length} rows • {canvas[0]?.length ?? 0} cols
              </span>
            </div>
            <div className="grid" style={{ gridTemplateColumns: `repeat(${canvas[0]?.length ?? 0}, minmax(0, 1fr))`, gap: '6px' }}>
              {canvas.flatMap((row, rowIndex) =>
                row.map((cell, cellIndex) => {
                  const fill = cell ? flatZones[cell] ?? '#bae6fd' : '#e2e8f0';
                  return (
                    <div
                      key={`${rowIndex}-${cellIndex}-${cell ?? 'empty'}`}
                      className="aspect-square rounded-xl border border-white/70 shadow-sm"
                      style={{ backgroundColor: fill }}
                    >
                      {cell ? (
                        <span className="flex h-full items-center justify-center text-xs font-semibold text-slate-700">
                          {cell}
                        </span>
                      ) : null}
                    </div>
                  );
                })
              )}
            </div>
          </div>
          <div className="rounded-3xl border border-accent/10 bg-white p-4 shadow-md">
            <h3 className="text-lg font-semibold text-primary">Next zoning actions</h3>
            <ul className="mt-3 space-y-2 text-sm text-slate-600">
              {actions.map((action) => (
                <li key={action} className="flex items-start gap-2">
                  <span className="mt-1 h-2 w-2 rounded-full bg-accent" />
                  <span>{action}</span>
                </li>
              ))}
            </ul>
          </div>
        </div>
        <div className="space-y-4">
          <div className="rounded-3xl border border-accent/10 bg-white p-4 shadow-md">
            <h3 className="text-base font-semibold text-primary">Active zones</h3>
            <ul className="mt-4 space-y-3 text-sm text-slate-600">
              {zones.map((zone) => (
                <li key={zone.code} className="rounded-2xl border border-accent/10 bg-secondary px-4 py-3">
                  <div className="flex items-center justify-between gap-2">
                    <span className="font-semibold text-primary">Zone {zone.code}</span>
                    <span className="rounded-full border border-white/60 px-2 py-1 text-xs font-semibold" style={{ backgroundColor: zone.color }}>
                      {zone.region}
                    </span>
                  </div>
                  <p className="mt-1 text-xs text-slate-500">Lead: {zone.lead}</p>
                  <p className="mt-1 text-xs text-slate-500">Workload: {zone.workload}</p>
                </li>
              ))}
            </ul>
          </div>
          <div className="rounded-3xl border border-accent/10 bg-white p-4 shadow-md">
            <h3 className="text-base font-semibold text-primary">Draft overlays</h3>
            <ul className="mt-3 space-y-3 text-sm text-slate-600">
              {drafts.map((draft) => (
                <li key={draft.title} className="rounded-2xl border border-dashed border-accent/40 bg-secondary px-4 py-3">
                  <p className="font-semibold text-primary">{draft.title}</p>
                  <p className="text-xs text-slate-500">{draft.description}</p>
                </li>
              ))}
            </ul>
          </div>
        </div>
      </div>
    </div>
  );
};

ZonePlannerSection.propTypes = {
  section: PropTypes.shape({
    data: PropTypes.shape({
      canvas: PropTypes.arrayOf(PropTypes.arrayOf(PropTypes.string)),
      zones: PropTypes.arrayOf(
        PropTypes.shape({
          code: PropTypes.string.isRequired,
          region: PropTypes.string.isRequired,
          color: PropTypes.string.isRequired,
          lead: PropTypes.string.isRequired,
          workload: PropTypes.string.isRequired
        })
      ),
      drafts: PropTypes.arrayOf(
        PropTypes.shape({
          title: PropTypes.string.isRequired,
          description: PropTypes.string.isRequired
        })
      ),
      actions: PropTypes.arrayOf(PropTypes.string)
    })
  }).isRequired
};

const DashboardSection = ({ section, features = {}, persona }) => {
  if (section.type === 'automation' || section.id === 'automation-backlog') {
    return <AutomationBacklogSection section={section} features={features} persona={persona} />;
  }
  switch (section.type) {
    case 'grid':
      return <GridSection section={section} />;
    case 'board':
      if (section.id === 'orders') {
        return <ServiceOrdersWorkspace section={section} />;
      }
      return <BoardSection section={section} />;
    case 'table':
      return <TableSection section={section} />;
    case 'list':
      return <ListSection section={section} />;
    case 'rentals':
      return <RentalManagementSection section={section} />;
    case 'inventory':
      return <InventorySection section={section} />;
    case 'ads':
      return <FixnadoAdsSection section={section} features={features} persona={persona} />;
    case 'settings':
      return persona === 'user' ? (
        <CustomerSettingsSection section={section} />
      ) : (
        <SettingsSection section={section} />
      );
    case 'settings': {
      const sectionLabel = section?.label?.toLowerCase?.() ?? '';
      const shouldRenderAccountSettings =
        persona === 'user' ||
        features?.accountSettings === true ||
        features?.accountSettingsBeta === true ||
        sectionLabel.includes('account settings');

      if (shouldRenderAccountSettings) {
        return <AccountSettingsManager initialSnapshot={section} />;
      }

      return <SettingsSection section={section} />;
    }
    case 'calendar':
      return <CalendarSection section={section} />;
    case 'availability':
      return <AvailabilitySection section={section} />;
    case 'zones':
      return <ZonePlannerSection section={section} />;
<<<<<<< HEAD
    case 'provider-management':
      return <ProviderManagementSection section={section} />;
=======
    case 'dispute-workspace':
      return <DisputeHealthWorkspace section={section} />;
    case 'operations-queues':
      return <OperationsQueuesSection section={section} />;
    case 'user-management':
      return <UserManagementSection section={section} />;
    case 'marketplace-workspace':
      return (
        <MarketplaceWorkspace
          initialCompanyId={section.data?.companyId ?? ''}
          prefetchedOverview={section.data?.overview ?? null}
        />
      );
    case 'service-management':
      return <ServiceManagementSection section={section} />;
    case 'audit-timeline':
      return <AuditTimelineSection section={section} />;
    case 'compliance-controls':
      return <ComplianceControlSection section={section} />;
    case 'wallet':
      return <WalletSection section={section} />;
    case 'component': {
      const Component = section.component;
      if (!Component) return null;
      return <Component {...(section.data ?? {})} />;
    }
    case 'history':
      return <OrderHistoryManager section={section} features={features} persona={persona} />;
>>>>>>> c4fd9670
    default:
      return null;
  }
};

DashboardSection.propTypes = {
  section: PropTypes.shape({
    id: PropTypes.string,
    type: PropTypes.string.isRequired,
    access: PropTypes.shape({
      label: PropTypes.string,
      level: PropTypes.string,
      features: PropTypes.arrayOf(PropTypes.string)
    }),
    data: PropTypes.object
  }).isRequired,
  features: PropTypes.object,
  persona: PropTypes.string
};

export default DashboardSection;<|MERGE_RESOLUTION|>--- conflicted
+++ resolved
@@ -8,9 +8,7 @@
   ExclamationTriangleIcon,
   ArrowTopRightOnSquareIcon
 } from '@heroicons/react/24/outline';
-<<<<<<< HEAD
 import ProviderManagementSection from '../../features/admin/providers/ProviderManagementSection.jsx';
-=======
 import DisputeHealthWorkspace from './DisputeHealthWorkspace.jsx';
 import { OperationsQueuesSection } from '../operationsQueues/index.js';
 import UserManagementSection from './userManagement/UserManagementSection.jsx';
@@ -24,7 +22,6 @@
 import ServiceOrdersWorkspace from './service-orders/index.js';
 import OrderHistoryManager from '../orders/OrderHistoryManager.jsx';
 import { AccountSettingsManager } from '../../features/accountSettings/index.js';
->>>>>>> c4fd9670
 
 const softenGradient = (accent) => {
   if (!accent) {
@@ -1747,10 +1744,8 @@
       return <AvailabilitySection section={section} />;
     case 'zones':
       return <ZonePlannerSection section={section} />;
-<<<<<<< HEAD
     case 'provider-management':
       return <ProviderManagementSection section={section} />;
-=======
     case 'dispute-workspace':
       return <DisputeHealthWorkspace section={section} />;
     case 'operations-queues':
@@ -1779,7 +1774,6 @@
     }
     case 'history':
       return <OrderHistoryManager section={section} features={features} persona={persona} />;
->>>>>>> c4fd9670
     default:
       return null;
   }

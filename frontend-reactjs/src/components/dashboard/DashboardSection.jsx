import PropTypes from 'prop-types';
import { Link } from 'react-router-dom';
import AutomationBacklogSection from './AutomationBacklogSection.jsx';
import AccountSupportSection from './AccountSupportSection.jsx';
import {
  ArrowTrendingUpIcon,
  ArrowTrendingDownIcon,
  MinusSmallIcon,
  CheckCircleIcon,
  ExclamationTriangleIcon,
  ArrowTopRightOnSquareIcon
} from '@heroicons/react/24/outline';
import ServiceCalendar from '../calendar/ServiceCalendar.jsx';
import { getStatusBadgeClass } from '../../utils/calendarUtils.js';
import { ServicesManagementSection } from '../servicesManagement/index.js';
import ProviderManagementSection from '../../features/admin/providers/ProviderManagementSection.jsx';
import DisputeHealthWorkspace from './DisputeHealthWorkspace.jsx';
import { OperationsQueuesSection } from '../operationsQueues/index.js';
import UserManagementSection from './userManagement/UserManagementSection.jsx';
import MarketplaceWorkspace from '../../features/marketplace-admin/MarketplaceWorkspace.jsx';
import { ServiceManagementSection } from '../service-management/index.js';
import AuditTimelineSection from '../audit-timeline/AuditTimelineSection.jsx';
import ComplianceControlSection from './compliance/ComplianceControlSection.jsx';
import RentalManagementSection from './rentals/RentalManagementSection.jsx';
import CustomerSettingsSection from './CustomerSettingsSection.jsx';
import WalletSection from './wallet/WalletSection.jsx';
import ServiceOrdersWorkspace from './service-orders/index.js';
import OrderHistoryManager from '../orders/OrderHistoryManager.jsx';
import { AccountSettingsManager } from '../../features/accountSettings/index.js';
<<<<<<< HEAD
import { ServicemanProfileSettingsSection } from '../../features/servicemanProfile/index.js';
=======
import ServicemanBookingManagementWorkspace from '../../modules/servicemanControl/ServicemanBookingManagementWorkspace.jsx';
import { ServicemanEscrowWorkspace } from '../../features/servicemanEscrow/index.js';
import ServicemanInboxWorkspace from './serviceman/ServicemanInboxWorkspace.jsx';
import FixnadoAdsProvider from '../../modules/fixnadoAds/FixnadoAdsProvider.jsx';
import FixnadoAdsWorkspace from '../../modules/fixnadoAds/FixnadoAdsWorkspace.jsx';
>>>>>>> afc38515

const softenGradient = (accent) => {
  if (!accent) {
    return 'from-white via-secondary to-sky-50';
  }

  const tokens = accent.split(' ');
  const softened = tokens.map((token) => {
    if (!/^(from|via|to)-/.test(token)) {
      return token;
    }

    return token.replace(/-(\d{3})$/, (_, value) => {
      const numeric = Number(value);
      const target = Math.max(100, numeric - 300);
      return `-${target}`;
    });
  });

  if (!softened.some((token) => token.startsWith('via-'))) {
    softened.splice(1, 0, 'via-white');
  }

  return softened.join(' ');
};

const SectionHeader = ({ section }) => (
  <div className="mb-6 space-y-2">
    <h2 className="text-2xl font-semibold text-primary">{section.label}</h2>
    <p className="text-sm text-slate-600 max-w-2xl">{section.description}</p>
  </div>
);

SectionHeader.propTypes = {
  section: PropTypes.shape({
    label: PropTypes.string.isRequired,
    description: PropTypes.string
  }).isRequired
};

const componentRegistry = {
  'serviceman-booking-management': ServicemanBookingManagementWorkspace
};

const ComponentSection = ({ section }) => {
  const Component =
    section.Component ??
    section.component ??
    (section.componentKey ? componentRegistry[section.componentKey] ?? null : null);
  return (
    <div className="space-y-4">
      <SectionHeader section={section} />
      {Component ? (
        <Component {...(section.props ?? {})} />
      ) : (
        <div className="rounded-2xl border border-accent/10 bg-white p-6 text-sm text-slate-600">
          This dashboard module has not been configured yet.
        </div>
      )}
    </div>
  );
};

ComponentSection.propTypes = {
  section: PropTypes.shape({
    Component: PropTypes.elementType,
    component: PropTypes.elementType,
    props: PropTypes.object,
    label: PropTypes.string,
    description: PropTypes.string
  }).isRequired
};

const GridSection = ({ section }) => {
  const cards = section.data?.cards ?? [];
  return (
    <div>
      <SectionHeader section={section} />
      <div className="grid gap-6 md:grid-cols-2 xl:grid-cols-3">
        {cards.map((card) => (
          <div
            key={card.title}
            className={`rounded-2xl border border-accent/10 bg-gradient-to-br ${softenGradient(card.accent)} p-6 shadow-md`}
          >
            {card.mediaUrl ? (
              <img
                src={card.mediaUrl}
                alt={card.mediaAlt || card.title}
                className="mb-4 h-12 w-12 rounded-full object-cover shadow-sm"
              />
            ) : null}
            <h3 className="text-lg font-semibold text-primary">{card.title}</h3>
            <ul className="mt-4 space-y-2 text-sm text-slate-600">
              {(card.details ?? []).map((detail) => (
                <li key={detail} className="flex items-start gap-2">
                    <span className="mt-1 h-2 w-2 rounded-full bg-accent/70" />
                  <span>{detail}</span>
                </li>
              ))}
            </ul>
            {card.cta && card.cta.href ? (
              card.cta.href.startsWith('http') && card.cta.external ? (
                <a
                  href={card.cta.href}
                  target="_blank"
                  rel="noreferrer"
                  className="mt-4 inline-flex items-center gap-2 text-sm font-semibold text-primary hover:text-primary/80"
                >
                  {card.cta.label}
                  <ArrowTopRightOnSquareIcon aria-hidden="true" className="h-4 w-4" />
                </a>
              ) : (
                <Link
                  to={card.cta.href}
                  className="mt-4 inline-flex items-center gap-2 text-sm font-semibold text-primary hover:text-primary/80"
                >
                  {card.cta.label}
                  <ArrowTopRightOnSquareIcon aria-hidden="true" className="h-4 w-4" />
                </Link>
              )
            ) : null}
          </div>
        ))}
      </div>
    </div>
  );
};

GridSection.propTypes = {
  section: PropTypes.shape({
    label: PropTypes.string,
    description: PropTypes.string,
    data: PropTypes.shape({
      cards: PropTypes.arrayOf(
        PropTypes.shape({
          title: PropTypes.string.isRequired,
          details: PropTypes.arrayOf(PropTypes.string).isRequired,
          accent: PropTypes.string,
          mediaUrl: PropTypes.string,
          mediaAlt: PropTypes.string,
          cta: PropTypes.shape({
            label: PropTypes.string,
            href: PropTypes.string,
            external: PropTypes.bool
          })
        })
      ).isRequired
    }).isRequired
  }).isRequired
};


const BoardSection = ({ section }) => {
  const columns = section.data?.columns ?? [];
  return (
    <div>
      <SectionHeader section={section} />
      <div className="grid gap-4 md:grid-cols-2 xl:grid-cols-4">
        {columns.map((column) => (
          <div key={column.title} className="bg-white border border-accent/10 rounded-2xl p-4 space-y-4 shadow-md">
            <div>
              <h3 className="text-sm font-semibold uppercase tracking-wide text-primary">{column.title}</h3>
              <span className="text-xs text-slate-500">{column.items?.length ?? 0} items</span>
            </div>
            <div className="space-y-4">
              {(column.items ?? []).map((item) => (
                <div key={item.title} className="rounded-xl border border-accent/10 bg-secondary p-4 space-y-2">
                  <p className="font-medium text-primary">{item.title}</p>
                  {item.owner && <p className="text-sm text-slate-600">{item.owner}</p>}
                  {item.value && <p className="text-sm text-accent font-semibold">{item.value}</p>}
                  {item.eta && <p className="text-xs text-slate-500">{item.eta}</p>}
                </div>
              ))}
            </div>
          </div>
        ))}
      </div>
    </div>
  );
};

BoardSection.propTypes = {
  section: PropTypes.shape({
    label: PropTypes.string,
    description: PropTypes.string,
    data: PropTypes.shape({
      columns: PropTypes.arrayOf(
        PropTypes.shape({
          title: PropTypes.string.isRequired,
          items: PropTypes.arrayOf(
            PropTypes.shape({
              title: PropTypes.string.isRequired,
              owner: PropTypes.string,
              value: PropTypes.string,
              eta: PropTypes.string
            })
          ).isRequired
        })
      ).isRequired
    }).isRequired
  }).isRequired
};

const AvailabilitySection = ({ section }) => {
  const { summary = {}, days = [], resources = [] } = section.data ?? {};
  return (
    <div>
      <SectionHeader section={section} />
      <div className="mb-4 flex flex-wrap gap-2 text-xs">
        {Object.entries(summary).map(([label, value]) => (
          <span
            key={label}
            className="inline-flex items-center gap-2 rounded-full border border-accent/20 bg-secondary px-3 py-1 font-semibold text-primary/80"
          >
            <span className="h-2 w-2 rounded-full bg-accent" />
            {value} {label.replace(/([A-Z])/g, ' $1').toLowerCase()}
          </span>
        ))}
      </div>
      <div className="overflow-hidden rounded-3xl border border-accent/10 bg-white shadow-md">
        <table className="min-w-full divide-y divide-slate-200 text-sm">
          <thead className="bg-secondary text-primary">
            <tr>
              <th className="px-4 py-3 text-left text-xs font-semibold uppercase tracking-wide">Crew / Owner</th>
              <th className="px-4 py-3 text-left text-xs font-semibold uppercase tracking-wide">Role</th>
              {days.map((day) => (
                <th key={day} className="px-4 py-3 text-left text-xs font-semibold uppercase tracking-wide">
                  {day}
                </th>
              ))}
            </tr>
          </thead>
          <tbody className="divide-y divide-primary/10 text-slate-700">
            {resources.map((resource) => (
              <tr key={resource.name} className="align-top">
                <td className="px-4 py-4">
                  <div className="font-semibold text-primary">{resource.name}</div>
                  {resource.status && <div className="text-xs text-slate-500">{resource.status}</div>}
                </td>
                <td className="px-4 py-4 text-sm text-slate-500">{resource.role}</td>
                {days.map((day) => {
                  const slot = resource.allocations?.find((entry) => entry.day === day) ?? {};
                  return (
                    <td key={`${resource.name}-${day}`} className="px-2 py-3">
                      {slot.status ? (
                        <div className={`rounded-xl border px-2 py-2 text-xs font-semibold ${getStatusBadgeClass(slot.status)}`}>
                          <p>{slot.status}</p>
                          {slot.window && <p className="mt-1 text-[0.6rem] uppercase tracking-wide">{slot.window}</p>}
                        </div>
                      ) : (
                        <span className="text-xs text-slate-400">—</span>
                      )}
                    </td>
                  );
                })}
              </tr>
            ))}
          </tbody>
        </table>
      </div>
    </div>
  );
};

AvailabilitySection.propTypes = {
  section: PropTypes.shape({
    data: PropTypes.shape({
      summary: PropTypes.object,
      days: PropTypes.arrayOf(PropTypes.string),
      resources: PropTypes.arrayOf(
        PropTypes.shape({
          name: PropTypes.string.isRequired,
          role: PropTypes.string,
          status: PropTypes.string,
          allocations: PropTypes.arrayOf(
            PropTypes.shape({
              day: PropTypes.string.isRequired,
              status: PropTypes.string,
              window: PropTypes.string
            })
          )
        })
      )
    })
  }).isRequired
};

const TableSection = ({ section }) => {
  const headers = section.data?.headers ?? [];
  const rows = section.data?.rows ?? [];
  return (
    <div>
      <SectionHeader section={section} />
      <div className="overflow-hidden rounded-2xl border border-accent/10 bg-white shadow-md">
        <table className="min-w-full divide-y divide-slate-200 text-sm">
          <thead className="bg-secondary text-primary">
            <tr>
              {headers.map((header) => (
                <th key={header} className="px-4 py-3 text-left font-semibold uppercase tracking-wide text-xs">
                  {header}
                </th>
              ))}
            </tr>
          </thead>
          <tbody className="divide-y divide-primary/10 text-slate-700">
            {rows.map((row, rowIndex) => (
              <tr key={rowIndex} className="hover:bg-secondary/70">
                {row.map((value, cellIndex) => (
                  <td key={cellIndex} className="px-4 py-3 align-top">
                    {value}
                  </td>
                ))}
              </tr>
            ))}
          </tbody>
        </table>
      </div>
    </div>
  );
};

TableSection.propTypes = {
  section: PropTypes.shape({
    label: PropTypes.string,
    description: PropTypes.string,
    data: PropTypes.shape({
      headers: PropTypes.arrayOf(PropTypes.string).isRequired,
      rows: PropTypes.arrayOf(PropTypes.arrayOf(PropTypes.string)).isRequired
    }).isRequired
  }).isRequired
};

const ListSection = ({ section }) => {
  const items = section.data?.items ?? [];
  return (
    <div>
      <SectionHeader section={section} />
      <div className="space-y-4">
        {items.map((item) => (
          <div key={item.title} className="rounded-2xl border border-accent/10 bg-white p-5 shadow-md">
            <div className="flex flex-col gap-1">
              <p className="text-base font-semibold text-primary">{item.title}</p>
              <p className="text-sm text-slate-600">{item.description}</p>
              <span className="text-xs uppercase tracking-wide text-primary/60">{item.status}</span>
              {item.href ? (
                item.href.startsWith('http') ? (
                  <a
                    href={item.href}
                    target={item.target ?? '_blank'}
                    rel="noreferrer"
                    className="mt-3 inline-flex w-max items-center gap-2 rounded-full border border-accent/20 px-4 py-2 text-xs font-semibold text-primary transition hover:border-primary/40"
                  >
                    {item.cta ?? 'Open link'}
                  </a>
                ) : (
                  <Link
                    to={item.href}
                    target={item.target ?? '_self'}
                    className="mt-3 inline-flex w-max items-center gap-2 rounded-full border border-accent/20 px-4 py-2 text-xs font-semibold text-primary transition hover:border-primary/40"
                  >
                    {item.cta ?? 'Open workspace'}
                  </Link>
                )
              ) : null}
            </div>
          </div>
        ))}
      </div>
    </div>
  );
};

ListSection.propTypes = {
  section: PropTypes.shape({
    label: PropTypes.string,
    description: PropTypes.string,
    data: PropTypes.shape({
      items: PropTypes.arrayOf(
        PropTypes.shape({
          title: PropTypes.string.isRequired,
          description: PropTypes.string.isRequired,
          status: PropTypes.string.isRequired,
          href: PropTypes.string,
          target: PropTypes.string,
          cta: PropTypes.string
        })
      ).isRequired
    }).isRequired
  }).isRequired
};

const summaryToneMap = {
  info: 'border-slate-200 bg-white/85 text-primary',
  accent: 'border-primary/30 bg-primary/5 text-primary',
  warning: 'border-amber-200 bg-amber-50 text-amber-700',
  positive: 'border-emerald-200 bg-emerald-50 text-emerald-700'
};

const inventoryStatusTone = {
  healthy: 'border-emerald-200 bg-emerald-50 text-emerald-700',
  low_stock: 'border-amber-200 bg-amber-50 text-amber-700',
  stockout: 'border-rose-200 bg-rose-50 text-rose-700'
};

const inventoryStatusLabel = {
  healthy: 'Healthy',
  low_stock: 'Low stock',
  stockout: 'Out of stock'
};

const numberFormatter = new Intl.NumberFormat('en-GB', { maximumFractionDigits: 0 });
const currencyFormatter = (currency = 'GBP') =>
  new Intl.NumberFormat('en-GB', { style: 'currency', currency, maximumFractionDigits: 0 });

const formatInventoryNumber = (value) => {
  if (!Number.isFinite(value)) {
    return '0';
  }
  return numberFormatter.format(value);
};

const formatInventoryCurrency = (value, currency) => {
  if (!Number.isFinite(value)) {
    return null;
  }
  try {
    return currencyFormatter(currency || 'GBP').format(value);
  } catch (error) {
    console.warn('Failed to format currency', error);
    return currencyFormatter('GBP').format(value);
  }
};

const formatInventoryDate = (value) => {
  if (!value) return null;
  const date = new Date(value);
  if (Number.isNaN(date.getTime())) {
    return null;
  }
  return date.toLocaleDateString(undefined, { year: 'numeric', month: 'short', day: 'numeric' });
};

const InventorySection = ({ section }) => {
  const summary = section.data?.summary ?? [];
  const groups = section.data?.groups ?? [];

  return (
    <div>
      <SectionHeader section={section} />
      {summary.length ? (
        <div className="grid gap-4 sm:grid-cols-2 xl:grid-cols-3">
          {summary.map((item) => {
            const toneClass = summaryToneMap[item.tone] ?? summaryToneMap.info;
            return (
              <div
                key={item.id ?? item.label}
                className={`rounded-2xl border p-5 shadow-md ${toneClass}`}
              >
                <p className="text-xs uppercase tracking-[0.3em] text-primary/60">{item.label}</p>
                <p className="mt-2 text-2xl font-semibold text-primary">{formatInventoryNumber(item.value)}</p>
                {item.helper ? <p className="mt-2 text-xs text-slate-600">{item.helper}</p> : null}
              </div>
            );
          })}
        </div>
      ) : null}

      <div className="mt-6 space-y-8">
        {groups.map((group) => (
          <div key={group.id ?? group.label} className="space-y-4">
            <div className="flex flex-col gap-2 sm:flex-row sm:items-center sm:justify-between">
              <h3 className="text-lg font-semibold text-primary">{group.label}</h3>
              <span className="text-xs uppercase tracking-wide text-slate-500">
                {formatInventoryNumber(group.items?.length ?? 0)} records
              </span>
            </div>
            {group.items?.length ? (
              <div className="grid gap-4 lg:grid-cols-2">
                {group.items.map((item) => {
                  const statusTone = inventoryStatusTone[item.status] ?? inventoryStatusTone.healthy;
                  const statusLabel = inventoryStatusLabel[item.status] ?? item.status;
                  const rentalLabel = formatInventoryCurrency(item.rentalRate, item.rentalRateCurrency);
                  const depositLabel = formatInventoryCurrency(item.depositAmount, item.depositCurrency);
                  const maintenanceLabel = formatInventoryDate(item.nextMaintenanceDue);
                  return (
                    <article
                      key={item.id ?? item.name}
                      className="flex h-full flex-col gap-4 rounded-3xl border border-slate-200 bg-white/90 p-5 shadow-sm"
                    >
                      <header className="flex items-start justify-between gap-3">
                        <div>
                          <p className="text-sm font-semibold text-primary">{item.name}</p>
                          <p className="text-xs text-slate-500">
                            {[item.sku, item.category].filter(Boolean).join(' • ')}
                          </p>
                        </div>
                        {item.status ? (
                          <span
                            className={`inline-flex items-center rounded-full border px-3 py-1 text-xs font-semibold capitalize ${statusTone}`}
                          >
                            {statusLabel}
                          </span>
                        ) : null}
                      </header>
                      <dl className="grid grid-cols-2 gap-3 text-xs text-slate-600">
                        <div>
                          <dt className="font-medium text-slate-500">Available</dt>
                          <dd className="mt-1 text-sm font-semibold text-primary">{formatInventoryNumber(item.available)}</dd>
                        </div>
                        <div>
                          <dt className="font-medium text-slate-500">Reserved</dt>
                          <dd className="mt-1 text-sm font-semibold text-primary">{formatInventoryNumber(item.reserved)}</dd>
                        </div>
                        <div>
                          <dt className="font-medium text-slate-500">On hand</dt>
                          <dd className="mt-1">{formatInventoryNumber(item.onHand)}</dd>
                        </div>
                        <div>
                          <dt className="font-medium text-slate-500">Safety stock</dt>
                          <dd className="mt-1">{formatInventoryNumber(item.safetyStock)}</dd>
                        </div>
                        {Number.isFinite(item.activeRentals) ? (
                          <div>
                            <dt className="font-medium text-slate-500">Active rentals</dt>
                            <dd className="mt-1">{formatInventoryNumber(item.activeRentals)}</dd>
                          </div>
                        ) : null}
                        {Number.isFinite(item.activeAlerts) ? (
                          <div>
                            <dt className="font-medium text-slate-500">Alerts</dt>
                            <dd className="mt-1">{formatInventoryNumber(item.activeAlerts)}</dd>
                          </div>
                        ) : null}
                      </dl>
                      <div className="space-y-2 text-xs text-slate-500">
                        {item.condition ? (
                          <p className="font-medium text-slate-600">Condition: <span className="capitalize">{item.condition.replace(/_/g, ' ')}</span></p>
                        ) : null}
                        {item.location ? <p>Located in {item.location}</p> : null}
                        {maintenanceLabel ? <p>Next service due {maintenanceLabel}</p> : null}
                        {rentalLabel ? <p>Rental rate {rentalLabel}</p> : null}
                        {depositLabel ? <p>Deposit {depositLabel}</p> : null}
                        {item.notes ? <p className="italic text-slate-500">{item.notes}</p> : null}
                      </div>
                    </article>
                  );
                })}
              </div>
            ) : (
              <p className="rounded-2xl border border-dashed border-slate-200 bg-secondary/60 p-6 text-sm text-slate-500">
                Inventory data is syncing.
              </p>
            )}
          </div>
        ))}
      </div>
    </div>
  );
};

const adsTrendIcon = {
  up: ArrowTrendingUpIcon,
  down: ArrowTrendingDownIcon,
  flat: MinusSmallIcon
};

const severityBadgeClasses = {
  Critical: 'border-rose-200 bg-rose-50 text-rose-700',
  Warning: 'border-amber-200 bg-amber-50 text-amber-700',
  Info: 'border-sky-200 bg-sky-50 text-sky-700',
  default: 'border-slate-200 bg-slate-100 text-slate-600'
};

const adsStatusClass = (status) => {
  const value = typeof status === 'string' ? status.toLowerCase() : '';
  if (['scaling', 'primary', 'healthy', 'active', 'high intent'].some((token) => value.includes(token))) {
    return 'border-emerald-200 bg-emerald-50 text-emerald-700';
  }
  if (['steady', 'view', 'enable', 'growing', 'stable'].some((token) => value.includes(token))) {
    return 'border-sky-200 bg-sky-50 text-sky-700';
  }
  if (['warning', 'monitor', 'niche', 'test', 'pending'].some((token) => value.includes(token))) {
    return 'border-amber-200 bg-amber-50 text-amber-700';
  }
  if (['critical', 'at risk', 'danger'].some((token) => value.includes(token))) {
    return 'border-rose-200 bg-rose-50 text-rose-700';
  }
  return 'border-slate-200 bg-white text-slate-600';
};

const insightSeverityClass = (severity) => {
  const value = typeof severity === 'string' ? severity.toLowerCase() : '';
  if (value.includes('critical')) {
    return 'border-rose-200 bg-rose-50 text-rose-700';
  }
  if (value.includes('warning')) {
    return 'border-amber-200 bg-amber-50 text-amber-700';
  }
  if (value.includes('healthy') || value.includes('success')) {
    return 'border-emerald-200 bg-emerald-50 text-emerald-700';
  }
  if (value.includes('monitor')) {
    return 'border-sky-200 bg-sky-50 text-sky-700';
  }
  return 'border-slate-200 bg-white text-slate-600';
};

const parseShareWidth = (share) => {
  if (typeof share === 'number' && Number.isFinite(share)) {
    return `${Math.max(0, Math.min(share, 1)) * 100}%`;
  }
  if (typeof share === 'string') {
    const numeric = Number.parseFloat(share.replace('%', '').trim());
    if (Number.isFinite(numeric)) {
      const normalised = share.includes('%') ? numeric : numeric * 100;
      return `${Math.max(0, Math.min(normalised, 100))}%`;
    }
  }
  return '0%';
};

const AdsAccessSummary = ({ accessLabel, accessLevel, accessFeatures, persona }) => {
  if (!accessLabel && !accessLevel && (!accessFeatures || accessFeatures.length === 0)) {
    return null;
  }

  return (
    <div className="rounded-3xl border border-accent/20 bg-white/80 px-4 py-3 shadow-sm">
      <div className="flex flex-wrap items-center gap-2 text-xs font-semibold text-primary/70">
        {accessLabel ? (
          <span className="inline-flex items-center gap-2 rounded-full border border-accent/30 bg-secondary px-3 py-1 text-primary">
            {accessLabel}
          </span>
        ) : null}
        {accessLevel ? (
          <span className="inline-flex items-center gap-2 rounded-full border border-accent/20 bg-accent/10 px-3 py-1 text-primary/80">
            Access level: {accessLevel}
          </span>
        ) : null}
        {persona ? (
          <span className="inline-flex items-center gap-2 rounded-full border border-accent/20 bg-secondary px-3 py-1 text-primary/70">
            Persona: {persona}
          </span>
        ) : null}
      </div>
      {Array.isArray(accessFeatures) && accessFeatures.length > 0 ? (
        <div className="mt-3 flex flex-wrap gap-2 text-[0.65rem] uppercase tracking-wide text-primary/60">
          {accessFeatures.map((feature) => (
            <span key={feature} className="inline-flex items-center gap-1 rounded-full border border-accent/20 bg-white px-3 py-1">
              {feature}
            </span>
          ))}
        </div>
      ) : null}
    </div>
  );
};

AdsAccessSummary.propTypes = {
  accessLabel: PropTypes.string,
  accessLevel: PropTypes.string,
  accessFeatures: PropTypes.arrayOf(PropTypes.string),
  persona: PropTypes.string
};

const AdsPricingModels = ({ models }) => {
  if (!models.length) {
    return null;
  }

  return (
    <div className="rounded-3xl border border-accent/10 bg-white p-6 shadow-md">
      <div className="flex flex-wrap items-center justify-between gap-3">
        <h3 className="text-lg font-semibold text-primary">Pricing models</h3>
        <span className="text-xs uppercase tracking-wide text-primary/60">{models.length} active</span>
      </div>
      <div className="mt-4 grid gap-4 md:grid-cols-2">
        {models.map((model) => (
          <div
            key={model.id ?? model.label}
            className="rounded-2xl border border-accent/10 bg-secondary px-4 py-4 shadow-sm"
          >
            <div className="flex items-start justify-between gap-3">
              <div>
                <p className="text-sm font-semibold text-primary">{model.label}</p>
                {model.unitLabel ? <p className="text-xs text-primary/60">{model.unitLabel}</p> : null}
              </div>
              {model.status ? (
                <span className={`inline-flex items-center rounded-full border px-3 py-1 text-xs font-semibold ${adsStatusClass(model.status)}`}>
                  {model.status}
                </span>
              ) : null}
            </div>
            <div className="mt-4 grid grid-cols-2 gap-3 text-sm text-primary">
              <div>
                <p className="text-xs uppercase tracking-wide text-primary/60">Spend</p>
                <p className="mt-1 text-lg font-semibold">{model.spend ?? '—'}</p>
              </div>
              <div className="text-right">
                <p className="text-xs uppercase tracking-wide text-primary/60">{model.unitLabel ?? 'Unit cost'}</p>
                <p className="mt-1 text-lg font-semibold">{model.unitCost ?? '—'}</p>
              </div>
            </div>
            {model.performance ? <p className="mt-3 text-sm text-slate-600">{model.performance}</p> : null}
          </div>
        ))}
      </div>
    </div>
  );
};

AdsPricingModels.propTypes = {
  models: PropTypes.arrayOf(
    PropTypes.shape({
      id: PropTypes.oneOfType([PropTypes.string, PropTypes.number]),
      label: PropTypes.string.isRequired,
      spend: PropTypes.string,
      unitCost: PropTypes.string,
      unitLabel: PropTypes.string,
      performance: PropTypes.string,
      status: PropTypes.string
    })
  ).isRequired
};

const AdsChannelMix = ({ channelMix }) => {
  if (!channelMix.length) {
    return null;
  }

  return (
    <div className="rounded-3xl border border-accent/10 bg-white p-6 shadow-md">
      <div className="flex flex-wrap items-center justify-between gap-3">
        <h3 className="text-lg font-semibold text-primary">Channel mix</h3>
        <span className="text-xs uppercase tracking-wide text-primary/60">{channelMix.length} channels</span>
      </div>
      <ul className="mt-4 space-y-4">
        {channelMix.map((channel) => (
          <li
            key={channel.id ?? channel.label}
            className="rounded-2xl border border-accent/10 bg-secondary px-4 py-3 text-sm text-slate-600"
          >
            <div className="flex items-start justify-between gap-3">
              <div>
                <p className="text-sm font-semibold text-primary">{channel.label}</p>
                <p className="text-xs text-primary/60">
                  {channel.campaigns ?? 0} campaign{channel.campaigns === 1 ? '' : 's'}
                </p>
              </div>
              <div className="text-right">
                <p className="text-lg font-semibold text-primary">{channel.share ?? '—'}</p>
                <p className="text-xs text-primary/60">{channel.performance}</p>
              </div>
            </div>
            <div className="mt-3 flex items-center justify-between text-xs text-primary/60">
              <span>{channel.spend}</span>
              {channel.status ? (
                <span className={`inline-flex items-center rounded-full border px-3 py-1 font-semibold ${adsStatusClass(channel.status)}`}>
                  {channel.status}
                </span>
              ) : null}
            </div>
          </li>
        ))}
      </ul>
    </div>
  );
};

AdsChannelMix.propTypes = {
  channelMix: PropTypes.arrayOf(
    PropTypes.shape({
      id: PropTypes.oneOfType([PropTypes.string, PropTypes.number]),
      label: PropTypes.string.isRequired,
      spend: PropTypes.string,
      share: PropTypes.string,
      performance: PropTypes.string,
      status: PropTypes.string,
      campaigns: PropTypes.number
    })
  ).isRequired
};

const AdsTargetingSegments = ({ segments }) => {
  if (!segments.length) {
    return null;
  }

  return (
    <div className="rounded-3xl border border-accent/10 bg-white p-6 shadow-md">
      <div className="flex flex-wrap items-center justify-between gap-3">
        <h3 className="text-lg font-semibold text-primary">Targeting segments</h3>
        <span className="text-xs uppercase tracking-wide text-primary/60">{segments.length} segments</span>
      </div>
      <ul className="mt-4 space-y-4">
        {segments.map((segment) => (
          <li
            key={segment.id ?? segment.label}
            className="rounded-2xl border border-accent/10 bg-secondary px-4 py-3 text-sm text-slate-600"
          >
            <div className="flex items-start justify-between gap-3">
              <div>
                <p className="text-sm font-semibold text-primary">{segment.label}</p>
                {segment.helper ? <p className="text-xs text-primary/60">{segment.helper}</p> : null}
              </div>
              <div className="text-right">
                <p className="text-sm font-semibold text-primary">{segment.share ?? '—'}</p>
                {segment.metric ? <p className="text-xs text-primary/60">{segment.metric}</p> : null}
              </div>
            </div>
            <div className="mt-3 h-2 w-full rounded-full bg-white/60">
              <div className="h-2 rounded-full bg-accent" style={{ width: parseShareWidth(segment.share) }} />
            </div>
            {segment.status ? (
              <div className="mt-3">
                <span className={`inline-flex items-center rounded-full border px-3 py-1 text-xs font-semibold ${adsStatusClass(segment.status)}`}>
                  {segment.status}
                </span>
              </div>
            ) : null}
          </li>
        ))}
      </ul>
    </div>
  );
};

AdsTargetingSegments.propTypes = {
  segments: PropTypes.arrayOf(
    PropTypes.shape({
      id: PropTypes.oneOfType([PropTypes.string, PropTypes.number]),
      label: PropTypes.string.isRequired,
      metric: PropTypes.string,
      share: PropTypes.string,
      status: PropTypes.string,
      helper: PropTypes.string
    })
  ).isRequired
};

const AdsCreativeInsights = ({ insights }) => {
  if (!insights.length) {
    return null;
  }

  return (
    <div className="rounded-3xl border border-accent/10 bg-white p-6 shadow-md">
      <div className="flex flex-wrap items-center justify-between gap-3">
        <h3 className="text-lg font-semibold text-primary">Creative insights &amp; guardrails</h3>
        <span className="text-xs uppercase tracking-wide text-primary/60">{insights.length} signals</span>
      </div>
      <ul className="mt-4 space-y-4">
        {insights.map((insight) => (
          <li
            key={insight.id ?? insight.label}
            className="rounded-2xl border border-accent/10 bg-secondary px-4 py-3 text-sm text-slate-600"
          >
            <div className="flex items-start justify-between gap-3">
              <div>
                <p className="text-sm font-semibold text-primary">{insight.label}</p>
                {insight.detectedAt ? (
                  <p className="text-xs text-primary/60">Detected {insight.detectedAt}</p>
                ) : null}
              </div>
              {insight.severity ? (
                <span className={`inline-flex items-center rounded-full border px-3 py-1 text-xs font-semibold ${insightSeverityClass(insight.severity)}`}>
                  {insight.severity}
                </span>
              ) : null}
            </div>
            {insight.message ? <p className="mt-2 text-sm text-slate-600">{insight.message}</p> : null}
          </li>
        ))}
      </ul>
    </div>
  );
};

AdsCreativeInsights.propTypes = {
  insights: PropTypes.arrayOf(
    PropTypes.shape({
      id: PropTypes.oneOfType([PropTypes.string, PropTypes.number]),
      label: PropTypes.string.isRequired,
      severity: PropTypes.string,
      message: PropTypes.string,
      detectedAt: PropTypes.string
    })
  ).isRequired
};

const FixnadoAdsSection = ({ section, features = {}, persona }) => {
  const summaryCards = section.data?.summaryCards ?? [];
  const funnel = section.data?.funnel ?? [];
  const campaigns = section.data?.campaigns ?? [];
  const invoices = section.data?.invoices ?? [];
  const alerts = section.data?.alerts ?? [];
  const recommendations = section.data?.recommendations ?? [];
  const timeline = section.data?.timeline ?? [];
  const pricingModels = section.data?.pricingModels ?? [];
  const channelMix = section.data?.channelMix ?? [];
  const targeting = section.data?.targeting ?? [];
  const creativeInsights = section.data?.creativeInsights ?? [];

  const adsFeature = features.ads ?? {};
  const accessMeta = section.access ?? null;
  const isAvailable = adsFeature.available !== false;
  const accessLabel = accessMeta?.label ?? adsFeature.label ?? 'Fixnado Ads';
  const accessLevel = accessMeta?.level ?? adsFeature.level ?? 'view';
  const accessFeatures = accessMeta?.features ?? adsFeature.features ?? [];

  if (!isAvailable) {
    return (
      <div className="space-y-6">
        <SectionHeader section={section} />
        <div className="rounded-3xl border border-dashed border-accent/30 bg-white p-8 text-center text-sm text-slate-600 shadow-sm">
          <p className="text-lg font-semibold text-primary">Access restricted</p>
          <p className="mt-2">
            {accessLabel} is not enabled for this workspace yet. Please contact your administrator to request {accessLevel}{' '}
            access.
          </p>
        </div>
      </div>
    );
  }

  if (
    summaryCards.length === 0 &&
    funnel.length === 0 &&
    campaigns.length === 0 &&
    invoices.length === 0 &&
    alerts.length === 0 &&
    recommendations.length === 0 &&
    timeline.length === 0 &&
    pricingModels.length === 0 &&
    channelMix.length === 0 &&
    targeting.length === 0 &&
    creativeInsights.length === 0
  ) {
    return (
      <div className="space-y-6">
        <SectionHeader section={section} />
        <div className="rounded-3xl border border-dashed border-accent/30 bg-white p-8 text-center text-sm text-slate-600 shadow-sm">
          No Fixnado Ads data available yet.
        </div>
      </div>
    );
  }

  return (
    <div className="space-y-8">
      <SectionHeader section={section} />
      <AdsAccessSummary
        accessLabel={accessLabel}
        accessLevel={accessLevel}
        accessFeatures={accessFeatures}
        persona={persona}
      />

      {summaryCards.length > 0 ? (
        <div className="grid gap-6 md:grid-cols-2 xl:grid-cols-4">
          {summaryCards.map((card) => {
            const TrendIcon = adsTrendIcon[card.trend] ?? MinusSmallIcon;
            const trendColor =
              card.trend === 'down' ? 'text-rose-500' : card.trend === 'up' ? 'text-emerald-500' : 'text-primary/60';
            return (
              <div key={card.title} className="rounded-2xl border border-accent/10 bg-white/95 p-6 shadow-md">
                <p className="text-xs uppercase tracking-wide text-primary/60">{card.title}</p>
                <div className="mt-3 flex items-end justify-between gap-2">
                  <p className="text-2xl font-semibold text-primary">{card.value}</p>
                  {card.change ? (
                    <span
                      className={`inline-flex items-center gap-1 rounded-full bg-secondary px-2 py-1 text-xs font-semibold ${trendColor}`}
                    >
                      <TrendIcon className="h-4 w-4" />
                      {card.change}
                    </span>
                  ) : null}
                </div>
                {card.helper ? <p className="mt-3 text-sm text-slate-600">{card.helper}</p> : null}
              </div>
            );
          })}
        </div>
      ) : null}

      {pricingModels.length > 0 || channelMix.length > 0 ? (
        <div className="grid gap-6 lg:grid-cols-2">
          <AdsPricingModels models={pricingModels} />
          <AdsChannelMix channelMix={channelMix} />
        </div>
      ) : null}

      <div className="grid gap-6 xl:grid-cols-3">
        <div className="xl:col-span-2 rounded-3xl border border-accent/10 bg-white p-6 shadow-md">
          <div className="flex flex-wrap items-center justify-between gap-3">
            <h3 className="text-lg font-semibold text-primary">Active campaigns</h3>
            <span className="text-xs uppercase tracking-wide text-primary/60">{campaigns.length} in view</span>
          </div>
          <div className="mt-4 overflow-x-auto">
            <table className="w-full min-w-[640px] divide-y divide-slate-200 text-sm">
              <thead className="text-left text-xs uppercase tracking-wide text-primary/60">
                <tr>
                  <th className="px-4 py-3 font-semibold">Campaign</th>
                  <th className="px-4 py-3 font-semibold">Spend</th>
                  <th className="px-4 py-3 font-semibold">Conversions</th>
                  <th className="px-4 py-3 font-semibold">ROAS</th>
                  <th className="px-4 py-3 font-semibold">Pacing</th>
                  <th className="px-4 py-3 font-semibold">Window</th>
                </tr>
              </thead>
              <tbody className="divide-y divide-slate-100 text-slate-600">
                {campaigns.length > 0 ? (
                  campaigns.map((campaign) => (
                    <tr key={campaign.id ?? campaign.name} className="hover:bg-secondary/60">
                      <td className="px-4 py-3">
                        <p className="font-semibold text-primary">{campaign.name}</p>
                        <p className="text-xs text-primary/60">{campaign.objective}</p>
                        <p className="text-xs text-slate-500">Last metric {campaign.lastMetricDate ?? '—'}</p>
                      </td>
                      <td className="px-4 py-3">
                        <p className="font-medium text-primary">{campaign.spend}</p>
                        <p className="text-xs text-primary/60">{campaign.spendChange}</p>
                      </td>
                      <td className="px-4 py-3">
                        <p className="font-medium text-primary">{campaign.conversions}</p>
                        <p className="text-xs text-primary/60">{campaign.conversionsChange}</p>
                      </td>
                      <td className="px-4 py-3">
                        <p className="font-medium text-primary">{campaign.roas}</p>
                        <p className="text-xs text-primary/60">{campaign.roasChange}</p>
                      </td>
                      <td className="px-4 py-3 text-sm text-slate-600">{campaign.pacing}</td>
                      <td className="px-4 py-3 text-sm text-slate-600">{campaign.window}</td>
                    </tr>
                  ))
                ) : (
                  <tr>
                    <td colSpan={6} className="px-4 py-6 text-center text-sm text-slate-500">
                      No Fixnado Ads campaigns in this window.
                    </td>
                  </tr>
                )}
              </tbody>
            </table>
          </div>
        </div>

        <div className="rounded-3xl border border-accent/10 bg-gradient-to-br from-secondary/50 via-white to-white p-6 shadow-md">
          <div className="flex items-center justify-between gap-3">
            <h3 className="text-lg font-semibold text-primary">Upcoming flights</h3>
            <span className="text-xs uppercase tracking-wide text-primary/60">{timeline.length} scheduled</span>
          </div>
          <ul className="mt-4 space-y-4">
            {timeline.length > 0 ? (
              timeline.map((entry) => (
                <li
                  key={`${entry.title}-${entry.start}`}
                  className="rounded-2xl border border-accent/10 bg-white/80 px-4 py-3 text-sm text-slate-600"
                >
                  <p className="font-semibold text-primary">{entry.title}</p>
                  <p className="text-xs text-primary/60">{entry.status}</p>
                  <p className="mt-1 text-xs text-slate-500">{entry.start} → {entry.end}</p>
                  <p className="mt-1 text-xs text-primary/70">Budget {entry.budget}</p>
                </li>
              ))
            ) : (
              <li className="rounded-2xl border border-dashed border-accent/40 bg-white/70 px-4 py-6 text-center text-sm text-slate-500">
                No upcoming flights scheduled.
              </li>
            )}
          </ul>
        </div>
      </div>

      {targeting.length > 0 || creativeInsights.length > 0 ? (
        <div className="grid gap-6 lg:grid-cols-2">
          <AdsTargetingSegments segments={targeting} />
          <AdsCreativeInsights insights={creativeInsights} />
        </div>
      ) : null}

      <div className="grid gap-6 lg:grid-cols-2">
        <div className="rounded-3xl border border-accent/10 bg-white p-6 shadow-md">
          <h3 className="text-lg font-semibold text-primary">Acquisition funnel</h3>
          <ul className="mt-4 space-y-3">
            {funnel.map((stage) => (
              <li
                key={stage.title}
                className="flex items-center justify-between gap-3 rounded-2xl border border-accent/10 bg-secondary px-4 py-3"
              >
                <div>
                  <p className="text-sm font-semibold text-primary">{stage.title}</p>
                  <p className="text-xs text-primary/60">{stage.helper}</p>
                </div>
                <span className="text-base font-semibold text-primary">{stage.value}</span>
              </li>
            ))}
          </ul>
        </div>

        <div className="rounded-3xl border border-accent/10 bg-white p-6 shadow-md">
          <h3 className="text-lg font-semibold text-primary">Recommendations</h3>
          <ul className="mt-4 space-y-4">
            {recommendations.map((item) => (
              <li key={item.title} className="flex items-start gap-3 rounded-2xl border border-accent/10 bg-secondary px-4 py-3">
                <CheckCircleIcon className="mt-1 h-5 w-5 text-emerald-500" />
                <div className="space-y-1">
                  <p className="text-sm font-semibold text-primary">{item.title}</p>
                  <p className="text-xs text-slate-600">{item.description}</p>
                  {item.action ? (
                    <span className="inline-flex rounded-full bg-primary/10 px-3 py-1 text-[0.65rem] font-semibold uppercase tracking-wide text-primary">
                      {item.action}
                    </span>
                  ) : null}
                </div>
              </li>
            ))}
          </ul>
        </div>
      </div>

      <div className="grid gap-6 lg:grid-cols-2">
        <div className="rounded-3xl border border-accent/10 bg-white p-6 shadow-md">
          <div className="flex flex-wrap items-center justify-between gap-3">
            <h3 className="text-lg font-semibold text-primary">Billing cadence</h3>
            <span className="text-xs uppercase tracking-wide text-primary/60">{invoices.length} invoices</span>
          </div>
          <div className="mt-4 overflow-x-auto">
            <table className="w-full min-w-[520px] divide-y divide-slate-200 text-sm">
              <thead className="text-left text-xs uppercase tracking-wide text-primary/60">
                <tr>
                  <th className="px-4 py-3 font-semibold">Invoice</th>
                  <th className="px-4 py-3 font-semibold">Campaign</th>
                  <th className="px-4 py-3 font-semibold">Amount</th>
                  <th className="px-4 py-3 font-semibold">Status</th>
                  <th className="px-4 py-3 font-semibold">Due</th>
                </tr>
              </thead>
              <tbody className="divide-y divide-slate-100 text-slate-600">
                {invoices.length > 0 ? (
                  invoices.map((invoice) => (
                    <tr key={invoice.invoiceNumber ?? `${invoice.campaign}-${invoice.dueDate}`} className="hover:bg-secondary/60">
                      <td className="px-4 py-3 font-semibold text-primary">{invoice.invoiceNumber}</td>
                      <td className="px-4 py-3">{invoice.campaign}</td>
                      <td className="px-4 py-3">{invoice.amountDue}</td>
                      <td className="px-4 py-3">{invoice.status}</td>
                      <td className="px-4 py-3">{invoice.dueDate}</td>
                    </tr>
                  ))
                ) : (
                  <tr>
                    <td colSpan={5} className="px-4 py-6 text-center text-sm text-slate-500">
                      No invoices issued this window.
                    </td>
                  </tr>
                )}
              </tbody>
            </table>
          </div>
        </div>

        <div className="rounded-3xl border border-accent/10 bg-white p-6 shadow-md">
          <div className="flex flex-wrap items-center justify-between gap-3">
            <h3 className="text-lg font-semibold text-primary">Guardrails &amp; alerts</h3>
            <span className="text-xs uppercase tracking-wide text-primary/60">{alerts.length} alerts</span>
          </div>
          <ul className="mt-4 space-y-4">
            {alerts.length > 0 ? (
              alerts.map((alert) => {
                const badgeClass = severityBadgeClasses[alert.severity] ?? severityBadgeClasses.default;
                return (
                  <li
                    key={`${alert.title}-${alert.detectedAt}`}
                    className="rounded-2xl border border-accent/10 bg-secondary px-4 py-3 text-sm text-slate-600"
                  >
                    <div className="flex flex-col gap-2">
                      <div className="flex items-center justify-between gap-3">
                        <div className="flex items-center gap-2">
                          <ExclamationTriangleIcon className="h-4 w-4 text-primary/60" />
                          <p className="text-sm font-semibold text-primary">{alert.title}</p>
                        </div>
                        <span className={`inline-flex items-center gap-1 rounded-full border px-3 py-1 text-xs font-semibold ${badgeClass}`}>
                          {alert.severity}
                        </span>
                      </div>
                      <p className="text-xs text-slate-600">{alert.description}</p>
                      <div className="flex flex-wrap items-center gap-3 text-[0.65rem] uppercase tracking-wide text-primary/60">
                        {alert.flight ? <span>{alert.flight}</span> : null}
                        {alert.detectedAt ? <span>{alert.detectedAt}</span> : null}
                      </div>
                    </div>
                  </li>
                );
              })
            ) : (
              <li className="rounded-2xl border border-dashed border-accent/40 bg-secondary px-4 py-6 text-center text-sm text-slate-500">
                No alerts raised. Guardrails are steady.
              </li>
            )}
          </ul>
        </div>
      </div>
    </div>
  );
};

InventorySection.propTypes = {
  section: PropTypes.shape({
    data: PropTypes.shape({
      summary: PropTypes.arrayOf(
        PropTypes.shape({
          id: PropTypes.string,
          label: PropTypes.string.isRequired,
          value: PropTypes.number,
          helper: PropTypes.string,
          tone: PropTypes.string
        })
      ),
      groups: PropTypes.arrayOf(
        PropTypes.shape({
          id: PropTypes.string,
          label: PropTypes.string.isRequired,
          items: PropTypes.arrayOf(
            PropTypes.shape({
              id: PropTypes.oneOfType([PropTypes.string, PropTypes.number]),
              name: PropTypes.string.isRequired,
              sku: PropTypes.string,
              category: PropTypes.string,
              status: PropTypes.string,
              available: PropTypes.number,
              onHand: PropTypes.number,
              reserved: PropTypes.number,
              safetyStock: PropTypes.number,
              unitType: PropTypes.string,
              condition: PropTypes.string,
              location: PropTypes.string,
              nextMaintenanceDue: PropTypes.oneOfType([
                PropTypes.string,
                PropTypes.instanceOf(Date)
              ]),
              notes: PropTypes.string,
              activeAlerts: PropTypes.number,
              alertSeverity: PropTypes.string,
              activeRentals: PropTypes.number,
              rentalRate: PropTypes.number,
              rentalRateCurrency: PropTypes.string,
              depositAmount: PropTypes.number,
              depositCurrency: PropTypes.string
            })
          )
        })
      )
    })
  }).isRequired
};

FixnadoAdsSection.propTypes = {
  section: PropTypes.shape({
    label: PropTypes.string,
    description: PropTypes.string,
    data: PropTypes.shape({
      summaryCards: PropTypes.arrayOf(
        PropTypes.shape({
          title: PropTypes.string.isRequired,
          value: PropTypes.string.isRequired,
          change: PropTypes.string,
          trend: PropTypes.string,
          helper: PropTypes.string
        })
      ),
      funnel: PropTypes.arrayOf(
        PropTypes.shape({
          title: PropTypes.string.isRequired,
          value: PropTypes.string.isRequired,
          helper: PropTypes.string
        })
      ),
      campaigns: PropTypes.arrayOf(
        PropTypes.shape({
          id: PropTypes.string,
          name: PropTypes.string.isRequired,
          status: PropTypes.string,
          objective: PropTypes.string,
          spend: PropTypes.string,
          spendChange: PropTypes.string,
          conversions: PropTypes.string,
          conversionsChange: PropTypes.string,
          cpa: PropTypes.string,
          roas: PropTypes.string,
          roasChange: PropTypes.string,
          pacing: PropTypes.string,
          lastMetricDate: PropTypes.string,
          flights: PropTypes.number,
          window: PropTypes.string
        })
      ),
      invoices: PropTypes.arrayOf(
        PropTypes.shape({
          invoiceNumber: PropTypes.string,
          campaign: PropTypes.string,
          amountDue: PropTypes.string,
          status: PropTypes.string,
          dueDate: PropTypes.string
        })
      ),
      alerts: PropTypes.arrayOf(
        PropTypes.shape({
          title: PropTypes.string,
          severity: PropTypes.string,
          description: PropTypes.string,
          detectedAt: PropTypes.string,
          flight: PropTypes.string
        })
      ),
      recommendations: PropTypes.arrayOf(
        PropTypes.shape({
          title: PropTypes.string.isRequired,
          description: PropTypes.string.isRequired,
          action: PropTypes.string
        })
      ),
      timeline: PropTypes.arrayOf(
        PropTypes.shape({
          title: PropTypes.string.isRequired,
          status: PropTypes.string,
          start: PropTypes.string,
          end: PropTypes.string,
          budget: PropTypes.string
        })
      ),
      pricingModels: PropTypes.arrayOf(
        PropTypes.shape({
          id: PropTypes.oneOfType([PropTypes.string, PropTypes.number]),
          label: PropTypes.string.isRequired,
          spend: PropTypes.string,
          unitCost: PropTypes.string,
          unitLabel: PropTypes.string,
          performance: PropTypes.string,
          status: PropTypes.string
        })
      ),
      channelMix: PropTypes.arrayOf(
        PropTypes.shape({
          id: PropTypes.oneOfType([PropTypes.string, PropTypes.number]),
          label: PropTypes.string.isRequired,
          spend: PropTypes.string,
          share: PropTypes.string,
          performance: PropTypes.string,
          status: PropTypes.string,
          campaigns: PropTypes.number
        })
      ),
      targeting: PropTypes.arrayOf(
        PropTypes.shape({
          id: PropTypes.oneOfType([PropTypes.string, PropTypes.number]),
          label: PropTypes.string.isRequired,
          metric: PropTypes.string,
          share: PropTypes.string,
          status: PropTypes.string,
          helper: PropTypes.string
        })
      ),
      creativeInsights: PropTypes.arrayOf(
        PropTypes.shape({
          id: PropTypes.oneOfType([PropTypes.string, PropTypes.number]),
          label: PropTypes.string.isRequired,
          severity: PropTypes.string,
          message: PropTypes.string,
          detectedAt: PropTypes.string
        })
      )
    }),
    access: PropTypes.shape({
      label: PropTypes.string,
      level: PropTypes.string,
      features: PropTypes.arrayOf(PropTypes.string)
    })
  }).isRequired,
  features: PropTypes.shape({
    ads: PropTypes.shape({
      available: PropTypes.bool,
      level: PropTypes.string,
      label: PropTypes.string,
      features: PropTypes.arrayOf(PropTypes.string)
    })
  }),
  persona: PropTypes.string
};

const SettingsSection = ({ section }) => {
  const panels = section.data?.panels ?? [];
  return (
    <div>
      <SectionHeader section={section} />
      <div className="space-y-6">
        {panels.map((panel) => (
          <div
            key={panel.id ?? panel.title}
            className="rounded-2xl border border-accent/10 bg-white p-6 shadow-md"
          >
            <div className="flex flex-col gap-2 sm:flex-row sm:items-start sm:justify-between">
              <div>
                <h3 className="text-lg font-semibold text-primary">{panel.title}</h3>
                {panel.description && <p className="mt-1 text-sm text-slate-600">{panel.description}</p>}
              </div>
              {panel.status && (
                <span className="mt-1 inline-flex h-fit items-center rounded-full border border-slate-200 bg-slate-50 px-3 py-1 text-xs font-semibold text-slate-600">
                  {panel.status}
                </span>
              )}
            </div>
            <ul className="mt-4 divide-y divide-slate-200">
              {(panel.items ?? []).map((item) => (
                <li
                  key={item.id ?? item.label}
                  className="flex flex-col gap-3 py-4 sm:flex-row sm:items-center sm:justify-between"
                >
                  <div>
                    <p className="font-medium text-primary">{item.label}</p>
                    {item.helper && <p className="text-sm text-slate-500">{item.helper}</p>}
                  </div>
                  <div className="flex flex-col items-start gap-1 text-sm font-medium text-primary sm:items-end">
                    {item.type === 'toggle' ? (
                      <span
                        className={`inline-flex items-center gap-2 rounded-full border px-3 py-1 text-xs font-semibold ${
                          item.enabled
                            ? 'border-emerald-200 bg-emerald-50 text-emerald-600'
                            : 'border-slate-200 bg-slate-50 text-slate-500'
                        }`}
                      >
                        <span className={`h-2 w-2 rounded-full ${item.enabled ? 'bg-emerald-500' : 'bg-slate-400'}`} />
                        {item.enabled ? 'Enabled' : 'Disabled'}
                      </span>
                    ) : item.type === 'action' ? (
                      <Link
                        to={item.href ?? '#'}
                        className="inline-flex items-center gap-2 rounded-full border border-accent/30 bg-white px-4 py-2 text-xs font-semibold text-accent transition-colors hover:border-accent hover:text-primary"
                      >
                        {item.cta ?? 'Manage'}
                        <span aria-hidden="true">→</span>
                      </Link>
                    ) : (
                      <span className="text-sm text-slate-600 sm:text-base">{String(item.value ?? '—')}</span>
                    )}
                    {item.meta && <span className="text-xs text-slate-400">{item.meta}</span>}
                  </div>
                </li>
              ))}
            </ul>
          </div>
        ))}
      </div>
    </div>
  );
};

SettingsSection.propTypes = {
  section: PropTypes.shape({
    label: PropTypes.string,
    description: PropTypes.string,
    data: PropTypes.shape({
      panels: PropTypes.arrayOf(
        PropTypes.shape({
          id: PropTypes.string,
          title: PropTypes.string.isRequired,
          description: PropTypes.string,
          status: PropTypes.string,
          items: PropTypes.arrayOf(
            PropTypes.shape({
              id: PropTypes.string,
              label: PropTypes.string.isRequired,
              helper: PropTypes.string,
              type: PropTypes.oneOf(['toggle', 'value', 'action']).isRequired,
              enabled: PropTypes.bool,
              value: PropTypes.string,
              meta: PropTypes.string,
              cta: PropTypes.string,
              href: PropTypes.string
            })
          ).isRequired
        })
      ).isRequired
    }).isRequired
  }).isRequired
};

const ZonePlannerSection = ({ section }) => {
  const { canvas = [], zones = [], drafts = [], actions = [] } = section.data ?? {};
  const flatZones = zones.reduce((acc, zone) => ({ ...acc, [zone.code]: zone.color }), {});

  return (
    <div>
      <SectionHeader section={section} />
      <div className="grid gap-6 lg:grid-cols-3">
        <div className="lg:col-span-2 space-y-4">
          <div className="rounded-3xl border border-accent/10 bg-white p-4 shadow-md">
            <div className="mb-3 flex items-center justify-between">
              <h3 className="text-lg font-semibold text-primary">Draft Zone Layout</h3>
              <span className="rounded-full border border-accent/20 bg-secondary px-3 py-1 text-xs font-semibold text-primary/70">
                {canvas.length} rows • {canvas[0]?.length ?? 0} cols
              </span>
            </div>
            <div className="grid" style={{ gridTemplateColumns: `repeat(${canvas[0]?.length ?? 0}, minmax(0, 1fr))`, gap: '6px' }}>
              {canvas.flatMap((row, rowIndex) =>
                row.map((cell, cellIndex) => {
                  const fill = cell ? flatZones[cell] ?? '#bae6fd' : '#e2e8f0';
                  return (
                    <div
                      key={`${rowIndex}-${cellIndex}-${cell ?? 'empty'}`}
                      className="aspect-square rounded-xl border border-white/70 shadow-sm"
                      style={{ backgroundColor: fill }}
                    >
                      {cell ? (
                        <span className="flex h-full items-center justify-center text-xs font-semibold text-slate-700">
                          {cell}
                        </span>
                      ) : null}
                    </div>
                  );
                })
              )}
            </div>
          </div>
          <div className="rounded-3xl border border-accent/10 bg-white p-4 shadow-md">
            <h3 className="text-lg font-semibold text-primary">Next zoning actions</h3>
            <ul className="mt-3 space-y-2 text-sm text-slate-600">
              {actions.map((action) => (
                <li key={action} className="flex items-start gap-2">
                  <span className="mt-1 h-2 w-2 rounded-full bg-accent" />
                  <span>{action}</span>
                </li>
              ))}
            </ul>
          </div>
        </div>
        <div className="space-y-4">
          <div className="rounded-3xl border border-accent/10 bg-white p-4 shadow-md">
            <h3 className="text-base font-semibold text-primary">Active zones</h3>
            <ul className="mt-4 space-y-3 text-sm text-slate-600">
              {zones.map((zone) => (
                <li key={zone.code} className="rounded-2xl border border-accent/10 bg-secondary px-4 py-3">
                  <div className="flex items-center justify-between gap-2">
                    <span className="font-semibold text-primary">Zone {zone.code}</span>
                    <span className="rounded-full border border-white/60 px-2 py-1 text-xs font-semibold" style={{ backgroundColor: zone.color }}>
                      {zone.region}
                    </span>
                  </div>
                  <p className="mt-1 text-xs text-slate-500">Lead: {zone.lead}</p>
                  <p className="mt-1 text-xs text-slate-500">Workload: {zone.workload}</p>
                </li>
              ))}
            </ul>
          </div>
          <div className="rounded-3xl border border-accent/10 bg-white p-4 shadow-md">
            <h3 className="text-base font-semibold text-primary">Draft overlays</h3>
            <ul className="mt-3 space-y-3 text-sm text-slate-600">
              {drafts.map((draft) => (
                <li key={draft.title} className="rounded-2xl border border-dashed border-accent/40 bg-secondary px-4 py-3">
                  <p className="font-semibold text-primary">{draft.title}</p>
                  <p className="text-xs text-slate-500">{draft.description}</p>
                </li>
              ))}
            </ul>
          </div>
        </div>
      </div>
    </div>
  );
};

ZonePlannerSection.propTypes = {
  section: PropTypes.shape({
    data: PropTypes.shape({
      canvas: PropTypes.arrayOf(PropTypes.arrayOf(PropTypes.string)),
      zones: PropTypes.arrayOf(
        PropTypes.shape({
          code: PropTypes.string.isRequired,
          region: PropTypes.string.isRequired,
          color: PropTypes.string.isRequired,
          lead: PropTypes.string.isRequired,
          workload: PropTypes.string.isRequired
        })
      ),
      drafts: PropTypes.arrayOf(
        PropTypes.shape({
          title: PropTypes.string.isRequired,
          description: PropTypes.string.isRequired
        })
      ),
      actions: PropTypes.arrayOf(PropTypes.string)
    })
  }).isRequired
};

const DashboardSection = ({ section, features = {}, persona, context = {} }) => {
  if (section.type === 'automation' || section.id === 'automation-backlog') {
    return <AutomationBacklogSection section={section} features={features} persona={persona} />;
  }
  switch (section.type) {
    case 'grid':
      return <GridSection section={section} />;
    case 'board':
      if (section.id === 'orders') {
        return <ServiceOrdersWorkspace section={section} />;
      }
      return <BoardSection section={section} />;
    case 'table':
      return <TableSection section={section} />;
    case 'list':
      return <ListSection section={section} />;
    case 'rentals':
      return <RentalManagementSection section={section} />;
    case 'inventory':
      return <InventorySection section={section} />;
    case 'ads':
      return <FixnadoAdsSection section={section} features={features} persona={persona} />;
    case 'fixnado-ads':
      return (
        <FixnadoAdsProvider network={section.data?.network} initialSnapshot={section.data}>
          <FixnadoAdsWorkspace section={section} />
        </FixnadoAdsProvider>
      );
    case 'component':
      return <ComponentSection section={section} />;
<<<<<<< HEAD
    case 'serviceman-profile-settings':
      return <ServicemanProfileSettingsSection section={section} />;
=======
>>>>>>> afc38515
    case 'settings': {
      if (persona === 'user') {
        return <CustomerSettingsSection section={section} />;
      }
      const sectionLabel = section?.label?.toLowerCase?.() ?? '';
      const shouldRenderAccountSettings =
        features?.accountSettings === true ||
        features?.accountSettingsBeta === true ||
        sectionLabel.includes('account settings');

      if (shouldRenderAccountSettings) {
        return <AccountSettingsManager initialSnapshot={section} />;
      }

      return <SettingsSection section={section} />;
    }
    case 'calendar':
      return <ServiceCalendar section={section} persona={persona} />;
    case 'availability':
      return <AvailabilitySection section={section} />;
    case 'zones':
      return <ZonePlannerSection section={section} />;
    case 'services-management':
      return <ServicesManagementSection section={section} />;
    case 'accountSupport':
      return <AccountSupportSection section={section} context={context} />;
    case 'provider-management':
      return <ProviderManagementSection section={section} />;
    case 'dispute-workspace':
      return <DisputeHealthWorkspace section={section} />;
    case 'operations-queues':
      return <OperationsQueuesSection section={section} />;
    case 'user-management':
      return <UserManagementSection section={section} />;
    case 'marketplace-workspace':
      return (
        <MarketplaceWorkspace
          initialCompanyId={section.data?.companyId ?? ''}
          prefetchedOverview={section.data?.overview ?? null}
        />
      );
    case 'serviceman-inbox':
      return <ServicemanInboxWorkspace section={section} context={context} />;
    case 'service-management':
      return <ServiceManagementSection section={section} />;
    case 'audit-timeline':
      return <AuditTimelineSection section={section} />;
    case 'compliance-controls':
      return <ComplianceControlSection section={section} />;
    case 'wallet':
      return <WalletSection section={section} />;
<<<<<<< HEAD
=======
    case 'serviceman-escrows':
      return <ServicemanEscrowWorkspace section={section} />;
    case 'component': {
      const Component = section.component;
      if (!Component) return null;
      return <Component {...(section.data ?? {})} />;
    }
>>>>>>> afc38515
    case 'history':
      return <OrderHistoryManager section={section} features={features} persona={persona} />;
    default:
      return null;
  }
};

DashboardSection.propTypes = {
  section: PropTypes.shape({
    id: PropTypes.string,
    type: PropTypes.string.isRequired,
    label: PropTypes.string,
    description: PropTypes.string,
    access: PropTypes.shape({
      label: PropTypes.string,
      level: PropTypes.string,
      features: PropTypes.arrayOf(PropTypes.string)
    }),
    data: PropTypes.object
  }).isRequired,
  features: PropTypes.object,
  persona: PropTypes.string,
  context: PropTypes.object
};

export default DashboardSection;<|MERGE_RESOLUTION|>--- conflicted
+++ resolved
@@ -27,15 +27,12 @@
 import ServiceOrdersWorkspace from './service-orders/index.js';
 import OrderHistoryManager from '../orders/OrderHistoryManager.jsx';
 import { AccountSettingsManager } from '../../features/accountSettings/index.js';
-<<<<<<< HEAD
 import { ServicemanProfileSettingsSection } from '../../features/servicemanProfile/index.js';
-=======
 import ServicemanBookingManagementWorkspace from '../../modules/servicemanControl/ServicemanBookingManagementWorkspace.jsx';
 import { ServicemanEscrowWorkspace } from '../../features/servicemanEscrow/index.js';
 import ServicemanInboxWorkspace from './serviceman/ServicemanInboxWorkspace.jsx';
 import FixnadoAdsProvider from '../../modules/fixnadoAds/FixnadoAdsProvider.jsx';
 import FixnadoAdsWorkspace from '../../modules/fixnadoAds/FixnadoAdsWorkspace.jsx';
->>>>>>> afc38515
 
 const softenGradient = (accent) => {
   if (!accent) {
@@ -1660,11 +1657,8 @@
       );
     case 'component':
       return <ComponentSection section={section} />;
-<<<<<<< HEAD
     case 'serviceman-profile-settings':
       return <ServicemanProfileSettingsSection section={section} />;
-=======
->>>>>>> afc38515
     case 'settings': {
       if (persona === 'user') {
         return <CustomerSettingsSection section={section} />;
@@ -1716,8 +1710,6 @@
       return <ComplianceControlSection section={section} />;
     case 'wallet':
       return <WalletSection section={section} />;
-<<<<<<< HEAD
-=======
     case 'serviceman-escrows':
       return <ServicemanEscrowWorkspace section={section} />;
     case 'component': {
@@ -1725,7 +1717,6 @@
       if (!Component) return null;
       return <Component {...(section.data ?? {})} />;
     }
->>>>>>> afc38515
     case 'history':
       return <OrderHistoryManager section={section} features={features} persona={persona} />;
     default:

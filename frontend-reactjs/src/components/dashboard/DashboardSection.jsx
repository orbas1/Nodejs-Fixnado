--- conflicted
+++ resolved
@@ -9,9 +9,7 @@
   ExclamationTriangleIcon,
   ArrowTopRightOnSquareIcon
 } from '@heroicons/react/24/outline';
-<<<<<<< HEAD
 import { ServicesManagementSection } from '../servicesManagement/index.js';
-=======
 import ProviderManagementSection from '../../features/admin/providers/ProviderManagementSection.jsx';
 import DisputeHealthWorkspace from './DisputeHealthWorkspace.jsx';
 import { OperationsQueuesSection } from '../operationsQueues/index.js';
@@ -26,7 +24,6 @@
 import ServiceOrdersWorkspace from './service-orders/index.js';
 import OrderHistoryManager from '../orders/OrderHistoryManager.jsx';
 import { AccountSettingsManager } from '../../features/accountSettings/index.js';
->>>>>>> 27e7f51a
 
 const softenGradient = (accent) => {
   if (!accent) {
@@ -1750,10 +1747,8 @@
       return <AvailabilitySection section={section} />;
     case 'zones':
       return <ZonePlannerSection section={section} />;
-<<<<<<< HEAD
     case 'services-management':
       return <ServicesManagementSection section={section} />;
-=======
     case 'accountSupport':
       return <AccountSupportSection section={section} context={context} />;
     case 'provider-management':
@@ -1786,7 +1781,6 @@
     }
     case 'history':
       return <OrderHistoryManager section={section} features={features} persona={persona} />;
->>>>>>> 27e7f51a
     default:
       return null;
   }

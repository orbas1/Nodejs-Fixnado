import PropTypes from 'prop-types';
import { Link } from 'react-router-dom';
import {
  ArrowTrendingUpIcon,
  ArrowTrendingDownIcon,
  MinusSmallIcon,
  CheckCircleIcon,
  ExclamationTriangleIcon
} from '@heroicons/react/24/outline';
<<<<<<< HEAD
import OrderHistoryManager from '../orders/OrderHistoryManager.jsx';
=======
import { AccountSettingsManager } from '../../features/accountSettings/index.js';
>>>>>>> 5dd0c962

const softenGradient = (accent) => {
  if (!accent) {
    return 'from-white via-secondary to-sky-50';
  }

  const tokens = accent.split(' ');
  const softened = tokens.map((token) => {
    if (!/^(from|via|to)-/.test(token)) {
      return token;
    }

    return token.replace(/-(\d{3})$/, (_, value) => {
      const numeric = Number(value);
      const target = Math.max(100, numeric - 300);
      return `-${target}`;
    });
  });

  if (!softened.some((token) => token.startsWith('via-'))) {
    softened.splice(1, 0, 'via-white');
  }

  return softened.join(' ');
};

const SectionHeader = ({ section }) => (
  <div className="mb-6 space-y-2">
    <h2 className="text-2xl font-semibold text-primary">{section.label}</h2>
    <p className="text-sm text-slate-600 max-w-2xl">{section.description}</p>
  </div>
);

SectionHeader.propTypes = {
  section: PropTypes.shape({
    label: PropTypes.string.isRequired,
    description: PropTypes.string
  }).isRequired
};

const GridSection = ({ section }) => {
  const cards = section.data?.cards ?? [];
  return (
    <div>
      <SectionHeader section={section} />
      <div className="grid gap-6 md:grid-cols-2 xl:grid-cols-3">
        {cards.map((card) => (
          <div
            key={card.title}
            className={`rounded-2xl border border-accent/10 bg-gradient-to-br ${softenGradient(card.accent)} p-6 shadow-md`}
          >
            <h3 className="text-lg font-semibold text-primary">{card.title}</h3>
            <ul className="mt-4 space-y-2 text-sm text-slate-600">
              {(card.details ?? []).map((detail) => (
                <li key={detail} className="flex items-start gap-2">
                    <span className="mt-1 h-2 w-2 rounded-full bg-accent/70" />
                  <span>{detail}</span>
                </li>
              ))}
            </ul>
          </div>
        ))}
      </div>
    </div>
  );
};

GridSection.propTypes = {
  section: PropTypes.shape({
    label: PropTypes.string,
    description: PropTypes.string,
    data: PropTypes.shape({
      cards: PropTypes.arrayOf(
        PropTypes.shape({
          title: PropTypes.string.isRequired,
          details: PropTypes.arrayOf(PropTypes.string).isRequired,
          accent: PropTypes.string
        })
      ).isRequired
    }).isRequired
  }).isRequired
};

const statusBadgeClasses = {
  confirmed: 'border-emerald-200 bg-emerald-50 text-emerald-600',
  pending: 'border-amber-200 bg-amber-50 text-amber-700',
  risk: 'border-rose-200 bg-rose-50 text-rose-700',
  travel: 'border-sky-200 bg-sky-50 text-sky-700',
  standby: 'border-primary/20 bg-secondary text-primary/80'
};

const getStatusBadgeClass = (status) => {
  if (!status) return statusBadgeClasses.standby;
  const key = status.toLowerCase().replace(/\s+/g, '-');
  return statusBadgeClasses[key] ?? statusBadgeClasses.standby;
};

const CalendarSection = ({ section }) => {
  const { month, legend = [], weeks = [] } = section.data ?? {};
  const daysOfWeek = ['Mon', 'Tue', 'Wed', 'Thu', 'Fri', 'Sat', 'Sun'];

  return (
    <div>
      <SectionHeader section={section} />
      <div className="mb-4 flex flex-wrap items-center justify-between gap-3">
        <div>
          <h3 className="text-lg font-semibold text-primary">{month}</h3>
          <p className="text-xs text-slate-500">Tap any booking to open the full work order.</p>
        </div>
        <div className="flex flex-wrap gap-2 text-xs">
          {legend.map((item) => (
            <span
              key={item.label}
              className={`inline-flex items-center gap-2 rounded-full border px-3 py-1 font-semibold ${getStatusBadgeClass(item.status)}`}
            >
              <span className="h-2 w-2 rounded-full bg-current" />
              {item.label}
            </span>
          ))}
        </div>
      </div>
      <div className="rounded-3xl border border-accent/10 bg-white p-4 shadow-md">
        <div className="grid grid-cols-7 gap-2 text-xs font-semibold uppercase tracking-wide text-primary/60">
          {daysOfWeek.map((day) => (
            <div key={day} className="px-2">
              {day}
            </div>
          ))}
        </div>
        <div className="mt-3 grid grid-cols-7 gap-2 text-sm">
          {weeks.flatMap((week, weekIndex) =>
            week.map((day, dayIndex) => (
              <div
                key={`${weekIndex}-${day.date}-${dayIndex}`}
                className={`min-h-[120px] rounded-2xl border border-dashed px-3 py-2 ${
                  day.isCurrentMonth ? 'border-accent/20 bg-secondary/60' : 'border-transparent bg-secondary/30 text-slate-400'
                } ${day.isToday ? 'border-accent bg-accent/10' : ''}`}
              >
                <div className="flex items-center justify-between text-xs font-semibold">
                  <span>{day.date}</span>
                  {day.capacity && (
                    <span className="rounded-full bg-white/80 px-2 py-0.5 text-[0.65rem] font-semibold text-primary/60">
                      {day.capacity}
                    </span>
                  )}
                </div>
                <div className="mt-2 space-y-2">
                  {(day.events ?? []).map((event) => (
                    <div
                      key={event.title}
                      className={`rounded-xl border px-3 py-2 text-xs font-medium ${getStatusBadgeClass(event.status)}`}
                    >
                      <p className="text-primary">{event.title}</p>
                      {event.time && <p className="mt-1 text-[0.65rem] uppercase tracking-wide">{event.time}</p>}
                    </div>
                  ))}
                </div>
              </div>
            ))
          )}
        </div>
      </div>
    </div>
  );
};

CalendarSection.propTypes = {
  section: PropTypes.shape({
    data: PropTypes.shape({
      month: PropTypes.string,
      legend: PropTypes.arrayOf(
        PropTypes.shape({
          label: PropTypes.string.isRequired,
          status: PropTypes.string
        })
      ),
      weeks: PropTypes.arrayOf(
        PropTypes.arrayOf(
          PropTypes.shape({
            date: PropTypes.string.isRequired,
            isCurrentMonth: PropTypes.bool,
            isToday: PropTypes.bool,
            capacity: PropTypes.string,
            events: PropTypes.arrayOf(
              PropTypes.shape({
                title: PropTypes.string.isRequired,
                status: PropTypes.string,
                time: PropTypes.string
              })
            )
          })
        )
      )
    })
  }).isRequired
};

const BoardSection = ({ section }) => {
  const columns = section.data?.columns ?? [];
  return (
    <div>
      <SectionHeader section={section} />
      <div className="grid gap-4 md:grid-cols-2 xl:grid-cols-4">
        {columns.map((column) => (
          <div key={column.title} className="bg-white border border-accent/10 rounded-2xl p-4 space-y-4 shadow-md">
            <div>
              <h3 className="text-sm font-semibold uppercase tracking-wide text-primary">{column.title}</h3>
              <span className="text-xs text-slate-500">{column.items?.length ?? 0} items</span>
            </div>
            <div className="space-y-4">
              {(column.items ?? []).map((item) => (
                <div key={item.title} className="rounded-xl border border-accent/10 bg-secondary p-4 space-y-2">
                  <p className="font-medium text-primary">{item.title}</p>
                  {item.owner && <p className="text-sm text-slate-600">{item.owner}</p>}
                  {item.value && <p className="text-sm text-accent font-semibold">{item.value}</p>}
                  {item.eta && <p className="text-xs text-slate-500">{item.eta}</p>}
                </div>
              ))}
            </div>
          </div>
        ))}
      </div>
    </div>
  );
};

BoardSection.propTypes = {
  section: PropTypes.shape({
    label: PropTypes.string,
    description: PropTypes.string,
    data: PropTypes.shape({
      columns: PropTypes.arrayOf(
        PropTypes.shape({
          title: PropTypes.string.isRequired,
          items: PropTypes.arrayOf(
            PropTypes.shape({
              title: PropTypes.string.isRequired,
              owner: PropTypes.string,
              value: PropTypes.string,
              eta: PropTypes.string
            })
          ).isRequired
        })
      ).isRequired
    }).isRequired
  }).isRequired
};

const AvailabilitySection = ({ section }) => {
  const { summary = {}, days = [], resources = [] } = section.data ?? {};
  return (
    <div>
      <SectionHeader section={section} />
      <div className="mb-4 flex flex-wrap gap-2 text-xs">
        {Object.entries(summary).map(([label, value]) => (
          <span
            key={label}
            className="inline-flex items-center gap-2 rounded-full border border-accent/20 bg-secondary px-3 py-1 font-semibold text-primary/80"
          >
            <span className="h-2 w-2 rounded-full bg-accent" />
            {value} {label.replace(/([A-Z])/g, ' $1').toLowerCase()}
          </span>
        ))}
      </div>
      <div className="overflow-hidden rounded-3xl border border-accent/10 bg-white shadow-md">
        <table className="min-w-full divide-y divide-slate-200 text-sm">
          <thead className="bg-secondary text-primary">
            <tr>
              <th className="px-4 py-3 text-left text-xs font-semibold uppercase tracking-wide">Crew / Owner</th>
              <th className="px-4 py-3 text-left text-xs font-semibold uppercase tracking-wide">Role</th>
              {days.map((day) => (
                <th key={day} className="px-4 py-3 text-left text-xs font-semibold uppercase tracking-wide">
                  {day}
                </th>
              ))}
            </tr>
          </thead>
          <tbody className="divide-y divide-primary/10 text-slate-700">
            {resources.map((resource) => (
              <tr key={resource.name} className="align-top">
                <td className="px-4 py-4">
                  <div className="font-semibold text-primary">{resource.name}</div>
                  {resource.status && <div className="text-xs text-slate-500">{resource.status}</div>}
                </td>
                <td className="px-4 py-4 text-sm text-slate-500">{resource.role}</td>
                {days.map((day) => {
                  const slot = resource.allocations?.find((entry) => entry.day === day) ?? {};
                  return (
                    <td key={`${resource.name}-${day}`} className="px-2 py-3">
                      {slot.status ? (
                        <div className={`rounded-xl border px-2 py-2 text-xs font-semibold ${getStatusBadgeClass(slot.status)}`}>
                          <p>{slot.status}</p>
                          {slot.window && <p className="mt-1 text-[0.6rem] uppercase tracking-wide">{slot.window}</p>}
                        </div>
                      ) : (
                        <span className="text-xs text-slate-400">—</span>
                      )}
                    </td>
                  );
                })}
              </tr>
            ))}
          </tbody>
        </table>
      </div>
    </div>
  );
};

AvailabilitySection.propTypes = {
  section: PropTypes.shape({
    data: PropTypes.shape({
      summary: PropTypes.object,
      days: PropTypes.arrayOf(PropTypes.string),
      resources: PropTypes.arrayOf(
        PropTypes.shape({
          name: PropTypes.string.isRequired,
          role: PropTypes.string,
          status: PropTypes.string,
          allocations: PropTypes.arrayOf(
            PropTypes.shape({
              day: PropTypes.string.isRequired,
              status: PropTypes.string,
              window: PropTypes.string
            })
          )
        })
      )
    })
  }).isRequired
};

const TableSection = ({ section }) => {
  const headers = section.data?.headers ?? [];
  const rows = section.data?.rows ?? [];
  return (
    <div>
      <SectionHeader section={section} />
      <div className="overflow-hidden rounded-2xl border border-accent/10 bg-white shadow-md">
        <table className="min-w-full divide-y divide-slate-200 text-sm">
          <thead className="bg-secondary text-primary">
            <tr>
              {headers.map((header) => (
                <th key={header} className="px-4 py-3 text-left font-semibold uppercase tracking-wide text-xs">
                  {header}
                </th>
              ))}
            </tr>
          </thead>
          <tbody className="divide-y divide-primary/10 text-slate-700">
            {rows.map((row, rowIndex) => (
              <tr key={rowIndex} className="hover:bg-secondary/70">
                {row.map((value, cellIndex) => (
                  <td key={cellIndex} className="px-4 py-3 align-top">
                    {value}
                  </td>
                ))}
              </tr>
            ))}
          </tbody>
        </table>
      </div>
    </div>
  );
};

TableSection.propTypes = {
  section: PropTypes.shape({
    label: PropTypes.string,
    description: PropTypes.string,
    data: PropTypes.shape({
      headers: PropTypes.arrayOf(PropTypes.string).isRequired,
      rows: PropTypes.arrayOf(PropTypes.arrayOf(PropTypes.string)).isRequired
    }).isRequired
  }).isRequired
};

const ListSection = ({ section }) => {
  const items = section.data?.items ?? [];
  return (
    <div>
      <SectionHeader section={section} />
      <div className="space-y-4">
        {items.map((item) => (
          <div key={item.title} className="rounded-2xl border border-accent/10 bg-white p-5 shadow-md">
            <div className="flex flex-col gap-1">
              <p className="text-base font-semibold text-primary">{item.title}</p>
              <p className="text-sm text-slate-600">{item.description}</p>
              <span className="text-xs uppercase tracking-wide text-primary/60">{item.status}</span>
            </div>
          </div>
        ))}
      </div>
    </div>
  );
};

ListSection.propTypes = {
  section: PropTypes.shape({
    label: PropTypes.string,
    description: PropTypes.string,
    data: PropTypes.shape({
      items: PropTypes.arrayOf(
        PropTypes.shape({
          title: PropTypes.string.isRequired,
          description: PropTypes.string.isRequired,
          status: PropTypes.string.isRequired
        })
      ).isRequired
    }).isRequired
  }).isRequired
};

const summaryToneMap = {
  info: 'border-slate-200 bg-white/85 text-primary',
  accent: 'border-primary/30 bg-primary/5 text-primary',
  warning: 'border-amber-200 bg-amber-50 text-amber-700',
  positive: 'border-emerald-200 bg-emerald-50 text-emerald-700'
};

const inventoryStatusTone = {
  healthy: 'border-emerald-200 bg-emerald-50 text-emerald-700',
  low_stock: 'border-amber-200 bg-amber-50 text-amber-700',
  stockout: 'border-rose-200 bg-rose-50 text-rose-700'
};

const inventoryStatusLabel = {
  healthy: 'Healthy',
  low_stock: 'Low stock',
  stockout: 'Out of stock'
};

const numberFormatter = new Intl.NumberFormat('en-GB', { maximumFractionDigits: 0 });
const currencyFormatter = (currency = 'GBP') =>
  new Intl.NumberFormat('en-GB', { style: 'currency', currency, maximumFractionDigits: 0 });

const formatInventoryNumber = (value) => {
  if (!Number.isFinite(value)) {
    return '0';
  }
  return numberFormatter.format(value);
};

const formatInventoryCurrency = (value, currency) => {
  if (!Number.isFinite(value)) {
    return null;
  }
  try {
    return currencyFormatter(currency || 'GBP').format(value);
  } catch (error) {
    console.warn('Failed to format currency', error);
    return currencyFormatter('GBP').format(value);
  }
};

const formatInventoryDate = (value) => {
  if (!value) return null;
  const date = new Date(value);
  if (Number.isNaN(date.getTime())) {
    return null;
  }
  return date.toLocaleDateString(undefined, { year: 'numeric', month: 'short', day: 'numeric' });
};

const InventorySection = ({ section }) => {
  const summary = section.data?.summary ?? [];
  const groups = section.data?.groups ?? [];

  return (
    <div>
      <SectionHeader section={section} />
      {summary.length ? (
        <div className="grid gap-4 sm:grid-cols-2 xl:grid-cols-3">
          {summary.map((item) => {
            const toneClass = summaryToneMap[item.tone] ?? summaryToneMap.info;
            return (
              <div
                key={item.id ?? item.label}
                className={`rounded-2xl border p-5 shadow-md ${toneClass}`}
              >
                <p className="text-xs uppercase tracking-[0.3em] text-primary/60">{item.label}</p>
                <p className="mt-2 text-2xl font-semibold text-primary">{formatInventoryNumber(item.value)}</p>
                {item.helper ? <p className="mt-2 text-xs text-slate-600">{item.helper}</p> : null}
              </div>
            );
          })}
        </div>
      ) : null}

      <div className="mt-6 space-y-8">
        {groups.map((group) => (
          <div key={group.id ?? group.label} className="space-y-4">
            <div className="flex flex-col gap-2 sm:flex-row sm:items-center sm:justify-between">
              <h3 className="text-lg font-semibold text-primary">{group.label}</h3>
              <span className="text-xs uppercase tracking-wide text-slate-500">
                {formatInventoryNumber(group.items?.length ?? 0)} records
              </span>
            </div>
            {group.items?.length ? (
              <div className="grid gap-4 lg:grid-cols-2">
                {group.items.map((item) => {
                  const statusTone = inventoryStatusTone[item.status] ?? inventoryStatusTone.healthy;
                  const statusLabel = inventoryStatusLabel[item.status] ?? item.status;
                  const rentalLabel = formatInventoryCurrency(item.rentalRate, item.rentalRateCurrency);
                  const depositLabel = formatInventoryCurrency(item.depositAmount, item.depositCurrency);
                  const maintenanceLabel = formatInventoryDate(item.nextMaintenanceDue);
                  return (
                    <article
                      key={item.id ?? item.name}
                      className="flex h-full flex-col gap-4 rounded-3xl border border-slate-200 bg-white/90 p-5 shadow-sm"
                    >
                      <header className="flex items-start justify-between gap-3">
                        <div>
                          <p className="text-sm font-semibold text-primary">{item.name}</p>
                          <p className="text-xs text-slate-500">
                            {[item.sku, item.category].filter(Boolean).join(' • ')}
                          </p>
                        </div>
                        {item.status ? (
                          <span
                            className={`inline-flex items-center rounded-full border px-3 py-1 text-xs font-semibold capitalize ${statusTone}`}
                          >
                            {statusLabel}
                          </span>
                        ) : null}
                      </header>
                      <dl className="grid grid-cols-2 gap-3 text-xs text-slate-600">
                        <div>
                          <dt className="font-medium text-slate-500">Available</dt>
                          <dd className="mt-1 text-sm font-semibold text-primary">{formatInventoryNumber(item.available)}</dd>
                        </div>
                        <div>
                          <dt className="font-medium text-slate-500">Reserved</dt>
                          <dd className="mt-1 text-sm font-semibold text-primary">{formatInventoryNumber(item.reserved)}</dd>
                        </div>
                        <div>
                          <dt className="font-medium text-slate-500">On hand</dt>
                          <dd className="mt-1">{formatInventoryNumber(item.onHand)}</dd>
                        </div>
                        <div>
                          <dt className="font-medium text-slate-500">Safety stock</dt>
                          <dd className="mt-1">{formatInventoryNumber(item.safetyStock)}</dd>
                        </div>
                        {Number.isFinite(item.activeRentals) ? (
                          <div>
                            <dt className="font-medium text-slate-500">Active rentals</dt>
                            <dd className="mt-1">{formatInventoryNumber(item.activeRentals)}</dd>
                          </div>
                        ) : null}
                        {Number.isFinite(item.activeAlerts) ? (
                          <div>
                            <dt className="font-medium text-slate-500">Alerts</dt>
                            <dd className="mt-1">{formatInventoryNumber(item.activeAlerts)}</dd>
                          </div>
                        ) : null}
                      </dl>
                      <div className="space-y-2 text-xs text-slate-500">
                        {item.condition ? (
                          <p className="font-medium text-slate-600">Condition: <span className="capitalize">{item.condition.replace(/_/g, ' ')}</span></p>
                        ) : null}
                        {item.location ? <p>Located in {item.location}</p> : null}
                        {maintenanceLabel ? <p>Next service due {maintenanceLabel}</p> : null}
                        {rentalLabel ? <p>Rental rate {rentalLabel}</p> : null}
                        {depositLabel ? <p>Deposit {depositLabel}</p> : null}
                        {item.notes ? <p className="italic text-slate-500">{item.notes}</p> : null}
                      </div>
                    </article>
                  );
                })}
              </div>
            ) : (
              <p className="rounded-2xl border border-dashed border-slate-200 bg-secondary/60 p-6 text-sm text-slate-500">
                Inventory data is syncing.
              </p>
            )}
          </div>
        ))}
      </div>
    </div>
  );
};

const adsTrendIcon = {
  up: ArrowTrendingUpIcon,
  down: ArrowTrendingDownIcon,
  flat: MinusSmallIcon
};

const severityBadgeClasses = {
  Critical: 'border-rose-200 bg-rose-50 text-rose-700',
  Warning: 'border-amber-200 bg-amber-50 text-amber-700',
  Info: 'border-sky-200 bg-sky-50 text-sky-700',
  default: 'border-slate-200 bg-slate-100 text-slate-600'
};

const adsStatusClass = (status) => {
  const value = typeof status === 'string' ? status.toLowerCase() : '';
  if (['scaling', 'primary', 'healthy', 'active', 'high intent'].some((token) => value.includes(token))) {
    return 'border-emerald-200 bg-emerald-50 text-emerald-700';
  }
  if (['steady', 'view', 'enable', 'growing', 'stable'].some((token) => value.includes(token))) {
    return 'border-sky-200 bg-sky-50 text-sky-700';
  }
  if (['warning', 'monitor', 'niche', 'test', 'pending'].some((token) => value.includes(token))) {
    return 'border-amber-200 bg-amber-50 text-amber-700';
  }
  if (['critical', 'at risk', 'danger'].some((token) => value.includes(token))) {
    return 'border-rose-200 bg-rose-50 text-rose-700';
  }
  return 'border-slate-200 bg-white text-slate-600';
};

const insightSeverityClass = (severity) => {
  const value = typeof severity === 'string' ? severity.toLowerCase() : '';
  if (value.includes('critical')) {
    return 'border-rose-200 bg-rose-50 text-rose-700';
  }
  if (value.includes('warning')) {
    return 'border-amber-200 bg-amber-50 text-amber-700';
  }
  if (value.includes('healthy') || value.includes('success')) {
    return 'border-emerald-200 bg-emerald-50 text-emerald-700';
  }
  if (value.includes('monitor')) {
    return 'border-sky-200 bg-sky-50 text-sky-700';
  }
  return 'border-slate-200 bg-white text-slate-600';
};

const parseShareWidth = (share) => {
  if (typeof share === 'number' && Number.isFinite(share)) {
    return `${Math.max(0, Math.min(share, 1)) * 100}%`;
  }
  if (typeof share === 'string') {
    const numeric = Number.parseFloat(share.replace('%', '').trim());
    if (Number.isFinite(numeric)) {
      const normalised = share.includes('%') ? numeric : numeric * 100;
      return `${Math.max(0, Math.min(normalised, 100))}%`;
    }
  }
  return '0%';
};

const AdsAccessSummary = ({ accessLabel, accessLevel, accessFeatures, persona }) => {
  if (!accessLabel && !accessLevel && (!accessFeatures || accessFeatures.length === 0)) {
    return null;
  }

  return (
    <div className="rounded-3xl border border-accent/20 bg-white/80 px-4 py-3 shadow-sm">
      <div className="flex flex-wrap items-center gap-2 text-xs font-semibold text-primary/70">
        {accessLabel ? (
          <span className="inline-flex items-center gap-2 rounded-full border border-accent/30 bg-secondary px-3 py-1 text-primary">
            {accessLabel}
          </span>
        ) : null}
        {accessLevel ? (
          <span className="inline-flex items-center gap-2 rounded-full border border-accent/20 bg-accent/10 px-3 py-1 text-primary/80">
            Access level: {accessLevel}
          </span>
        ) : null}
        {persona ? (
          <span className="inline-flex items-center gap-2 rounded-full border border-accent/20 bg-secondary px-3 py-1 text-primary/70">
            Persona: {persona}
          </span>
        ) : null}
      </div>
      {Array.isArray(accessFeatures) && accessFeatures.length > 0 ? (
        <div className="mt-3 flex flex-wrap gap-2 text-[0.65rem] uppercase tracking-wide text-primary/60">
          {accessFeatures.map((feature) => (
            <span key={feature} className="inline-flex items-center gap-1 rounded-full border border-accent/20 bg-white px-3 py-1">
              {feature}
            </span>
          ))}
        </div>
      ) : null}
    </div>
  );
};

AdsAccessSummary.propTypes = {
  accessLabel: PropTypes.string,
  accessLevel: PropTypes.string,
  accessFeatures: PropTypes.arrayOf(PropTypes.string),
  persona: PropTypes.string
};

const AdsPricingModels = ({ models }) => {
  if (!models.length) {
    return null;
  }

  return (
    <div className="rounded-3xl border border-accent/10 bg-white p-6 shadow-md">
      <div className="flex flex-wrap items-center justify-between gap-3">
        <h3 className="text-lg font-semibold text-primary">Pricing models</h3>
        <span className="text-xs uppercase tracking-wide text-primary/60">{models.length} active</span>
      </div>
      <div className="mt-4 grid gap-4 md:grid-cols-2">
        {models.map((model) => (
          <div
            key={model.id ?? model.label}
            className="rounded-2xl border border-accent/10 bg-secondary px-4 py-4 shadow-sm"
          >
            <div className="flex items-start justify-between gap-3">
              <div>
                <p className="text-sm font-semibold text-primary">{model.label}</p>
                {model.unitLabel ? <p className="text-xs text-primary/60">{model.unitLabel}</p> : null}
              </div>
              {model.status ? (
                <span className={`inline-flex items-center rounded-full border px-3 py-1 text-xs font-semibold ${adsStatusClass(model.status)}`}>
                  {model.status}
                </span>
              ) : null}
            </div>
            <div className="mt-4 grid grid-cols-2 gap-3 text-sm text-primary">
              <div>
                <p className="text-xs uppercase tracking-wide text-primary/60">Spend</p>
                <p className="mt-1 text-lg font-semibold">{model.spend ?? '—'}</p>
              </div>
              <div className="text-right">
                <p className="text-xs uppercase tracking-wide text-primary/60">{model.unitLabel ?? 'Unit cost'}</p>
                <p className="mt-1 text-lg font-semibold">{model.unitCost ?? '—'}</p>
              </div>
            </div>
            {model.performance ? <p className="mt-3 text-sm text-slate-600">{model.performance}</p> : null}
          </div>
        ))}
      </div>
    </div>
  );
};

AdsPricingModels.propTypes = {
  models: PropTypes.arrayOf(
    PropTypes.shape({
      id: PropTypes.oneOfType([PropTypes.string, PropTypes.number]),
      label: PropTypes.string.isRequired,
      spend: PropTypes.string,
      unitCost: PropTypes.string,
      unitLabel: PropTypes.string,
      performance: PropTypes.string,
      status: PropTypes.string
    })
  ).isRequired
};

const AdsChannelMix = ({ channelMix }) => {
  if (!channelMix.length) {
    return null;
  }

  return (
    <div className="rounded-3xl border border-accent/10 bg-white p-6 shadow-md">
      <div className="flex flex-wrap items-center justify-between gap-3">
        <h3 className="text-lg font-semibold text-primary">Channel mix</h3>
        <span className="text-xs uppercase tracking-wide text-primary/60">{channelMix.length} channels</span>
      </div>
      <ul className="mt-4 space-y-4">
        {channelMix.map((channel) => (
          <li
            key={channel.id ?? channel.label}
            className="rounded-2xl border border-accent/10 bg-secondary px-4 py-3 text-sm text-slate-600"
          >
            <div className="flex items-start justify-between gap-3">
              <div>
                <p className="text-sm font-semibold text-primary">{channel.label}</p>
                <p className="text-xs text-primary/60">
                  {channel.campaigns ?? 0} campaign{channel.campaigns === 1 ? '' : 's'}
                </p>
              </div>
              <div className="text-right">
                <p className="text-lg font-semibold text-primary">{channel.share ?? '—'}</p>
                <p className="text-xs text-primary/60">{channel.performance}</p>
              </div>
            </div>
            <div className="mt-3 flex items-center justify-between text-xs text-primary/60">
              <span>{channel.spend}</span>
              {channel.status ? (
                <span className={`inline-flex items-center rounded-full border px-3 py-1 font-semibold ${adsStatusClass(channel.status)}`}>
                  {channel.status}
                </span>
              ) : null}
            </div>
          </li>
        ))}
      </ul>
    </div>
  );
};

AdsChannelMix.propTypes = {
  channelMix: PropTypes.arrayOf(
    PropTypes.shape({
      id: PropTypes.oneOfType([PropTypes.string, PropTypes.number]),
      label: PropTypes.string.isRequired,
      spend: PropTypes.string,
      share: PropTypes.string,
      performance: PropTypes.string,
      status: PropTypes.string,
      campaigns: PropTypes.number
    })
  ).isRequired
};

const AdsTargetingSegments = ({ segments }) => {
  if (!segments.length) {
    return null;
  }

  return (
    <div className="rounded-3xl border border-accent/10 bg-white p-6 shadow-md">
      <div className="flex flex-wrap items-center justify-between gap-3">
        <h3 className="text-lg font-semibold text-primary">Targeting segments</h3>
        <span className="text-xs uppercase tracking-wide text-primary/60">{segments.length} segments</span>
      </div>
      <ul className="mt-4 space-y-4">
        {segments.map((segment) => (
          <li
            key={segment.id ?? segment.label}
            className="rounded-2xl border border-accent/10 bg-secondary px-4 py-3 text-sm text-slate-600"
          >
            <div className="flex items-start justify-between gap-3">
              <div>
                <p className="text-sm font-semibold text-primary">{segment.label}</p>
                {segment.helper ? <p className="text-xs text-primary/60">{segment.helper}</p> : null}
              </div>
              <div className="text-right">
                <p className="text-sm font-semibold text-primary">{segment.share ?? '—'}</p>
                {segment.metric ? <p className="text-xs text-primary/60">{segment.metric}</p> : null}
              </div>
            </div>
            <div className="mt-3 h-2 w-full rounded-full bg-white/60">
              <div className="h-2 rounded-full bg-accent" style={{ width: parseShareWidth(segment.share) }} />
            </div>
            {segment.status ? (
              <div className="mt-3">
                <span className={`inline-flex items-center rounded-full border px-3 py-1 text-xs font-semibold ${adsStatusClass(segment.status)}`}>
                  {segment.status}
                </span>
              </div>
            ) : null}
          </li>
        ))}
      </ul>
    </div>
  );
};

AdsTargetingSegments.propTypes = {
  segments: PropTypes.arrayOf(
    PropTypes.shape({
      id: PropTypes.oneOfType([PropTypes.string, PropTypes.number]),
      label: PropTypes.string.isRequired,
      metric: PropTypes.string,
      share: PropTypes.string,
      status: PropTypes.string,
      helper: PropTypes.string
    })
  ).isRequired
};

const AdsCreativeInsights = ({ insights }) => {
  if (!insights.length) {
    return null;
  }

  return (
    <div className="rounded-3xl border border-accent/10 bg-white p-6 shadow-md">
      <div className="flex flex-wrap items-center justify-between gap-3">
        <h3 className="text-lg font-semibold text-primary">Creative insights &amp; guardrails</h3>
        <span className="text-xs uppercase tracking-wide text-primary/60">{insights.length} signals</span>
      </div>
      <ul className="mt-4 space-y-4">
        {insights.map((insight) => (
          <li
            key={insight.id ?? insight.label}
            className="rounded-2xl border border-accent/10 bg-secondary px-4 py-3 text-sm text-slate-600"
          >
            <div className="flex items-start justify-between gap-3">
              <div>
                <p className="text-sm font-semibold text-primary">{insight.label}</p>
                {insight.detectedAt ? (
                  <p className="text-xs text-primary/60">Detected {insight.detectedAt}</p>
                ) : null}
              </div>
              {insight.severity ? (
                <span className={`inline-flex items-center rounded-full border px-3 py-1 text-xs font-semibold ${insightSeverityClass(insight.severity)}`}>
                  {insight.severity}
                </span>
              ) : null}
            </div>
            {insight.message ? <p className="mt-2 text-sm text-slate-600">{insight.message}</p> : null}
          </li>
        ))}
      </ul>
    </div>
  );
};

AdsCreativeInsights.propTypes = {
  insights: PropTypes.arrayOf(
    PropTypes.shape({
      id: PropTypes.oneOfType([PropTypes.string, PropTypes.number]),
      label: PropTypes.string.isRequired,
      severity: PropTypes.string,
      message: PropTypes.string,
      detectedAt: PropTypes.string
    })
  ).isRequired
};

const FixnadoAdsSection = ({ section, features = {}, persona }) => {
  const summaryCards = section.data?.summaryCards ?? [];
  const funnel = section.data?.funnel ?? [];
  const campaigns = section.data?.campaigns ?? [];
  const invoices = section.data?.invoices ?? [];
  const alerts = section.data?.alerts ?? [];
  const recommendations = section.data?.recommendations ?? [];
  const timeline = section.data?.timeline ?? [];
  const pricingModels = section.data?.pricingModels ?? [];
  const channelMix = section.data?.channelMix ?? [];
  const targeting = section.data?.targeting ?? [];
  const creativeInsights = section.data?.creativeInsights ?? [];

  const adsFeature = features.ads ?? {};
  const accessMeta = section.access ?? null;
  const isAvailable = adsFeature.available !== false;
  const accessLabel = accessMeta?.label ?? adsFeature.label ?? 'Fixnado Ads';
  const accessLevel = accessMeta?.level ?? adsFeature.level ?? 'view';
  const accessFeatures = accessMeta?.features ?? adsFeature.features ?? [];

  if (!isAvailable) {
    return (
      <div className="space-y-6">
        <SectionHeader section={section} />
        <div className="rounded-3xl border border-dashed border-accent/30 bg-white p-8 text-center text-sm text-slate-600 shadow-sm">
          <p className="text-lg font-semibold text-primary">Access restricted</p>
          <p className="mt-2">
            {accessLabel} is not enabled for this workspace yet. Please contact your administrator to request {accessLevel}{' '}
            access.
          </p>
        </div>
      </div>
    );
  }

  if (
    summaryCards.length === 0 &&
    funnel.length === 0 &&
    campaigns.length === 0 &&
    invoices.length === 0 &&
    alerts.length === 0 &&
    recommendations.length === 0 &&
    timeline.length === 0 &&
    pricingModels.length === 0 &&
    channelMix.length === 0 &&
    targeting.length === 0 &&
    creativeInsights.length === 0
  ) {
    return (
      <div className="space-y-6">
        <SectionHeader section={section} />
        <div className="rounded-3xl border border-dashed border-accent/30 bg-white p-8 text-center text-sm text-slate-600 shadow-sm">
          No Fixnado Ads data available yet.
        </div>
      </div>
    );
  }

  return (
    <div className="space-y-8">
      <SectionHeader section={section} />
      <AdsAccessSummary
        accessLabel={accessLabel}
        accessLevel={accessLevel}
        accessFeatures={accessFeatures}
        persona={persona}
      />

      {summaryCards.length > 0 ? (
        <div className="grid gap-6 md:grid-cols-2 xl:grid-cols-4">
          {summaryCards.map((card) => {
            const TrendIcon = adsTrendIcon[card.trend] ?? MinusSmallIcon;
            const trendColor =
              card.trend === 'down' ? 'text-rose-500' : card.trend === 'up' ? 'text-emerald-500' : 'text-primary/60';
            return (
              <div key={card.title} className="rounded-2xl border border-accent/10 bg-white/95 p-6 shadow-md">
                <p className="text-xs uppercase tracking-wide text-primary/60">{card.title}</p>
                <div className="mt-3 flex items-end justify-between gap-2">
                  <p className="text-2xl font-semibold text-primary">{card.value}</p>
                  {card.change ? (
                    <span
                      className={`inline-flex items-center gap-1 rounded-full bg-secondary px-2 py-1 text-xs font-semibold ${trendColor}`}
                    >
                      <TrendIcon className="h-4 w-4" />
                      {card.change}
                    </span>
                  ) : null}
                </div>
                {card.helper ? <p className="mt-3 text-sm text-slate-600">{card.helper}</p> : null}
              </div>
            );
          })}
        </div>
      ) : null}

      {pricingModels.length > 0 || channelMix.length > 0 ? (
        <div className="grid gap-6 lg:grid-cols-2">
          <AdsPricingModels models={pricingModels} />
          <AdsChannelMix channelMix={channelMix} />
        </div>
      ) : null}

      <div className="grid gap-6 xl:grid-cols-3">
        <div className="xl:col-span-2 rounded-3xl border border-accent/10 bg-white p-6 shadow-md">
          <div className="flex flex-wrap items-center justify-between gap-3">
            <h3 className="text-lg font-semibold text-primary">Active campaigns</h3>
            <span className="text-xs uppercase tracking-wide text-primary/60">{campaigns.length} in view</span>
          </div>
          <div className="mt-4 overflow-x-auto">
            <table className="w-full min-w-[640px] divide-y divide-slate-200 text-sm">
              <thead className="text-left text-xs uppercase tracking-wide text-primary/60">
                <tr>
                  <th className="px-4 py-3 font-semibold">Campaign</th>
                  <th className="px-4 py-3 font-semibold">Spend</th>
                  <th className="px-4 py-3 font-semibold">Conversions</th>
                  <th className="px-4 py-3 font-semibold">ROAS</th>
                  <th className="px-4 py-3 font-semibold">Pacing</th>
                  <th className="px-4 py-3 font-semibold">Window</th>
                </tr>
              </thead>
              <tbody className="divide-y divide-slate-100 text-slate-600">
                {campaigns.length > 0 ? (
                  campaigns.map((campaign) => (
                    <tr key={campaign.id ?? campaign.name} className="hover:bg-secondary/60">
                      <td className="px-4 py-3">
                        <p className="font-semibold text-primary">{campaign.name}</p>
                        <p className="text-xs text-primary/60">{campaign.objective}</p>
                        <p className="text-xs text-slate-500">Last metric {campaign.lastMetricDate ?? '—'}</p>
                      </td>
                      <td className="px-4 py-3">
                        <p className="font-medium text-primary">{campaign.spend}</p>
                        <p className="text-xs text-primary/60">{campaign.spendChange}</p>
                      </td>
                      <td className="px-4 py-3">
                        <p className="font-medium text-primary">{campaign.conversions}</p>
                        <p className="text-xs text-primary/60">{campaign.conversionsChange}</p>
                      </td>
                      <td className="px-4 py-3">
                        <p className="font-medium text-primary">{campaign.roas}</p>
                        <p className="text-xs text-primary/60">{campaign.roasChange}</p>
                      </td>
                      <td className="px-4 py-3 text-sm text-slate-600">{campaign.pacing}</td>
                      <td className="px-4 py-3 text-sm text-slate-600">{campaign.window}</td>
                    </tr>
                  ))
                ) : (
                  <tr>
                    <td colSpan={6} className="px-4 py-6 text-center text-sm text-slate-500">
                      No Fixnado Ads campaigns in this window.
                    </td>
                  </tr>
                )}
              </tbody>
            </table>
          </div>
        </div>

        <div className="rounded-3xl border border-accent/10 bg-gradient-to-br from-secondary/50 via-white to-white p-6 shadow-md">
          <div className="flex items-center justify-between gap-3">
            <h3 className="text-lg font-semibold text-primary">Upcoming flights</h3>
            <span className="text-xs uppercase tracking-wide text-primary/60">{timeline.length} scheduled</span>
          </div>
          <ul className="mt-4 space-y-4">
            {timeline.length > 0 ? (
              timeline.map((entry) => (
                <li
                  key={`${entry.title}-${entry.start}`}
                  className="rounded-2xl border border-accent/10 bg-white/80 px-4 py-3 text-sm text-slate-600"
                >
                  <p className="font-semibold text-primary">{entry.title}</p>
                  <p className="text-xs text-primary/60">{entry.status}</p>
                  <p className="mt-1 text-xs text-slate-500">{entry.start} → {entry.end}</p>
                  <p className="mt-1 text-xs text-primary/70">Budget {entry.budget}</p>
                </li>
              ))
            ) : (
              <li className="rounded-2xl border border-dashed border-accent/40 bg-white/70 px-4 py-6 text-center text-sm text-slate-500">
                No upcoming flights scheduled.
              </li>
            )}
          </ul>
        </div>
      </div>

      {targeting.length > 0 || creativeInsights.length > 0 ? (
        <div className="grid gap-6 lg:grid-cols-2">
          <AdsTargetingSegments segments={targeting} />
          <AdsCreativeInsights insights={creativeInsights} />
        </div>
      ) : null}

      <div className="grid gap-6 lg:grid-cols-2">
        <div className="rounded-3xl border border-accent/10 bg-white p-6 shadow-md">
          <h3 className="text-lg font-semibold text-primary">Acquisition funnel</h3>
          <ul className="mt-4 space-y-3">
            {funnel.map((stage) => (
              <li
                key={stage.title}
                className="flex items-center justify-between gap-3 rounded-2xl border border-accent/10 bg-secondary px-4 py-3"
              >
                <div>
                  <p className="text-sm font-semibold text-primary">{stage.title}</p>
                  <p className="text-xs text-primary/60">{stage.helper}</p>
                </div>
                <span className="text-base font-semibold text-primary">{stage.value}</span>
              </li>
            ))}
          </ul>
        </div>

        <div className="rounded-3xl border border-accent/10 bg-white p-6 shadow-md">
          <h3 className="text-lg font-semibold text-primary">Recommendations</h3>
          <ul className="mt-4 space-y-4">
            {recommendations.map((item) => (
              <li key={item.title} className="flex items-start gap-3 rounded-2xl border border-accent/10 bg-secondary px-4 py-3">
                <CheckCircleIcon className="mt-1 h-5 w-5 text-emerald-500" />
                <div className="space-y-1">
                  <p className="text-sm font-semibold text-primary">{item.title}</p>
                  <p className="text-xs text-slate-600">{item.description}</p>
                  {item.action ? (
                    <span className="inline-flex rounded-full bg-primary/10 px-3 py-1 text-[0.65rem] font-semibold uppercase tracking-wide text-primary">
                      {item.action}
                    </span>
                  ) : null}
                </div>
              </li>
            ))}
          </ul>
        </div>
      </div>

      <div className="grid gap-6 lg:grid-cols-2">
        <div className="rounded-3xl border border-accent/10 bg-white p-6 shadow-md">
          <div className="flex flex-wrap items-center justify-between gap-3">
            <h3 className="text-lg font-semibold text-primary">Billing cadence</h3>
            <span className="text-xs uppercase tracking-wide text-primary/60">{invoices.length} invoices</span>
          </div>
          <div className="mt-4 overflow-x-auto">
            <table className="w-full min-w-[520px] divide-y divide-slate-200 text-sm">
              <thead className="text-left text-xs uppercase tracking-wide text-primary/60">
                <tr>
                  <th className="px-4 py-3 font-semibold">Invoice</th>
                  <th className="px-4 py-3 font-semibold">Campaign</th>
                  <th className="px-4 py-3 font-semibold">Amount</th>
                  <th className="px-4 py-3 font-semibold">Status</th>
                  <th className="px-4 py-3 font-semibold">Due</th>
                </tr>
              </thead>
              <tbody className="divide-y divide-slate-100 text-slate-600">
                {invoices.length > 0 ? (
                  invoices.map((invoice) => (
                    <tr key={invoice.invoiceNumber ?? `${invoice.campaign}-${invoice.dueDate}`} className="hover:bg-secondary/60">
                      <td className="px-4 py-3 font-semibold text-primary">{invoice.invoiceNumber}</td>
                      <td className="px-4 py-3">{invoice.campaign}</td>
                      <td className="px-4 py-3">{invoice.amountDue}</td>
                      <td className="px-4 py-3">{invoice.status}</td>
                      <td className="px-4 py-3">{invoice.dueDate}</td>
                    </tr>
                  ))
                ) : (
                  <tr>
                    <td colSpan={5} className="px-4 py-6 text-center text-sm text-slate-500">
                      No invoices issued this window.
                    </td>
                  </tr>
                )}
              </tbody>
            </table>
          </div>
        </div>

        <div className="rounded-3xl border border-accent/10 bg-white p-6 shadow-md">
          <div className="flex flex-wrap items-center justify-between gap-3">
            <h3 className="text-lg font-semibold text-primary">Guardrails &amp; alerts</h3>
            <span className="text-xs uppercase tracking-wide text-primary/60">{alerts.length} alerts</span>
          </div>
          <ul className="mt-4 space-y-4">
            {alerts.length > 0 ? (
              alerts.map((alert) => {
                const badgeClass = severityBadgeClasses[alert.severity] ?? severityBadgeClasses.default;
                return (
                  <li
                    key={`${alert.title}-${alert.detectedAt}`}
                    className="rounded-2xl border border-accent/10 bg-secondary px-4 py-3 text-sm text-slate-600"
                  >
                    <div className="flex flex-col gap-2">
                      <div className="flex items-center justify-between gap-3">
                        <div className="flex items-center gap-2">
                          <ExclamationTriangleIcon className="h-4 w-4 text-primary/60" />
                          <p className="text-sm font-semibold text-primary">{alert.title}</p>
                        </div>
                        <span className={`inline-flex items-center gap-1 rounded-full border px-3 py-1 text-xs font-semibold ${badgeClass}`}>
                          {alert.severity}
                        </span>
                      </div>
                      <p className="text-xs text-slate-600">{alert.description}</p>
                      <div className="flex flex-wrap items-center gap-3 text-[0.65rem] uppercase tracking-wide text-primary/60">
                        {alert.flight ? <span>{alert.flight}</span> : null}
                        {alert.detectedAt ? <span>{alert.detectedAt}</span> : null}
                      </div>
                    </div>
                  </li>
                );
              })
            ) : (
              <li className="rounded-2xl border border-dashed border-accent/40 bg-secondary px-4 py-6 text-center text-sm text-slate-500">
                No alerts raised. Guardrails are steady.
              </li>
            )}
          </ul>
        </div>
      </div>
    </div>
  );
};

InventorySection.propTypes = {
  section: PropTypes.shape({
    data: PropTypes.shape({
      summary: PropTypes.arrayOf(
        PropTypes.shape({
          id: PropTypes.string,
          label: PropTypes.string.isRequired,
          value: PropTypes.number,
          helper: PropTypes.string,
          tone: PropTypes.string
        })
      ),
      groups: PropTypes.arrayOf(
        PropTypes.shape({
          id: PropTypes.string,
          label: PropTypes.string.isRequired,
          items: PropTypes.arrayOf(
            PropTypes.shape({
              id: PropTypes.oneOfType([PropTypes.string, PropTypes.number]),
              name: PropTypes.string.isRequired,
              sku: PropTypes.string,
              category: PropTypes.string,
              status: PropTypes.string,
              available: PropTypes.number,
              onHand: PropTypes.number,
              reserved: PropTypes.number,
              safetyStock: PropTypes.number,
              unitType: PropTypes.string,
              condition: PropTypes.string,
              location: PropTypes.string,
              nextMaintenanceDue: PropTypes.oneOfType([
                PropTypes.string,
                PropTypes.instanceOf(Date)
              ]),
              notes: PropTypes.string,
              activeAlerts: PropTypes.number,
              alertSeverity: PropTypes.string,
              activeRentals: PropTypes.number,
              rentalRate: PropTypes.number,
              rentalRateCurrency: PropTypes.string,
              depositAmount: PropTypes.number,
              depositCurrency: PropTypes.string
            })
          )
        })
      )
    })
  }).isRequired
};

FixnadoAdsSection.propTypes = {
  section: PropTypes.shape({
    label: PropTypes.string,
    description: PropTypes.string,
    data: PropTypes.shape({
      summaryCards: PropTypes.arrayOf(
        PropTypes.shape({
          title: PropTypes.string.isRequired,
          value: PropTypes.string.isRequired,
          change: PropTypes.string,
          trend: PropTypes.string,
          helper: PropTypes.string
        })
      ),
      funnel: PropTypes.arrayOf(
        PropTypes.shape({
          title: PropTypes.string.isRequired,
          value: PropTypes.string.isRequired,
          helper: PropTypes.string
        })
      ),
      campaigns: PropTypes.arrayOf(
        PropTypes.shape({
          id: PropTypes.string,
          name: PropTypes.string.isRequired,
          status: PropTypes.string,
          objective: PropTypes.string,
          spend: PropTypes.string,
          spendChange: PropTypes.string,
          conversions: PropTypes.string,
          conversionsChange: PropTypes.string,
          cpa: PropTypes.string,
          roas: PropTypes.string,
          roasChange: PropTypes.string,
          pacing: PropTypes.string,
          lastMetricDate: PropTypes.string,
          flights: PropTypes.number,
          window: PropTypes.string
        })
      ),
      invoices: PropTypes.arrayOf(
        PropTypes.shape({
          invoiceNumber: PropTypes.string,
          campaign: PropTypes.string,
          amountDue: PropTypes.string,
          status: PropTypes.string,
          dueDate: PropTypes.string
        })
      ),
      alerts: PropTypes.arrayOf(
        PropTypes.shape({
          title: PropTypes.string,
          severity: PropTypes.string,
          description: PropTypes.string,
          detectedAt: PropTypes.string,
          flight: PropTypes.string
        })
      ),
      recommendations: PropTypes.arrayOf(
        PropTypes.shape({
          title: PropTypes.string.isRequired,
          description: PropTypes.string.isRequired,
          action: PropTypes.string
        })
      ),
      timeline: PropTypes.arrayOf(
        PropTypes.shape({
          title: PropTypes.string.isRequired,
          status: PropTypes.string,
          start: PropTypes.string,
          end: PropTypes.string,
          budget: PropTypes.string
        })
      ),
      pricingModels: PropTypes.arrayOf(
        PropTypes.shape({
          id: PropTypes.oneOfType([PropTypes.string, PropTypes.number]),
          label: PropTypes.string.isRequired,
          spend: PropTypes.string,
          unitCost: PropTypes.string,
          unitLabel: PropTypes.string,
          performance: PropTypes.string,
          status: PropTypes.string
        })
      ),
      channelMix: PropTypes.arrayOf(
        PropTypes.shape({
          id: PropTypes.oneOfType([PropTypes.string, PropTypes.number]),
          label: PropTypes.string.isRequired,
          spend: PropTypes.string,
          share: PropTypes.string,
          performance: PropTypes.string,
          status: PropTypes.string,
          campaigns: PropTypes.number
        })
      ),
      targeting: PropTypes.arrayOf(
        PropTypes.shape({
          id: PropTypes.oneOfType([PropTypes.string, PropTypes.number]),
          label: PropTypes.string.isRequired,
          metric: PropTypes.string,
          share: PropTypes.string,
          status: PropTypes.string,
          helper: PropTypes.string
        })
      ),
      creativeInsights: PropTypes.arrayOf(
        PropTypes.shape({
          id: PropTypes.oneOfType([PropTypes.string, PropTypes.number]),
          label: PropTypes.string.isRequired,
          severity: PropTypes.string,
          message: PropTypes.string,
          detectedAt: PropTypes.string
        })
      )
    }),
    access: PropTypes.shape({
      label: PropTypes.string,
      level: PropTypes.string,
      features: PropTypes.arrayOf(PropTypes.string)
    })
  }).isRequired,
  features: PropTypes.shape({
    ads: PropTypes.shape({
      available: PropTypes.bool,
      level: PropTypes.string,
      label: PropTypes.string,
      features: PropTypes.arrayOf(PropTypes.string)
    })
  }),
  persona: PropTypes.string
};

const SettingsSection = ({ section }) => {
  const panels = section.data?.panels ?? [];
  return (
    <div>
      <SectionHeader section={section} />
      <div className="space-y-6">
        {panels.map((panel) => (
          <div
            key={panel.id ?? panel.title}
            className="rounded-2xl border border-accent/10 bg-white p-6 shadow-md"
          >
            <div className="flex flex-col gap-2 sm:flex-row sm:items-start sm:justify-between">
              <div>
                <h3 className="text-lg font-semibold text-primary">{panel.title}</h3>
                {panel.description && <p className="mt-1 text-sm text-slate-600">{panel.description}</p>}
              </div>
              {panel.status && (
                <span className="mt-1 inline-flex h-fit items-center rounded-full border border-slate-200 bg-slate-50 px-3 py-1 text-xs font-semibold text-slate-600">
                  {panel.status}
                </span>
              )}
            </div>
            <ul className="mt-4 divide-y divide-slate-200">
              {(panel.items ?? []).map((item) => (
                <li
                  key={item.id ?? item.label}
                  className="flex flex-col gap-3 py-4 sm:flex-row sm:items-center sm:justify-between"
                >
                  <div>
                    <p className="font-medium text-primary">{item.label}</p>
                    {item.helper && <p className="text-sm text-slate-500">{item.helper}</p>}
                  </div>
                  <div className="flex flex-col items-start gap-1 text-sm font-medium text-primary sm:items-end">
                    {item.type === 'toggle' ? (
                      <span
                        className={`inline-flex items-center gap-2 rounded-full border px-3 py-1 text-xs font-semibold ${
                          item.enabled
                            ? 'border-emerald-200 bg-emerald-50 text-emerald-600'
                            : 'border-slate-200 bg-slate-50 text-slate-500'
                        }`}
                      >
                        <span className={`h-2 w-2 rounded-full ${item.enabled ? 'bg-emerald-500' : 'bg-slate-400'}`} />
                        {item.enabled ? 'Enabled' : 'Disabled'}
                      </span>
                    ) : item.type === 'action' ? (
                      <Link
                        to={item.href ?? '#'}
                        className="inline-flex items-center gap-2 rounded-full border border-accent/30 bg-white px-4 py-2 text-xs font-semibold text-accent transition-colors hover:border-accent hover:text-primary"
                      >
                        {item.cta ?? 'Manage'}
                        <span aria-hidden="true">→</span>
                      </Link>
                    ) : (
                      <span className="text-sm text-slate-600 sm:text-base">{String(item.value ?? '—')}</span>
                    )}
                    {item.meta && <span className="text-xs text-slate-400">{item.meta}</span>}
                  </div>
                </li>
              ))}
            </ul>
          </div>
        ))}
      </div>
    </div>
  );
};

SettingsSection.propTypes = {
  section: PropTypes.shape({
    label: PropTypes.string,
    description: PropTypes.string,
    data: PropTypes.shape({
      panels: PropTypes.arrayOf(
        PropTypes.shape({
          id: PropTypes.string,
          title: PropTypes.string.isRequired,
          description: PropTypes.string,
          status: PropTypes.string,
          items: PropTypes.arrayOf(
            PropTypes.shape({
              id: PropTypes.string,
              label: PropTypes.string.isRequired,
              helper: PropTypes.string,
              type: PropTypes.oneOf(['toggle', 'value', 'action']).isRequired,
              enabled: PropTypes.bool,
              value: PropTypes.string,
              meta: PropTypes.string,
              cta: PropTypes.string,
              href: PropTypes.string
            })
          ).isRequired
        })
      ).isRequired
    }).isRequired
  }).isRequired
};

const ZonePlannerSection = ({ section }) => {
  const { canvas = [], zones = [], drafts = [], actions = [] } = section.data ?? {};
  const flatZones = zones.reduce((acc, zone) => ({ ...acc, [zone.code]: zone.color }), {});

  return (
    <div>
      <SectionHeader section={section} />
      <div className="grid gap-6 lg:grid-cols-3">
        <div className="lg:col-span-2 space-y-4">
          <div className="rounded-3xl border border-accent/10 bg-white p-4 shadow-md">
            <div className="mb-3 flex items-center justify-between">
              <h3 className="text-lg font-semibold text-primary">Draft Zone Layout</h3>
              <span className="rounded-full border border-accent/20 bg-secondary px-3 py-1 text-xs font-semibold text-primary/70">
                {canvas.length} rows • {canvas[0]?.length ?? 0} cols
              </span>
            </div>
            <div className="grid" style={{ gridTemplateColumns: `repeat(${canvas[0]?.length ?? 0}, minmax(0, 1fr))`, gap: '6px' }}>
              {canvas.flatMap((row, rowIndex) =>
                row.map((cell, cellIndex) => {
                  const fill = cell ? flatZones[cell] ?? '#bae6fd' : '#e2e8f0';
                  return (
                    <div
                      key={`${rowIndex}-${cellIndex}-${cell ?? 'empty'}`}
                      className="aspect-square rounded-xl border border-white/70 shadow-sm"
                      style={{ backgroundColor: fill }}
                    >
                      {cell ? (
                        <span className="flex h-full items-center justify-center text-xs font-semibold text-slate-700">
                          {cell}
                        </span>
                      ) : null}
                    </div>
                  );
                })
              )}
            </div>
          </div>
          <div className="rounded-3xl border border-accent/10 bg-white p-4 shadow-md">
            <h3 className="text-lg font-semibold text-primary">Next zoning actions</h3>
            <ul className="mt-3 space-y-2 text-sm text-slate-600">
              {actions.map((action) => (
                <li key={action} className="flex items-start gap-2">
                  <span className="mt-1 h-2 w-2 rounded-full bg-accent" />
                  <span>{action}</span>
                </li>
              ))}
            </ul>
          </div>
        </div>
        <div className="space-y-4">
          <div className="rounded-3xl border border-accent/10 bg-white p-4 shadow-md">
            <h3 className="text-base font-semibold text-primary">Active zones</h3>
            <ul className="mt-4 space-y-3 text-sm text-slate-600">
              {zones.map((zone) => (
                <li key={zone.code} className="rounded-2xl border border-accent/10 bg-secondary px-4 py-3">
                  <div className="flex items-center justify-between gap-2">
                    <span className="font-semibold text-primary">Zone {zone.code}</span>
                    <span className="rounded-full border border-white/60 px-2 py-1 text-xs font-semibold" style={{ backgroundColor: zone.color }}>
                      {zone.region}
                    </span>
                  </div>
                  <p className="mt-1 text-xs text-slate-500">Lead: {zone.lead}</p>
                  <p className="mt-1 text-xs text-slate-500">Workload: {zone.workload}</p>
                </li>
              ))}
            </ul>
          </div>
          <div className="rounded-3xl border border-accent/10 bg-white p-4 shadow-md">
            <h3 className="text-base font-semibold text-primary">Draft overlays</h3>
            <ul className="mt-3 space-y-3 text-sm text-slate-600">
              {drafts.map((draft) => (
                <li key={draft.title} className="rounded-2xl border border-dashed border-accent/40 bg-secondary px-4 py-3">
                  <p className="font-semibold text-primary">{draft.title}</p>
                  <p className="text-xs text-slate-500">{draft.description}</p>
                </li>
              ))}
            </ul>
          </div>
        </div>
      </div>
    </div>
  );
};

ZonePlannerSection.propTypes = {
  section: PropTypes.shape({
    data: PropTypes.shape({
      canvas: PropTypes.arrayOf(PropTypes.arrayOf(PropTypes.string)),
      zones: PropTypes.arrayOf(
        PropTypes.shape({
          code: PropTypes.string.isRequired,
          region: PropTypes.string.isRequired,
          color: PropTypes.string.isRequired,
          lead: PropTypes.string.isRequired,
          workload: PropTypes.string.isRequired
        })
      ),
      drafts: PropTypes.arrayOf(
        PropTypes.shape({
          title: PropTypes.string.isRequired,
          description: PropTypes.string.isRequired
        })
      ),
      actions: PropTypes.arrayOf(PropTypes.string)
    })
  }).isRequired
};

const DashboardSection = ({ section, features = {}, persona }) => {
  switch (section.type) {
    case 'grid':
      return <GridSection section={section} />;
    case 'board':
      return <BoardSection section={section} />;
    case 'table':
      return <TableSection section={section} />;
    case 'list':
      return <ListSection section={section} />;
    case 'inventory':
      return <InventorySection section={section} />;
    case 'ads':
      return <FixnadoAdsSection section={section} features={features} persona={persona} />;
    case 'settings': {
      const sectionLabel = section?.label?.toLowerCase?.() ?? '';
      const shouldRenderAccountSettings =
        persona === 'user' ||
        features?.accountSettings === true ||
        features?.accountSettingsBeta === true ||
        sectionLabel.includes('account settings');

      if (shouldRenderAccountSettings) {
        return <AccountSettingsManager initialSnapshot={section} />;
      }

      return <SettingsSection section={section} />;
    }
    case 'calendar':
      return <CalendarSection section={section} />;
    case 'availability':
      return <AvailabilitySection section={section} />;
    case 'zones':
      return <ZonePlannerSection section={section} />;
    case 'history':
      return <OrderHistoryManager section={section} features={features} persona={persona} />;
    default:
      return null;
  }
};

DashboardSection.propTypes = {
  section: PropTypes.shape({
    type: PropTypes.string.isRequired,
    access: PropTypes.shape({
      label: PropTypes.string,
      level: PropTypes.string,
      features: PropTypes.arrayOf(PropTypes.string)
    }),
    data: PropTypes.object
  }).isRequired,
  features: PropTypes.object,
  persona: PropTypes.string
};

export default DashboardSection;<|MERGE_RESOLUTION|>--- conflicted
+++ resolved
@@ -7,11 +7,8 @@
   CheckCircleIcon,
   ExclamationTriangleIcon
 } from '@heroicons/react/24/outline';
-<<<<<<< HEAD
 import OrderHistoryManager from '../orders/OrderHistoryManager.jsx';
-=======
 import { AccountSettingsManager } from '../../features/accountSettings/index.js';
->>>>>>> 5dd0c962
 
 const softenGradient = (accent) => {
   if (!accent) {

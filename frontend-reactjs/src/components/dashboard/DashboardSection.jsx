--- conflicted
+++ resolved
@@ -7,9 +7,7 @@
   CheckCircleIcon,
   ExclamationTriangleIcon
 } from '@heroicons/react/24/outline';
-<<<<<<< HEAD
 import { ServiceManagementSection } from '../service-management/index.js';
-=======
 import AuditTimelineSection from '../audit-timeline/AuditTimelineSection.jsx';
 import ComplianceControlSection from './compliance/ComplianceControlSection.jsx';
 import RentalManagementSection from './rentals/RentalManagementSection.jsx';
@@ -18,7 +16,6 @@
 import ServiceOrdersWorkspace from './service-orders/index.js';
 import OrderHistoryManager from '../orders/OrderHistoryManager.jsx';
 import { AccountSettingsManager } from '../../features/accountSettings/index.js';
->>>>>>> 3d1fd704
 
 const softenGradient = (accent) => {
   if (!accent) {
@@ -1680,10 +1677,8 @@
       return <AvailabilitySection section={section} />;
     case 'zones':
       return <ZonePlannerSection section={section} />;
-<<<<<<< HEAD
     case 'service-management':
       return <ServiceManagementSection section={section} />;
-=======
     case 'audit-timeline':
       return <AuditTimelineSection section={section} />;
     case 'compliance-controls':
@@ -1697,7 +1692,6 @@
     }
     case 'history':
       return <OrderHistoryManager section={section} features={features} persona={persona} />;
->>>>>>> 3d1fd704
     default:
       return null;
   }

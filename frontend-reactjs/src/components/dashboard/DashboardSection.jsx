import PropTypes from 'prop-types';
import { Link } from 'react-router-dom';
import {
  ArrowTrendingUpIcon,
  ArrowTrendingDownIcon,
  MinusSmallIcon,
  CheckCircleIcon,
  ExclamationTriangleIcon
} from '@heroicons/react/24/outline';
<<<<<<< HEAD
import WalletSection from './wallet/WalletSection.jsx';
=======
import ServiceOrdersWorkspace from './service-orders/index.js';
import OrderHistoryManager from '../orders/OrderHistoryManager.jsx';
import { AccountSettingsManager } from '../../features/accountSettings/index.js';
>>>>>>> 6bd16a87

const softenGradient = (accent) => {
  if (!accent) {
    return 'from-white via-secondary to-sky-50';
  }

  const tokens = accent.split(' ');
  const softened = tokens.map((token) => {
    if (!/^(from|via|to)-/.test(token)) {
      return token;
    }

    return token.replace(/-(\d{3})$/, (_, value) => {
      const numeric = Number(value);
      const target = Math.max(100, numeric - 300);
      return `-${target}`;
    });
  });

  if (!softened.some((token) => token.startsWith('via-'))) {
    softened.splice(1, 0, 'via-white');
  }

  return softened.join(' ');
};

const SectionHeader = ({ section }) => (
  <div className="mb-6 space-y-2">
    <h2 className="text-2xl font-semibold text-primary">{section.label}</h2>
    <p className="text-sm text-slate-600 max-w-2xl">{section.description}</p>
  </div>
);

SectionHeader.propTypes = {
  section: PropTypes.shape({
    label: PropTypes.string.isRequired,
    description: PropTypes.string
  }).isRequired
};

const GridSection = ({ section }) => {
  const cards = section.data?.cards ?? [];
  return (
    <div>
      <SectionHeader section={section} />
      <div className="grid gap-6 md:grid-cols-2 xl:grid-cols-3">
        {cards.map((card) => (
          <div
            key={card.title}
            className={`rounded-2xl border border-accent/10 bg-gradient-to-br ${softenGradient(card.accent)} p-6 shadow-md`}
          >
            <h3 className="text-lg font-semibold text-primary">{card.title}</h3>
            <ul className="mt-4 space-y-2 text-sm text-slate-600">
              {(card.details ?? []).map((detail) => (
                <li key={detail} className="flex items-start gap-2">
                    <span className="mt-1 h-2 w-2 rounded-full bg-accent/70" />
                  <span>{detail}</span>
                </li>
              ))}
            </ul>
          </div>
        ))}
      </div>
    </div>
  );
};

GridSection.propTypes = {
  section: PropTypes.shape({
    label: PropTypes.string,
    description: PropTypes.string,
    data: PropTypes.shape({
      cards: PropTypes.arrayOf(
        PropTypes.shape({
          title: PropTypes.string.isRequired,
          details: PropTypes.arrayOf(PropTypes.string).isRequired,
          accent: PropTypes.string
        })
      ).isRequired
    }).isRequired
  }).isRequired
};

const statusBadgeClasses = {
  confirmed: 'border-emerald-200 bg-emerald-50 text-emerald-600',
  pending: 'border-amber-200 bg-amber-50 text-amber-700',
  risk: 'border-rose-200 bg-rose-50 text-rose-700',
  travel: 'border-sky-200 bg-sky-50 text-sky-700',
  standby: 'border-primary/20 bg-secondary text-primary/80'
};

const getStatusBadgeClass = (status) => {
  if (!status) return statusBadgeClasses.standby;
  const key = status.toLowerCase().replace(/\s+/g, '-');
  return statusBadgeClasses[key] ?? statusBadgeClasses.standby;
};

const CalendarSection = ({ section }) => {
  const { month, legend = [], weeks = [] } = section.data ?? {};
  const daysOfWeek = ['Mon', 'Tue', 'Wed', 'Thu', 'Fri', 'Sat', 'Sun'];

  return (
    <div>
      <SectionHeader section={section} />
      <div className="mb-4 flex flex-wrap items-center justify-between gap-3">
        <div>
          <h3 className="text-lg font-semibold text-primary">{month}</h3>
          <p className="text-xs text-slate-500">Tap any booking to open the full work order.</p>
        </div>
        <div className="flex flex-wrap gap-2 text-xs">
          {legend.map((item) => (
            <span
              key={item.label}
              className={`inline-flex items-center gap-2 rounded-full border px-3 py-1 font-semibold ${getStatusBadgeClass(item.status)}`}
            >
              <span className="h-2 w-2 rounded-full bg-current" />
              {item.label}
            </span>
          ))}
        </div>
      </div>
      <div className="rounded-3xl border border-accent/10 bg-white p-4 shadow-md">
        <div className="grid grid-cols-7 gap-2 text-xs font-semibold uppercase tracking-wide text-primary/60">
          {daysOfWeek.map((day) => (
            <div key={day} className="px-2">
              {day}
            </div>
          ))}
        </div>
        <div className="mt-3 grid grid-cols-7 gap-2 text-sm">
          {weeks.flatMap((week, weekIndex) =>
            week.map((day, dayIndex) => (
              <div
                key={`${weekIndex}-${day.date}-${dayIndex}`}
                className={`min-h-[120px] rounded-2xl border border-dashed px-3 py-2 ${
                  day.isCurrentMonth ? 'border-accent/20 bg-secondary/60' : 'border-transparent bg-secondary/30 text-slate-400'
                } ${day.isToday ? 'border-accent bg-accent/10' : ''}`}
              >
                <div className="flex items-center justify-between text-xs font-semibold">
                  <span>{day.date}</span>
                  {day.capacity && (
                    <span className="rounded-full bg-white/80 px-2 py-0.5 text-[0.65rem] font-semibold text-primary/60">
                      {day.capacity}
                    </span>
                  )}
                </div>
                <div className="mt-2 space-y-2">
                  {(day.events ?? []).map((event) => (
                    <div
                      key={event.title}
                      className={`rounded-xl border px-3 py-2 text-xs font-medium ${getStatusBadgeClass(event.status)}`}
                    >
                      <p className="text-primary">{event.title}</p>
                      {event.time && <p className="mt-1 text-[0.65rem] uppercase tracking-wide">{event.time}</p>}
                    </div>
                  ))}
                </div>
              </div>
            ))
          )}
        </div>
      </div>
    </div>
  );
};

CalendarSection.propTypes = {
  section: PropTypes.shape({
    data: PropTypes.shape({
      month: PropTypes.string,
      legend: PropTypes.arrayOf(
        PropTypes.shape({
          label: PropTypes.string.isRequired,
          status: PropTypes.string
        })
      ),
      weeks: PropTypes.arrayOf(
        PropTypes.arrayOf(
          PropTypes.shape({
            date: PropTypes.string.isRequired,
            isCurrentMonth: PropTypes.bool,
            isToday: PropTypes.bool,
            capacity: PropTypes.string,
            events: PropTypes.arrayOf(
              PropTypes.shape({
                title: PropTypes.string.isRequired,
                status: PropTypes.string,
                time: PropTypes.string
              })
            )
          })
        )
      )
    })
  }).isRequired
};

const BoardSection = ({ section }) => {
  const columns = section.data?.columns ?? [];
  return (
    <div>
      <SectionHeader section={section} />
      <div className="grid gap-4 md:grid-cols-2 xl:grid-cols-4">
        {columns.map((column) => (
          <div key={column.title} className="bg-white border border-accent/10 rounded-2xl p-4 space-y-4 shadow-md">
            <div>
              <h3 className="text-sm font-semibold uppercase tracking-wide text-primary">{column.title}</h3>
              <span className="text-xs text-slate-500">{column.items?.length ?? 0} items</span>
            </div>
            <div className="space-y-4">
              {(column.items ?? []).map((item) => (
                <div key={item.title} className="rounded-xl border border-accent/10 bg-secondary p-4 space-y-2">
                  <p className="font-medium text-primary">{item.title}</p>
                  {item.owner && <p className="text-sm text-slate-600">{item.owner}</p>}
                  {item.value && <p className="text-sm text-accent font-semibold">{item.value}</p>}
                  {item.eta && <p className="text-xs text-slate-500">{item.eta}</p>}
                </div>
              ))}
            </div>
          </div>
        ))}
      </div>
    </div>
  );
};

BoardSection.propTypes = {
  section: PropTypes.shape({
    label: PropTypes.string,
    description: PropTypes.string,
    data: PropTypes.shape({
      columns: PropTypes.arrayOf(
        PropTypes.shape({
          title: PropTypes.string.isRequired,
          items: PropTypes.arrayOf(
            PropTypes.shape({
              title: PropTypes.string.isRequired,
              owner: PropTypes.string,
              value: PropTypes.string,
              eta: PropTypes.string
            })
          ).isRequired
        })
      ).isRequired
    }).isRequired
  }).isRequired
};

const AvailabilitySection = ({ section }) => {
  const { summary = {}, days = [], resources = [] } = section.data ?? {};
  return (
    <div>
      <SectionHeader section={section} />
      <div className="mb-4 flex flex-wrap gap-2 text-xs">
        {Object.entries(summary).map(([label, value]) => (
          <span
            key={label}
            className="inline-flex items-center gap-2 rounded-full border border-accent/20 bg-secondary px-3 py-1 font-semibold text-primary/80"
          >
            <span className="h-2 w-2 rounded-full bg-accent" />
            {value} {label.replace(/([A-Z])/g, ' $1').toLowerCase()}
          </span>
        ))}
      </div>
      <div className="overflow-hidden rounded-3xl border border-accent/10 bg-white shadow-md">
        <table className="min-w-full divide-y divide-slate-200 text-sm">
          <thead className="bg-secondary text-primary">
            <tr>
              <th className="px-4 py-3 text-left text-xs font-semibold uppercase tracking-wide">Crew / Owner</th>
              <th className="px-4 py-3 text-left text-xs font-semibold uppercase tracking-wide">Role</th>
              {days.map((day) => (
                <th key={day} className="px-4 py-3 text-left text-xs font-semibold uppercase tracking-wide">
                  {day}
                </th>
              ))}
            </tr>
          </thead>
          <tbody className="divide-y divide-primary/10 text-slate-700">
            {resources.map((resource) => (
              <tr key={resource.name} className="align-top">
                <td className="px-4 py-4">
                  <div className="font-semibold text-primary">{resource.name}</div>
                  {resource.status && <div className="text-xs text-slate-500">{resource.status}</div>}
                </td>
                <td className="px-4 py-4 text-sm text-slate-500">{resource.role}</td>
                {days.map((day) => {
                  const slot = resource.allocations?.find((entry) => entry.day === day) ?? {};
                  return (
                    <td key={`${resource.name}-${day}`} className="px-2 py-3">
                      {slot.status ? (
                        <div className={`rounded-xl border px-2 py-2 text-xs font-semibold ${getStatusBadgeClass(slot.status)}`}>
                          <p>{slot.status}</p>
                          {slot.window && <p className="mt-1 text-[0.6rem] uppercase tracking-wide">{slot.window}</p>}
                        </div>
                      ) : (
                        <span className="text-xs text-slate-400">—</span>
                      )}
                    </td>
                  );
                })}
              </tr>
            ))}
          </tbody>
        </table>
      </div>
    </div>
  );
};

AvailabilitySection.propTypes = {
  section: PropTypes.shape({
    data: PropTypes.shape({
      summary: PropTypes.object,
      days: PropTypes.arrayOf(PropTypes.string),
      resources: PropTypes.arrayOf(
        PropTypes.shape({
          name: PropTypes.string.isRequired,
          role: PropTypes.string,
          status: PropTypes.string,
          allocations: PropTypes.arrayOf(
            PropTypes.shape({
              day: PropTypes.string.isRequired,
              status: PropTypes.string,
              window: PropTypes.string
            })
          )
        })
      )
    })
  }).isRequired
};

const TableSection = ({ section }) => {
  const headers = section.data?.headers ?? [];
  const rows = section.data?.rows ?? [];
  return (
    <div>
      <SectionHeader section={section} />
      <div className="overflow-hidden rounded-2xl border border-accent/10 bg-white shadow-md">
        <table className="min-w-full divide-y divide-slate-200 text-sm">
          <thead className="bg-secondary text-primary">
            <tr>
              {headers.map((header) => (
                <th key={header} className="px-4 py-3 text-left font-semibold uppercase tracking-wide text-xs">
                  {header}
                </th>
              ))}
            </tr>
          </thead>
          <tbody className="divide-y divide-primary/10 text-slate-700">
            {rows.map((row, rowIndex) => (
              <tr key={rowIndex} className="hover:bg-secondary/70">
                {row.map((value, cellIndex) => (
                  <td key={cellIndex} className="px-4 py-3 align-top">
                    {value}
                  </td>
                ))}
              </tr>
            ))}
          </tbody>
        </table>
      </div>
    </div>
  );
};

TableSection.propTypes = {
  section: PropTypes.shape({
    label: PropTypes.string,
    description: PropTypes.string,
    data: PropTypes.shape({
      headers: PropTypes.arrayOf(PropTypes.string).isRequired,
      rows: PropTypes.arrayOf(PropTypes.arrayOf(PropTypes.string)).isRequired
    }).isRequired
  }).isRequired
};

const ListSection = ({ section }) => {
  const items = section.data?.items ?? [];
  return (
    <div>
      <SectionHeader section={section} />
      <div className="space-y-4">
        {items.map((item) => (
          <div key={item.title} className="rounded-2xl border border-accent/10 bg-white p-5 shadow-md">
            <div className="flex flex-col gap-1">
              <p className="text-base font-semibold text-primary">{item.title}</p>
              <p className="text-sm text-slate-600">{item.description}</p>
              <span className="text-xs uppercase tracking-wide text-primary/60">{item.status}</span>
            </div>
          </div>
        ))}
      </div>
    </div>
  );
};

ListSection.propTypes = {
  section: PropTypes.shape({
    label: PropTypes.string,
    description: PropTypes.string,
    data: PropTypes.shape({
      items: PropTypes.arrayOf(
        PropTypes.shape({
          title: PropTypes.string.isRequired,
          description: PropTypes.string.isRequired,
          status: PropTypes.string.isRequired
        })
      ).isRequired
    }).isRequired
  }).isRequired
};

const summaryToneMap = {
  info: 'border-slate-200 bg-white/85 text-primary',
  accent: 'border-primary/30 bg-primary/5 text-primary',
  warning: 'border-amber-200 bg-amber-50 text-amber-700',
  positive: 'border-emerald-200 bg-emerald-50 text-emerald-700'
};

const inventoryStatusTone = {
  healthy: 'border-emerald-200 bg-emerald-50 text-emerald-700',
  low_stock: 'border-amber-200 bg-amber-50 text-amber-700',
  stockout: 'border-rose-200 bg-rose-50 text-rose-700'
};

const inventoryStatusLabel = {
  healthy: 'Healthy',
  low_stock: 'Low stock',
  stockout: 'Out of stock'
};

const numberFormatter = new Intl.NumberFormat('en-GB', { maximumFractionDigits: 0 });
const currencyFormatter = (currency = 'GBP') =>
  new Intl.NumberFormat('en-GB', { style: 'currency', currency, maximumFractionDigits: 0 });

const formatInventoryNumber = (value) => {
  if (!Number.isFinite(value)) {
    return '0';
  }
  return numberFormatter.format(value);
};

const formatInventoryCurrency = (value, currency) => {
  if (!Number.isFinite(value)) {
    return null;
  }
  try {
    return currencyFormatter(currency || 'GBP').format(value);
  } catch (error) {
    console.warn('Failed to format currency', error);
    return currencyFormatter('GBP').format(value);
  }
};

const formatInventoryDate = (value) => {
  if (!value) return null;
  const date = new Date(value);
  if (Number.isNaN(date.getTime())) {
    return null;
  }
  return date.toLocaleDateString(undefined, { year: 'numeric', month: 'short', day: 'numeric' });
};

const InventorySection = ({ section }) => {
  const summary = section.data?.summary ?? [];
  const groups = section.data?.groups ?? [];

  return (
    <div>
      <SectionHeader section={section} />
      {summary.length ? (
        <div className="grid gap-4 sm:grid-cols-2 xl:grid-cols-3">
          {summary.map((item) => {
            const toneClass = summaryToneMap[item.tone] ?? summaryToneMap.info;
            return (
              <div
                key={item.id ?? item.label}
                className={`rounded-2xl border p-5 shadow-md ${toneClass}`}
              >
                <p className="text-xs uppercase tracking-[0.3em] text-primary/60">{item.label}</p>
                <p className="mt-2 text-2xl font-semibold text-primary">{formatInventoryNumber(item.value)}</p>
                {item.helper ? <p className="mt-2 text-xs text-slate-600">{item.helper}</p> : null}
              </div>
            );
          })}
        </div>
      ) : null}

      <div className="mt-6 space-y-8">
        {groups.map((group) => (
          <div key={group.id ?? group.label} className="space-y-4">
            <div className="flex flex-col gap-2 sm:flex-row sm:items-center sm:justify-between">
              <h3 className="text-lg font-semibold text-primary">{group.label}</h3>
              <span className="text-xs uppercase tracking-wide text-slate-500">
                {formatInventoryNumber(group.items?.length ?? 0)} records
              </span>
            </div>
            {group.items?.length ? (
              <div className="grid gap-4 lg:grid-cols-2">
                {group.items.map((item) => {
                  const statusTone = inventoryStatusTone[item.status] ?? inventoryStatusTone.healthy;
                  const statusLabel = inventoryStatusLabel[item.status] ?? item.status;
                  const rentalLabel = formatInventoryCurrency(item.rentalRate, item.rentalRateCurrency);
                  const depositLabel = formatInventoryCurrency(item.depositAmount, item.depositCurrency);
                  const maintenanceLabel = formatInventoryDate(item.nextMaintenanceDue);
                  return (
                    <article
                      key={item.id ?? item.name}
                      className="flex h-full flex-col gap-4 rounded-3xl border border-slate-200 bg-white/90 p-5 shadow-sm"
                    >
                      <header className="flex items-start justify-between gap-3">
                        <div>
                          <p className="text-sm font-semibold text-primary">{item.name}</p>
                          <p className="text-xs text-slate-500">
                            {[item.sku, item.category].filter(Boolean).join(' • ')}
                          </p>
                        </div>
                        {item.status ? (
                          <span
                            className={`inline-flex items-center rounded-full border px-3 py-1 text-xs font-semibold capitalize ${statusTone}`}
                          >
                            {statusLabel}
                          </span>
                        ) : null}
                      </header>
                      <dl className="grid grid-cols-2 gap-3 text-xs text-slate-600">
                        <div>
                          <dt className="font-medium text-slate-500">Available</dt>
                          <dd className="mt-1 text-sm font-semibold text-primary">{formatInventoryNumber(item.available)}</dd>
                        </div>
                        <div>
                          <dt className="font-medium text-slate-500">Reserved</dt>
                          <dd className="mt-1 text-sm font-semibold text-primary">{formatInventoryNumber(item.reserved)}</dd>
                        </div>
                        <div>
                          <dt className="font-medium text-slate-500">On hand</dt>
                          <dd className="mt-1">{formatInventoryNumber(item.onHand)}</dd>
                        </div>
                        <div>
                          <dt className="font-medium text-slate-500">Safety stock</dt>
                          <dd className="mt-1">{formatInventoryNumber(item.safetyStock)}</dd>
                        </div>
                        {Number.isFinite(item.activeRentals) ? (
                          <div>
                            <dt className="font-medium text-slate-500">Active rentals</dt>
                            <dd className="mt-1">{formatInventoryNumber(item.activeRentals)}</dd>
                          </div>
                        ) : null}
                        {Number.isFinite(item.activeAlerts) ? (
                          <div>
                            <dt className="font-medium text-slate-500">Alerts</dt>
                            <dd className="mt-1">{formatInventoryNumber(item.activeAlerts)}</dd>
                          </div>
                        ) : null}
                      </dl>
                      <div className="space-y-2 text-xs text-slate-500">
                        {item.condition ? (
                          <p className="font-medium text-slate-600">Condition: <span className="capitalize">{item.condition.replace(/_/g, ' ')}</span></p>
                        ) : null}
                        {item.location ? <p>Located in {item.location}</p> : null}
                        {maintenanceLabel ? <p>Next service due {maintenanceLabel}</p> : null}
                        {rentalLabel ? <p>Rental rate {rentalLabel}</p> : null}
                        {depositLabel ? <p>Deposit {depositLabel}</p> : null}
                        {item.notes ? <p className="italic text-slate-500">{item.notes}</p> : null}
                      </div>
                    </article>
                  );
                })}
              </div>
            ) : (
              <p className="rounded-2xl border border-dashed border-slate-200 bg-secondary/60 p-6 text-sm text-slate-500">
                Inventory data is syncing.
              </p>
            )}
          </div>
        ))}
      </div>
    </div>
  );
};

const adsTrendIcon = {
  up: ArrowTrendingUpIcon,
  down: ArrowTrendingDownIcon,
  flat: MinusSmallIcon
};

const severityBadgeClasses = {
  Critical: 'border-rose-200 bg-rose-50 text-rose-700',
  Warning: 'border-amber-200 bg-amber-50 text-amber-700',
  Info: 'border-sky-200 bg-sky-50 text-sky-700',
  default: 'border-slate-200 bg-slate-100 text-slate-600'
};

const adsStatusClass = (status) => {
  const value = typeof status === 'string' ? status.toLowerCase() : '';
  if (['scaling', 'primary', 'healthy', 'active', 'high intent'].some((token) => value.includes(token))) {
    return 'border-emerald-200 bg-emerald-50 text-emerald-700';
  }
  if (['steady', 'view', 'enable', 'growing', 'stable'].some((token) => value.includes(token))) {
    return 'border-sky-200 bg-sky-50 text-sky-700';
  }
  if (['warning', 'monitor', 'niche', 'test', 'pending'].some((token) => value.includes(token))) {
    return 'border-amber-200 bg-amber-50 text-amber-700';
  }
  if (['critical', 'at risk', 'danger'].some((token) => value.includes(token))) {
    return 'border-rose-200 bg-rose-50 text-rose-700';
  }
  return 'border-slate-200 bg-white text-slate-600';
};

const insightSeverityClass = (severity) => {
  const value = typeof severity === 'string' ? severity.toLowerCase() : '';
  if (value.includes('critical')) {
    return 'border-rose-200 bg-rose-50 text-rose-700';
  }
  if (value.includes('warning')) {
    return 'border-amber-200 bg-amber-50 text-amber-700';
  }
  if (value.includes('healthy') || value.includes('success')) {
    return 'border-emerald-200 bg-emerald-50 text-emerald-700';
  }
  if (value.includes('monitor')) {
    return 'border-sky-200 bg-sky-50 text-sky-700';
  }
  return 'border-slate-200 bg-white text-slate-600';
};

const parseShareWidth = (share) => {
  if (typeof share === 'number' && Number.isFinite(share)) {
    return `${Math.max(0, Math.min(share, 1)) * 100}%`;
  }
  if (typeof share === 'string') {
    const numeric = Number.parseFloat(share.replace('%', '').trim());
    if (Number.isFinite(numeric)) {
      const normalised = share.includes('%') ? numeric : numeric * 100;
      return `${Math.max(0, Math.min(normalised, 100))}%`;
    }
  }
  return '0%';
};

const AdsAccessSummary = ({ accessLabel, accessLevel, accessFeatures, persona }) => {
  if (!accessLabel && !accessLevel && (!accessFeatures || accessFeatures.length === 0)) {
    return null;
  }

  return (
    <div className="rounded-3xl border border-accent/20 bg-white/80 px-4 py-3 shadow-sm">
      <div className="flex flex-wrap items-center gap-2 text-xs font-semibold text-primary/70">
        {accessLabel ? (
          <span className="inline-flex items-center gap-2 rounded-full border border-accent/30 bg-secondary px-3 py-1 text-primary">
            {accessLabel}
          </span>
        ) : null}
        {accessLevel ? (
          <span className="inline-flex items-center gap-2 rounded-full border border-accent/20 bg-accent/10 px-3 py-1 text-primary/80">
            Access level: {accessLevel}
          </span>
        ) : null}
        {persona ? (
          <span className="inline-flex items-center gap-2 rounded-full border border-accent/20 bg-secondary px-3 py-1 text-primary/70">
            Persona: {persona}
          </span>
        ) : null}
      </div>
      {Array.isArray(accessFeatures) && accessFeatures.length > 0 ? (
        <div className="mt-3 flex flex-wrap gap-2 text-[0.65rem] uppercase tracking-wide text-primary/60">
          {accessFeatures.map((feature) => (
            <span key={feature} className="inline-flex items-center gap-1 rounded-full border border-accent/20 bg-white px-3 py-1">
              {feature}
            </span>
          ))}
        </div>
      ) : null}
    </div>
  );
};

AdsAccessSummary.propTypes = {
  accessLabel: PropTypes.string,
  accessLevel: PropTypes.string,
  accessFeatures: PropTypes.arrayOf(PropTypes.string),
  persona: PropTypes.string
};

const AdsPricingModels = ({ models }) => {
  if (!models.length) {
    return null;
  }

  return (
    <div className="rounded-3xl border border-accent/10 bg-white p-6 shadow-md">
      <div className="flex flex-wrap items-center justify-between gap-3">
        <h3 className="text-lg font-semibold text-primary">Pricing models</h3>
        <span className="text-xs uppercase tracking-wide text-primary/60">{models.length} active</span>
      </div>
      <div className="mt-4 grid gap-4 md:grid-cols-2">
        {models.map((model) => (
          <div
            key={model.id ?? model.label}
            className="rounded-2xl border border-accent/10 bg-secondary px-4 py-4 shadow-sm"
          >
            <div className="flex items-start justify-between gap-3">
              <div>
                <p className="text-sm font-semibold text-primary">{model.label}</p>
                {model.unitLabel ? <p className="text-xs text-primary/60">{model.unitLabel}</p> : null}
              </div>
              {model.status ? (
                <span className={`inline-flex items-center rounded-full border px-3 py-1 text-xs font-semibold ${adsStatusClass(model.status)}`}>
                  {model.status}
                </span>
              ) : null}
            </div>
            <div className="mt-4 grid grid-cols-2 gap-3 text-sm text-primary">
              <div>
                <p className="text-xs uppercase tracking-wide text-primary/60">Spend</p>
                <p className="mt-1 text-lg font-semibold">{model.spend ?? '—'}</p>
              </div>
              <div className="text-right">
                <p className="text-xs uppercase tracking-wide text-primary/60">{model.unitLabel ?? 'Unit cost'}</p>
                <p className="mt-1 text-lg font-semibold">{model.unitCost ?? '—'}</p>
              </div>
            </div>
            {model.performance ? <p className="mt-3 text-sm text-slate-600">{model.performance}</p> : null}
          </div>
        ))}
      </div>
    </div>
  );
};

AdsPricingModels.propTypes = {
  models: PropTypes.arrayOf(
    PropTypes.shape({
      id: PropTypes.oneOfType([PropTypes.string, PropTypes.number]),
      label: PropTypes.string.isRequired,
      spend: PropTypes.string,
      unitCost: PropTypes.string,
      unitLabel: PropTypes.string,
      performance: PropTypes.string,
      status: PropTypes.string
    })
  ).isRequired
};

const AdsChannelMix = ({ channelMix }) => {
  if (!channelMix.length) {
    return null;
  }

  return (
    <div className="rounded-3xl border border-accent/10 bg-white p-6 shadow-md">
      <div className="flex flex-wrap items-center justify-between gap-3">
        <h3 className="text-lg font-semibold text-primary">Channel mix</h3>
        <span className="text-xs uppercase tracking-wide text-primary/60">{channelMix.length} channels</span>
      </div>
      <ul className="mt-4 space-y-4">
        {channelMix.map((channel) => (
          <li
            key={channel.id ?? channel.label}
            className="rounded-2xl border border-accent/10 bg-secondary px-4 py-3 text-sm text-slate-600"
          >
            <div className="flex items-start justify-between gap-3">
              <div>
                <p className="text-sm font-semibold text-primary">{channel.label}</p>
                <p className="text-xs text-primary/60">
                  {channel.campaigns ?? 0} campaign{channel.campaigns === 1 ? '' : 's'}
                </p>
              </div>
              <div className="text-right">
                <p className="text-lg font-semibold text-primary">{channel.share ?? '—'}</p>
                <p className="text-xs text-primary/60">{channel.performance}</p>
              </div>
            </div>
            <div className="mt-3 flex items-center justify-between text-xs text-primary/60">
              <span>{channel.spend}</span>
              {channel.status ? (
                <span className={`inline-flex items-center rounded-full border px-3 py-1 font-semibold ${adsStatusClass(channel.status)}`}>
                  {channel.status}
                </span>
              ) : null}
            </div>
          </li>
        ))}
      </ul>
    </div>
  );
};

AdsChannelMix.propTypes = {
  channelMix: PropTypes.arrayOf(
    PropTypes.shape({
      id: PropTypes.oneOfType([PropTypes.string, PropTypes.number]),
      label: PropTypes.string.isRequired,
      spend: PropTypes.string,
      share: PropTypes.string,
      performance: PropTypes.string,
      status: PropTypes.string,
      campaigns: PropTypes.number
    })
  ).isRequired
};

const AdsTargetingSegments = ({ segments }) => {
  if (!segments.length) {
    return null;
  }

  return (
    <div className="rounded-3xl border border-accent/10 bg-white p-6 shadow-md">
      <div className="flex flex-wrap items-center justify-between gap-3">
        <h3 className="text-lg font-semibold text-primary">Targeting segments</h3>
        <span className="text-xs uppercase tracking-wide text-primary/60">{segments.length} segments</span>
      </div>
      <ul className="mt-4 space-y-4">
        {segments.map((segment) => (
          <li
            key={segment.id ?? segment.label}
            className="rounded-2xl border border-accent/10 bg-secondary px-4 py-3 text-sm text-slate-600"
          >
            <div className="flex items-start justify-between gap-3">
              <div>
                <p className="text-sm font-semibold text-primary">{segment.label}</p>
                {segment.helper ? <p className="text-xs text-primary/60">{segment.helper}</p> : null}
              </div>
              <div className="text-right">
                <p className="text-sm font-semibold text-primary">{segment.share ?? '—'}</p>
                {segment.metric ? <p className="text-xs text-primary/60">{segment.metric}</p> : null}
              </div>
            </div>
            <div className="mt-3 h-2 w-full rounded-full bg-white/60">
              <div className="h-2 rounded-full bg-accent" style={{ width: parseShareWidth(segment.share) }} />
            </div>
            {segment.status ? (
              <div className="mt-3">
                <span className={`inline-flex items-center rounded-full border px-3 py-1 text-xs font-semibold ${adsStatusClass(segment.status)}`}>
                  {segment.status}
                </span>
              </div>
            ) : null}
          </li>
        ))}
      </ul>
    </div>
  );
};

AdsTargetingSegments.propTypes = {
  segments: PropTypes.arrayOf(
    PropTypes.shape({
      id: PropTypes.oneOfType([PropTypes.string, PropTypes.number]),
      label: PropTypes.string.isRequired,
      metric: PropTypes.string,
      share: PropTypes.string,
      status: PropTypes.string,
      helper: PropTypes.string
    })
  ).isRequired
};

const AdsCreativeInsights = ({ insights }) => {
  if (!insights.length) {
    return null;
  }

  return (
    <div className="rounded-3xl border border-accent/10 bg-white p-6 shadow-md">
      <div className="flex flex-wrap items-center justify-between gap-3">
        <h3 className="text-lg font-semibold text-primary">Creative insights &amp; guardrails</h3>
        <span className="text-xs uppercase tracking-wide text-primary/60">{insights.length} signals</span>
      </div>
      <ul className="mt-4 space-y-4">
        {insights.map((insight) => (
          <li
            key={insight.id ?? insight.label}
            className="rounded-2xl border border-accent/10 bg-secondary px-4 py-3 text-sm text-slate-600"
          >
            <div className="flex items-start justify-between gap-3">
              <div>
                <p className="text-sm font-semibold text-primary">{insight.label}</p>
                {insight.detectedAt ? (
                  <p className="text-xs text-primary/60">Detected {insight.detectedAt}</p>
                ) : null}
              </div>
              {insight.severity ? (
                <span className={`inline-flex items-center rounded-full border px-3 py-1 text-xs font-semibold ${insightSeverityClass(insight.severity)}`}>
                  {insight.severity}
                </span>
              ) : null}
            </div>
            {insight.message ? <p className="mt-2 text-sm text-slate-600">{insight.message}</p> : null}
          </li>
        ))}
      </ul>
    </div>
  );
};

AdsCreativeInsights.propTypes = {
  insights: PropTypes.arrayOf(
    PropTypes.shape({
      id: PropTypes.oneOfType([PropTypes.string, PropTypes.number]),
      label: PropTypes.string.isRequired,
      severity: PropTypes.string,
      message: PropTypes.string,
      detectedAt: PropTypes.string
    })
  ).isRequired
};

const FixnadoAdsSection = ({ section, features = {}, persona }) => {
  const summaryCards = section.data?.summaryCards ?? [];
  const funnel = section.data?.funnel ?? [];
  const campaigns = section.data?.campaigns ?? [];
  const invoices = section.data?.invoices ?? [];
  const alerts = section.data?.alerts ?? [];
  const recommendations = section.data?.recommendations ?? [];
  const timeline = section.data?.timeline ?? [];
  const pricingModels = section.data?.pricingModels ?? [];
  const channelMix = section.data?.channelMix ?? [];
  const targeting = section.data?.targeting ?? [];
  const creativeInsights = section.data?.creativeInsights ?? [];

  const adsFeature = features.ads ?? {};
  const accessMeta = section.access ?? null;
  const isAvailable = adsFeature.available !== false;
  const accessLabel = accessMeta?.label ?? adsFeature.label ?? 'Fixnado Ads';
  const accessLevel = accessMeta?.level ?? adsFeature.level ?? 'view';
  const accessFeatures = accessMeta?.features ?? adsFeature.features ?? [];

  if (!isAvailable) {
    return (
      <div className="space-y-6">
        <SectionHeader section={section} />
        <div className="rounded-3xl border border-dashed border-accent/30 bg-white p-8 text-center text-sm text-slate-600 shadow-sm">
          <p className="text-lg font-semibold text-primary">Access restricted</p>
          <p className="mt-2">
            {accessLabel} is not enabled for this workspace yet. Please contact your administrator to request {accessLevel}{' '}
            access.
          </p>
        </div>
      </div>
    );
  }

  if (
    summaryCards.length === 0 &&
    funnel.length === 0 &&
    campaigns.length === 0 &&
    invoices.length === 0 &&
    alerts.length === 0 &&
    recommendations.length === 0 &&
    timeline.length === 0 &&
    pricingModels.length === 0 &&
    channelMix.length === 0 &&
    targeting.length === 0 &&
    creativeInsights.length === 0
  ) {
    return (
      <div className="space-y-6">
        <SectionHeader section={section} />
        <div className="rounded-3xl border border-dashed border-accent/30 bg-white p-8 text-center text-sm text-slate-600 shadow-sm">
          No Fixnado Ads data available yet.
        </div>
      </div>
    );
  }

  return (
    <div className="space-y-8">
      <SectionHeader section={section} />
      <AdsAccessSummary
        accessLabel={accessLabel}
        accessLevel={accessLevel}
        accessFeatures={accessFeatures}
        persona={persona}
      />

      {summaryCards.length > 0 ? (
        <div className="grid gap-6 md:grid-cols-2 xl:grid-cols-4">
          {summaryCards.map((card) => {
            const TrendIcon = adsTrendIcon[card.trend] ?? MinusSmallIcon;
            const trendColor =
              card.trend === 'down' ? 'text-rose-500' : card.trend === 'up' ? 'text-emerald-500' : 'text-primary/60';
            return (
              <div key={card.title} className="rounded-2xl border border-accent/10 bg-white/95 p-6 shadow-md">
                <p className="text-xs uppercase tracking-wide text-primary/60">{card.title}</p>
                <div className="mt-3 flex items-end justify-between gap-2">
                  <p className="text-2xl font-semibold text-primary">{card.value}</p>
                  {card.change ? (
                    <span
                      className={`inline-flex items-center gap-1 rounded-full bg-secondary px-2 py-1 text-xs font-semibold ${trendColor}`}
                    >
                      <TrendIcon className="h-4 w-4" />
                      {card.change}
                    </span>
                  ) : null}
                </div>
                {card.helper ? <p className="mt-3 text-sm text-slate-600">{card.helper}</p> : null}
              </div>
            );
          })}
        </div>
      ) : null}

      {pricingModels.length > 0 || channelMix.length > 0 ? (
        <div className="grid gap-6 lg:grid-cols-2">
          <AdsPricingModels models={pricingModels} />
          <AdsChannelMix channelMix={channelMix} />
        </div>
      ) : null}

      <div className="grid gap-6 xl:grid-cols-3">
        <div className="xl:col-span-2 rounded-3xl border border-accent/10 bg-white p-6 shadow-md">
          <div className="flex flex-wrap items-center justify-between gap-3">
            <h3 className="text-lg font-semibold text-primary">Active campaigns</h3>
            <span className="text-xs uppercase tracking-wide text-primary/60">{campaigns.length} in view</span>
          </div>
          <div className="mt-4 overflow-x-auto">
            <table className="w-full min-w-[640px] divide-y divide-slate-200 text-sm">
              <thead className="text-left text-xs uppercase tracking-wide text-primary/60">
                <tr>
                  <th className="px-4 py-3 font-semibold">Campaign</th>
                  <th className="px-4 py-3 font-semibold">Spend</th>
                  <th className="px-4 py-3 font-semibold">Conversions</th>
                  <th className="px-4 py-3 font-semibold">ROAS</th>
                  <th className="px-4 py-3 font-semibold">Pacing</th>
                  <th className="px-4 py-3 font-semibold">Window</th>
                </tr>
              </thead>
              <tbody className="divide-y divide-slate-100 text-slate-600">
                {campaigns.length > 0 ? (
                  campaigns.map((campaign) => (
                    <tr key={campaign.id ?? campaign.name} className="hover:bg-secondary/60">
                      <td className="px-4 py-3">
                        <p className="font-semibold text-primary">{campaign.name}</p>
                        <p className="text-xs text-primary/60">{campaign.objective}</p>
                        <p className="text-xs text-slate-500">Last metric {campaign.lastMetricDate ?? '—'}</p>
                      </td>
                      <td className="px-4 py-3">
                        <p className="font-medium text-primary">{campaign.spend}</p>
                        <p className="text-xs text-primary/60">{campaign.spendChange}</p>
                      </td>
                      <td className="px-4 py-3">
                        <p className="font-medium text-primary">{campaign.conversions}</p>
                        <p className="text-xs text-primary/60">{campaign.conversionsChange}</p>
                      </td>
                      <td className="px-4 py-3">
                        <p className="font-medium text-primary">{campaign.roas}</p>
                        <p className="text-xs text-primary/60">{campaign.roasChange}</p>
                      </td>
                      <td className="px-4 py-3 text-sm text-slate-600">{campaign.pacing}</td>
                      <td className="px-4 py-3 text-sm text-slate-600">{campaign.window}</td>
                    </tr>
                  ))
                ) : (
                  <tr>
                    <td colSpan={6} className="px-4 py-6 text-center text-sm text-slate-500">
                      No Fixnado Ads campaigns in this window.
                    </td>
                  </tr>
                )}
              </tbody>
            </table>
          </div>
        </div>

        <div className="rounded-3xl border border-accent/10 bg-gradient-to-br from-secondary/50 via-white to-white p-6 shadow-md">
          <div className="flex items-center justify-between gap-3">
            <h3 className="text-lg font-semibold text-primary">Upcoming flights</h3>
            <span className="text-xs uppercase tracking-wide text-primary/60">{timeline.length} scheduled</span>
          </div>
          <ul className="mt-4 space-y-4">
            {timeline.length > 0 ? (
              timeline.map((entry) => (
                <li
                  key={`${entry.title}-${entry.start}`}
                  className="rounded-2xl border border-accent/10 bg-white/80 px-4 py-3 text-sm text-slate-600"
                >
                  <p className="font-semibold text-primary">{entry.title}</p>
                  <p className="text-xs text-primary/60">{entry.status}</p>
                  <p className="mt-1 text-xs text-slate-500">{entry.start} → {entry.end}</p>
                  <p className="mt-1 text-xs text-primary/70">Budget {entry.budget}</p>
                </li>
              ))
            ) : (
              <li className="rounded-2xl border border-dashed border-accent/40 bg-white/70 px-4 py-6 text-center text-sm text-slate-500">
                No upcoming flights scheduled.
              </li>
            )}
          </ul>
        </div>
      </div>

      {targeting.length > 0 || creativeInsights.length > 0 ? (
        <div className="grid gap-6 lg:grid-cols-2">
          <AdsTargetingSegments segments={targeting} />
          <AdsCreativeInsights insights={creativeInsights} />
        </div>
      ) : null}

      <div className="grid gap-6 lg:grid-cols-2">
        <div className="rounded-3xl border border-accent/10 bg-white p-6 shadow-md">
          <h3 className="text-lg font-semibold text-primary">Acquisition funnel</h3>
          <ul className="mt-4 space-y-3">
            {funnel.map((stage) => (
              <li
                key={stage.title}
                className="flex items-center justify-between gap-3 rounded-2xl border border-accent/10 bg-secondary px-4 py-3"
              >
                <div>
                  <p className="text-sm font-semibold text-primary">{stage.title}</p>
                  <p className="text-xs text-primary/60">{stage.helper}</p>
                </div>
                <span className="text-base font-semibold text-primary">{stage.value}</span>
              </li>
            ))}
          </ul>
        </div>

        <div className="rounded-3xl border border-accent/10 bg-white p-6 shadow-md">
          <h3 className="text-lg font-semibold text-primary">Recommendations</h3>
          <ul className="mt-4 space-y-4">
            {recommendations.map((item) => (
              <li key={item.title} className="flex items-start gap-3 rounded-2xl border border-accent/10 bg-secondary px-4 py-3">
                <CheckCircleIcon className="mt-1 h-5 w-5 text-emerald-500" />
                <div className="space-y-1">
                  <p className="text-sm font-semibold text-primary">{item.title}</p>
                  <p className="text-xs text-slate-600">{item.description}</p>
                  {item.action ? (
                    <span className="inline-flex rounded-full bg-primary/10 px-3 py-1 text-[0.65rem] font-semibold uppercase tracking-wide text-primary">
                      {item.action}
                    </span>
                  ) : null}
                </div>
              </li>
            ))}
          </ul>
        </div>
      </div>

      <div className="grid gap-6 lg:grid-cols-2">
        <div className="rounded-3xl border border-accent/10 bg-white p-6 shadow-md">
          <div className="flex flex-wrap items-center justify-between gap-3">
            <h3 className="text-lg font-semibold text-primary">Billing cadence</h3>
            <span className="text-xs uppercase tracking-wide text-primary/60">{invoices.length} invoices</span>
          </div>
          <div className="mt-4 overflow-x-auto">
            <table className="w-full min-w-[520px] divide-y divide-slate-200 text-sm">
              <thead className="text-left text-xs uppercase tracking-wide text-primary/60">
                <tr>
                  <th className="px-4 py-3 font-semibold">Invoice</th>
                  <th className="px-4 py-3 font-semibold">Campaign</th>
                  <th className="px-4 py-3 font-semibold">Amount</th>
                  <th className="px-4 py-3 font-semibold">Status</th>
                  <th className="px-4 py-3 font-semibold">Due</th>
                </tr>
              </thead>
              <tbody className="divide-y divide-slate-100 text-slate-600">
                {invoices.length > 0 ? (
                  invoices.map((invoice) => (
                    <tr key={invoice.invoiceNumber ?? `${invoice.campaign}-${invoice.dueDate}`} className="hover:bg-secondary/60">
                      <td className="px-4 py-3 font-semibold text-primary">{invoice.invoiceNumber}</td>
                      <td className="px-4 py-3">{invoice.campaign}</td>
                      <td className="px-4 py-3">{invoice.amountDue}</td>
                      <td className="px-4 py-3">{invoice.status}</td>
                      <td className="px-4 py-3">{invoice.dueDate}</td>
                    </tr>
                  ))
                ) : (
                  <tr>
                    <td colSpan={5} className="px-4 py-6 text-center text-sm text-slate-500">
                      No invoices issued this window.
                    </td>
                  </tr>
                )}
              </tbody>
            </table>
          </div>
        </div>

        <div className="rounded-3xl border border-accent/10 bg-white p-6 shadow-md">
          <div className="flex flex-wrap items-center justify-between gap-3">
            <h3 className="text-lg font-semibold text-primary">Guardrails &amp; alerts</h3>
            <span className="text-xs uppercase tracking-wide text-primary/60">{alerts.length} alerts</span>
          </div>
          <ul className="mt-4 space-y-4">
            {alerts.length > 0 ? (
              alerts.map((alert) => {
                const badgeClass = severityBadgeClasses[alert.severity] ?? severityBadgeClasses.default;
                return (
                  <li
                    key={`${alert.title}-${alert.detectedAt}`}
                    className="rounded-2xl border border-accent/10 bg-secondary px-4 py-3 text-sm text-slate-600"
                  >
                    <div className="flex flex-col gap-2">
                      <div className="flex items-center justify-between gap-3">
                        <div className="flex items-center gap-2">
                          <ExclamationTriangleIcon className="h-4 w-4 text-primary/60" />
                          <p className="text-sm font-semibold text-primary">{alert.title}</p>
                        </div>
                        <span className={`inline-flex items-center gap-1 rounded-full border px-3 py-1 text-xs font-semibold ${badgeClass}`}>
                          {alert.severity}
                        </span>
                      </div>
                      <p className="text-xs text-slate-600">{alert.description}</p>
                      <div className="flex flex-wrap items-center gap-3 text-[0.65rem] uppercase tracking-wide text-primary/60">
                        {alert.flight ? <span>{alert.flight}</span> : null}
                        {alert.detectedAt ? <span>{alert.detectedAt}</span> : null}
                      </div>
                    </div>
                  </li>
                );
              })
            ) : (
              <li className="rounded-2xl border border-dashed border-accent/40 bg-secondary px-4 py-6 text-center text-sm text-slate-500">
                No alerts raised. Guardrails are steady.
              </li>
            )}
          </ul>
        </div>
      </div>
    </div>
  );
};

InventorySection.propTypes = {
  section: PropTypes.shape({
    data: PropTypes.shape({
      summary: PropTypes.arrayOf(
        PropTypes.shape({
          id: PropTypes.string,
          label: PropTypes.string.isRequired,
          value: PropTypes.number,
          helper: PropTypes.string,
          tone: PropTypes.string
        })
      ),
      groups: PropTypes.arrayOf(
        PropTypes.shape({
          id: PropTypes.string,
          label: PropTypes.string.isRequired,
          items: PropTypes.arrayOf(
            PropTypes.shape({
              id: PropTypes.oneOfType([PropTypes.string, PropTypes.number]),
              name: PropTypes.string.isRequired,
              sku: PropTypes.string,
              category: PropTypes.string,
              status: PropTypes.string,
              available: PropTypes.number,
              onHand: PropTypes.number,
              reserved: PropTypes.number,
              safetyStock: PropTypes.number,
              unitType: PropTypes.string,
              condition: PropTypes.string,
              location: PropTypes.string,
              nextMaintenanceDue: PropTypes.oneOfType([
                PropTypes.string,
                PropTypes.instanceOf(Date)
              ]),
              notes: PropTypes.string,
              activeAlerts: PropTypes.number,
              alertSeverity: PropTypes.string,
              activeRentals: PropTypes.number,
              rentalRate: PropTypes.number,
              rentalRateCurrency: PropTypes.string,
              depositAmount: PropTypes.number,
              depositCurrency: PropTypes.string
            })
          )
        })
      )
    })
  }).isRequired
};

FixnadoAdsSection.propTypes = {
  section: PropTypes.shape({
    label: PropTypes.string,
    description: PropTypes.string,
    data: PropTypes.shape({
      summaryCards: PropTypes.arrayOf(
        PropTypes.shape({
          title: PropTypes.string.isRequired,
          value: PropTypes.string.isRequired,
          change: PropTypes.string,
          trend: PropTypes.string,
          helper: PropTypes.string
        })
      ),
      funnel: PropTypes.arrayOf(
        PropTypes.shape({
          title: PropTypes.string.isRequired,
          value: PropTypes.string.isRequired,
          helper: PropTypes.string
        })
      ),
      campaigns: PropTypes.arrayOf(
        PropTypes.shape({
          id: PropTypes.string,
          name: PropTypes.string.isRequired,
          status: PropTypes.string,
          objective: PropTypes.string,
          spend: PropTypes.string,
          spendChange: PropTypes.string,
          conversions: PropTypes.string,
          conversionsChange: PropTypes.string,
          cpa: PropTypes.string,
          roas: PropTypes.string,
          roasChange: PropTypes.string,
          pacing: PropTypes.string,
          lastMetricDate: PropTypes.string,
          flights: PropTypes.number,
          window: PropTypes.string
        })
      ),
      invoices: PropTypes.arrayOf(
        PropTypes.shape({
          invoiceNumber: PropTypes.string,
          campaign: PropTypes.string,
          amountDue: PropTypes.string,
          status: PropTypes.string,
          dueDate: PropTypes.string
        })
      ),
      alerts: PropTypes.arrayOf(
        PropTypes.shape({
          title: PropTypes.string,
          severity: PropTypes.string,
          description: PropTypes.string,
          detectedAt: PropTypes.string,
          flight: PropTypes.string
        })
      ),
      recommendations: PropTypes.arrayOf(
        PropTypes.shape({
          title: PropTypes.string.isRequired,
          description: PropTypes.string.isRequired,
          action: PropTypes.string
        })
      ),
      timeline: PropTypes.arrayOf(
        PropTypes.shape({
          title: PropTypes.string.isRequired,
          status: PropTypes.string,
          start: PropTypes.string,
          end: PropTypes.string,
          budget: PropTypes.string
        })
      ),
      pricingModels: PropTypes.arrayOf(
        PropTypes.shape({
          id: PropTypes.oneOfType([PropTypes.string, PropTypes.number]),
          label: PropTypes.string.isRequired,
          spend: PropTypes.string,
          unitCost: PropTypes.string,
          unitLabel: PropTypes.string,
          performance: PropTypes.string,
          status: PropTypes.string
        })
      ),
      channelMix: PropTypes.arrayOf(
        PropTypes.shape({
          id: PropTypes.oneOfType([PropTypes.string, PropTypes.number]),
          label: PropTypes.string.isRequired,
          spend: PropTypes.string,
          share: PropTypes.string,
          performance: PropTypes.string,
          status: PropTypes.string,
          campaigns: PropTypes.number
        })
      ),
      targeting: PropTypes.arrayOf(
        PropTypes.shape({
          id: PropTypes.oneOfType([PropTypes.string, PropTypes.number]),
          label: PropTypes.string.isRequired,
          metric: PropTypes.string,
          share: PropTypes.string,
          status: PropTypes.string,
          helper: PropTypes.string
        })
      ),
      creativeInsights: PropTypes.arrayOf(
        PropTypes.shape({
          id: PropTypes.oneOfType([PropTypes.string, PropTypes.number]),
          label: PropTypes.string.isRequired,
          severity: PropTypes.string,
          message: PropTypes.string,
          detectedAt: PropTypes.string
        })
      )
    }),
    access: PropTypes.shape({
      label: PropTypes.string,
      level: PropTypes.string,
      features: PropTypes.arrayOf(PropTypes.string)
    })
  }).isRequired,
  features: PropTypes.shape({
    ads: PropTypes.shape({
      available: PropTypes.bool,
      level: PropTypes.string,
      label: PropTypes.string,
      features: PropTypes.arrayOf(PropTypes.string)
    })
  }),
  persona: PropTypes.string
};

const SettingsSection = ({ section }) => {
  const panels = section.data?.panels ?? [];
  return (
    <div>
      <SectionHeader section={section} />
      <div className="space-y-6">
        {panels.map((panel) => (
          <div
            key={panel.id ?? panel.title}
            className="rounded-2xl border border-accent/10 bg-white p-6 shadow-md"
          >
            <div className="flex flex-col gap-2 sm:flex-row sm:items-start sm:justify-between">
              <div>
                <h3 className="text-lg font-semibold text-primary">{panel.title}</h3>
                {panel.description && <p className="mt-1 text-sm text-slate-600">{panel.description}</p>}
              </div>
              {panel.status && (
                <span className="mt-1 inline-flex h-fit items-center rounded-full border border-slate-200 bg-slate-50 px-3 py-1 text-xs font-semibold text-slate-600">
                  {panel.status}
                </span>
              )}
            </div>
            <ul className="mt-4 divide-y divide-slate-200">
              {(panel.items ?? []).map((item) => (
                <li
                  key={item.id ?? item.label}
                  className="flex flex-col gap-3 py-4 sm:flex-row sm:items-center sm:justify-between"
                >
                  <div>
                    <p className="font-medium text-primary">{item.label}</p>
                    {item.helper && <p className="text-sm text-slate-500">{item.helper}</p>}
                  </div>
                  <div className="flex flex-col items-start gap-1 text-sm font-medium text-primary sm:items-end">
                    {item.type === 'toggle' ? (
                      <span
                        className={`inline-flex items-center gap-2 rounded-full border px-3 py-1 text-xs font-semibold ${
                          item.enabled
                            ? 'border-emerald-200 bg-emerald-50 text-emerald-600'
                            : 'border-slate-200 bg-slate-50 text-slate-500'
                        }`}
                      >
                        <span className={`h-2 w-2 rounded-full ${item.enabled ? 'bg-emerald-500' : 'bg-slate-400'}`} />
                        {item.enabled ? 'Enabled' : 'Disabled'}
                      </span>
                    ) : item.type === 'action' ? (
                      <Link
                        to={item.href ?? '#'}
                        className="inline-flex items-center gap-2 rounded-full border border-accent/30 bg-white px-4 py-2 text-xs font-semibold text-accent transition-colors hover:border-accent hover:text-primary"
                      >
                        {item.cta ?? 'Manage'}
                        <span aria-hidden="true">→</span>
                      </Link>
                    ) : (
                      <span className="text-sm text-slate-600 sm:text-base">{String(item.value ?? '—')}</span>
                    )}
                    {item.meta && <span className="text-xs text-slate-400">{item.meta}</span>}
                  </div>
                </li>
              ))}
            </ul>
          </div>
        ))}
      </div>
    </div>
  );
};

SettingsSection.propTypes = {
  section: PropTypes.shape({
    label: PropTypes.string,
    description: PropTypes.string,
    data: PropTypes.shape({
      panels: PropTypes.arrayOf(
        PropTypes.shape({
          id: PropTypes.string,
          title: PropTypes.string.isRequired,
          description: PropTypes.string,
          status: PropTypes.string,
          items: PropTypes.arrayOf(
            PropTypes.shape({
              id: PropTypes.string,
              label: PropTypes.string.isRequired,
              helper: PropTypes.string,
              type: PropTypes.oneOf(['toggle', 'value', 'action']).isRequired,
              enabled: PropTypes.bool,
              value: PropTypes.string,
              meta: PropTypes.string,
              cta: PropTypes.string,
              href: PropTypes.string
            })
          ).isRequired
        })
      ).isRequired
    }).isRequired
  }).isRequired
};

const ZonePlannerSection = ({ section }) => {
  const { canvas = [], zones = [], drafts = [], actions = [] } = section.data ?? {};
  const flatZones = zones.reduce((acc, zone) => ({ ...acc, [zone.code]: zone.color }), {});

  return (
    <div>
      <SectionHeader section={section} />
      <div className="grid gap-6 lg:grid-cols-3">
        <div className="lg:col-span-2 space-y-4">
          <div className="rounded-3xl border border-accent/10 bg-white p-4 shadow-md">
            <div className="mb-3 flex items-center justify-between">
              <h3 className="text-lg font-semibold text-primary">Draft Zone Layout</h3>
              <span className="rounded-full border border-accent/20 bg-secondary px-3 py-1 text-xs font-semibold text-primary/70">
                {canvas.length} rows • {canvas[0]?.length ?? 0} cols
              </span>
            </div>
            <div className="grid" style={{ gridTemplateColumns: `repeat(${canvas[0]?.length ?? 0}, minmax(0, 1fr))`, gap: '6px' }}>
              {canvas.flatMap((row, rowIndex) =>
                row.map((cell, cellIndex) => {
                  const fill = cell ? flatZones[cell] ?? '#bae6fd' : '#e2e8f0';
                  return (
                    <div
                      key={`${rowIndex}-${cellIndex}-${cell ?? 'empty'}`}
                      className="aspect-square rounded-xl border border-white/70 shadow-sm"
                      style={{ backgroundColor: fill }}
                    >
                      {cell ? (
                        <span className="flex h-full items-center justify-center text-xs font-semibold text-slate-700">
                          {cell}
                        </span>
                      ) : null}
                    </div>
                  );
                })
              )}
            </div>
          </div>
          <div className="rounded-3xl border border-accent/10 bg-white p-4 shadow-md">
            <h3 className="text-lg font-semibold text-primary">Next zoning actions</h3>
            <ul className="mt-3 space-y-2 text-sm text-slate-600">
              {actions.map((action) => (
                <li key={action} className="flex items-start gap-2">
                  <span className="mt-1 h-2 w-2 rounded-full bg-accent" />
                  <span>{action}</span>
                </li>
              ))}
            </ul>
          </div>
        </div>
        <div className="space-y-4">
          <div className="rounded-3xl border border-accent/10 bg-white p-4 shadow-md">
            <h3 className="text-base font-semibold text-primary">Active zones</h3>
            <ul className="mt-4 space-y-3 text-sm text-slate-600">
              {zones.map((zone) => (
                <li key={zone.code} className="rounded-2xl border border-accent/10 bg-secondary px-4 py-3">
                  <div className="flex items-center justify-between gap-2">
                    <span className="font-semibold text-primary">Zone {zone.code}</span>
                    <span className="rounded-full border border-white/60 px-2 py-1 text-xs font-semibold" style={{ backgroundColor: zone.color }}>
                      {zone.region}
                    </span>
                  </div>
                  <p className="mt-1 text-xs text-slate-500">Lead: {zone.lead}</p>
                  <p className="mt-1 text-xs text-slate-500">Workload: {zone.workload}</p>
                </li>
              ))}
            </ul>
          </div>
          <div className="rounded-3xl border border-accent/10 bg-white p-4 shadow-md">
            <h3 className="text-base font-semibold text-primary">Draft overlays</h3>
            <ul className="mt-3 space-y-3 text-sm text-slate-600">
              {drafts.map((draft) => (
                <li key={draft.title} className="rounded-2xl border border-dashed border-accent/40 bg-secondary px-4 py-3">
                  <p className="font-semibold text-primary">{draft.title}</p>
                  <p className="text-xs text-slate-500">{draft.description}</p>
                </li>
              ))}
            </ul>
          </div>
        </div>
      </div>
    </div>
  );
};

ZonePlannerSection.propTypes = {
  section: PropTypes.shape({
    data: PropTypes.shape({
      canvas: PropTypes.arrayOf(PropTypes.arrayOf(PropTypes.string)),
      zones: PropTypes.arrayOf(
        PropTypes.shape({
          code: PropTypes.string.isRequired,
          region: PropTypes.string.isRequired,
          color: PropTypes.string.isRequired,
          lead: PropTypes.string.isRequired,
          workload: PropTypes.string.isRequired
        })
      ),
      drafts: PropTypes.arrayOf(
        PropTypes.shape({
          title: PropTypes.string.isRequired,
          description: PropTypes.string.isRequired
        })
      ),
      actions: PropTypes.arrayOf(PropTypes.string)
    })
  }).isRequired
};

const DashboardSection = ({ section, features = {}, persona }) => {
  switch (section.type) {
    case 'grid':
      return <GridSection section={section} />;
    case 'board':
      if (section.id === 'orders') {
        return <ServiceOrdersWorkspace section={section} />;
      }
      return <BoardSection section={section} />;
    case 'table':
      return <TableSection section={section} />;
    case 'list':
      return <ListSection section={section} />;
    case 'inventory':
      return <InventorySection section={section} />;
    case 'ads':
      return <FixnadoAdsSection section={section} features={features} persona={persona} />;
    case 'settings': {
      const sectionLabel = section?.label?.toLowerCase?.() ?? '';
      const shouldRenderAccountSettings =
        persona === 'user' ||
        features?.accountSettings === true ||
        features?.accountSettingsBeta === true ||
        sectionLabel.includes('account settings');

      if (shouldRenderAccountSettings) {
        return <AccountSettingsManager initialSnapshot={section} />;
      }

      return <SettingsSection section={section} />;
    }
    case 'calendar':
      return <CalendarSection section={section} />;
    case 'availability':
      return <AvailabilitySection section={section} />;
    case 'zones':
      return <ZonePlannerSection section={section} />;
<<<<<<< HEAD
    case 'wallet':
      return <WalletSection section={section} />;
=======
    case 'component': {
      const Component = section.component;
      if (!Component) return null;
      return <Component {...(section.data ?? {})} />;
    }
    case 'history':
      return <OrderHistoryManager section={section} features={features} persona={persona} />;
>>>>>>> 6bd16a87
    default:
      return null;
  }
};

DashboardSection.propTypes = {
  section: PropTypes.shape({
    id: PropTypes.string,
    type: PropTypes.string.isRequired,
    access: PropTypes.shape({
      label: PropTypes.string,
      level: PropTypes.string,
      features: PropTypes.arrayOf(PropTypes.string)
    }),
    data: PropTypes.object
  }).isRequired,
  features: PropTypes.object,
  persona: PropTypes.string
};

export default DashboardSection;<|MERGE_RESOLUTION|>--- conflicted
+++ resolved
@@ -7,13 +7,10 @@
   CheckCircleIcon,
   ExclamationTriangleIcon
 } from '@heroicons/react/24/outline';
-<<<<<<< HEAD
 import WalletSection from './wallet/WalletSection.jsx';
-=======
 import ServiceOrdersWorkspace from './service-orders/index.js';
 import OrderHistoryManager from '../orders/OrderHistoryManager.jsx';
 import { AccountSettingsManager } from '../../features/accountSettings/index.js';
->>>>>>> 6bd16a87
 
 const softenGradient = (accent) => {
   if (!accent) {
@@ -1667,10 +1664,8 @@
       return <AvailabilitySection section={section} />;
     case 'zones':
       return <ZonePlannerSection section={section} />;
-<<<<<<< HEAD
     case 'wallet':
       return <WalletSection section={section} />;
-=======
     case 'component': {
       const Component = section.component;
       if (!Component) return null;
@@ -1678,7 +1673,6 @@
     }
     case 'history':
       return <OrderHistoryManager section={section} features={features} persona={persona} />;
->>>>>>> 6bd16a87
     default:
       return null;
   }

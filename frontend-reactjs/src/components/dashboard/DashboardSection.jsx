--- conflicted
+++ resolved
@@ -7,9 +7,7 @@
   CheckCircleIcon,
   ExclamationTriangleIcon
 } from '@heroicons/react/24/outline';
-<<<<<<< HEAD
 import UserManagementSection from './userManagement/UserManagementSection.jsx';
-=======
 import MarketplaceWorkspace from '../../features/marketplace-admin/MarketplaceWorkspace.jsx';
 import { ServiceManagementSection } from '../service-management/index.js';
 import AuditTimelineSection from '../audit-timeline/AuditTimelineSection.jsx';
@@ -20,7 +18,6 @@
 import ServiceOrdersWorkspace from './service-orders/index.js';
 import OrderHistoryManager from '../orders/OrderHistoryManager.jsx';
 import { AccountSettingsManager } from '../../features/accountSettings/index.js';
->>>>>>> 11795c30
 
 const softenGradient = (accent) => {
   if (!accent) {
@@ -1705,10 +1702,8 @@
       return <AvailabilitySection section={section} />;
     case 'zones':
       return <ZonePlannerSection section={section} />;
-<<<<<<< HEAD
     case 'user-management':
       return <UserManagementSection section={section} />;
-=======
     case 'marketplace-workspace':
       return (
         <MarketplaceWorkspace
@@ -1731,7 +1726,6 @@
     }
     case 'history':
       return <OrderHistoryManager section={section} features={features} persona={persona} />;
->>>>>>> 11795c30
     default:
       return null;
   }

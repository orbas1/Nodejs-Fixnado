import PropTypes from 'prop-types';
import { Link } from 'react-router-dom';
import AutomationBacklogSection from './AutomationBacklogSection.jsx';
import AccountSupportSection from './AccountSupportSection.jsx';
import {
  ArrowTrendingUpIcon,
  ArrowTrendingDownIcon,
  MinusSmallIcon,
  CheckCircleIcon,
  ExclamationTriangleIcon,
  ArrowTopRightOnSquareIcon
} from '@heroicons/react/24/outline';
import ServiceCalendar from '../calendar/ServiceCalendar.jsx';
import { getStatusBadgeClass } from '../../utils/calendarUtils.js';
import { ServicesManagementSection } from '../servicesManagement/index.js';
import ProviderManagementSection from '../../features/admin/providers/ProviderManagementSection.jsx';
import DisputeHealthWorkspace from './DisputeHealthWorkspace.jsx';
import { OperationsQueuesSection } from '../operationsQueues/index.js';
import UserManagementSection from './userManagement/UserManagementSection.jsx';
import MarketplaceWorkspace from '../../features/marketplace-admin/MarketplaceWorkspace.jsx';
import { ServiceManagementSection } from '../service-management/index.js';
import AuditTimelineSection from '../audit-timeline/AuditTimelineSection.jsx';
import ComplianceControlSection from './compliance/ComplianceControlSection.jsx';
import RentalManagementSection from './rentals/RentalManagementSection.jsx';
import CustomerSettingsSection from './CustomerSettingsSection.jsx';
import WalletSection from './wallet/WalletSection.jsx';
import ServiceOrdersWorkspace from './service-orders/index.js';
import OrderHistoryManager from '../orders/OrderHistoryManager.jsx';
import { AccountSettingsManager } from '../../features/accountSettings/index.js';
<<<<<<< HEAD
import { ServicemanMetricsSection } from '../../modules/servicemanMetrics/index.js';
=======
import ServicemanFinanceWorkspace from '../../modules/servicemanFinance/ServicemanFinanceWorkspace.jsx';
import { ServicemanWebsitePreferencesSection } from '../../features/servicemanWebsitePreferences/index.js';
import { ServicemanProfileSettingsSection } from '../../features/servicemanProfile/index.js';
import ServicemanBookingManagementWorkspace from '../../modules/servicemanControl/ServicemanBookingManagementWorkspace.jsx';
import { ServicemanEscrowWorkspace } from '../../features/servicemanEscrow/index.js';
import ServicemanInboxWorkspace from './serviceman/ServicemanInboxWorkspace.jsx';
import FixnadoAdsProvider from '../../modules/fixnadoAds/FixnadoAdsProvider.jsx';
import FixnadoAdsWorkspace from '../../modules/fixnadoAds/FixnadoAdsWorkspace.jsx';
>>>>>>> 4895d92b

const softenGradient = (accent) => {
  if (!accent) {
    return 'from-white via-secondary to-sky-50';
  }

  const tokens = accent.split(' ');
  const softened = tokens.map((token) => {
    if (!/^(from|via|to)-/.test(token)) {
      return token;
    }

    return token.replace(/-(\d{3})$/, (_, value) => {
      const numeric = Number(value);
      const target = Math.max(100, numeric - 300);
      return `-${target}`;
    });
  });

  if (!softened.some((token) => token.startsWith('via-'))) {
    softened.splice(1, 0, 'via-white');
  }

  return softened.join(' ');
};

const SectionHeader = ({ section }) => (
  <div className="mb-6 space-y-2">
    <h2 className="text-2xl font-semibold text-primary">{section.label}</h2>
    <p className="text-sm text-slate-600 max-w-2xl">{section.description}</p>
  </div>
);

SectionHeader.propTypes = {
  section: PropTypes.shape({
    label: PropTypes.string.isRequired,
    description: PropTypes.string
  }).isRequired
};

const componentRegistry = {
  'serviceman-booking-management': ServicemanBookingManagementWorkspace
};

const ComponentSection = ({ section }) => {
  const Component =
    section.Component ??
    section.component ??
    (section.componentKey ? componentRegistry[section.componentKey] ?? null : null);
  return (
    <div className="space-y-4">
      <SectionHeader section={section} />
      {Component ? (
        <Component {...(section.props ?? {})} />
      ) : (
        <div className="rounded-2xl border border-accent/10 bg-white p-6 text-sm text-slate-600">
          This dashboard module has not been configured yet.
        </div>
      )}
    </div>
  );
};

ComponentSection.propTypes = {
  section: PropTypes.shape({
    Component: PropTypes.elementType,
    component: PropTypes.elementType,
    props: PropTypes.object,
    label: PropTypes.string,
    description: PropTypes.string
  }).isRequired
};

const GridSection = ({ section }) => {
  const cards = section.data?.cards ?? [];
  return (
    <div>
      <SectionHeader section={section} />
      <div className="grid gap-6 md:grid-cols-2 xl:grid-cols-3">
        {cards.map((card) => (
          <div
            key={card.title}
            className={`rounded-2xl border border-accent/10 bg-gradient-to-br ${softenGradient(card.accent)} p-6 shadow-md`}
          >
            {card.mediaUrl ? (
              <img
                src={card.mediaUrl}
                alt={card.mediaAlt || card.title}
                className="mb-4 h-12 w-12 rounded-full object-cover shadow-sm"
              />
            ) : null}
            <h3 className="text-lg font-semibold text-primary">{card.title}</h3>
            <ul className="mt-4 space-y-2 text-sm text-slate-600">
              {(card.details ?? []).map((detail) => (
                <li key={detail} className="flex items-start gap-2">
                    <span className="mt-1 h-2 w-2 rounded-full bg-accent/70" />
                  <span>{detail}</span>
                </li>
              ))}
            </ul>
            {card.cta && card.cta.href ? (
              card.cta.href.startsWith('http') && card.cta.external ? (
                <a
                  href={card.cta.href}
                  target="_blank"
                  rel="noreferrer"
                  className="mt-4 inline-flex items-center gap-2 text-sm font-semibold text-primary hover:text-primary/80"
                >
                  {card.cta.label}
                  <ArrowTopRightOnSquareIcon aria-hidden="true" className="h-4 w-4" />
                </a>
              ) : (
                <Link
                  to={card.cta.href}
                  className="mt-4 inline-flex items-center gap-2 text-sm font-semibold text-primary hover:text-primary/80"
                >
                  {card.cta.label}
                  <ArrowTopRightOnSquareIcon aria-hidden="true" className="h-4 w-4" />
                </Link>
              )
            ) : null}
          </div>
        ))}
      </div>
    </div>
  );
};

GridSection.propTypes = {
  section: PropTypes.shape({
    label: PropTypes.string,
    description: PropTypes.string,
    data: PropTypes.shape({
      cards: PropTypes.arrayOf(
        PropTypes.shape({
          title: PropTypes.string.isRequired,
          details: PropTypes.arrayOf(PropTypes.string).isRequired,
          accent: PropTypes.string,
          mediaUrl: PropTypes.string,
          mediaAlt: PropTypes.string,
          cta: PropTypes.shape({
            label: PropTypes.string,
            href: PropTypes.string,
            external: PropTypes.bool
          })
        })
      ).isRequired
    }).isRequired
  }).isRequired
};


const BoardSection = ({ section }) => {
  const columns = section.data?.columns ?? [];
  return (
    <div>
      <SectionHeader section={section} />
      <div className="grid gap-4 md:grid-cols-2 xl:grid-cols-4">
        {columns.map((column) => (
          <div key={column.title} className="bg-white border border-accent/10 rounded-2xl p-4 space-y-4 shadow-md">
            <div>
              <h3 className="text-sm font-semibold uppercase tracking-wide text-primary">{column.title}</h3>
              <span className="text-xs text-slate-500">{column.items?.length ?? 0} items</span>
            </div>
            <div className="space-y-4">
              {(column.items ?? []).map((item) => (
                <div key={item.title} className="rounded-xl border border-accent/10 bg-secondary p-4 space-y-2">
                  <p className="font-medium text-primary">{item.title}</p>
                  {item.owner && <p className="text-sm text-slate-600">{item.owner}</p>}
                  {item.value && <p className="text-sm text-accent font-semibold">{item.value}</p>}
                  {item.eta && <p className="text-xs text-slate-500">{item.eta}</p>}
                </div>
              ))}
            </div>
          </div>
        ))}
      </div>
    </div>
  );
};

BoardSection.propTypes = {
  section: PropTypes.shape({
    label: PropTypes.string,
    description: PropTypes.string,
    data: PropTypes.shape({
      columns: PropTypes.arrayOf(
        PropTypes.shape({
          title: PropTypes.string.isRequired,
          items: PropTypes.arrayOf(
            PropTypes.shape({
              title: PropTypes.string.isRequired,
              owner: PropTypes.string,
              value: PropTypes.string,
              eta: PropTypes.string
            })
          ).isRequired
        })
      ).isRequired
    }).isRequired
  }).isRequired
};

const AvailabilitySection = ({ section }) => {
  const { summary = {}, days = [], resources = [] } = section.data ?? {};
  return (
    <div>
      <SectionHeader section={section} />
      <div className="mb-4 flex flex-wrap gap-2 text-xs">
        {Object.entries(summary).map(([label, value]) => (
          <span
            key={label}
            className="inline-flex items-center gap-2 rounded-full border border-accent/20 bg-secondary px-3 py-1 font-semibold text-primary/80"
          >
            <span className="h-2 w-2 rounded-full bg-accent" />
            {value} {label.replace(/([A-Z])/g, ' $1').toLowerCase()}
          </span>
        ))}
      </div>
      <div className="overflow-hidden rounded-3xl border border-accent/10 bg-white shadow-md">
        <table className="min-w-full divide-y divide-slate-200 text-sm">
          <thead className="bg-secondary text-primary">
            <tr>
              <th className="px-4 py-3 text-left text-xs font-semibold uppercase tracking-wide">Crew / Owner</th>
              <th className="px-4 py-3 text-left text-xs font-semibold uppercase tracking-wide">Role</th>
              {days.map((day) => (
                <th key={day} className="px-4 py-3 text-left text-xs font-semibold uppercase tracking-wide">
                  {day}
                </th>
              ))}
            </tr>
          </thead>
          <tbody className="divide-y divide-primary/10 text-slate-700">
            {resources.map((resource) => (
              <tr key={resource.name} className="align-top">
                <td className="px-4 py-4">
                  <div className="font-semibold text-primary">{resource.name}</div>
                  {resource.status && <div className="text-xs text-slate-500">{resource.status}</div>}
                </td>
                <td className="px-4 py-4 text-sm text-slate-500">{resource.role}</td>
                {days.map((day) => {
                  const slot = resource.allocations?.find((entry) => entry.day === day) ?? {};
                  return (
                    <td key={`${resource.name}-${day}`} className="px-2 py-3">
                      {slot.status ? (
                        <div className={`rounded-xl border px-2 py-2 text-xs font-semibold ${getStatusBadgeClass(slot.status)}`}>
                          <p>{slot.status}</p>
                          {slot.window && <p className="mt-1 text-[0.6rem] uppercase tracking-wide">{slot.window}</p>}
                        </div>
                      ) : (
                        <span className="text-xs text-slate-400">—</span>
                      )}
                    </td>
                  );
                })}
              </tr>
            ))}
          </tbody>
        </table>
      </div>
    </div>
  );
};

AvailabilitySection.propTypes = {
  section: PropTypes.shape({
    data: PropTypes.shape({
      summary: PropTypes.object,
      days: PropTypes.arrayOf(PropTypes.string),
      resources: PropTypes.arrayOf(
        PropTypes.shape({
          name: PropTypes.string.isRequired,
          role: PropTypes.string,
          status: PropTypes.string,
          allocations: PropTypes.arrayOf(
            PropTypes.shape({
              day: PropTypes.string.isRequired,
              status: PropTypes.string,
              window: PropTypes.string
            })
          )
        })
      )
    })
  }).isRequired
};

const TableSection = ({ section }) => {
  const headers = section.data?.headers ?? [];
  const rows = section.data?.rows ?? [];
  return (
    <div>
      <SectionHeader section={section} />
      <div className="overflow-hidden rounded-2xl border border-accent/10 bg-white shadow-md">
        <table className="min-w-full divide-y divide-slate-200 text-sm">
          <thead className="bg-secondary text-primary">
            <tr>
              {headers.map((header) => (
                <th key={header} className="px-4 py-3 text-left font-semibold uppercase tracking-wide text-xs">
                  {header}
                </th>
              ))}
            </tr>
          </thead>
          <tbody className="divide-y divide-primary/10 text-slate-700">
            {rows.map((row, rowIndex) => (
              <tr key={rowIndex} className="hover:bg-secondary/70">
                {row.map((value, cellIndex) => (
                  <td key={cellIndex} className="px-4 py-3 align-top">
                    {value}
                  </td>
                ))}
              </tr>
            ))}
          </tbody>
        </table>
      </div>
    </div>
  );
};

TableSection.propTypes = {
  section: PropTypes.shape({
    label: PropTypes.string,
    description: PropTypes.string,
    data: PropTypes.shape({
      headers: PropTypes.arrayOf(PropTypes.string).isRequired,
      rows: PropTypes.arrayOf(PropTypes.arrayOf(PropTypes.string)).isRequired
    }).isRequired
  }).isRequired
};

const ListSection = ({ section }) => {
  const items = section.data?.items ?? [];
  return (
    <div>
      <SectionHeader section={section} />
      <div className="space-y-4">
        {items.map((item) => (
          <div key={item.title} className="rounded-2xl border border-accent/10 bg-white p-5 shadow-md">
            <div className="flex flex-col gap-1">
              <p className="text-base font-semibold text-primary">{item.title}</p>
              <p className="text-sm text-slate-600">{item.description}</p>
              <span className="text-xs uppercase tracking-wide text-primary/60">{item.status}</span>
              {item.href ? (
                item.href.startsWith('http') ? (
                  <a
                    href={item.href}
                    target={item.target ?? '_blank'}
                    rel="noreferrer"
                    className="mt-3 inline-flex w-max items-center gap-2 rounded-full border border-accent/20 px-4 py-2 text-xs font-semibold text-primary transition hover:border-primary/40"
                  >
                    {item.cta ?? 'Open link'}
                  </a>
                ) : (
                  <Link
                    to={item.href}
                    target={item.target ?? '_self'}
                    className="mt-3 inline-flex w-max items-center gap-2 rounded-full border border-accent/20 px-4 py-2 text-xs font-semibold text-primary transition hover:border-primary/40"
                  >
                    {item.cta ?? 'Open workspace'}
                  </Link>
                )
              ) : null}
            </div>
          </div>
        ))}
      </div>
    </div>
  );
};

ListSection.propTypes = {
  section: PropTypes.shape({
    label: PropTypes.string,
    description: PropTypes.string,
    data: PropTypes.shape({
      items: PropTypes.arrayOf(
        PropTypes.shape({
          title: PropTypes.string.isRequired,
          description: PropTypes.string.isRequired,
          status: PropTypes.string.isRequired,
          href: PropTypes.string,
          target: PropTypes.string,
          cta: PropTypes.string
        })
      ).isRequired
    }).isRequired
  }).isRequired
};

const summaryToneMap = {
  info: 'border-slate-200 bg-white/85 text-primary',
  accent: 'border-primary/30 bg-primary/5 text-primary',
  warning: 'border-amber-200 bg-amber-50 text-amber-700',
  positive: 'border-emerald-200 bg-emerald-50 text-emerald-700'
};

const inventoryStatusTone = {
  healthy: 'border-emerald-200 bg-emerald-50 text-emerald-700',
  low_stock: 'border-amber-200 bg-amber-50 text-amber-700',
  stockout: 'border-rose-200 bg-rose-50 text-rose-700'
};

const inventoryStatusLabel = {
  healthy: 'Healthy',
  low_stock: 'Low stock',
  stockout: 'Out of stock'
};

const numberFormatter = new Intl.NumberFormat('en-GB', { maximumFractionDigits: 0 });
const currencyFormatter = (currency = 'GBP') =>
  new Intl.NumberFormat('en-GB', { style: 'currency', currency, maximumFractionDigits: 0 });

const formatInventoryNumber = (value) => {
  if (!Number.isFinite(value)) {
    return '0';
  }
  return numberFormatter.format(value);
};

const formatInventoryCurrency = (value, currency) => {
  if (!Number.isFinite(value)) {
    return null;
  }
  try {
    return currencyFormatter(currency || 'GBP').format(value);
  } catch (error) {
    console.warn('Failed to format currency', error);
    return currencyFormatter('GBP').format(value);
  }
};

const formatInventoryDate = (value) => {
  if (!value) return null;
  const date = new Date(value);
  if (Number.isNaN(date.getTime())) {
    return null;
  }
  return date.toLocaleDateString(undefined, { year: 'numeric', month: 'short', day: 'numeric' });
};

const InventorySection = ({ section }) => {
  const summary = section.data?.summary ?? [];
  const groups = section.data?.groups ?? [];

  return (
    <div>
      <SectionHeader section={section} />
      {summary.length ? (
        <div className="grid gap-4 sm:grid-cols-2 xl:grid-cols-3">
          {summary.map((item) => {
            const toneClass = summaryToneMap[item.tone] ?? summaryToneMap.info;
            return (
              <div
                key={item.id ?? item.label}
                className={`rounded-2xl border p-5 shadow-md ${toneClass}`}
              >
                <p className="text-xs uppercase tracking-[0.3em] text-primary/60">{item.label}</p>
                <p className="mt-2 text-2xl font-semibold text-primary">{formatInventoryNumber(item.value)}</p>
                {item.helper ? <p className="mt-2 text-xs text-slate-600">{item.helper}</p> : null}
              </div>
            );
          })}
        </div>
      ) : null}

      <div className="mt-6 space-y-8">
        {groups.map((group) => (
          <div key={group.id ?? group.label} className="space-y-4">
            <div className="flex flex-col gap-2 sm:flex-row sm:items-center sm:justify-between">
              <h3 className="text-lg font-semibold text-primary">{group.label}</h3>
              <span className="text-xs uppercase tracking-wide text-slate-500">
                {formatInventoryNumber(group.items?.length ?? 0)} records
              </span>
            </div>
            {group.items?.length ? (
              <div className="grid gap-4 lg:grid-cols-2">
                {group.items.map((item) => {
                  const statusTone = inventoryStatusTone[item.status] ?? inventoryStatusTone.healthy;
                  const statusLabel = inventoryStatusLabel[item.status] ?? item.status;
                  const rentalLabel = formatInventoryCurrency(item.rentalRate, item.rentalRateCurrency);
                  const depositLabel = formatInventoryCurrency(item.depositAmount, item.depositCurrency);
                  const maintenanceLabel = formatInventoryDate(item.nextMaintenanceDue);
                  return (
                    <article
                      key={item.id ?? item.name}
                      className="flex h-full flex-col gap-4 rounded-3xl border border-slate-200 bg-white/90 p-5 shadow-sm"
                    >
                      <header className="flex items-start justify-between gap-3">
                        <div>
                          <p className="text-sm font-semibold text-primary">{item.name}</p>
                          <p className="text-xs text-slate-500">
                            {[item.sku, item.category].filter(Boolean).join(' • ')}
                          </p>
                        </div>
                        {item.status ? (
                          <span
                            className={`inline-flex items-center rounded-full border px-3 py-1 text-xs font-semibold capitalize ${statusTone}`}
                          >
                            {statusLabel}
                          </span>
                        ) : null}
                      </header>
                      <dl className="grid grid-cols-2 gap-3 text-xs text-slate-600">
                        <div>
                          <dt className="font-medium text-slate-500">Available</dt>
                          <dd className="mt-1 text-sm font-semibold text-primary">{formatInventoryNumber(item.available)}</dd>
                        </div>
                        <div>
                          <dt className="font-medium text-slate-500">Reserved</dt>
                          <dd className="mt-1 text-sm font-semibold text-primary">{formatInventoryNumber(item.reserved)}</dd>
                        </div>
                        <div>
                          <dt className="font-medium text-slate-500">On hand</dt>
                          <dd className="mt-1">{formatInventoryNumber(item.onHand)}</dd>
                        </div>
                        <div>
                          <dt className="font-medium text-slate-500">Safety stock</dt>
                          <dd className="mt-1">{formatInventoryNumber(item.safetyStock)}</dd>
                        </div>
                        {Number.isFinite(item.activeRentals) ? (
                          <div>
                            <dt className="font-medium text-slate-500">Active rentals</dt>
                            <dd className="mt-1">{formatInventoryNumber(item.activeRentals)}</dd>
                          </div>
                        ) : null}
                        {Number.isFinite(item.activeAlerts) ? (
                          <div>
                            <dt className="font-medium text-slate-500">Alerts</dt>
                            <dd className="mt-1">{formatInventoryNumber(item.activeAlerts)}</dd>
                          </div>
                        ) : null}
                      </dl>
                      <div className="space-y-2 text-xs text-slate-500">
                        {item.condition ? (
                          <p className="font-medium text-slate-600">Condition: <span className="capitalize">{item.condition.replace(/_/g, ' ')}</span></p>
                        ) : null}
                        {item.location ? <p>Located in {item.location}</p> : null}
                        {maintenanceLabel ? <p>Next service due {maintenanceLabel}</p> : null}
                        {rentalLabel ? <p>Rental rate {rentalLabel}</p> : null}
                        {depositLabel ? <p>Deposit {depositLabel}</p> : null}
                        {item.notes ? <p className="italic text-slate-500">{item.notes}</p> : null}
                      </div>
                    </article>
                  );
                })}
              </div>
            ) : (
              <p className="rounded-2xl border border-dashed border-slate-200 bg-secondary/60 p-6 text-sm text-slate-500">
                Inventory data is syncing.
              </p>
            )}
          </div>
        ))}
      </div>
    </div>
  );
};

const adsTrendIcon = {
  up: ArrowTrendingUpIcon,
  down: ArrowTrendingDownIcon,
  flat: MinusSmallIcon
};

const severityBadgeClasses = {
  Critical: 'border-rose-200 bg-rose-50 text-rose-700',
  Warning: 'border-amber-200 bg-amber-50 text-amber-700',
  Info: 'border-sky-200 bg-sky-50 text-sky-700',
  default: 'border-slate-200 bg-slate-100 text-slate-600'
};

const adsStatusClass = (status) => {
  const value = typeof status === 'string' ? status.toLowerCase() : '';
  if (['scaling', 'primary', 'healthy', 'active', 'high intent'].some((token) => value.includes(token))) {
    return 'border-emerald-200 bg-emerald-50 text-emerald-700';
  }
  if (['steady', 'view', 'enable', 'growing', 'stable'].some((token) => value.includes(token))) {
    return 'border-sky-200 bg-sky-50 text-sky-700';
  }
  if (['warning', 'monitor', 'niche', 'test', 'pending'].some((token) => value.includes(token))) {
    return 'border-amber-200 bg-amber-50 text-amber-700';
  }
  if (['critical', 'at risk', 'danger'].some((token) => value.includes(token))) {
    return 'border-rose-200 bg-rose-50 text-rose-700';
  }
  return 'border-slate-200 bg-white text-slate-600';
};

const insightSeverityClass = (severity) => {
  const value = typeof severity === 'string' ? severity.toLowerCase() : '';
  if (value.includes('critical')) {
    return 'border-rose-200 bg-rose-50 text-rose-700';
  }
  if (value.includes('warning')) {
    return 'border-amber-200 bg-amber-50 text-amber-700';
  }
  if (value.includes('healthy') || value.includes('success')) {
    return 'border-emerald-200 bg-emerald-50 text-emerald-700';
  }
  if (value.includes('monitor')) {
    return 'border-sky-200 bg-sky-50 text-sky-700';
  }
  return 'border-slate-200 bg-white text-slate-600';
};

const parseShareWidth = (share) => {
  if (typeof share === 'number' && Number.isFinite(share)) {
    return `${Math.max(0, Math.min(share, 1)) * 100}%`;
  }
  if (typeof share === 'string') {
    const numeric = Number.parseFloat(share.replace('%', '').trim());
    if (Number.isFinite(numeric)) {
      const normalised = share.includes('%') ? numeric : numeric * 100;
      return `${Math.max(0, Math.min(normalised, 100))}%`;
    }
  }
  return '0%';
};

const AdsAccessSummary = ({ accessLabel, accessLevel, accessFeatures, persona }) => {
  if (!accessLabel && !accessLevel && (!accessFeatures || accessFeatures.length === 0)) {
    return null;
  }

  return (
    <div className="rounded-3xl border border-accent/20 bg-white/80 px-4 py-3 shadow-sm">
      <div className="flex flex-wrap items-center gap-2 text-xs font-semibold text-primary/70">
        {accessLabel ? (
          <span className="inline-flex items-center gap-2 rounded-full border border-accent/30 bg-secondary px-3 py-1 text-primary">
            {accessLabel}
          </span>
        ) : null}
        {accessLevel ? (
          <span className="inline-flex items-center gap-2 rounded-full border border-accent/20 bg-accent/10 px-3 py-1 text-primary/80">
            Access level: {accessLevel}
          </span>
        ) : null}
        {persona ? (
          <span className="inline-flex items-center gap-2 rounded-full border border-accent/20 bg-secondary px-3 py-1 text-primary/70">
            Persona: {persona}
          </span>
        ) : null}
      </div>
      {Array.isArray(accessFeatures) && accessFeatures.length > 0 ? (
        <div className="mt-3 flex flex-wrap gap-2 text-[0.65rem] uppercase tracking-wide text-primary/60">
          {accessFeatures.map((feature) => (
            <span key={feature} className="inline-flex items-center gap-1 rounded-full border border-accent/20 bg-white px-3 py-1">
              {feature}
            </span>
          ))}
        </div>
      ) : null}
    </div>
  );
};

AdsAccessSummary.propTypes = {
  accessLabel: PropTypes.string,
  accessLevel: PropTypes.string,
  accessFeatures: PropTypes.arrayOf(PropTypes.string),
  persona: PropTypes.string
};

const AdsPricingModels = ({ models }) => {
  if (!models.length) {
    return null;
  }

  return (
    <div className="rounded-3xl border border-accent/10 bg-white p-6 shadow-md">
      <div className="flex flex-wrap items-center justify-between gap-3">
        <h3 className="text-lg font-semibold text-primary">Pricing models</h3>
        <span className="text-xs uppercase tracking-wide text-primary/60">{models.length} active</span>
      </div>
      <div className="mt-4 grid gap-4 md:grid-cols-2">
        {models.map((model) => (
          <div
            key={model.id ?? model.label}
            className="rounded-2xl border border-accent/10 bg-secondary px-4 py-4 shadow-sm"
          >
            <div className="flex items-start justify-between gap-3">
              <div>
                <p className="text-sm font-semibold text-primary">{model.label}</p>
                {model.unitLabel ? <p className="text-xs text-primary/60">{model.unitLabel}</p> : null}
              </div>
              {model.status ? (
                <span className={`inline-flex items-center rounded-full border px-3 py-1 text-xs font-semibold ${adsStatusClass(model.status)}`}>
                  {model.status}
                </span>
              ) : null}
            </div>
            <div className="mt-4 grid grid-cols-2 gap-3 text-sm text-primary">
              <div>
                <p className="text-xs uppercase tracking-wide text-primary/60">Spend</p>
                <p className="mt-1 text-lg font-semibold">{model.spend ?? '—'}</p>
              </div>
              <div className="text-right">
                <p className="text-xs uppercase tracking-wide text-primary/60">{model.unitLabel ?? 'Unit cost'}</p>
                <p className="mt-1 text-lg font-semibold">{model.unitCost ?? '—'}</p>
              </div>
            </div>
            {model.performance ? <p className="mt-3 text-sm text-slate-600">{model.performance}</p> : null}
          </div>
        ))}
      </div>
    </div>
  );
};

AdsPricingModels.propTypes = {
  models: PropTypes.arrayOf(
    PropTypes.shape({
      id: PropTypes.oneOfType([PropTypes.string, PropTypes.number]),
      label: PropTypes.string.isRequired,
      spend: PropTypes.string,
      unitCost: PropTypes.string,
      unitLabel: PropTypes.string,
      performance: PropTypes.string,
      status: PropTypes.string
    })
  ).isRequired
};

const AdsChannelMix = ({ channelMix }) => {
  if (!channelMix.length) {
    return null;
  }

  return (
    <div className="rounded-3xl border border-accent/10 bg-white p-6 shadow-md">
      <div className="flex flex-wrap items-center justify-between gap-3">
        <h3 className="text-lg font-semibold text-primary">Channel mix</h3>
        <span className="text-xs uppercase tracking-wide text-primary/60">{channelMix.length} channels</span>
      </div>
      <ul className="mt-4 space-y-4">
        {channelMix.map((channel) => (
          <li
            key={channel.id ?? channel.label}
            className="rounded-2xl border border-accent/10 bg-secondary px-4 py-3 text-sm text-slate-600"
          >
            <div className="flex items-start justify-between gap-3">
              <div>
                <p className="text-sm font-semibold text-primary">{channel.label}</p>
                <p className="text-xs text-primary/60">
                  {channel.campaigns ?? 0} campaign{channel.campaigns === 1 ? '' : 's'}
                </p>
              </div>
              <div className="text-right">
                <p className="text-lg font-semibold text-primary">{channel.share ?? '—'}</p>
                <p className="text-xs text-primary/60">{channel.performance}</p>
              </div>
            </div>
            <div className="mt-3 flex items-center justify-between text-xs text-primary/60">
              <span>{channel.spend}</span>
              {channel.status ? (
                <span className={`inline-flex items-center rounded-full border px-3 py-1 font-semibold ${adsStatusClass(channel.status)}`}>
                  {channel.status}
                </span>
              ) : null}
            </div>
          </li>
        ))}
      </ul>
    </div>
  );
};

AdsChannelMix.propTypes = {
  channelMix: PropTypes.arrayOf(
    PropTypes.shape({
      id: PropTypes.oneOfType([PropTypes.string, PropTypes.number]),
      label: PropTypes.string.isRequired,
      spend: PropTypes.string,
      share: PropTypes.string,
      performance: PropTypes.string,
      status: PropTypes.string,
      campaigns: PropTypes.number
    })
  ).isRequired
};

const AdsTargetingSegments = ({ segments }) => {
  if (!segments.length) {
    return null;
  }

  return (
    <div className="rounded-3xl border border-accent/10 bg-white p-6 shadow-md">
      <div className="flex flex-wrap items-center justify-between gap-3">
        <h3 className="text-lg font-semibold text-primary">Targeting segments</h3>
        <span className="text-xs uppercase tracking-wide text-primary/60">{segments.length} segments</span>
      </div>
      <ul className="mt-4 space-y-4">
        {segments.map((segment) => (
          <li
            key={segment.id ?? segment.label}
            className="rounded-2xl border border-accent/10 bg-secondary px-4 py-3 text-sm text-slate-600"
          >
            <div className="flex items-start justify-between gap-3">
              <div>
                <p className="text-sm font-semibold text-primary">{segment.label}</p>
                {segment.helper ? <p className="text-xs text-primary/60">{segment.helper}</p> : null}
              </div>
              <div className="text-right">
                <p className="text-sm font-semibold text-primary">{segment.share ?? '—'}</p>
                {segment.metric ? <p className="text-xs text-primary/60">{segment.metric}</p> : null}
              </div>
            </div>
            <div className="mt-3 h-2 w-full rounded-full bg-white/60">
              <div className="h-2 rounded-full bg-accent" style={{ width: parseShareWidth(segment.share) }} />
            </div>
            {segment.status ? (
              <div className="mt-3">
                <span className={`inline-flex items-center rounded-full border px-3 py-1 text-xs font-semibold ${adsStatusClass(segment.status)}`}>
                  {segment.status}
                </span>
              </div>
            ) : null}
          </li>
        ))}
      </ul>
    </div>
  );
};

AdsTargetingSegments.propTypes = {
  segments: PropTypes.arrayOf(
    PropTypes.shape({
      id: PropTypes.oneOfType([PropTypes.string, PropTypes.number]),
      label: PropTypes.string.isRequired,
      metric: PropTypes.string,
      share: PropTypes.string,
      status: PropTypes.string,
      helper: PropTypes.string
    })
  ).isRequired
};

const AdsCreativeInsights = ({ insights }) => {
  if (!insights.length) {
    return null;
  }

  return (
    <div className="rounded-3xl border border-accent/10 bg-white p-6 shadow-md">
      <div className="flex flex-wrap items-center justify-between gap-3">
        <h3 className="text-lg font-semibold text-primary">Creative insights &amp; guardrails</h3>
        <span className="text-xs uppercase tracking-wide text-primary/60">{insights.length} signals</span>
      </div>
      <ul className="mt-4 space-y-4">
        {insights.map((insight) => (
          <li
            key={insight.id ?? insight.label}
            className="rounded-2xl border border-accent/10 bg-secondary px-4 py-3 text-sm text-slate-600"
          >
            <div className="flex items-start justify-between gap-3">
              <div>
                <p className="text-sm font-semibold text-primary">{insight.label}</p>
                {insight.detectedAt ? (
                  <p className="text-xs text-primary/60">Detected {insight.detectedAt}</p>
                ) : null}
              </div>
              {insight.severity ? (
                <span className={`inline-flex items-center rounded-full border px-3 py-1 text-xs font-semibold ${insightSeverityClass(insight.severity)}`}>
                  {insight.severity}
                </span>
              ) : null}
            </div>
            {insight.message ? <p className="mt-2 text-sm text-slate-600">{insight.message}</p> : null}
          </li>
        ))}
      </ul>
    </div>
  );
};

AdsCreativeInsights.propTypes = {
  insights: PropTypes.arrayOf(
    PropTypes.shape({
      id: PropTypes.oneOfType([PropTypes.string, PropTypes.number]),
      label: PropTypes.string.isRequired,
      severity: PropTypes.string,
      message: PropTypes.string,
      detectedAt: PropTypes.string
    })
  ).isRequired
};

const FixnadoAdsSection = ({ section, features = {}, persona }) => {
  const summaryCards = section.data?.summaryCards ?? [];
  const funnel = section.data?.funnel ?? [];
  const campaigns = section.data?.campaigns ?? [];
  const invoices = section.data?.invoices ?? [];
  const alerts = section.data?.alerts ?? [];
  const recommendations = section.data?.recommendations ?? [];
  const timeline = section.data?.timeline ?? [];
  const pricingModels = section.data?.pricingModels ?? [];
  const channelMix = section.data?.channelMix ?? [];
  const targeting = section.data?.targeting ?? [];
  const creativeInsights = section.data?.creativeInsights ?? [];

  const adsFeature = features.ads ?? {};
  const accessMeta = section.access ?? null;
  const isAvailable = adsFeature.available !== false;
  const accessLabel = accessMeta?.label ?? adsFeature.label ?? 'Fixnado Ads';
  const accessLevel = accessMeta?.level ?? adsFeature.level ?? 'view';
  const accessFeatures = accessMeta?.features ?? adsFeature.features ?? [];

  if (!isAvailable) {
    return (
      <div className="space-y-6">
        <SectionHeader section={section} />
        <div className="rounded-3xl border border-dashed border-accent/30 bg-white p-8 text-center text-sm text-slate-600 shadow-sm">
          <p className="text-lg font-semibold text-primary">Access restricted</p>
          <p className="mt-2">
            {accessLabel} is not enabled for this workspace yet. Please contact your administrator to request {accessLevel}{' '}
            access.
          </p>
        </div>
      </div>
    );
  }

  if (
    summaryCards.length === 0 &&
    funnel.length === 0 &&
    campaigns.length === 0 &&
    invoices.length === 0 &&
    alerts.length === 0 &&
    recommendations.length === 0 &&
    timeline.length === 0 &&
    pricingModels.length === 0 &&
    channelMix.length === 0 &&
    targeting.length === 0 &&
    creativeInsights.length === 0
  ) {
    return (
      <div className="space-y-6">
        <SectionHeader section={section} />
        <div className="rounded-3xl border border-dashed border-accent/30 bg-white p-8 text-center text-sm text-slate-600 shadow-sm">
          No Fixnado Ads data available yet.
        </div>
      </div>
    );
  }

  return (
    <div className="space-y-8">
      <SectionHeader section={section} />
      <AdsAccessSummary
        accessLabel={accessLabel}
        accessLevel={accessLevel}
        accessFeatures={accessFeatures}
        persona={persona}
      />

      {summaryCards.length > 0 ? (
        <div className="grid gap-6 md:grid-cols-2 xl:grid-cols-4">
          {summaryCards.map((card) => {
            const TrendIcon = adsTrendIcon[card.trend] ?? MinusSmallIcon;
            const trendColor =
              card.trend === 'down' ? 'text-rose-500' : card.trend === 'up' ? 'text-emerald-500' : 'text-primary/60';
            return (
              <div key={card.title} className="rounded-2xl border border-accent/10 bg-white/95 p-6 shadow-md">
                <p className="text-xs uppercase tracking-wide text-primary/60">{card.title}</p>
                <div className="mt-3 flex items-end justify-between gap-2">
                  <p className="text-2xl font-semibold text-primary">{card.value}</p>
                  {card.change ? (
                    <span
                      className={`inline-flex items-center gap-1 rounded-full bg-secondary px-2 py-1 text-xs font-semibold ${trendColor}`}
                    >
                      <TrendIcon className="h-4 w-4" />
                      {card.change}
                    </span>
                  ) : null}
                </div>
                {card.helper ? <p className="mt-3 text-sm text-slate-600">{card.helper}</p> : null}
              </div>
            );
          })}
        </div>
      ) : null}

      {pricingModels.length > 0 || channelMix.length > 0 ? (
        <div className="grid gap-6 lg:grid-cols-2">
          <AdsPricingModels models={pricingModels} />
          <AdsChannelMix channelMix={channelMix} />
        </div>
      ) : null}

      <div className="grid gap-6 xl:grid-cols-3">
        <div className="xl:col-span-2 rounded-3xl border border-accent/10 bg-white p-6 shadow-md">
          <div className="flex flex-wrap items-center justify-between gap-3">
            <h3 className="text-lg font-semibold text-primary">Active campaigns</h3>
            <span className="text-xs uppercase tracking-wide text-primary/60">{campaigns.length} in view</span>
          </div>
          <div className="mt-4 overflow-x-auto">
            <table className="w-full min-w-[640px] divide-y divide-slate-200 text-sm">
              <thead className="text-left text-xs uppercase tracking-wide text-primary/60">
                <tr>
                  <th className="px-4 py-3 font-semibold">Campaign</th>
                  <th className="px-4 py-3 font-semibold">Spend</th>
                  <th className="px-4 py-3 font-semibold">Conversions</th>
                  <th className="px-4 py-3 font-semibold">ROAS</th>
                  <th className="px-4 py-3 font-semibold">Pacing</th>
                  <th className="px-4 py-3 font-semibold">Window</th>
                </tr>
              </thead>
              <tbody className="divide-y divide-slate-100 text-slate-600">
                {campaigns.length > 0 ? (
                  campaigns.map((campaign) => (
                    <tr key={campaign.id ?? campaign.name} className="hover:bg-secondary/60">
                      <td className="px-4 py-3">
                        <p className="font-semibold text-primary">{campaign.name}</p>
                        <p className="text-xs text-primary/60">{campaign.objective}</p>
                        <p className="text-xs text-slate-500">Last metric {campaign.lastMetricDate ?? '—'}</p>
                      </td>
                      <td className="px-4 py-3">
                        <p className="font-medium text-primary">{campaign.spend}</p>
                        <p className="text-xs text-primary/60">{campaign.spendChange}</p>
                      </td>
                      <td className="px-4 py-3">
                        <p className="font-medium text-primary">{campaign.conversions}</p>
                        <p className="text-xs text-primary/60">{campaign.conversionsChange}</p>
                      </td>
                      <td className="px-4 py-3">
                        <p className="font-medium text-primary">{campaign.roas}</p>
                        <p className="text-xs text-primary/60">{campaign.roasChange}</p>
                      </td>
                      <td className="px-4 py-3 text-sm text-slate-600">{campaign.pacing}</td>
                      <td className="px-4 py-3 text-sm text-slate-600">{campaign.window}</td>
                    </tr>
                  ))
                ) : (
                  <tr>
                    <td colSpan={6} className="px-4 py-6 text-center text-sm text-slate-500">
                      No Fixnado Ads campaigns in this window.
                    </td>
                  </tr>
                )}
              </tbody>
            </table>
          </div>
        </div>

        <div className="rounded-3xl border border-accent/10 bg-gradient-to-br from-secondary/50 via-white to-white p-6 shadow-md">
          <div className="flex items-center justify-between gap-3">
            <h3 className="text-lg font-semibold text-primary">Upcoming flights</h3>
            <span className="text-xs uppercase tracking-wide text-primary/60">{timeline.length} scheduled</span>
          </div>
          <ul className="mt-4 space-y-4">
            {timeline.length > 0 ? (
              timeline.map((entry) => (
                <li
                  key={`${entry.title}-${entry.start}`}
                  className="rounded-2xl border border-accent/10 bg-white/80 px-4 py-3 text-sm text-slate-600"
                >
                  <p className="font-semibold text-primary">{entry.title}</p>
                  <p className="text-xs text-primary/60">{entry.status}</p>
                  <p className="mt-1 text-xs text-slate-500">{entry.start} → {entry.end}</p>
                  <p className="mt-1 text-xs text-primary/70">Budget {entry.budget}</p>
                </li>
              ))
            ) : (
              <li className="rounded-2xl border border-dashed border-accent/40 bg-white/70 px-4 py-6 text-center text-sm text-slate-500">
                No upcoming flights scheduled.
              </li>
            )}
          </ul>
        </div>
      </div>

      {targeting.length > 0 || creativeInsights.length > 0 ? (
        <div className="grid gap-6 lg:grid-cols-2">
          <AdsTargetingSegments segments={targeting} />
          <AdsCreativeInsights insights={creativeInsights} />
        </div>
      ) : null}

      <div className="grid gap-6 lg:grid-cols-2">
        <div className="rounded-3xl border border-accent/10 bg-white p-6 shadow-md">
          <h3 className="text-lg font-semibold text-primary">Acquisition funnel</h3>
          <ul className="mt-4 space-y-3">
            {funnel.map((stage) => (
              <li
                key={stage.title}
                className="flex items-center justify-between gap-3 rounded-2xl border border-accent/10 bg-secondary px-4 py-3"
              >
                <div>
                  <p className="text-sm font-semibold text-primary">{stage.title}</p>
                  <p className="text-xs text-primary/60">{stage.helper}</p>
                </div>
                <span className="text-base font-semibold text-primary">{stage.value}</span>
              </li>
            ))}
          </ul>
        </div>

        <div className="rounded-3xl border border-accent/10 bg-white p-6 shadow-md">
          <h3 className="text-lg font-semibold text-primary">Recommendations</h3>
          <ul className="mt-4 space-y-4">
            {recommendations.map((item) => (
              <li key={item.title} className="flex items-start gap-3 rounded-2xl border border-accent/10 bg-secondary px-4 py-3">
                <CheckCircleIcon className="mt-1 h-5 w-5 text-emerald-500" />
                <div className="space-y-1">
                  <p className="text-sm font-semibold text-primary">{item.title}</p>
                  <p className="text-xs text-slate-600">{item.description}</p>
                  {item.action ? (
                    <span className="inline-flex rounded-full bg-primary/10 px-3 py-1 text-[0.65rem] font-semibold uppercase tracking-wide text-primary">
                      {item.action}
                    </span>
                  ) : null}
                </div>
              </li>
            ))}
          </ul>
        </div>
      </div>

      <div className="grid gap-6 lg:grid-cols-2">
        <div className="rounded-3xl border border-accent/10 bg-white p-6 shadow-md">
          <div className="flex flex-wrap items-center justify-between gap-3">
            <h3 className="text-lg font-semibold text-primary">Billing cadence</h3>
            <span className="text-xs uppercase tracking-wide text-primary/60">{invoices.length} invoices</span>
          </div>
          <div className="mt-4 overflow-x-auto">
            <table className="w-full min-w-[520px] divide-y divide-slate-200 text-sm">
              <thead className="text-left text-xs uppercase tracking-wide text-primary/60">
                <tr>
                  <th className="px-4 py-3 font-semibold">Invoice</th>
                  <th className="px-4 py-3 font-semibold">Campaign</th>
                  <th className="px-4 py-3 font-semibold">Amount</th>
                  <th className="px-4 py-3 font-semibold">Status</th>
                  <th className="px-4 py-3 font-semibold">Due</th>
                </tr>
              </thead>
              <tbody className="divide-y divide-slate-100 text-slate-600">
                {invoices.length > 0 ? (
                  invoices.map((invoice) => (
                    <tr key={invoice.invoiceNumber ?? `${invoice.campaign}-${invoice.dueDate}`} className="hover:bg-secondary/60">
                      <td className="px-4 py-3 font-semibold text-primary">{invoice.invoiceNumber}</td>
                      <td className="px-4 py-3">{invoice.campaign}</td>
                      <td className="px-4 py-3">{invoice.amountDue}</td>
                      <td className="px-4 py-3">{invoice.status}</td>
                      <td className="px-4 py-3">{invoice.dueDate}</td>
                    </tr>
                  ))
                ) : (
                  <tr>
                    <td colSpan={5} className="px-4 py-6 text-center text-sm text-slate-500">
                      No invoices issued this window.
                    </td>
                  </tr>
                )}
              </tbody>
            </table>
          </div>
        </div>

        <div className="rounded-3xl border border-accent/10 bg-white p-6 shadow-md">
          <div className="flex flex-wrap items-center justify-between gap-3">
            <h3 className="text-lg font-semibold text-primary">Guardrails &amp; alerts</h3>
            <span className="text-xs uppercase tracking-wide text-primary/60">{alerts.length} alerts</span>
          </div>
          <ul className="mt-4 space-y-4">
            {alerts.length > 0 ? (
              alerts.map((alert) => {
                const badgeClass = severityBadgeClasses[alert.severity] ?? severityBadgeClasses.default;
                return (
                  <li
                    key={`${alert.title}-${alert.detectedAt}`}
                    className="rounded-2xl border border-accent/10 bg-secondary px-4 py-3 text-sm text-slate-600"
                  >
                    <div className="flex flex-col gap-2">
                      <div className="flex items-center justify-between gap-3">
                        <div className="flex items-center gap-2">
                          <ExclamationTriangleIcon className="h-4 w-4 text-primary/60" />
                          <p className="text-sm font-semibold text-primary">{alert.title}</p>
                        </div>
                        <span className={`inline-flex items-center gap-1 rounded-full border px-3 py-1 text-xs font-semibold ${badgeClass}`}>
                          {alert.severity}
                        </span>
                      </div>
                      <p className="text-xs text-slate-600">{alert.description}</p>
                      <div className="flex flex-wrap items-center gap-3 text-[0.65rem] uppercase tracking-wide text-primary/60">
                        {alert.flight ? <span>{alert.flight}</span> : null}
                        {alert.detectedAt ? <span>{alert.detectedAt}</span> : null}
                      </div>
                    </div>
                  </li>
                );
              })
            ) : (
              <li className="rounded-2xl border border-dashed border-accent/40 bg-secondary px-4 py-6 text-center text-sm text-slate-500">
                No alerts raised. Guardrails are steady.
              </li>
            )}
          </ul>
        </div>
      </div>
    </div>
  );
};

InventorySection.propTypes = {
  section: PropTypes.shape({
    data: PropTypes.shape({
      summary: PropTypes.arrayOf(
        PropTypes.shape({
          id: PropTypes.string,
          label: PropTypes.string.isRequired,
          value: PropTypes.number,
          helper: PropTypes.string,
          tone: PropTypes.string
        })
      ),
      groups: PropTypes.arrayOf(
        PropTypes.shape({
          id: PropTypes.string,
          label: PropTypes.string.isRequired,
          items: PropTypes.arrayOf(
            PropTypes.shape({
              id: PropTypes.oneOfType([PropTypes.string, PropTypes.number]),
              name: PropTypes.string.isRequired,
              sku: PropTypes.string,
              category: PropTypes.string,
              status: PropTypes.string,
              available: PropTypes.number,
              onHand: PropTypes.number,
              reserved: PropTypes.number,
              safetyStock: PropTypes.number,
              unitType: PropTypes.string,
              condition: PropTypes.string,
              location: PropTypes.string,
              nextMaintenanceDue: PropTypes.oneOfType([
                PropTypes.string,
                PropTypes.instanceOf(Date)
              ]),
              notes: PropTypes.string,
              activeAlerts: PropTypes.number,
              alertSeverity: PropTypes.string,
              activeRentals: PropTypes.number,
              rentalRate: PropTypes.number,
              rentalRateCurrency: PropTypes.string,
              depositAmount: PropTypes.number,
              depositCurrency: PropTypes.string
            })
          )
        })
      )
    })
  }).isRequired
};

FixnadoAdsSection.propTypes = {
  section: PropTypes.shape({
    label: PropTypes.string,
    description: PropTypes.string,
    data: PropTypes.shape({
      summaryCards: PropTypes.arrayOf(
        PropTypes.shape({
          title: PropTypes.string.isRequired,
          value: PropTypes.string.isRequired,
          change: PropTypes.string,
          trend: PropTypes.string,
          helper: PropTypes.string
        })
      ),
      funnel: PropTypes.arrayOf(
        PropTypes.shape({
          title: PropTypes.string.isRequired,
          value: PropTypes.string.isRequired,
          helper: PropTypes.string
        })
      ),
      campaigns: PropTypes.arrayOf(
        PropTypes.shape({
          id: PropTypes.string,
          name: PropTypes.string.isRequired,
          status: PropTypes.string,
          objective: PropTypes.string,
          spend: PropTypes.string,
          spendChange: PropTypes.string,
          conversions: PropTypes.string,
          conversionsChange: PropTypes.string,
          cpa: PropTypes.string,
          roas: PropTypes.string,
          roasChange: PropTypes.string,
          pacing: PropTypes.string,
          lastMetricDate: PropTypes.string,
          flights: PropTypes.number,
          window: PropTypes.string
        })
      ),
      invoices: PropTypes.arrayOf(
        PropTypes.shape({
          invoiceNumber: PropTypes.string,
          campaign: PropTypes.string,
          amountDue: PropTypes.string,
          status: PropTypes.string,
          dueDate: PropTypes.string
        })
      ),
      alerts: PropTypes.arrayOf(
        PropTypes.shape({
          title: PropTypes.string,
          severity: PropTypes.string,
          description: PropTypes.string,
          detectedAt: PropTypes.string,
          flight: PropTypes.string
        })
      ),
      recommendations: PropTypes.arrayOf(
        PropTypes.shape({
          title: PropTypes.string.isRequired,
          description: PropTypes.string.isRequired,
          action: PropTypes.string
        })
      ),
      timeline: PropTypes.arrayOf(
        PropTypes.shape({
          title: PropTypes.string.isRequired,
          status: PropTypes.string,
          start: PropTypes.string,
          end: PropTypes.string,
          budget: PropTypes.string
        })
      ),
      pricingModels: PropTypes.arrayOf(
        PropTypes.shape({
          id: PropTypes.oneOfType([PropTypes.string, PropTypes.number]),
          label: PropTypes.string.isRequired,
          spend: PropTypes.string,
          unitCost: PropTypes.string,
          unitLabel: PropTypes.string,
          performance: PropTypes.string,
          status: PropTypes.string
        })
      ),
      channelMix: PropTypes.arrayOf(
        PropTypes.shape({
          id: PropTypes.oneOfType([PropTypes.string, PropTypes.number]),
          label: PropTypes.string.isRequired,
          spend: PropTypes.string,
          share: PropTypes.string,
          performance: PropTypes.string,
          status: PropTypes.string,
          campaigns: PropTypes.number
        })
      ),
      targeting: PropTypes.arrayOf(
        PropTypes.shape({
          id: PropTypes.oneOfType([PropTypes.string, PropTypes.number]),
          label: PropTypes.string.isRequired,
          metric: PropTypes.string,
          share: PropTypes.string,
          status: PropTypes.string,
          helper: PropTypes.string
        })
      ),
      creativeInsights: PropTypes.arrayOf(
        PropTypes.shape({
          id: PropTypes.oneOfType([PropTypes.string, PropTypes.number]),
          label: PropTypes.string.isRequired,
          severity: PropTypes.string,
          message: PropTypes.string,
          detectedAt: PropTypes.string
        })
      )
    }),
    access: PropTypes.shape({
      label: PropTypes.string,
      level: PropTypes.string,
      features: PropTypes.arrayOf(PropTypes.string)
    })
  }).isRequired,
  features: PropTypes.shape({
    ads: PropTypes.shape({
      available: PropTypes.bool,
      level: PropTypes.string,
      label: PropTypes.string,
      features: PropTypes.arrayOf(PropTypes.string)
    })
  }),
  persona: PropTypes.string
};

const SettingsSection = ({ section }) => {
  const panels = section.data?.panels ?? [];
  return (
    <div>
      <SectionHeader section={section} />
      <div className="space-y-6">
        {panels.map((panel) => (
          <div
            key={panel.id ?? panel.title}
            className="rounded-2xl border border-accent/10 bg-white p-6 shadow-md"
          >
            <div className="flex flex-col gap-2 sm:flex-row sm:items-start sm:justify-between">
              <div>
                <h3 className="text-lg font-semibold text-primary">{panel.title}</h3>
                {panel.description && <p className="mt-1 text-sm text-slate-600">{panel.description}</p>}
              </div>
              {panel.status && (
                <span className="mt-1 inline-flex h-fit items-center rounded-full border border-slate-200 bg-slate-50 px-3 py-1 text-xs font-semibold text-slate-600">
                  {panel.status}
                </span>
              )}
            </div>
            <ul className="mt-4 divide-y divide-slate-200">
              {(panel.items ?? []).map((item) => (
                <li
                  key={item.id ?? item.label}
                  className="flex flex-col gap-3 py-4 sm:flex-row sm:items-center sm:justify-between"
                >
                  <div>
                    <p className="font-medium text-primary">{item.label}</p>
                    {item.helper && <p className="text-sm text-slate-500">{item.helper}</p>}
                  </div>
                  <div className="flex flex-col items-start gap-1 text-sm font-medium text-primary sm:items-end">
                    {item.type === 'toggle' ? (
                      <span
                        className={`inline-flex items-center gap-2 rounded-full border px-3 py-1 text-xs font-semibold ${
                          item.enabled
                            ? 'border-emerald-200 bg-emerald-50 text-emerald-600'
                            : 'border-slate-200 bg-slate-50 text-slate-500'
                        }`}
                      >
                        <span className={`h-2 w-2 rounded-full ${item.enabled ? 'bg-emerald-500' : 'bg-slate-400'}`} />
                        {item.enabled ? 'Enabled' : 'Disabled'}
                      </span>
                    ) : item.type === 'action' ? (
                      <Link
                        to={item.href ?? '#'}
                        className="inline-flex items-center gap-2 rounded-full border border-accent/30 bg-white px-4 py-2 text-xs font-semibold text-accent transition-colors hover:border-accent hover:text-primary"
                      >
                        {item.cta ?? 'Manage'}
                        <span aria-hidden="true">→</span>
                      </Link>
                    ) : (
                      <span className="text-sm text-slate-600 sm:text-base">{String(item.value ?? '—')}</span>
                    )}
                    {item.meta && <span className="text-xs text-slate-400">{item.meta}</span>}
                  </div>
                </li>
              ))}
            </ul>
          </div>
        ))}
      </div>
    </div>
  );
};

SettingsSection.propTypes = {
  section: PropTypes.shape({
    label: PropTypes.string,
    description: PropTypes.string,
    data: PropTypes.shape({
      panels: PropTypes.arrayOf(
        PropTypes.shape({
          id: PropTypes.string,
          title: PropTypes.string.isRequired,
          description: PropTypes.string,
          status: PropTypes.string,
          items: PropTypes.arrayOf(
            PropTypes.shape({
              id: PropTypes.string,
              label: PropTypes.string.isRequired,
              helper: PropTypes.string,
              type: PropTypes.oneOf(['toggle', 'value', 'action']).isRequired,
              enabled: PropTypes.bool,
              value: PropTypes.string,
              meta: PropTypes.string,
              cta: PropTypes.string,
              href: PropTypes.string
            })
          ).isRequired
        })
      ).isRequired
    }).isRequired
  }).isRequired
};

const ZonePlannerSection = ({ section }) => {
  const { canvas = [], zones = [], drafts = [], actions = [] } = section.data ?? {};
  const flatZones = zones.reduce((acc, zone) => ({ ...acc, [zone.code]: zone.color }), {});

  return (
    <div>
      <SectionHeader section={section} />
      <div className="grid gap-6 lg:grid-cols-3">
        <div className="lg:col-span-2 space-y-4">
          <div className="rounded-3xl border border-accent/10 bg-white p-4 shadow-md">
            <div className="mb-3 flex items-center justify-between">
              <h3 className="text-lg font-semibold text-primary">Draft Zone Layout</h3>
              <span className="rounded-full border border-accent/20 bg-secondary px-3 py-1 text-xs font-semibold text-primary/70">
                {canvas.length} rows • {canvas[0]?.length ?? 0} cols
              </span>
            </div>
            <div className="grid" style={{ gridTemplateColumns: `repeat(${canvas[0]?.length ?? 0}, minmax(0, 1fr))`, gap: '6px' }}>
              {canvas.flatMap((row, rowIndex) =>
                row.map((cell, cellIndex) => {
                  const fill = cell ? flatZones[cell] ?? '#bae6fd' : '#e2e8f0';
                  return (
                    <div
                      key={`${rowIndex}-${cellIndex}-${cell ?? 'empty'}`}
                      className="aspect-square rounded-xl border border-white/70 shadow-sm"
                      style={{ backgroundColor: fill }}
                    >
                      {cell ? (
                        <span className="flex h-full items-center justify-center text-xs font-semibold text-slate-700">
                          {cell}
                        </span>
                      ) : null}
                    </div>
                  );
                })
              )}
            </div>
          </div>
          <div className="rounded-3xl border border-accent/10 bg-white p-4 shadow-md">
            <h3 className="text-lg font-semibold text-primary">Next zoning actions</h3>
            <ul className="mt-3 space-y-2 text-sm text-slate-600">
              {actions.map((action) => (
                <li key={action} className="flex items-start gap-2">
                  <span className="mt-1 h-2 w-2 rounded-full bg-accent" />
                  <span>{action}</span>
                </li>
              ))}
            </ul>
          </div>
        </div>
        <div className="space-y-4">
          <div className="rounded-3xl border border-accent/10 bg-white p-4 shadow-md">
            <h3 className="text-base font-semibold text-primary">Active zones</h3>
            <ul className="mt-4 space-y-3 text-sm text-slate-600">
              {zones.map((zone) => (
                <li key={zone.code} className="rounded-2xl border border-accent/10 bg-secondary px-4 py-3">
                  <div className="flex items-center justify-between gap-2">
                    <span className="font-semibold text-primary">Zone {zone.code}</span>
                    <span className="rounded-full border border-white/60 px-2 py-1 text-xs font-semibold" style={{ backgroundColor: zone.color }}>
                      {zone.region}
                    </span>
                  </div>
                  <p className="mt-1 text-xs text-slate-500">Lead: {zone.lead}</p>
                  <p className="mt-1 text-xs text-slate-500">Workload: {zone.workload}</p>
                </li>
              ))}
            </ul>
          </div>
          <div className="rounded-3xl border border-accent/10 bg-white p-4 shadow-md">
            <h3 className="text-base font-semibold text-primary">Draft overlays</h3>
            <ul className="mt-3 space-y-3 text-sm text-slate-600">
              {drafts.map((draft) => (
                <li key={draft.title} className="rounded-2xl border border-dashed border-accent/40 bg-secondary px-4 py-3">
                  <p className="font-semibold text-primary">{draft.title}</p>
                  <p className="text-xs text-slate-500">{draft.description}</p>
                </li>
              ))}
            </ul>
          </div>
        </div>
      </div>
    </div>
  );
};

ZonePlannerSection.propTypes = {
  section: PropTypes.shape({
    data: PropTypes.shape({
      canvas: PropTypes.arrayOf(PropTypes.arrayOf(PropTypes.string)),
      zones: PropTypes.arrayOf(
        PropTypes.shape({
          code: PropTypes.string.isRequired,
          region: PropTypes.string.isRequired,
          color: PropTypes.string.isRequired,
          lead: PropTypes.string.isRequired,
          workload: PropTypes.string.isRequired
        })
      ),
      drafts: PropTypes.arrayOf(
        PropTypes.shape({
          title: PropTypes.string.isRequired,
          description: PropTypes.string.isRequired
        })
      ),
      actions: PropTypes.arrayOf(PropTypes.string)
    })
  }).isRequired
};

const DashboardSection = ({ section, features = {}, persona, context = {} }) => {
  if (section.type === 'automation' || section.id === 'automation-backlog') {
    return <AutomationBacklogSection section={section} features={features} persona={persona} />;
  }
  switch (section.type) {
    case 'grid':
      return <GridSection section={section} />;
    case 'board':
      if (section.id === 'orders') {
        return <ServiceOrdersWorkspace section={section} />;
      }
      return <BoardSection section={section} />;
    case 'table':
      return <TableSection section={section} />;
    case 'list':
      return <ListSection section={section} />;
    case 'rentals':
      return <RentalManagementSection section={section} />;
    case 'inventory':
      return <InventorySection section={section} />;
    case 'ads':
      return <FixnadoAdsSection section={section} features={features} persona={persona} />;
    case 'fixnado-ads':
      return (
        <FixnadoAdsProvider network={section.data?.network} initialSnapshot={section.data}>
          <FixnadoAdsWorkspace section={section} />
        </FixnadoAdsProvider>
      );
    case 'component':
      return <ComponentSection section={section} />;
    case 'serviceman-profile-settings':
      return <ServicemanProfileSettingsSection section={section} />;
    case 'settings': {
      if (persona === 'user') {
        return <CustomerSettingsSection section={section} />;
      }
      const sectionLabel = section?.label?.toLowerCase?.() ?? '';
      const shouldRenderAccountSettings =
        features?.accountSettings === true ||
        features?.accountSettingsBeta === true ||
        sectionLabel.includes('account settings');

      if (shouldRenderAccountSettings) {
        return <AccountSettingsManager initialSnapshot={section} />;
      }

      return <SettingsSection section={section} />;
    }
    case 'calendar':
      return <ServiceCalendar section={section} persona={persona} />;
    case 'availability':
      return <AvailabilitySection section={section} />;
    case 'zones':
      return <ZonePlannerSection section={section} />;
    case 'services-management':
      return <ServicesManagementSection section={section} />;
    case 'accountSupport':
      return <AccountSupportSection section={section} context={context} />;
    case 'provider-management':
      return <ProviderManagementSection section={section} />;
    case 'dispute-workspace':
      return <DisputeHealthWorkspace section={section} />;
    case 'operations-queues':
      return <OperationsQueuesSection section={section} />;
    case 'user-management':
      return <UserManagementSection section={section} />;
    case 'marketplace-workspace':
      return (
        <MarketplaceWorkspace
          initialCompanyId={section.data?.companyId ?? ''}
          prefetchedOverview={section.data?.overview ?? null}
        />
      );
    case 'serviceman-inbox':
      return <ServicemanInboxWorkspace section={section} context={context} />;
    case 'service-management':
      return <ServiceManagementSection section={section} />;
    case 'serviceman-finance':
      return <ServicemanFinanceWorkspace initialData={section.data ?? {}} />;
    case 'audit-timeline':
      return <AuditTimelineSection section={section} />;
    case 'compliance-controls':
      return <ComplianceControlSection section={section} />;
    case 'wallet':
      return <WalletSection section={section} />;
<<<<<<< HEAD
    case 'serviceman-metrics':
      return <ServicemanMetricsSection section={section} />;
=======
    case 'serviceman-escrows':
      return <ServicemanEscrowWorkspace section={section} />;
>>>>>>> 4895d92b
    case 'component': {
      const Component = section.component;
      if (!Component) return null;
      return <Component {...(section.data ?? {})} />;
    }
    case 'serviceman-website-preferences':
      return (
        <div className="space-y-6">
          <SectionHeader section={section} />
          <ServicemanWebsitePreferencesSection data={section.data} />
        </div>
      );
    case 'history':
      return <OrderHistoryManager section={section} features={features} persona={persona} />;
    default:
      return null;
  }
};

DashboardSection.propTypes = {
  section: PropTypes.shape({
    id: PropTypes.string,
    type: PropTypes.string.isRequired,
    label: PropTypes.string,
    description: PropTypes.string,
    access: PropTypes.shape({
      label: PropTypes.string,
      level: PropTypes.string,
      features: PropTypes.arrayOf(PropTypes.string)
    }),
    data: PropTypes.object
  }).isRequired,
  features: PropTypes.object,
  persona: PropTypes.string,
  context: PropTypes.object
};

export default DashboardSection;<|MERGE_RESOLUTION|>--- conflicted
+++ resolved
@@ -27,9 +27,7 @@
 import ServiceOrdersWorkspace from './service-orders/index.js';
 import OrderHistoryManager from '../orders/OrderHistoryManager.jsx';
 import { AccountSettingsManager } from '../../features/accountSettings/index.js';
-<<<<<<< HEAD
 import { ServicemanMetricsSection } from '../../modules/servicemanMetrics/index.js';
-=======
 import ServicemanFinanceWorkspace from '../../modules/servicemanFinance/ServicemanFinanceWorkspace.jsx';
 import { ServicemanWebsitePreferencesSection } from '../../features/servicemanWebsitePreferences/index.js';
 import { ServicemanProfileSettingsSection } from '../../features/servicemanProfile/index.js';
@@ -38,7 +36,6 @@
 import ServicemanInboxWorkspace from './serviceman/ServicemanInboxWorkspace.jsx';
 import FixnadoAdsProvider from '../../modules/fixnadoAds/FixnadoAdsProvider.jsx';
 import FixnadoAdsWorkspace from '../../modules/fixnadoAds/FixnadoAdsWorkspace.jsx';
->>>>>>> 4895d92b
 
 const softenGradient = (accent) => {
   if (!accent) {
@@ -1718,13 +1715,10 @@
       return <ComplianceControlSection section={section} />;
     case 'wallet':
       return <WalletSection section={section} />;
-<<<<<<< HEAD
     case 'serviceman-metrics':
       return <ServicemanMetricsSection section={section} />;
-=======
     case 'serviceman-escrows':
       return <ServicemanEscrowWorkspace section={section} />;
->>>>>>> 4895d92b
     case 'component': {
       const Component = section.component;
       if (!Component) return null;

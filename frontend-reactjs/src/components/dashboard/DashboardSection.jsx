import PropTypes from 'prop-types';
import { Link } from 'react-router-dom';
import AutomationBacklogSection from './AutomationBacklogSection.jsx';
import AccountSupportSection from './AccountSupportSection.jsx';
import {
  ArrowTrendingUpIcon,
  ArrowTrendingDownIcon,
  MinusSmallIcon,
  CheckCircleIcon,
  ExclamationTriangleIcon,
  ArrowTopRightOnSquareIcon
} from '@heroicons/react/24/outline';
import ServiceCalendar from '../calendar/ServiceCalendar.jsx';
import { getStatusBadgeClass } from '../../utils/calendarUtils.js';
import { ServicesManagementSection } from '../servicesManagement/index.js';
import ProviderManagementSection from '../../features/admin/providers/ProviderManagementSection.jsx';
import DisputeHealthWorkspace from './DisputeHealthWorkspace.jsx';
import { OperationsQueuesSection } from '../operationsQueues/index.js';
import UserManagementSection from './userManagement/UserManagementSection.jsx';
import MarketplaceWorkspace from '../../features/marketplace-admin/MarketplaceWorkspace.jsx';
import { ServiceManagementSection } from '../service-management/index.js';
import AuditTimelineSection from '../audit-timeline/AuditTimelineSection.jsx';
import ComplianceControlSection from './compliance/ComplianceControlSection.jsx';
import RentalManagementSection from './rentals/RentalManagementSection.jsx';
import CustomerSettingsSection from './CustomerSettingsSection.jsx';
import WalletSection from './wallet/WalletSection.jsx';
import ServiceOrdersWorkspace from './service-orders/index.js';
import OrderHistoryManager from '../orders/OrderHistoryManager.jsx';
import { AccountSettingsManager } from '../../features/accountSettings/index.js';
<<<<<<< HEAD
import ProviderByokManagementSection from './provider/ProviderByokManagementSection.jsx';
=======
import { ProviderInboxModule } from '../../modules/providerInbox/index.js';
import IdentityVerificationSection from './serviceman/IdentityVerificationSection.jsx';
import { ServicemanMetricsSection } from '../../modules/servicemanMetrics/index.js';
import ServicemanFinanceWorkspace from '../../modules/servicemanFinance/ServicemanFinanceWorkspace.jsx';
import { ServicemanWebsitePreferencesSection } from '../../features/servicemanWebsitePreferences/index.js';
import { ServicemanProfileSettingsSection } from '../../features/servicemanProfile/index.js';
import ServicemanBookingManagementWorkspace from '../../modules/servicemanControl/ServicemanBookingManagementWorkspace.jsx';
import { ServicemanEscrowWorkspace } from '../../features/servicemanEscrow/index.js';
import ServicemanInboxWorkspace from './serviceman/ServicemanInboxWorkspace.jsx';
import FixnadoAdsProvider from '../../modules/fixnadoAds/FixnadoAdsProvider.jsx';
import FixnadoAdsWorkspace from '../../modules/fixnadoAds/FixnadoAdsWorkspace.jsx';
>>>>>>> 192e27c7

const softenGradient = (accent) => {
  if (!accent) {
    return 'from-white via-secondary to-sky-50';
  }

  const tokens = accent.split(' ');
  const softened = tokens.map((token) => {
    if (!/^(from|via|to)-/.test(token)) {
      return token;
    }

    return token.replace(/-(\d{3})$/, (_, value) => {
      const numeric = Number(value);
      const target = Math.max(100, numeric - 300);
      return `-${target}`;
    });
  });

  if (!softened.some((token) => token.startsWith('via-'))) {
    softened.splice(1, 0, 'via-white');
  }

  return softened.join(' ');
};

const SectionHeader = ({ section }) => (
  <div className="mb-6 space-y-2">
    <h2 className="text-2xl font-semibold text-primary">{section.label}</h2>
    <p className="text-sm text-slate-600 max-w-2xl">{section.description}</p>
  </div>
);

SectionHeader.propTypes = {
  section: PropTypes.shape({
    label: PropTypes.string.isRequired,
    description: PropTypes.string
  }).isRequired
};

const componentRegistry = {
  'serviceman-booking-management': ServicemanBookingManagementWorkspace
};

const ComponentSection = ({ section }) => {
  const Component =
    section.Component ??
    section.component ??
    (section.componentKey ? componentRegistry[section.componentKey] ?? null : null);
  return (
    <div className="space-y-4">
      <SectionHeader section={section} />
      {Component ? (
        <Component {...(section.props ?? {})} />
      ) : (
        <div className="rounded-2xl border border-accent/10 bg-white p-6 text-sm text-slate-600">
          This dashboard module has not been configured yet.
        </div>
      )}
    </div>
  );
};

ComponentSection.propTypes = {
  section: PropTypes.shape({
    Component: PropTypes.elementType,
    component: PropTypes.elementType,
    props: PropTypes.object,
    label: PropTypes.string,
    description: PropTypes.string
  }).isRequired
};

const GridSection = ({ section }) => {
  const cards = section.data?.cards ?? [];
  return (
    <div>
      <SectionHeader section={section} />
      <div className="grid gap-6 md:grid-cols-2 xl:grid-cols-3">
        {cards.map((card) => (
          <div
            key={card.title}
            className={`rounded-2xl border border-accent/10 bg-gradient-to-br ${softenGradient(card.accent)} p-6 shadow-md`}
          >
            {card.mediaUrl ? (
              <img
                src={card.mediaUrl}
                alt={card.mediaAlt || card.title}
                className="mb-4 h-12 w-12 rounded-full object-cover shadow-sm"
              />
            ) : null}
            <h3 className="text-lg font-semibold text-primary">{card.title}</h3>
            <ul className="mt-4 space-y-2 text-sm text-slate-600">
              {(card.details ?? []).map((detail) => (
                <li key={detail} className="flex items-start gap-2">
                    <span className="mt-1 h-2 w-2 rounded-full bg-accent/70" />
                  <span>{detail}</span>
                </li>
              ))}
            </ul>
            {card.cta && card.cta.href ? (
              card.cta.href.startsWith('http') && card.cta.external ? (
                <a
                  href={card.cta.href}
                  target="_blank"
                  rel="noreferrer"
                  className="mt-4 inline-flex items-center gap-2 text-sm font-semibold text-primary hover:text-primary/80"
                >
                  {card.cta.label}
                  <ArrowTopRightOnSquareIcon aria-hidden="true" className="h-4 w-4" />
                </a>
              ) : (
                <Link
                  to={card.cta.href}
                  className="mt-4 inline-flex items-center gap-2 text-sm font-semibold text-primary hover:text-primary/80"
                >
                  {card.cta.label}
                  <ArrowTopRightOnSquareIcon aria-hidden="true" className="h-4 w-4" />
                </Link>
              )
            ) : null}
          </div>
        ))}
      </div>
    </div>
  );
};

GridSection.propTypes = {
  section: PropTypes.shape({
    label: PropTypes.string,
    description: PropTypes.string,
    data: PropTypes.shape({
      cards: PropTypes.arrayOf(
        PropTypes.shape({
          title: PropTypes.string.isRequired,
          details: PropTypes.arrayOf(PropTypes.string).isRequired,
          accent: PropTypes.string,
          mediaUrl: PropTypes.string,
          mediaAlt: PropTypes.string,
          cta: PropTypes.shape({
            label: PropTypes.string,
            href: PropTypes.string,
            external: PropTypes.bool
          })
        })
      ).isRequired
    }).isRequired
  }).isRequired
};


const BoardSection = ({ section }) => {
  const columns = section.data?.columns ?? [];
  return (
    <div>
      <SectionHeader section={section} />
      <div className="grid gap-4 md:grid-cols-2 xl:grid-cols-4">
        {columns.map((column) => (
          <div key={column.title} className="bg-white border border-accent/10 rounded-2xl p-4 space-y-4 shadow-md">
            <div>
              <h3 className="text-sm font-semibold uppercase tracking-wide text-primary">{column.title}</h3>
              <span className="text-xs text-slate-500">{column.items?.length ?? 0} items</span>
            </div>
            <div className="space-y-4">
              {(column.items ?? []).map((item) => (
                <div key={item.title} className="rounded-xl border border-accent/10 bg-secondary p-4 space-y-2">
                  <p className="font-medium text-primary">{item.title}</p>
                  {item.owner && <p className="text-sm text-slate-600">{item.owner}</p>}
                  {item.value && <p className="text-sm text-accent font-semibold">{item.value}</p>}
                  {item.eta && <p className="text-xs text-slate-500">{item.eta}</p>}
                </div>
              ))}
            </div>
          </div>
        ))}
      </div>
    </div>
  );
};

BoardSection.propTypes = {
  section: PropTypes.shape({
    label: PropTypes.string,
    description: PropTypes.string,
    data: PropTypes.shape({
      columns: PropTypes.arrayOf(
        PropTypes.shape({
          title: PropTypes.string.isRequired,
          items: PropTypes.arrayOf(
            PropTypes.shape({
              title: PropTypes.string.isRequired,
              owner: PropTypes.string,
              value: PropTypes.string,
              eta: PropTypes.string
            })
          ).isRequired
        })
      ).isRequired
    }).isRequired
  }).isRequired
};

const AvailabilitySection = ({ section }) => {
  const { summary = {}, days = [], resources = [] } = section.data ?? {};
  return (
    <div>
      <SectionHeader section={section} />
      <div className="mb-4 flex flex-wrap gap-2 text-xs">
        {Object.entries(summary).map(([label, value]) => (
          <span
            key={label}
            className="inline-flex items-center gap-2 rounded-full border border-accent/20 bg-secondary px-3 py-1 font-semibold text-primary/80"
          >
            <span className="h-2 w-2 rounded-full bg-accent" />
            {value} {label.replace(/([A-Z])/g, ' $1').toLowerCase()}
          </span>
        ))}
      </div>
      <div className="overflow-hidden rounded-3xl border border-accent/10 bg-white shadow-md">
        <table className="min-w-full divide-y divide-slate-200 text-sm">
          <thead className="bg-secondary text-primary">
            <tr>
              <th className="px-4 py-3 text-left text-xs font-semibold uppercase tracking-wide">Crew / Owner</th>
              <th className="px-4 py-3 text-left text-xs font-semibold uppercase tracking-wide">Role</th>
              {days.map((day) => (
                <th key={day} className="px-4 py-3 text-left text-xs font-semibold uppercase tracking-wide">
                  {day}
                </th>
              ))}
            </tr>
          </thead>
          <tbody className="divide-y divide-primary/10 text-slate-700">
            {resources.map((resource) => (
              <tr key={resource.name} className="align-top">
                <td className="px-4 py-4">
                  <div className="font-semibold text-primary">{resource.name}</div>
                  {resource.status && <div className="text-xs text-slate-500">{resource.status}</div>}
                </td>
                <td className="px-4 py-4 text-sm text-slate-500">{resource.role}</td>
                {days.map((day) => {
                  const slot = resource.allocations?.find((entry) => entry.day === day) ?? {};
                  return (
                    <td key={`${resource.name}-${day}`} className="px-2 py-3">
                      {slot.status ? (
                        <div className={`rounded-xl border px-2 py-2 text-xs font-semibold ${getStatusBadgeClass(slot.status)}`}>
                          <p>{slot.status}</p>
                          {slot.window && <p className="mt-1 text-[0.6rem] uppercase tracking-wide">{slot.window}</p>}
                        </div>
                      ) : (
                        <span className="text-xs text-slate-400">—</span>
                      )}
                    </td>
                  );
                })}
              </tr>
            ))}
          </tbody>
        </table>
      </div>
    </div>
  );
};

AvailabilitySection.propTypes = {
  section: PropTypes.shape({
    data: PropTypes.shape({
      summary: PropTypes.object,
      days: PropTypes.arrayOf(PropTypes.string),
      resources: PropTypes.arrayOf(
        PropTypes.shape({
          name: PropTypes.string.isRequired,
          role: PropTypes.string,
          status: PropTypes.string,
          allocations: PropTypes.arrayOf(
            PropTypes.shape({
              day: PropTypes.string.isRequired,
              status: PropTypes.string,
              window: PropTypes.string
            })
          )
        })
      )
    })
  }).isRequired
};

const TableSection = ({ section }) => {
  const headers = section.data?.headers ?? [];
  const rows = section.data?.rows ?? [];
  return (
    <div>
      <SectionHeader section={section} />
      <div className="overflow-hidden rounded-2xl border border-accent/10 bg-white shadow-md">
        <table className="min-w-full divide-y divide-slate-200 text-sm">
          <thead className="bg-secondary text-primary">
            <tr>
              {headers.map((header) => (
                <th key={header} className="px-4 py-3 text-left font-semibold uppercase tracking-wide text-xs">
                  {header}
                </th>
              ))}
            </tr>
          </thead>
          <tbody className="divide-y divide-primary/10 text-slate-700">
            {rows.map((row, rowIndex) => (
              <tr key={rowIndex} className="hover:bg-secondary/70">
                {row.map((value, cellIndex) => (
                  <td key={cellIndex} className="px-4 py-3 align-top">
                    {value}
                  </td>
                ))}
              </tr>
            ))}
          </tbody>
        </table>
      </div>
    </div>
  );
};

TableSection.propTypes = {
  section: PropTypes.shape({
    label: PropTypes.string,
    description: PropTypes.string,
    data: PropTypes.shape({
      headers: PropTypes.arrayOf(PropTypes.string).isRequired,
      rows: PropTypes.arrayOf(PropTypes.arrayOf(PropTypes.string)).isRequired
    }).isRequired
  }).isRequired
};

const ListSection = ({ section }) => {
  const items = section.data?.items ?? [];
  return (
    <div>
      <SectionHeader section={section} />
      <div className="space-y-4">
        {items.map((item) => (
          <div key={item.title} className="rounded-2xl border border-accent/10 bg-white p-5 shadow-md">
            <div className="flex flex-col gap-1">
              <p className="text-base font-semibold text-primary">{item.title}</p>
              <p className="text-sm text-slate-600">{item.description}</p>
              <span className="text-xs uppercase tracking-wide text-primary/60">{item.status}</span>
              {item.href ? (
                item.href.startsWith('http') ? (
                  <a
                    href={item.href}
                    target={item.target ?? '_blank'}
                    rel="noreferrer"
                    className="mt-3 inline-flex w-max items-center gap-2 rounded-full border border-accent/20 px-4 py-2 text-xs font-semibold text-primary transition hover:border-primary/40"
                  >
                    {item.cta ?? 'Open link'}
                  </a>
                ) : (
                  <Link
                    to={item.href}
                    target={item.target ?? '_self'}
                    className="mt-3 inline-flex w-max items-center gap-2 rounded-full border border-accent/20 px-4 py-2 text-xs font-semibold text-primary transition hover:border-primary/40"
                  >
                    {item.cta ?? 'Open workspace'}
                  </Link>
                )
              ) : null}
            </div>
          </div>
        ))}
      </div>
    </div>
  );
};

ListSection.propTypes = {
  section: PropTypes.shape({
    label: PropTypes.string,
    description: PropTypes.string,
    data: PropTypes.shape({
      items: PropTypes.arrayOf(
        PropTypes.shape({
          title: PropTypes.string.isRequired,
          description: PropTypes.string.isRequired,
          status: PropTypes.string.isRequired,
          href: PropTypes.string,
          target: PropTypes.string,
          cta: PropTypes.string
        })
      ).isRequired
    }).isRequired
  }).isRequired
};

const summaryToneMap = {
  info: 'border-slate-200 bg-white/85 text-primary',
  accent: 'border-primary/30 bg-primary/5 text-primary',
  warning: 'border-amber-200 bg-amber-50 text-amber-700',
  positive: 'border-emerald-200 bg-emerald-50 text-emerald-700'
};

const inventoryStatusTone = {
  healthy: 'border-emerald-200 bg-emerald-50 text-emerald-700',
  low_stock: 'border-amber-200 bg-amber-50 text-amber-700',
  stockout: 'border-rose-200 bg-rose-50 text-rose-700'
};

const inventoryStatusLabel = {
  healthy: 'Healthy',
  low_stock: 'Low stock',
  stockout: 'Out of stock'
};

const numberFormatter = new Intl.NumberFormat('en-GB', { maximumFractionDigits: 0 });
const currencyFormatter = (currency = 'GBP') =>
  new Intl.NumberFormat('en-GB', { style: 'currency', currency, maximumFractionDigits: 0 });

const formatInventoryNumber = (value) => {
  if (!Number.isFinite(value)) {
    return '0';
  }
  return numberFormatter.format(value);
};

const formatInventoryCurrency = (value, currency) => {
  if (!Number.isFinite(value)) {
    return null;
  }
  try {
    return currencyFormatter(currency || 'GBP').format(value);
  } catch (error) {
    console.warn('Failed to format currency', error);
    return currencyFormatter('GBP').format(value);
  }
};

const formatInventoryDate = (value) => {
  if (!value) return null;
  const date = new Date(value);
  if (Number.isNaN(date.getTime())) {
    return null;
  }
  return date.toLocaleDateString(undefined, { year: 'numeric', month: 'short', day: 'numeric' });
};

const InventorySection = ({ section }) => {
  const summary = section.data?.summary ?? [];
  const groups = section.data?.groups ?? [];

  return (
    <div>
      <SectionHeader section={section} />
      {summary.length ? (
        <div className="grid gap-4 sm:grid-cols-2 xl:grid-cols-3">
          {summary.map((item) => {
            const toneClass = summaryToneMap[item.tone] ?? summaryToneMap.info;
            return (
              <div
                key={item.id ?? item.label}
                className={`rounded-2xl border p-5 shadow-md ${toneClass}`}
              >
                <p className="text-xs uppercase tracking-[0.3em] text-primary/60">{item.label}</p>
                <p className="mt-2 text-2xl font-semibold text-primary">{formatInventoryNumber(item.value)}</p>
                {item.helper ? <p className="mt-2 text-xs text-slate-600">{item.helper}</p> : null}
              </div>
            );
          })}
        </div>
      ) : null}

      <div className="mt-6 space-y-8">
        {groups.map((group) => (
          <div key={group.id ?? group.label} className="space-y-4">
            <div className="flex flex-col gap-2 sm:flex-row sm:items-center sm:justify-between">
              <h3 className="text-lg font-semibold text-primary">{group.label}</h3>
              <span className="text-xs uppercase tracking-wide text-slate-500">
                {formatInventoryNumber(group.items?.length ?? 0)} records
              </span>
            </div>
            {group.items?.length ? (
              <div className="grid gap-4 lg:grid-cols-2">
                {group.items.map((item) => {
                  const statusTone = inventoryStatusTone[item.status] ?? inventoryStatusTone.healthy;
                  const statusLabel = inventoryStatusLabel[item.status] ?? item.status;
                  const rentalLabel = formatInventoryCurrency(item.rentalRate, item.rentalRateCurrency);
                  const depositLabel = formatInventoryCurrency(item.depositAmount, item.depositCurrency);
                  const maintenanceLabel = formatInventoryDate(item.nextMaintenanceDue);
                  return (
                    <article
                      key={item.id ?? item.name}
                      className="flex h-full flex-col gap-4 rounded-3xl border border-slate-200 bg-white/90 p-5 shadow-sm"
                    >
                      <header className="flex items-start justify-between gap-3">
                        <div>
                          <p className="text-sm font-semibold text-primary">{item.name}</p>
                          <p className="text-xs text-slate-500">
                            {[item.sku, item.category].filter(Boolean).join(' • ')}
                          </p>
                        </div>
                        {item.status ? (
                          <span
                            className={`inline-flex items-center rounded-full border px-3 py-1 text-xs font-semibold capitalize ${statusTone}`}
                          >
                            {statusLabel}
                          </span>
                        ) : null}
                      </header>
                      <dl className="grid grid-cols-2 gap-3 text-xs text-slate-600">
                        <div>
                          <dt className="font-medium text-slate-500">Available</dt>
                          <dd className="mt-1 text-sm font-semibold text-primary">{formatInventoryNumber(item.available)}</dd>
                        </div>
                        <div>
                          <dt className="font-medium text-slate-500">Reserved</dt>
                          <dd className="mt-1 text-sm font-semibold text-primary">{formatInventoryNumber(item.reserved)}</dd>
                        </div>
                        <div>
                          <dt className="font-medium text-slate-500">On hand</dt>
                          <dd className="mt-1">{formatInventoryNumber(item.onHand)}</dd>
                        </div>
                        <div>
                          <dt className="font-medium text-slate-500">Safety stock</dt>
                          <dd className="mt-1">{formatInventoryNumber(item.safetyStock)}</dd>
                        </div>
                        {Number.isFinite(item.activeRentals) ? (
                          <div>
                            <dt className="font-medium text-slate-500">Active rentals</dt>
                            <dd className="mt-1">{formatInventoryNumber(item.activeRentals)}</dd>
                          </div>
                        ) : null}
                        {Number.isFinite(item.activeAlerts) ? (
                          <div>
                            <dt className="font-medium text-slate-500">Alerts</dt>
                            <dd className="mt-1">{formatInventoryNumber(item.activeAlerts)}</dd>
                          </div>
                        ) : null}
                      </dl>
                      <div className="space-y-2 text-xs text-slate-500">
                        {item.condition ? (
                          <p className="font-medium text-slate-600">Condition: <span className="capitalize">{item.condition.replace(/_/g, ' ')}</span></p>
                        ) : null}
                        {item.location ? <p>Located in {item.location}</p> : null}
                        {maintenanceLabel ? <p>Next service due {maintenanceLabel}</p> : null}
                        {rentalLabel ? <p>Rental rate {rentalLabel}</p> : null}
                        {depositLabel ? <p>Deposit {depositLabel}</p> : null}
                        {item.notes ? <p className="italic text-slate-500">{item.notes}</p> : null}
                      </div>
                    </article>
                  );
                })}
              </div>
            ) : (
              <p className="rounded-2xl border border-dashed border-slate-200 bg-secondary/60 p-6 text-sm text-slate-500">
                Inventory data is syncing.
              </p>
            )}
          </div>
        ))}
      </div>
    </div>
  );
};

const adsTrendIcon = {
  up: ArrowTrendingUpIcon,
  down: ArrowTrendingDownIcon,
  flat: MinusSmallIcon
};

const severityBadgeClasses = {
  Critical: 'border-rose-200 bg-rose-50 text-rose-700',
  Warning: 'border-amber-200 bg-amber-50 text-amber-700',
  Info: 'border-sky-200 bg-sky-50 text-sky-700',
  default: 'border-slate-200 bg-slate-100 text-slate-600'
};

const adsStatusClass = (status) => {
  const value = typeof status === 'string' ? status.toLowerCase() : '';
  if (['scaling', 'primary', 'healthy', 'active', 'high intent'].some((token) => value.includes(token))) {
    return 'border-emerald-200 bg-emerald-50 text-emerald-700';
  }
  if (['steady', 'view', 'enable', 'growing', 'stable'].some((token) => value.includes(token))) {
    return 'border-sky-200 bg-sky-50 text-sky-700';
  }
  if (['warning', 'monitor', 'niche', 'test', 'pending'].some((token) => value.includes(token))) {
    return 'border-amber-200 bg-amber-50 text-amber-700';
  }
  if (['critical', 'at risk', 'danger'].some((token) => value.includes(token))) {
    return 'border-rose-200 bg-rose-50 text-rose-700';
  }
  return 'border-slate-200 bg-white text-slate-600';
};

const insightSeverityClass = (severity) => {
  const value = typeof severity === 'string' ? severity.toLowerCase() : '';
  if (value.includes('critical')) {
    return 'border-rose-200 bg-rose-50 text-rose-700';
  }
  if (value.includes('warning')) {
    return 'border-amber-200 bg-amber-50 text-amber-700';
  }
  if (value.includes('healthy') || value.includes('success')) {
    return 'border-emerald-200 bg-emerald-50 text-emerald-700';
  }
  if (value.includes('monitor')) {
    return 'border-sky-200 bg-sky-50 text-sky-700';
  }
  return 'border-slate-200 bg-white text-slate-600';
};

const parseShareWidth = (share) => {
  if (typeof share === 'number' && Number.isFinite(share)) {
    return `${Math.max(0, Math.min(share, 1)) * 100}%`;
  }
  if (typeof share === 'string') {
    const numeric = Number.parseFloat(share.replace('%', '').trim());
    if (Number.isFinite(numeric)) {
      const normalised = share.includes('%') ? numeric : numeric * 100;
      return `${Math.max(0, Math.min(normalised, 100))}%`;
    }
  }
  return '0%';
};

const AdsAccessSummary = ({ accessLabel, accessLevel, accessFeatures, persona }) => {
  if (!accessLabel && !accessLevel && (!accessFeatures || accessFeatures.length === 0)) {
    return null;
  }

  return (
    <div className="rounded-3xl border border-accent/20 bg-white/80 px-4 py-3 shadow-sm">
      <div className="flex flex-wrap items-center gap-2 text-xs font-semibold text-primary/70">
        {accessLabel ? (
          <span className="inline-flex items-center gap-2 rounded-full border border-accent/30 bg-secondary px-3 py-1 text-primary">
            {accessLabel}
          </span>
        ) : null}
        {accessLevel ? (
          <span className="inline-flex items-center gap-2 rounded-full border border-accent/20 bg-accent/10 px-3 py-1 text-primary/80">
            Access level: {accessLevel}
          </span>
        ) : null}
        {persona ? (
          <span className="inline-flex items-center gap-2 rounded-full border border-accent/20 bg-secondary px-3 py-1 text-primary/70">
            Persona: {persona}
          </span>
        ) : null}
      </div>
      {Array.isArray(accessFeatures) && accessFeatures.length > 0 ? (
        <div className="mt-3 flex flex-wrap gap-2 text-[0.65rem] uppercase tracking-wide text-primary/60">
          {accessFeatures.map((feature) => (
            <span key={feature} className="inline-flex items-center gap-1 rounded-full border border-accent/20 bg-white px-3 py-1">
              {feature}
            </span>
          ))}
        </div>
      ) : null}
    </div>
  );
};

AdsAccessSummary.propTypes = {
  accessLabel: PropTypes.string,
  accessLevel: PropTypes.string,
  accessFeatures: PropTypes.arrayOf(PropTypes.string),
  persona: PropTypes.string
};

const AdsPricingModels = ({ models }) => {
  if (!models.length) {
    return null;
  }

  return (
    <div className="rounded-3xl border border-accent/10 bg-white p-6 shadow-md">
      <div className="flex flex-wrap items-center justify-between gap-3">
        <h3 className="text-lg font-semibold text-primary">Pricing models</h3>
        <span className="text-xs uppercase tracking-wide text-primary/60">{models.length} active</span>
      </div>
      <div className="mt-4 grid gap-4 md:grid-cols-2">
        {models.map((model) => (
          <div
            key={model.id ?? model.label}
            className="rounded-2xl border border-accent/10 bg-secondary px-4 py-4 shadow-sm"
          >
            <div className="flex items-start justify-between gap-3">
              <div>
                <p className="text-sm font-semibold text-primary">{model.label}</p>
                {model.unitLabel ? <p className="text-xs text-primary/60">{model.unitLabel}</p> : null}
              </div>
              {model.status ? (
                <span className={`inline-flex items-center rounded-full border px-3 py-1 text-xs font-semibold ${adsStatusClass(model.status)}`}>
                  {model.status}
                </span>
              ) : null}
            </div>
            <div className="mt-4 grid grid-cols-2 gap-3 text-sm text-primary">
              <div>
                <p className="text-xs uppercase tracking-wide text-primary/60">Spend</p>
                <p className="mt-1 text-lg font-semibold">{model.spend ?? '—'}</p>
              </div>
              <div className="text-right">
                <p className="text-xs uppercase tracking-wide text-primary/60">{model.unitLabel ?? 'Unit cost'}</p>
                <p className="mt-1 text-lg font-semibold">{model.unitCost ?? '—'}</p>
              </div>
            </div>
            {model.performance ? <p className="mt-3 text-sm text-slate-600">{model.performance}</p> : null}
          </div>
        ))}
      </div>
    </div>
  );
};

AdsPricingModels.propTypes = {
  models: PropTypes.arrayOf(
    PropTypes.shape({
      id: PropTypes.oneOfType([PropTypes.string, PropTypes.number]),
      label: PropTypes.string.isRequired,
      spend: PropTypes.string,
      unitCost: PropTypes.string,
      unitLabel: PropTypes.string,
      performance: PropTypes.string,
      status: PropTypes.string
    })
  ).isRequired
};

const AdsChannelMix = ({ channelMix }) => {
  if (!channelMix.length) {
    return null;
  }

  return (
    <div className="rounded-3xl border border-accent/10 bg-white p-6 shadow-md">
      <div className="flex flex-wrap items-center justify-between gap-3">
        <h3 className="text-lg font-semibold text-primary">Channel mix</h3>
        <span className="text-xs uppercase tracking-wide text-primary/60">{channelMix.length} channels</span>
      </div>
      <ul className="mt-4 space-y-4">
        {channelMix.map((channel) => (
          <li
            key={channel.id ?? channel.label}
            className="rounded-2xl border border-accent/10 bg-secondary px-4 py-3 text-sm text-slate-600"
          >
            <div className="flex items-start justify-between gap-3">
              <div>
                <p className="text-sm font-semibold text-primary">{channel.label}</p>
                <p className="text-xs text-primary/60">
                  {channel.campaigns ?? 0} campaign{channel.campaigns === 1 ? '' : 's'}
                </p>
              </div>
              <div className="text-right">
                <p className="text-lg font-semibold text-primary">{channel.share ?? '—'}</p>
                <p className="text-xs text-primary/60">{channel.performance}</p>
              </div>
            </div>
            <div className="mt-3 flex items-center justify-between text-xs text-primary/60">
              <span>{channel.spend}</span>
              {channel.status ? (
                <span className={`inline-flex items-center rounded-full border px-3 py-1 font-semibold ${adsStatusClass(channel.status)}`}>
                  {channel.status}
                </span>
              ) : null}
            </div>
          </li>
        ))}
      </ul>
    </div>
  );
};

AdsChannelMix.propTypes = {
  channelMix: PropTypes.arrayOf(
    PropTypes.shape({
      id: PropTypes.oneOfType([PropTypes.string, PropTypes.number]),
      label: PropTypes.string.isRequired,
      spend: PropTypes.string,
      share: PropTypes.string,
      performance: PropTypes.string,
      status: PropTypes.string,
      campaigns: PropTypes.number
    })
  ).isRequired
};

const AdsTargetingSegments = ({ segments }) => {
  if (!segments.length) {
    return null;
  }

  return (
    <div className="rounded-3xl border border-accent/10 bg-white p-6 shadow-md">
      <div className="flex flex-wrap items-center justify-between gap-3">
        <h3 className="text-lg font-semibold text-primary">Targeting segments</h3>
        <span className="text-xs uppercase tracking-wide text-primary/60">{segments.length} segments</span>
      </div>
      <ul className="mt-4 space-y-4">
        {segments.map((segment) => (
          <li
            key={segment.id ?? segment.label}
            className="rounded-2xl border border-accent/10 bg-secondary px-4 py-3 text-sm text-slate-600"
          >
            <div className="flex items-start justify-between gap-3">
              <div>
                <p className="text-sm font-semibold text-primary">{segment.label}</p>
                {segment.helper ? <p className="text-xs text-primary/60">{segment.helper}</p> : null}
              </div>
              <div className="text-right">
                <p className="text-sm font-semibold text-primary">{segment.share ?? '—'}</p>
                {segment.metric ? <p className="text-xs text-primary/60">{segment.metric}</p> : null}
              </div>
            </div>
            <div className="mt-3 h-2 w-full rounded-full bg-white/60">
              <div className="h-2 rounded-full bg-accent" style={{ width: parseShareWidth(segment.share) }} />
            </div>
            {segment.status ? (
              <div className="mt-3">
                <span className={`inline-flex items-center rounded-full border px-3 py-1 text-xs font-semibold ${adsStatusClass(segment.status)}`}>
                  {segment.status}
                </span>
              </div>
            ) : null}
          </li>
        ))}
      </ul>
    </div>
  );
};

AdsTargetingSegments.propTypes = {
  segments: PropTypes.arrayOf(
    PropTypes.shape({
      id: PropTypes.oneOfType([PropTypes.string, PropTypes.number]),
      label: PropTypes.string.isRequired,
      metric: PropTypes.string,
      share: PropTypes.string,
      status: PropTypes.string,
      helper: PropTypes.string
    })
  ).isRequired
};

const AdsCreativeInsights = ({ insights }) => {
  if (!insights.length) {
    return null;
  }

  return (
    <div className="rounded-3xl border border-accent/10 bg-white p-6 shadow-md">
      <div className="flex flex-wrap items-center justify-between gap-3">
        <h3 className="text-lg font-semibold text-primary">Creative insights &amp; guardrails</h3>
        <span className="text-xs uppercase tracking-wide text-primary/60">{insights.length} signals</span>
      </div>
      <ul className="mt-4 space-y-4">
        {insights.map((insight) => (
          <li
            key={insight.id ?? insight.label}
            className="rounded-2xl border border-accent/10 bg-secondary px-4 py-3 text-sm text-slate-600"
          >
            <div className="flex items-start justify-between gap-3">
              <div>
                <p className="text-sm font-semibold text-primary">{insight.label}</p>
                {insight.detectedAt ? (
                  <p className="text-xs text-primary/60">Detected {insight.detectedAt}</p>
                ) : null}
              </div>
              {insight.severity ? (
                <span className={`inline-flex items-center rounded-full border px-3 py-1 text-xs font-semibold ${insightSeverityClass(insight.severity)}`}>
                  {insight.severity}
                </span>
              ) : null}
            </div>
            {insight.message ? <p className="mt-2 text-sm text-slate-600">{insight.message}</p> : null}
          </li>
        ))}
      </ul>
    </div>
  );
};

AdsCreativeInsights.propTypes = {
  insights: PropTypes.arrayOf(
    PropTypes.shape({
      id: PropTypes.oneOfType([PropTypes.string, PropTypes.number]),
      label: PropTypes.string.isRequired,
      severity: PropTypes.string,
      message: PropTypes.string,
      detectedAt: PropTypes.string
    })
  ).isRequired
};

const FixnadoAdsSection = ({ section, features = {}, persona }) => {
  const summaryCards = section.data?.summaryCards ?? [];
  const funnel = section.data?.funnel ?? [];
  const campaigns = section.data?.campaigns ?? [];
  const invoices = section.data?.invoices ?? [];
  const alerts = section.data?.alerts ?? [];
  const recommendations = section.data?.recommendations ?? [];
  const timeline = section.data?.timeline ?? [];
  const pricingModels = section.data?.pricingModels ?? [];
  const channelMix = section.data?.channelMix ?? [];
  const targeting = section.data?.targeting ?? [];
  const creativeInsights = section.data?.creativeInsights ?? [];

  const adsFeature = features.ads ?? {};
  const accessMeta = section.access ?? null;
  const isAvailable = adsFeature.available !== false;
  const accessLabel = accessMeta?.label ?? adsFeature.label ?? 'Fixnado Ads';
  const accessLevel = accessMeta?.level ?? adsFeature.level ?? 'view';
  const accessFeatures = accessMeta?.features ?? adsFeature.features ?? [];

  if (!isAvailable) {
    return (
      <div className="space-y-6">
        <SectionHeader section={section} />
        <div className="rounded-3xl border border-dashed border-accent/30 bg-white p-8 text-center text-sm text-slate-600 shadow-sm">
          <p className="text-lg font-semibold text-primary">Access restricted</p>
          <p className="mt-2">
            {accessLabel} is not enabled for this workspace yet. Please contact your administrator to request {accessLevel}{' '}
            access.
          </p>
        </div>
      </div>
    );
  }

  if (
    summaryCards.length === 0 &&
    funnel.length === 0 &&
    campaigns.length === 0 &&
    invoices.length === 0 &&
    alerts.length === 0 &&
    recommendations.length === 0 &&
    timeline.length === 0 &&
    pricingModels.length === 0 &&
    channelMix.length === 0 &&
    targeting.length === 0 &&
    creativeInsights.length === 0
  ) {
    return (
      <div className="space-y-6">
        <SectionHeader section={section} />
        <div className="rounded-3xl border border-dashed border-accent/30 bg-white p-8 text-center text-sm text-slate-600 shadow-sm">
          No Fixnado Ads data available yet.
        </div>
      </div>
    );
  }

  return (
    <div className="space-y-8">
      <SectionHeader section={section} />
      <AdsAccessSummary
        accessLabel={accessLabel}
        accessLevel={accessLevel}
        accessFeatures={accessFeatures}
        persona={persona}
      />

      {summaryCards.length > 0 ? (
        <div className="grid gap-6 md:grid-cols-2 xl:grid-cols-4">
          {summaryCards.map((card) => {
            const TrendIcon = adsTrendIcon[card.trend] ?? MinusSmallIcon;
            const trendColor =
              card.trend === 'down' ? 'text-rose-500' : card.trend === 'up' ? 'text-emerald-500' : 'text-primary/60';
            return (
              <div key={card.title} className="rounded-2xl border border-accent/10 bg-white/95 p-6 shadow-md">
                <p className="text-xs uppercase tracking-wide text-primary/60">{card.title}</p>
                <div className="mt-3 flex items-end justify-between gap-2">
                  <p className="text-2xl font-semibold text-primary">{card.value}</p>
                  {card.change ? (
                    <span
                      className={`inline-flex items-center gap-1 rounded-full bg-secondary px-2 py-1 text-xs font-semibold ${trendColor}`}
                    >
                      <TrendIcon className="h-4 w-4" />
                      {card.change}
                    </span>
                  ) : null}
                </div>
                {card.helper ? <p className="mt-3 text-sm text-slate-600">{card.helper}</p> : null}
              </div>
            );
          })}
        </div>
      ) : null}

      {pricingModels.length > 0 || channelMix.length > 0 ? (
        <div className="grid gap-6 lg:grid-cols-2">
          <AdsPricingModels models={pricingModels} />
          <AdsChannelMix channelMix={channelMix} />
        </div>
      ) : null}

      <div className="grid gap-6 xl:grid-cols-3">
        <div className="xl:col-span-2 rounded-3xl border border-accent/10 bg-white p-6 shadow-md">
          <div className="flex flex-wrap items-center justify-between gap-3">
            <h3 className="text-lg font-semibold text-primary">Active campaigns</h3>
            <span className="text-xs uppercase tracking-wide text-primary/60">{campaigns.length} in view</span>
          </div>
          <div className="mt-4 overflow-x-auto">
            <table className="w-full min-w-[640px] divide-y divide-slate-200 text-sm">
              <thead className="text-left text-xs uppercase tracking-wide text-primary/60">
                <tr>
                  <th className="px-4 py-3 font-semibold">Campaign</th>
                  <th className="px-4 py-3 font-semibold">Spend</th>
                  <th className="px-4 py-3 font-semibold">Conversions</th>
                  <th className="px-4 py-3 font-semibold">ROAS</th>
                  <th className="px-4 py-3 font-semibold">Pacing</th>
                  <th className="px-4 py-3 font-semibold">Window</th>
                </tr>
              </thead>
              <tbody className="divide-y divide-slate-100 text-slate-600">
                {campaigns.length > 0 ? (
                  campaigns.map((campaign) => (
                    <tr key={campaign.id ?? campaign.name} className="hover:bg-secondary/60">
                      <td className="px-4 py-3">
                        <p className="font-semibold text-primary">{campaign.name}</p>
                        <p className="text-xs text-primary/60">{campaign.objective}</p>
                        <p className="text-xs text-slate-500">Last metric {campaign.lastMetricDate ?? '—'}</p>
                      </td>
                      <td className="px-4 py-3">
                        <p className="font-medium text-primary">{campaign.spend}</p>
                        <p className="text-xs text-primary/60">{campaign.spendChange}</p>
                      </td>
                      <td className="px-4 py-3">
                        <p className="font-medium text-primary">{campaign.conversions}</p>
                        <p className="text-xs text-primary/60">{campaign.conversionsChange}</p>
                      </td>
                      <td className="px-4 py-3">
                        <p className="font-medium text-primary">{campaign.roas}</p>
                        <p className="text-xs text-primary/60">{campaign.roasChange}</p>
                      </td>
                      <td className="px-4 py-3 text-sm text-slate-600">{campaign.pacing}</td>
                      <td className="px-4 py-3 text-sm text-slate-600">{campaign.window}</td>
                    </tr>
                  ))
                ) : (
                  <tr>
                    <td colSpan={6} className="px-4 py-6 text-center text-sm text-slate-500">
                      No Fixnado Ads campaigns in this window.
                    </td>
                  </tr>
                )}
              </tbody>
            </table>
          </div>
        </div>

        <div className="rounded-3xl border border-accent/10 bg-gradient-to-br from-secondary/50 via-white to-white p-6 shadow-md">
          <div className="flex items-center justify-between gap-3">
            <h3 className="text-lg font-semibold text-primary">Upcoming flights</h3>
            <span className="text-xs uppercase tracking-wide text-primary/60">{timeline.length} scheduled</span>
          </div>
          <ul className="mt-4 space-y-4">
            {timeline.length > 0 ? (
              timeline.map((entry) => (
                <li
                  key={`${entry.title}-${entry.start}`}
                  className="rounded-2xl border border-accent/10 bg-white/80 px-4 py-3 text-sm text-slate-600"
                >
                  <p className="font-semibold text-primary">{entry.title}</p>
                  <p className="text-xs text-primary/60">{entry.status}</p>
                  <p className="mt-1 text-xs text-slate-500">{entry.start} → {entry.end}</p>
                  <p className="mt-1 text-xs text-primary/70">Budget {entry.budget}</p>
                </li>
              ))
            ) : (
              <li className="rounded-2xl border border-dashed border-accent/40 bg-white/70 px-4 py-6 text-center text-sm text-slate-500">
                No upcoming flights scheduled.
              </li>
            )}
          </ul>
        </div>
      </div>

      {targeting.length > 0 || creativeInsights.length > 0 ? (
        <div className="grid gap-6 lg:grid-cols-2">
          <AdsTargetingSegments segments={targeting} />
          <AdsCreativeInsights insights={creativeInsights} />
        </div>
      ) : null}

      <div className="grid gap-6 lg:grid-cols-2">
        <div className="rounded-3xl border border-accent/10 bg-white p-6 shadow-md">
          <h3 className="text-lg font-semibold text-primary">Acquisition funnel</h3>
          <ul className="mt-4 space-y-3">
            {funnel.map((stage) => (
              <li
                key={stage.title}
                className="flex items-center justify-between gap-3 rounded-2xl border border-accent/10 bg-secondary px-4 py-3"
              >
                <div>
                  <p className="text-sm font-semibold text-primary">{stage.title}</p>
                  <p className="text-xs text-primary/60">{stage.helper}</p>
                </div>
                <span className="text-base font-semibold text-primary">{stage.value}</span>
              </li>
            ))}
          </ul>
        </div>

        <div className="rounded-3xl border border-accent/10 bg-white p-6 shadow-md">
          <h3 className="text-lg font-semibold text-primary">Recommendations</h3>
          <ul className="mt-4 space-y-4">
            {recommendations.map((item) => (
              <li key={item.title} className="flex items-start gap-3 rounded-2xl border border-accent/10 bg-secondary px-4 py-3">
                <CheckCircleIcon className="mt-1 h-5 w-5 text-emerald-500" />
                <div className="space-y-1">
                  <p className="text-sm font-semibold text-primary">{item.title}</p>
                  <p className="text-xs text-slate-600">{item.description}</p>
                  {item.action ? (
                    <span className="inline-flex rounded-full bg-primary/10 px-3 py-1 text-[0.65rem] font-semibold uppercase tracking-wide text-primary">
                      {item.action}
                    </span>
                  ) : null}
                </div>
              </li>
            ))}
          </ul>
        </div>
      </div>

      <div className="grid gap-6 lg:grid-cols-2">
        <div className="rounded-3xl border border-accent/10 bg-white p-6 shadow-md">
          <div className="flex flex-wrap items-center justify-between gap-3">
            <h3 className="text-lg font-semibold text-primary">Billing cadence</h3>
            <span className="text-xs uppercase tracking-wide text-primary/60">{invoices.length} invoices</span>
          </div>
          <div className="mt-4 overflow-x-auto">
            <table className="w-full min-w-[520px] divide-y divide-slate-200 text-sm">
              <thead className="text-left text-xs uppercase tracking-wide text-primary/60">
                <tr>
                  <th className="px-4 py-3 font-semibold">Invoice</th>
                  <th className="px-4 py-3 font-semibold">Campaign</th>
                  <th className="px-4 py-3 font-semibold">Amount</th>
                  <th className="px-4 py-3 font-semibold">Status</th>
                  <th className="px-4 py-3 font-semibold">Due</th>
                </tr>
              </thead>
              <tbody className="divide-y divide-slate-100 text-slate-600">
                {invoices.length > 0 ? (
                  invoices.map((invoice) => (
                    <tr key={invoice.invoiceNumber ?? `${invoice.campaign}-${invoice.dueDate}`} className="hover:bg-secondary/60">
                      <td className="px-4 py-3 font-semibold text-primary">{invoice.invoiceNumber}</td>
                      <td className="px-4 py-3">{invoice.campaign}</td>
                      <td className="px-4 py-3">{invoice.amountDue}</td>
                      <td className="px-4 py-3">{invoice.status}</td>
                      <td className="px-4 py-3">{invoice.dueDate}</td>
                    </tr>
                  ))
                ) : (
                  <tr>
                    <td colSpan={5} className="px-4 py-6 text-center text-sm text-slate-500">
                      No invoices issued this window.
                    </td>
                  </tr>
                )}
              </tbody>
            </table>
          </div>
        </div>

        <div className="rounded-3xl border border-accent/10 bg-white p-6 shadow-md">
          <div className="flex flex-wrap items-center justify-between gap-3">
            <h3 className="text-lg font-semibold text-primary">Guardrails &amp; alerts</h3>
            <span className="text-xs uppercase tracking-wide text-primary/60">{alerts.length} alerts</span>
          </div>
          <ul className="mt-4 space-y-4">
            {alerts.length > 0 ? (
              alerts.map((alert) => {
                const badgeClass = severityBadgeClasses[alert.severity] ?? severityBadgeClasses.default;
                return (
                  <li
                    key={`${alert.title}-${alert.detectedAt}`}
                    className="rounded-2xl border border-accent/10 bg-secondary px-4 py-3 text-sm text-slate-600"
                  >
                    <div className="flex flex-col gap-2">
                      <div className="flex items-center justify-between gap-3">
                        <div className="flex items-center gap-2">
                          <ExclamationTriangleIcon className="h-4 w-4 text-primary/60" />
                          <p className="text-sm font-semibold text-primary">{alert.title}</p>
                        </div>
                        <span className={`inline-flex items-center gap-1 rounded-full border px-3 py-1 text-xs font-semibold ${badgeClass}`}>
                          {alert.severity}
                        </span>
                      </div>
                      <p className="text-xs text-slate-600">{alert.description}</p>
                      <div className="flex flex-wrap items-center gap-3 text-[0.65rem] uppercase tracking-wide text-primary/60">
                        {alert.flight ? <span>{alert.flight}</span> : null}
                        {alert.detectedAt ? <span>{alert.detectedAt}</span> : null}
                      </div>
                    </div>
                  </li>
                );
              })
            ) : (
              <li className="rounded-2xl border border-dashed border-accent/40 bg-secondary px-4 py-6 text-center text-sm text-slate-500">
                No alerts raised. Guardrails are steady.
              </li>
            )}
          </ul>
        </div>
      </div>
    </div>
  );
};

InventorySection.propTypes = {
  section: PropTypes.shape({
    data: PropTypes.shape({
      summary: PropTypes.arrayOf(
        PropTypes.shape({
          id: PropTypes.string,
          label: PropTypes.string.isRequired,
          value: PropTypes.number,
          helper: PropTypes.string,
          tone: PropTypes.string
        })
      ),
      groups: PropTypes.arrayOf(
        PropTypes.shape({
          id: PropTypes.string,
          label: PropTypes.string.isRequired,
          items: PropTypes.arrayOf(
            PropTypes.shape({
              id: PropTypes.oneOfType([PropTypes.string, PropTypes.number]),
              name: PropTypes.string.isRequired,
              sku: PropTypes.string,
              category: PropTypes.string,
              status: PropTypes.string,
              available: PropTypes.number,
              onHand: PropTypes.number,
              reserved: PropTypes.number,
              safetyStock: PropTypes.number,
              unitType: PropTypes.string,
              condition: PropTypes.string,
              location: PropTypes.string,
              nextMaintenanceDue: PropTypes.oneOfType([
                PropTypes.string,
                PropTypes.instanceOf(Date)
              ]),
              notes: PropTypes.string,
              activeAlerts: PropTypes.number,
              alertSeverity: PropTypes.string,
              activeRentals: PropTypes.number,
              rentalRate: PropTypes.number,
              rentalRateCurrency: PropTypes.string,
              depositAmount: PropTypes.number,
              depositCurrency: PropTypes.string
            })
          )
        })
      )
    })
  }).isRequired
};

FixnadoAdsSection.propTypes = {
  section: PropTypes.shape({
    label: PropTypes.string,
    description: PropTypes.string,
    data: PropTypes.shape({
      summaryCards: PropTypes.arrayOf(
        PropTypes.shape({
          title: PropTypes.string.isRequired,
          value: PropTypes.string.isRequired,
          change: PropTypes.string,
          trend: PropTypes.string,
          helper: PropTypes.string
        })
      ),
      funnel: PropTypes.arrayOf(
        PropTypes.shape({
          title: PropTypes.string.isRequired,
          value: PropTypes.string.isRequired,
          helper: PropTypes.string
        })
      ),
      campaigns: PropTypes.arrayOf(
        PropTypes.shape({
          id: PropTypes.string,
          name: PropTypes.string.isRequired,
          status: PropTypes.string,
          objective: PropTypes.string,
          spend: PropTypes.string,
          spendChange: PropTypes.string,
          conversions: PropTypes.string,
          conversionsChange: PropTypes.string,
          cpa: PropTypes.string,
          roas: PropTypes.string,
          roasChange: PropTypes.string,
          pacing: PropTypes.string,
          lastMetricDate: PropTypes.string,
          flights: PropTypes.number,
          window: PropTypes.string
        })
      ),
      invoices: PropTypes.arrayOf(
        PropTypes.shape({
          invoiceNumber: PropTypes.string,
          campaign: PropTypes.string,
          amountDue: PropTypes.string,
          status: PropTypes.string,
          dueDate: PropTypes.string
        })
      ),
      alerts: PropTypes.arrayOf(
        PropTypes.shape({
          title: PropTypes.string,
          severity: PropTypes.string,
          description: PropTypes.string,
          detectedAt: PropTypes.string,
          flight: PropTypes.string
        })
      ),
      recommendations: PropTypes.arrayOf(
        PropTypes.shape({
          title: PropTypes.string.isRequired,
          description: PropTypes.string.isRequired,
          action: PropTypes.string
        })
      ),
      timeline: PropTypes.arrayOf(
        PropTypes.shape({
          title: PropTypes.string.isRequired,
          status: PropTypes.string,
          start: PropTypes.string,
          end: PropTypes.string,
          budget: PropTypes.string
        })
      ),
      pricingModels: PropTypes.arrayOf(
        PropTypes.shape({
          id: PropTypes.oneOfType([PropTypes.string, PropTypes.number]),
          label: PropTypes.string.isRequired,
          spend: PropTypes.string,
          unitCost: PropTypes.string,
          unitLabel: PropTypes.string,
          performance: PropTypes.string,
          status: PropTypes.string
        })
      ),
      channelMix: PropTypes.arrayOf(
        PropTypes.shape({
          id: PropTypes.oneOfType([PropTypes.string, PropTypes.number]),
          label: PropTypes.string.isRequired,
          spend: PropTypes.string,
          share: PropTypes.string,
          performance: PropTypes.string,
          status: PropTypes.string,
          campaigns: PropTypes.number
        })
      ),
      targeting: PropTypes.arrayOf(
        PropTypes.shape({
          id: PropTypes.oneOfType([PropTypes.string, PropTypes.number]),
          label: PropTypes.string.isRequired,
          metric: PropTypes.string,
          share: PropTypes.string,
          status: PropTypes.string,
          helper: PropTypes.string
        })
      ),
      creativeInsights: PropTypes.arrayOf(
        PropTypes.shape({
          id: PropTypes.oneOfType([PropTypes.string, PropTypes.number]),
          label: PropTypes.string.isRequired,
          severity: PropTypes.string,
          message: PropTypes.string,
          detectedAt: PropTypes.string
        })
      )
    }),
    access: PropTypes.shape({
      label: PropTypes.string,
      level: PropTypes.string,
      features: PropTypes.arrayOf(PropTypes.string)
    })
  }).isRequired,
  features: PropTypes.shape({
    ads: PropTypes.shape({
      available: PropTypes.bool,
      level: PropTypes.string,
      label: PropTypes.string,
      features: PropTypes.arrayOf(PropTypes.string)
    })
  }),
  persona: PropTypes.string
};

const SettingsSection = ({ section }) => {
  const panels = section.data?.panels ?? [];
  return (
    <div>
      <SectionHeader section={section} />
      <div className="space-y-6">
        {panels.map((panel) => (
          <div
            key={panel.id ?? panel.title}
            className="rounded-2xl border border-accent/10 bg-white p-6 shadow-md"
          >
            <div className="flex flex-col gap-2 sm:flex-row sm:items-start sm:justify-between">
              <div>
                <h3 className="text-lg font-semibold text-primary">{panel.title}</h3>
                {panel.description && <p className="mt-1 text-sm text-slate-600">{panel.description}</p>}
              </div>
              {panel.status && (
                <span className="mt-1 inline-flex h-fit items-center rounded-full border border-slate-200 bg-slate-50 px-3 py-1 text-xs font-semibold text-slate-600">
                  {panel.status}
                </span>
              )}
            </div>
            <ul className="mt-4 divide-y divide-slate-200">
              {(panel.items ?? []).map((item) => (
                <li
                  key={item.id ?? item.label}
                  className="flex flex-col gap-3 py-4 sm:flex-row sm:items-center sm:justify-between"
                >
                  <div>
                    <p className="font-medium text-primary">{item.label}</p>
                    {item.helper && <p className="text-sm text-slate-500">{item.helper}</p>}
                  </div>
                  <div className="flex flex-col items-start gap-1 text-sm font-medium text-primary sm:items-end">
                    {item.type === 'toggle' ? (
                      <span
                        className={`inline-flex items-center gap-2 rounded-full border px-3 py-1 text-xs font-semibold ${
                          item.enabled
                            ? 'border-emerald-200 bg-emerald-50 text-emerald-600'
                            : 'border-slate-200 bg-slate-50 text-slate-500'
                        }`}
                      >
                        <span className={`h-2 w-2 rounded-full ${item.enabled ? 'bg-emerald-500' : 'bg-slate-400'}`} />
                        {item.enabled ? 'Enabled' : 'Disabled'}
                      </span>
                    ) : item.type === 'action' ? (
                      <Link
                        to={item.href ?? '#'}
                        className="inline-flex items-center gap-2 rounded-full border border-accent/30 bg-white px-4 py-2 text-xs font-semibold text-accent transition-colors hover:border-accent hover:text-primary"
                      >
                        {item.cta ?? 'Manage'}
                        <span aria-hidden="true">→</span>
                      </Link>
                    ) : (
                      <span className="text-sm text-slate-600 sm:text-base">{String(item.value ?? '—')}</span>
                    )}
                    {item.meta && <span className="text-xs text-slate-400">{item.meta}</span>}
                  </div>
                </li>
              ))}
            </ul>
          </div>
        ))}
      </div>
    </div>
  );
};

SettingsSection.propTypes = {
  section: PropTypes.shape({
    label: PropTypes.string,
    description: PropTypes.string,
    data: PropTypes.shape({
      panels: PropTypes.arrayOf(
        PropTypes.shape({
          id: PropTypes.string,
          title: PropTypes.string.isRequired,
          description: PropTypes.string,
          status: PropTypes.string,
          items: PropTypes.arrayOf(
            PropTypes.shape({
              id: PropTypes.string,
              label: PropTypes.string.isRequired,
              helper: PropTypes.string,
              type: PropTypes.oneOf(['toggle', 'value', 'action']).isRequired,
              enabled: PropTypes.bool,
              value: PropTypes.string,
              meta: PropTypes.string,
              cta: PropTypes.string,
              href: PropTypes.string
            })
          ).isRequired
        })
      ).isRequired
    }).isRequired
  }).isRequired
};

const ZonePlannerSection = ({ section }) => {
  const { canvas = [], zones = [], drafts = [], actions = [] } = section.data ?? {};
  const flatZones = zones.reduce((acc, zone) => ({ ...acc, [zone.code]: zone.color }), {});

  return (
    <div>
      <SectionHeader section={section} />
      <div className="grid gap-6 lg:grid-cols-3">
        <div className="lg:col-span-2 space-y-4">
          <div className="rounded-3xl border border-accent/10 bg-white p-4 shadow-md">
            <div className="mb-3 flex items-center justify-between">
              <h3 className="text-lg font-semibold text-primary">Draft Zone Layout</h3>
              <span className="rounded-full border border-accent/20 bg-secondary px-3 py-1 text-xs font-semibold text-primary/70">
                {canvas.length} rows • {canvas[0]?.length ?? 0} cols
              </span>
            </div>
            <div className="grid" style={{ gridTemplateColumns: `repeat(${canvas[0]?.length ?? 0}, minmax(0, 1fr))`, gap: '6px' }}>
              {canvas.flatMap((row, rowIndex) =>
                row.map((cell, cellIndex) => {
                  const fill = cell ? flatZones[cell] ?? '#bae6fd' : '#e2e8f0';
                  return (
                    <div
                      key={`${rowIndex}-${cellIndex}-${cell ?? 'empty'}`}
                      className="aspect-square rounded-xl border border-white/70 shadow-sm"
                      style={{ backgroundColor: fill }}
                    >
                      {cell ? (
                        <span className="flex h-full items-center justify-center text-xs font-semibold text-slate-700">
                          {cell}
                        </span>
                      ) : null}
                    </div>
                  );
                })
              )}
            </div>
          </div>
          <div className="rounded-3xl border border-accent/10 bg-white p-4 shadow-md">
            <h3 className="text-lg font-semibold text-primary">Next zoning actions</h3>
            <ul className="mt-3 space-y-2 text-sm text-slate-600">
              {actions.map((action) => (
                <li key={action} className="flex items-start gap-2">
                  <span className="mt-1 h-2 w-2 rounded-full bg-accent" />
                  <span>{action}</span>
                </li>
              ))}
            </ul>
          </div>
        </div>
        <div className="space-y-4">
          <div className="rounded-3xl border border-accent/10 bg-white p-4 shadow-md">
            <h3 className="text-base font-semibold text-primary">Active zones</h3>
            <ul className="mt-4 space-y-3 text-sm text-slate-600">
              {zones.map((zone) => (
                <li key={zone.code} className="rounded-2xl border border-accent/10 bg-secondary px-4 py-3">
                  <div className="flex items-center justify-between gap-2">
                    <span className="font-semibold text-primary">Zone {zone.code}</span>
                    <span className="rounded-full border border-white/60 px-2 py-1 text-xs font-semibold" style={{ backgroundColor: zone.color }}>
                      {zone.region}
                    </span>
                  </div>
                  <p className="mt-1 text-xs text-slate-500">Lead: {zone.lead}</p>
                  <p className="mt-1 text-xs text-slate-500">Workload: {zone.workload}</p>
                </li>
              ))}
            </ul>
          </div>
          <div className="rounded-3xl border border-accent/10 bg-white p-4 shadow-md">
            <h3 className="text-base font-semibold text-primary">Draft overlays</h3>
            <ul className="mt-3 space-y-3 text-sm text-slate-600">
              {drafts.map((draft) => (
                <li key={draft.title} className="rounded-2xl border border-dashed border-accent/40 bg-secondary px-4 py-3">
                  <p className="font-semibold text-primary">{draft.title}</p>
                  <p className="text-xs text-slate-500">{draft.description}</p>
                </li>
              ))}
            </ul>
          </div>
        </div>
      </div>
    </div>
  );
};

ZonePlannerSection.propTypes = {
  section: PropTypes.shape({
    data: PropTypes.shape({
      canvas: PropTypes.arrayOf(PropTypes.arrayOf(PropTypes.string)),
      zones: PropTypes.arrayOf(
        PropTypes.shape({
          code: PropTypes.string.isRequired,
          region: PropTypes.string.isRequired,
          color: PropTypes.string.isRequired,
          lead: PropTypes.string.isRequired,
          workload: PropTypes.string.isRequired
        })
      ),
      drafts: PropTypes.arrayOf(
        PropTypes.shape({
          title: PropTypes.string.isRequired,
          description: PropTypes.string.isRequired
        })
      ),
      actions: PropTypes.arrayOf(PropTypes.string)
    })
  }).isRequired
};

const DashboardSection = ({ section, features = {}, persona, context = {} }) => {
  if (section.type === 'automation' || section.id === 'automation-backlog') {
    return <AutomationBacklogSection section={section} features={features} persona={persona} />;
  }
  switch (section.type) {
    case 'grid':
      return <GridSection section={section} />;
    case 'board':
      if (section.id === 'orders') {
        return <ServiceOrdersWorkspace section={section} />;
      }
      return <BoardSection section={section} />;
    case 'table':
      return <TableSection section={section} />;
    case 'list':
      return <ListSection section={section} />;
    case 'rentals':
      return <RentalManagementSection section={section} />;
    case 'inventory':
      return <InventorySection section={section} />;
    case 'ads':
      return <FixnadoAdsSection section={section} features={features} persona={persona} />;
    case 'fixnado-ads':
      return (
        <FixnadoAdsProvider network={section.data?.network} initialSnapshot={section.data}>
          <FixnadoAdsWorkspace section={section} />
        </FixnadoAdsProvider>
      );
    case 'component':
      return <ComponentSection section={section} />;
    case 'serviceman-profile-settings':
      return <ServicemanProfileSettingsSection section={section} />;
    case 'settings': {
      if (persona === 'user') {
        return <CustomerSettingsSection section={section} />;
      }
      const sectionLabel = section?.label?.toLowerCase?.() ?? '';
      const shouldRenderAccountSettings =
        features?.accountSettings === true ||
        features?.accountSettingsBeta === true ||
        sectionLabel.includes('account settings');

      if (shouldRenderAccountSettings) {
        return <AccountSettingsManager initialSnapshot={section} />;
      }

      return <SettingsSection section={section} />;
    }
    case 'calendar':
      return <ServiceCalendar section={section} persona={persona} />;
    case 'availability':
      return <AvailabilitySection section={section} />;
    case 'zones':
      return <ZonePlannerSection section={section} />;
    case 'services-management':
      return <ServicesManagementSection section={section} />;
    case 'accountSupport':
      return <AccountSupportSection section={section} context={context} />;
    case 'provider-management':
      return <ProviderManagementSection section={section} />;
    case 'provider-inbox':
      return (
        <ProviderInboxModule
          tenantId={section.data?.tenantId ?? null}
          initialSnapshot={section.data?.snapshot ?? null}
          summary={section.data?.summary ?? null}
          capabilities={section.data?.capabilities ?? null}
          error={section.data?.error ?? null}
        />
      );
    case 'dispute-workspace':
      return <DisputeHealthWorkspace section={section} />;
    case 'operations-queues':
      return <OperationsQueuesSection section={section} />;
    case 'user-management':
      return <UserManagementSection section={section} />;
    case 'marketplace-workspace':
      return (
        <MarketplaceWorkspace
          initialCompanyId={section.data?.companyId ?? ''}
          prefetchedOverview={section.data?.overview ?? null}
        />
      );
    case 'serviceman-inbox':
      return <ServicemanInboxWorkspace section={section} context={context} />;
    case 'service-management':
      return <ServiceManagementSection section={section} />;
    case 'serviceman-finance':
      return <ServicemanFinanceWorkspace initialData={section.data ?? {}} />;
    case 'audit-timeline':
      return <AuditTimelineSection section={section} />;
    case 'compliance-controls':
      return <ComplianceControlSection section={section} />;
    case 'wallet':
      return <WalletSection section={section} />;
<<<<<<< HEAD
    case 'byok-management':
      return <ProviderByokManagementSection section={section} />;
=======
    case 'serviceman-identity':
      return <IdentityVerificationSection section={section} />;
    case 'serviceman-metrics':
      return <ServicemanMetricsSection section={section} />;
    case 'serviceman-escrows':
      return <ServicemanEscrowWorkspace section={section} />;
>>>>>>> 192e27c7
    case 'component': {
      const Component = section.component;
      if (!Component) return null;
      return <Component {...(section.data ?? {})} />;
    }
    case 'serviceman-website-preferences':
      return (
        <div className="space-y-6">
          <SectionHeader section={section} />
          <ServicemanWebsitePreferencesSection data={section.data} />
        </div>
      );
    case 'history':
      return <OrderHistoryManager section={section} features={features} persona={persona} />;
    default:
      return null;
  }
};

DashboardSection.propTypes = {
  section: PropTypes.shape({
    id: PropTypes.string,
    type: PropTypes.string.isRequired,
    label: PropTypes.string,
    description: PropTypes.string,
    access: PropTypes.shape({
      label: PropTypes.string,
      level: PropTypes.string,
      features: PropTypes.arrayOf(PropTypes.string)
    }),
    data: PropTypes.object
  }).isRequired,
  features: PropTypes.object,
  persona: PropTypes.string,
  context: PropTypes.object
};

export default DashboardSection;<|MERGE_RESOLUTION|>--- conflicted
+++ resolved
@@ -27,9 +27,7 @@
 import ServiceOrdersWorkspace from './service-orders/index.js';
 import OrderHistoryManager from '../orders/OrderHistoryManager.jsx';
 import { AccountSettingsManager } from '../../features/accountSettings/index.js';
-<<<<<<< HEAD
 import ProviderByokManagementSection from './provider/ProviderByokManagementSection.jsx';
-=======
 import { ProviderInboxModule } from '../../modules/providerInbox/index.js';
 import IdentityVerificationSection from './serviceman/IdentityVerificationSection.jsx';
 import { ServicemanMetricsSection } from '../../modules/servicemanMetrics/index.js';
@@ -41,7 +39,6 @@
 import ServicemanInboxWorkspace from './serviceman/ServicemanInboxWorkspace.jsx';
 import FixnadoAdsProvider from '../../modules/fixnadoAds/FixnadoAdsProvider.jsx';
 import FixnadoAdsWorkspace from '../../modules/fixnadoAds/FixnadoAdsWorkspace.jsx';
->>>>>>> 192e27c7
 
 const softenGradient = (accent) => {
   if (!accent) {
@@ -1731,17 +1728,14 @@
       return <ComplianceControlSection section={section} />;
     case 'wallet':
       return <WalletSection section={section} />;
-<<<<<<< HEAD
     case 'byok-management':
       return <ProviderByokManagementSection section={section} />;
-=======
     case 'serviceman-identity':
       return <IdentityVerificationSection section={section} />;
     case 'serviceman-metrics':
       return <ServicemanMetricsSection section={section} />;
     case 'serviceman-escrows':
       return <ServicemanEscrowWorkspace section={section} />;
->>>>>>> 192e27c7
     case 'component': {
       const Component = section.component;
       if (!Component) return null;

--- conflicted
+++ resolved
@@ -7,9 +7,7 @@
   CheckCircleIcon,
   ExclamationTriangleIcon
 } from '@heroicons/react/24/outline';
-<<<<<<< HEAD
 import { OperationsQueuesSection } from '../operationsQueues/index.js';
-=======
 import UserManagementSection from './userManagement/UserManagementSection.jsx';
 import MarketplaceWorkspace from '../../features/marketplace-admin/MarketplaceWorkspace.jsx';
 import { ServiceManagementSection } from '../service-management/index.js';
@@ -21,7 +19,6 @@
 import ServiceOrdersWorkspace from './service-orders/index.js';
 import OrderHistoryManager from '../orders/OrderHistoryManager.jsx';
 import { AccountSettingsManager } from '../../features/accountSettings/index.js';
->>>>>>> cfeaa9fc
 
 const softenGradient = (accent) => {
   if (!accent) {
@@ -1709,10 +1706,8 @@
       return <AvailabilitySection section={section} />;
     case 'zones':
       return <ZonePlannerSection section={section} />;
-<<<<<<< HEAD
     case 'operations-queues':
       return <OperationsQueuesSection section={section} />;
-=======
     case 'user-management':
       return <UserManagementSection section={section} />;
     case 'marketplace-workspace':
@@ -1737,7 +1732,6 @@
     }
     case 'history':
       return <OrderHistoryManager section={section} features={features} persona={persona} />;
->>>>>>> cfeaa9fc
     default:
       return null;
   }

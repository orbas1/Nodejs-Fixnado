import { useCallback, useEffect, useMemo, useState } from 'react';
import {
  fetchCustomerOverview,
  saveCustomerProfile,
  createCustomerContact,
  updateCustomerContact,
  deleteCustomerContact,
  createCustomerLocation,
  updateCustomerLocation,
  deleteCustomerLocation,
<<<<<<< HEAD
  createCustomerDisputeCase,
  updateCustomerDisputeCase,
  deleteCustomerDisputeCase,
  createCustomerDisputeTask,
  updateCustomerDisputeTask,
  deleteCustomerDisputeTask,
  createCustomerDisputeNote,
  updateCustomerDisputeNote,
  deleteCustomerDisputeNote,
  createCustomerDisputeEvidence,
  updateCustomerDisputeEvidence,
  deleteCustomerDisputeEvidence
} from '../../api/customerControlClient.js';
import {
  contactTemplate,
  defaultProfile,
  locationTemplate,
  disputeCaseTemplate,
  disputeTaskTemplate,
  disputeNoteTemplate,
  disputeEvidenceTemplate
} from './constants.js';
=======
  createCustomerCoupon,
  updateCustomerCoupon,
  deleteCustomerCoupon
} from '../../api/customerControlClient.js';
import { contactTemplate, couponTemplate, defaultProfile, locationTemplate } from './constants.js';
>>>>>>> 5f7d7efc

const normaliseProfile = (profile) => ({
  ...defaultProfile,
  ...(profile ?? {}),
  escalationWindowMinutes: Number.isFinite(profile?.escalationWindowMinutes)
    ? profile.escalationWindowMinutes
    : defaultProfile.escalationWindowMinutes,
  marketingOptIn: Boolean(profile?.marketingOptIn),
  notificationsEmailOptIn:
    profile?.notificationsEmailOptIn === undefined
      ? defaultProfile.notificationsEmailOptIn
      : Boolean(profile?.notificationsEmailOptIn),
  notificationsSmsOptIn: Boolean(profile?.notificationsSmsOptIn)
});

const normaliseContact = (contact) => ({
  ...contactTemplate,
  ...(contact ?? {}),
  isPrimary: Boolean(contact?.isPrimary)
});

const normaliseLocation = (location) => ({
  ...locationTemplate,
  ...(location ?? {}),
  isPrimary: Boolean(location?.isPrimary)
});

<<<<<<< HEAD
const formatDateInput = (value) => {
  if (!value) {
    return '';
  }
  const date = value instanceof Date ? value : new Date(value);
  if (Number.isNaN(date.getTime())) {
    return '';
  }
  return date.toISOString().slice(0, 16);
};

const formatDateOutput = (value) => {
  if (!value) {
    return null;
  }
  const date = value instanceof Date ? value : new Date(value);
  if (Number.isNaN(date.getTime())) {
    return null;
  }
  return date.toISOString();
};

const normaliseDisputeTask = (task) => ({
  ...disputeTaskTemplate,
  ...(task ?? {}),
  disputeCaseId: task?.disputeCaseId ?? task?.dispute_case_id ?? disputeTaskTemplate.disputeCaseId,
  dueAt: formatDateInput(task?.dueAt ?? task?.due_at),
  completedAt: formatDateInput(task?.completedAt ?? task?.completed_at)
});

const normaliseDisputeNote = (note) => ({
  ...disputeNoteTemplate,
  ...(note ?? {}),
  disputeCaseId: note?.disputeCaseId ?? note?.dispute_case_id ?? disputeNoteTemplate.disputeCaseId,
  pinned: Boolean(note?.pinned)
});

const normaliseDisputeEvidence = (evidence) => ({
  ...disputeEvidenceTemplate,
  ...(evidence ?? {}),
  disputeCaseId: evidence?.disputeCaseId ?? evidence?.dispute_case_id ?? disputeEvidenceTemplate.disputeCaseId
});

const normaliseDisputeCase = (disputeCase) => ({
  ...disputeCaseTemplate,
  ...(disputeCase ?? {}),
  amountDisputed:
    disputeCase?.amountDisputed === null || disputeCase?.amountDisputed === undefined
      ? ''
      : `${disputeCase.amountDisputed}`,
  openedAt: formatDateInput(disputeCase?.openedAt),
  dueAt: formatDateInput(disputeCase?.dueAt),
  resolvedAt: formatDateInput(disputeCase?.resolvedAt),
  slaDueAt: formatDateInput(disputeCase?.slaDueAt),
  lastReviewedAt: formatDateInput(disputeCase?.lastReviewedAt),
  tasks: Array.isArray(disputeCase?.tasks)
    ? disputeCase.tasks.map(normaliseDisputeTask)
    : disputeCaseTemplate.tasks,
  notes: Array.isArray(disputeCase?.notes)
    ? disputeCase.notes.map(normaliseDisputeNote)
    : disputeCaseTemplate.notes,
  evidence: Array.isArray(disputeCase?.evidence)
    ? disputeCase.evidence.map(normaliseDisputeEvidence)
    : disputeCaseTemplate.evidence
});
=======
const normaliseCoupon = (coupon) => {
  const discountValue = Number.parseFloat(coupon?.discountValue);
  const minOrderTotal = Number.parseFloat(coupon?.minOrderTotal);
  const toDateInput = (value) => {
    if (!value) {
      return '';
    }
    const date = new Date(value);
    if (Number.isNaN(date.getTime())) {
      return '';
    }
    return date.toISOString().slice(0, 10);
  };

  return {
    ...couponTemplate,
    ...(coupon ?? {}),
    name: coupon?.name ?? '',
    code: coupon?.code ?? '',
    description: coupon?.description ?? '',
    discountType: coupon?.discountType ?? couponTemplate.discountType,
    discountValue: Number.isFinite(discountValue) ? Number(discountValue.toFixed(2)) : couponTemplate.discountValue,
    currency: coupon?.currency ?? '',
    minOrderTotal: Number.isFinite(minOrderTotal) ? Number(minOrderTotal.toFixed(2)) : '',
    startsAt: toDateInput(coupon?.startsAt),
    expiresAt: toDateInput(coupon?.expiresAt),
    maxRedemptions:
      coupon?.maxRedemptions === null || coupon?.maxRedemptions === undefined
        ? ''
        : `${coupon.maxRedemptions}`,
    maxRedemptionsPerCustomer:
      coupon?.maxRedemptionsPerCustomer === null || coupon?.maxRedemptionsPerCustomer === undefined
        ? ''
        : `${coupon.maxRedemptionsPerCustomer}`,
    autoApply: Boolean(coupon?.autoApply),
    status: coupon?.status ?? couponTemplate.status,
    lifecycleStatus: coupon?.lifecycleStatus ?? couponTemplate.lifecycleStatus,
    imageUrl: coupon?.imageUrl ?? '',
    termsUrl: coupon?.termsUrl ?? '',
    internalNotes: coupon?.internalNotes ?? '',
    createdAt: coupon?.createdAt ?? null,
    updatedAt: coupon?.updatedAt ?? null
  };
};

const toIsoDate = (value, endOfDay = false) => {
  if (!value) {
    return null;
  }

  if (typeof value === 'string' && value.includes('T')) {
    const parsed = new Date(value);
    return Number.isNaN(parsed.getTime()) ? null : parsed.toISOString();
  }

  if (typeof value === 'string') {
    const [year, month, day] = value.split('-').map((part) => Number.parseInt(part, 10));
    if (Number.isFinite(year) && Number.isFinite(month) && Number.isFinite(day)) {
      const date = endOfDay
        ? new Date(Date.UTC(year, month - 1, day, 23, 59, 59, 0))
        : new Date(Date.UTC(year, month - 1, day, 0, 0, 0, 0));
      return Number.isNaN(date.getTime()) ? null : date.toISOString();
    }
  }

  const fallback = new Date(value);
  return Number.isNaN(fallback.getTime()) ? null : fallback.toISOString();
};

const decimalOrNull = (value) => {
  if (value === '' || value === null || value === undefined) {
    return null;
  }
  const numeric = Number.parseFloat(value);
  if (!Number.isFinite(numeric)) {
    return null;
  }
  return Number.parseFloat(numeric.toFixed(2));
};

const integerOrNull = (value) => {
  if (value === '' || value === null || value === undefined) {
    return null;
  }
  const numeric = Number.parseInt(value, 10);
  return Number.isFinite(numeric) && numeric > 0 ? numeric : null;
};

const trimOrNull = (value) => {
  if (value === null || value === undefined) {
    return null;
  }
  const trimmed = `${value}`.trim();
  return trimmed.length ? trimmed : null;
};

const prepareCouponPayload = (form) => {
  const name = `${form.name ?? ''}`.trim();
  const code = `${form.code ?? ''}`.trim().toUpperCase();
  const status = `${form.status ?? ''}`.trim().toLowerCase() || 'draft';
  const discountValue = Number.parseFloat(form.discountValue ?? 0);

  return {
    name,
    code,
    description: trimOrNull(form.description),
    discountType: form.discountType,
    discountValue: Number.isFinite(discountValue) ? Number.parseFloat(discountValue.toFixed(2)) : 0,
    currency:
      form.discountType === 'fixed'
        ? (() => {
            const currency = trimOrNull(form.currency);
            return currency ? currency.toUpperCase() : null;
          })()
        : null,
    minOrderTotal: decimalOrNull(form.minOrderTotal),
    startsAt: toIsoDate(form.startsAt, false),
    expiresAt: toIsoDate(form.expiresAt, true),
    maxRedemptions: integerOrNull(form.maxRedemptions),
    maxRedemptionsPerCustomer: integerOrNull(form.maxRedemptionsPerCustomer),
    autoApply: Boolean(form.autoApply),
    status,
    imageUrl: trimOrNull(form.imageUrl),
    termsUrl: trimOrNull(form.termsUrl),
    internalNotes: trimOrNull(form.internalNotes)
  };
};
>>>>>>> 5f7d7efc

export const useCustomerControl = () => {
  const [profile, setProfile] = useState(defaultProfile);
  const [contacts, setContacts] = useState([]);
  const [locations, setLocations] = useState([]);
<<<<<<< HEAD
  const [disputes, setDisputes] = useState([]);

  const [disputeMetrics, setDisputeMetrics] = useState({
    statusCounts: {
      draft: 0,
      open: 0,
      under_review: 0,
      awaiting_customer: 0,
      resolved: 0,
      closed: 0
    },
    requiresFollowUp: 0,
    overdue: 0,
    activeTasks: 0,
    totalDisputedAmount: 0,
    totalCases: 0
  });
=======
  const [coupons, setCoupons] = useState([]);
>>>>>>> 5f7d7efc

  const [loading, setLoading] = useState(true);
  const [error, setError] = useState(null);

  const [profileStatus, setProfileStatus] = useState(null);
  const [contactStatus, setContactStatus] = useState(null);
  const [locationStatus, setLocationStatus] = useState(null);
<<<<<<< HEAD
  const [disputeStatus, setDisputeStatus] = useState(null);
=======
  const [couponStatus, setCouponStatus] = useState(null);
>>>>>>> 5f7d7efc

  const [profileSaving, setProfileSaving] = useState(false);
  const [contactSaving, setContactSaving] = useState(false);
  const [locationSaving, setLocationSaving] = useState(false);
<<<<<<< HEAD
  const [caseSaving, setCaseSaving] = useState(false);
  const [taskSaving, setTaskSaving] = useState(false);
  const [noteSaving, setNoteSaving] = useState(false);
  const [evidenceSaving, setEvidenceSaving] = useState(false);
=======
  const [couponSaving, setCouponSaving] = useState(false);
>>>>>>> 5f7d7efc

  const [contactModalOpen, setContactModalOpen] = useState(false);
  const [activeContact, setActiveContact] = useState(null);
  const [locationModalOpen, setLocationModalOpen] = useState(false);
  const [activeLocation, setActiveLocation] = useState(null);
<<<<<<< HEAD
  const [caseModalOpen, setCaseModalOpen] = useState(false);
  const [activeCase, setActiveCase] = useState(null);
  const [taskModalOpen, setTaskModalOpen] = useState(false);
  const [activeTask, setActiveTask] = useState(null);
  const [taskStatus, setTaskStatus] = useState(null);
  const [noteModalOpen, setNoteModalOpen] = useState(false);
  const [activeNote, setActiveNote] = useState(null);
  const [noteStatus, setNoteStatus] = useState(null);
  const [evidenceModalOpen, setEvidenceModalOpen] = useState(false);
  const [activeEvidence, setActiveEvidence] = useState(null);
  const [evidenceStatus, setEvidenceStatus] = useState(null);

  const computeDisputeMetrics = useCallback((cases) => {
    const metrics = {
      statusCounts: {
        draft: 0,
        open: 0,
        under_review: 0,
        awaiting_customer: 0,
        resolved: 0,
        closed: 0
      },
      requiresFollowUp: 0,
      overdue: 0,
      activeTasks: 0,
      totalDisputedAmount: 0,
      totalCases: Array.isArray(cases) ? cases.length : 0
    };

    if (!Array.isArray(cases)) {
      return metrics;
    }

    const now = Date.now();

    cases.forEach((dispute) => {
      const status = dispute.status ?? 'draft';
      if (metrics.statusCounts[status] !== undefined) {
        metrics.statusCounts[status] += 1;
      }
      if (dispute.requiresFollowUp) {
        metrics.requiresFollowUp += 1;
      }
      const amount = Number.parseFloat(dispute.amountDisputed);
      if (Number.isFinite(amount)) {
        metrics.totalDisputedAmount += amount;
      }
      if (dispute.dueAt) {
        const dueTime = new Date(dispute.dueAt).getTime();
        if (!Number.isNaN(dueTime) && dueTime < now && !['resolved', 'closed'].includes(status)) {
          metrics.overdue += 1;
        }
      }
      if (Array.isArray(dispute.tasks) && dispute.tasks.some((task) => task.status !== 'completed')) {
        metrics.activeTasks += 1;
      }
    });

    return metrics;
  }, []);

  const applyDisputesUpdate = useCallback(
    (updater) => {
      setDisputes((previous) => {
        const updated = updater(previous);
        setDisputeMetrics(computeDisputeMetrics(updated));
        return updated;
      });
    },
    [computeDisputeMetrics]
  );
=======
  const [couponModalOpen, setCouponModalOpen] = useState(false);
  const [activeCoupon, setActiveCoupon] = useState(null);
>>>>>>> 5f7d7efc

  const loadOverview = useCallback(
    async ({ signal } = {}) => {
      try {
        const data = await fetchCustomerOverview({ signal });
        if (signal?.aborted) return;
        setProfile(normaliseProfile(data.profile));
        setContacts(Array.isArray(data.contacts) ? data.contacts.map(normaliseContact) : []);
        setLocations(Array.isArray(data.locations) ? data.locations.map(normaliseLocation) : []);
<<<<<<< HEAD
        const normalisedDisputes = Array.isArray(data.disputes?.cases)
          ? data.disputes.cases.map(normaliseDisputeCase)
          : [];
        setDisputes(normalisedDisputes);
        setDisputeMetrics(computeDisputeMetrics(normalisedDisputes));
=======
        setCoupons(Array.isArray(data.coupons) ? data.coupons.map(normaliseCoupon) : []);
>>>>>>> 5f7d7efc
        setError(null);
      } catch (caught) {
        if (signal?.aborted) return;
        setError(caught?.message || 'Unable to load customer overview');
      } finally {
        if (!signal?.aborted) {
          setLoading(false);
        }
      }
    },
    []
  );

  useEffect(() => {
    const controller = new AbortController();
    setLoading(true);
    loadOverview({ signal: controller.signal });
    return () => controller.abort();
  }, [loadOverview]);

  const reload = useCallback(async () => {
    setLoading(true);
    setError(null);
    setCouponStatus(null);
    await loadOverview();
  }, [loadOverview]);

  const handleProfileChange = useCallback((field, value) => {
    setProfile((previous) => ({ ...previous, [field]: value }));
  }, []);

  const handleProfileCheckbox = useCallback((field, value) => {
    setProfile((previous) => ({ ...previous, [field]: Boolean(value) }));
  }, []);

  const handleProfileSubmit = useCallback(
    async (event) => {
      event.preventDefault();
      setProfileSaving(true);
      setProfileStatus(null);
      try {
        const { profile: savedProfile } = await saveCustomerProfile(profile);
        setProfile(normaliseProfile(savedProfile));
        setProfileStatus({ tone: 'success', message: 'Customer profile updated successfully.' });
      } catch (caught) {
        setProfileStatus({ tone: 'error', message: caught?.message || 'Unable to save profile.' });
      } finally {
        setProfileSaving(false);
      }
    },
    [profile]
  );

  const openCreateContact = useCallback(() => {
    setActiveContact(normaliseContact(contactTemplate));
    setContactStatus(null);
    setContactModalOpen(true);
  }, []);

  const openEditContact = useCallback((contact) => {
    setActiveContact(normaliseContact(contact));
    setContactStatus(null);
    setContactModalOpen(true);
  }, []);

  const closeContactModal = useCallback(() => {
    setContactModalOpen(false);
    setActiveContact(null);
  }, []);

  const handleContactSubmit = useCallback(
    async (form) => {
      setContactSaving(true);
      try {
        if (form.id) {
          const { contact } = await updateCustomerContact(form.id, form);
          setContacts((previous) => previous.map((item) => (item.id === contact.id ? normaliseContact(contact) : item)));
          setContactStatus({ tone: 'success', message: 'Contact updated.' });
        } else {
          const { contact } = await createCustomerContact(form);
          setContacts((previous) => [...previous, normaliseContact(contact)]);
          setContactStatus({ tone: 'success', message: 'Contact added.' });
        }
        setContactModalOpen(false);
        setActiveContact(null);
      } catch (caught) {
        setContactStatus({ tone: 'error', message: caught?.message || 'Unable to save contact.' });
      } finally {
        setContactSaving(false);
      }
    },
    []
  );

  const handleDeleteContact = useCallback(async (contactId) => {
    setContactSaving(true);
    try {
      await deleteCustomerContact(contactId);
      setContacts((previous) => previous.filter((contact) => contact.id !== contactId));
      setContactStatus({ tone: 'success', message: 'Contact removed.' });
    } catch (caught) {
      setContactStatus({ tone: 'error', message: caught?.message || 'Unable to remove contact.' });
    } finally {
      setContactSaving(false);
    }
  }, []);

  const openCreateLocation = useCallback(() => {
    setActiveLocation(normaliseLocation(locationTemplate));
    setLocationStatus(null);
    setLocationModalOpen(true);
  }, []);

  const openEditLocation = useCallback((location) => {
    setActiveLocation(normaliseLocation(location));
    setLocationStatus(null);
    setLocationModalOpen(true);
  }, []);

  const closeLocationModal = useCallback(() => {
    setLocationModalOpen(false);
    setActiveLocation(null);
  }, []);

  const openCreateCoupon = useCallback(() => {
    setActiveCoupon(normaliseCoupon(couponTemplate));
    setCouponStatus(null);
    setCouponModalOpen(true);
  }, []);

  const openEditCoupon = useCallback((coupon) => {
    setActiveCoupon(normaliseCoupon(coupon));
    setCouponStatus(null);
    setCouponModalOpen(true);
  }, []);

  const closeCouponModal = useCallback(() => {
    setCouponModalOpen(false);
    setActiveCoupon(null);
  }, []);

  const handleLocationSubmit = useCallback(async (form) => {
    setLocationSaving(true);
    try {
      if (form.id) {
        const { location } = await updateCustomerLocation(form.id, form);
        setLocations((previous) => previous.map((item) => (item.id === location.id ? normaliseLocation(location) : item)));
        setLocationStatus({ tone: 'success', message: 'Location updated.' });
      } else {
        const { location } = await createCustomerLocation(form);
        setLocations((previous) => [...previous, normaliseLocation(location)]);
        setLocationStatus({ tone: 'success', message: 'Location added.' });
      }
      setLocationModalOpen(false);
      setActiveLocation(null);
    } catch (caught) {
      setLocationStatus({ tone: 'error', message: caught?.message || 'Unable to save location.' });
    } finally {
      setLocationSaving(false);
    }
  }, []);

  const handleDeleteLocation = useCallback(async (locationId) => {
    setLocationSaving(true);
    try {
      await deleteCustomerLocation(locationId);
      setLocations((previous) => previous.filter((location) => location.id !== locationId));
      setLocationStatus({ tone: 'success', message: 'Location removed.' });
    } catch (caught) {
      setLocationStatus({ tone: 'error', message: caught?.message || 'Unable to remove location.' });
    } finally {
      setLocationSaving(false);
    }
  }, []);

<<<<<<< HEAD
  const openCreateDisputeCase = useCallback(() => {
    setActiveCase(normaliseDisputeCase({ ...disputeCaseTemplate }));
    setDisputeStatus(null);
    setCaseModalOpen(true);
  }, []);

  const openEditDisputeCase = useCallback((disputeCase) => {
    setActiveCase(normaliseDisputeCase(disputeCase));
    setDisputeStatus(null);
    setCaseModalOpen(true);
  }, []);

  const closeCaseModal = useCallback(() => {
    setCaseModalOpen(false);
    setActiveCase(null);
  }, []);

  const handleDisputeCaseSubmit = useCallback(
    async (form) => {
      setCaseSaving(true);
      setDisputeStatus(null);
      try {
        const payload = {
          caseNumber: form.caseNumber?.trim() || undefined,
          disputeId: form.disputeId?.trim() || undefined,
          title: form.title?.trim() || '',
          category: form.category,
          status: form.status,
          severity: form.severity,
          summary: form.summary?.trim() || undefined,
          nextStep: form.nextStep?.trim() || undefined,
          assignedTeam: form.assignedTeam?.trim() || undefined,
          assignedOwner: form.assignedOwner?.trim() || undefined,
          resolutionNotes: form.resolutionNotes?.trim() || undefined,
          externalReference: form.externalReference?.trim() || undefined,
          amountDisputed:
            form.amountDisputed === '' || form.amountDisputed === null
              ? null
              : Number.parseFloat(form.amountDisputed),
          currency: form.currency?.trim() || undefined,
          openedAt: formatDateOutput(form.openedAt),
          dueAt: formatDateOutput(form.dueAt),
          resolvedAt: formatDateOutput(form.resolvedAt),
          slaDueAt: formatDateOutput(form.slaDueAt),
          requiresFollowUp: Boolean(form.requiresFollowUp),
          lastReviewedAt: formatDateOutput(form.lastReviewedAt)
        };

        const response = form.id
          ? await updateCustomerDisputeCase(form.id, payload)
          : await createCustomerDisputeCase(payload);

        const savedCase = normaliseDisputeCase(response.case);

        applyDisputesUpdate((previous) => {
          if (form.id) {
            return previous.map((item) => (item.id === savedCase.id ? savedCase : item));
          }
          return [...previous, savedCase];
        });

        setDisputeStatus({
          tone: 'success',
          message: form.id ? 'Dispute case updated.' : 'Dispute case created.'
        });
        setCaseModalOpen(false);
        setActiveCase(null);
      } catch (caught) {
        setDisputeStatus({
          tone: 'error',
          message: caught?.message || 'Unable to save dispute case.'
        });
      } finally {
        setCaseSaving(false);
      }
    },
    [applyDisputesUpdate]
  );

  const handleDeleteDisputeCase = useCallback(
    async (disputeCaseId) => {
      setCaseSaving(true);
      setDisputeStatus(null);
      try {
        await deleteCustomerDisputeCase(disputeCaseId);
        applyDisputesUpdate((previous) => previous.filter((item) => item.id !== disputeCaseId));
        setDisputeStatus({ tone: 'success', message: 'Dispute case removed.' });
      } catch (caught) {
        setDisputeStatus({
          tone: 'error',
          message: caught?.message || 'Unable to remove dispute case.'
        });
      } finally {
        setCaseSaving(false);
      }
    },
    [applyDisputesUpdate]
  );

  const openCreateDisputeTask = useCallback((disputeCase) => {
    setActiveTask({
      ...normaliseDisputeTask({ ...disputeTaskTemplate, disputeCaseId: disputeCase.id }),
      caseTitle: disputeCase.title
    });
    setTaskStatus(null);
    setTaskModalOpen(true);
  }, []);

  const openEditDisputeTask = useCallback((disputeCase, task) => {
    setActiveTask({ ...normaliseDisputeTask(task), caseTitle: disputeCase.title });
    setTaskStatus(null);
    setTaskModalOpen(true);
  }, []);

  const closeTaskModal = useCallback(() => {
    setTaskModalOpen(false);
    setActiveTask(null);
  }, []);

  const handleDisputeTaskSubmit = useCallback(
    async (form) => {
      setTaskSaving(true);
      setTaskStatus(null);
      try {
        const payload = {
          label: form.label?.trim() || '',
          status: form.status,
          dueAt: formatDateOutput(form.dueAt),
          assignedTo: form.assignedTo?.trim() || undefined,
          instructions: form.instructions?.trim() || undefined,
          completedAt: formatDateOutput(form.completedAt)
        };

        const response = form.id
          ? await updateCustomerDisputeTask(form.disputeCaseId, form.id, payload)
          : await createCustomerDisputeTask(form.disputeCaseId, payload);

        const savedTask = normaliseDisputeTask(response.task);

        applyDisputesUpdate((previous) =>
          previous.map((item) => {
            if (item.id !== form.disputeCaseId) {
              return item;
            }
            const tasks = form.id
              ? item.tasks.map((task) => (task.id === savedTask.id ? savedTask : task))
              : [...item.tasks, savedTask];
            return { ...item, tasks };
          })
        );

        setTaskStatus({
          tone: 'success',
          message: form.id ? 'Follow-up task updated.' : 'Follow-up task added.'
        });
        setTaskModalOpen(false);
        setActiveTask(null);
      } catch (caught) {
        setTaskStatus({
          tone: 'error',
          message: caught?.message || 'Unable to save follow-up task.'
        });
      } finally {
        setTaskSaving(false);
      }
    },
    [applyDisputesUpdate]
  );

  const handleDeleteDisputeTask = useCallback(
    async (disputeCaseId, taskId) => {
      setTaskSaving(true);
      setTaskStatus(null);
      try {
        await deleteCustomerDisputeTask(disputeCaseId, taskId);
        applyDisputesUpdate((previous) =>
          previous.map((item) =>
            item.id === disputeCaseId ? { ...item, tasks: item.tasks.filter((task) => task.id !== taskId) } : item
          )
        );
        setTaskStatus({ tone: 'success', message: 'Follow-up task removed.' });
      } catch (caught) {
        setTaskStatus({
          tone: 'error',
          message: caught?.message || 'Unable to remove follow-up task.'
        });
      } finally {
        setTaskSaving(false);
      }
    },
    [applyDisputesUpdate]
  );

  const openCreateDisputeNote = useCallback((disputeCase) => {
    setActiveNote({
      ...normaliseDisputeNote({ ...disputeNoteTemplate, disputeCaseId: disputeCase.id }),
      caseTitle: disputeCase.title
    });
    setNoteStatus(null);
    setNoteModalOpen(true);
  }, []);

  const openEditDisputeNote = useCallback((disputeCase, note) => {
    setActiveNote({ ...normaliseDisputeNote(note), caseTitle: disputeCase.title });
    setNoteStatus(null);
    setNoteModalOpen(true);
  }, []);

  const closeNoteModal = useCallback(() => {
    setNoteModalOpen(false);
    setActiveNote(null);
  }, []);

  const handleDisputeNoteSubmit = useCallback(
    async (form) => {
      setNoteSaving(true);
      setNoteStatus(null);
      try {
        const payload = {
          noteType: form.noteType,
          visibility: form.visibility,
          body: form.body?.trim() || '',
          nextSteps: form.nextSteps?.trim() || undefined,
          pinned: Boolean(form.pinned)
        };

        const response = form.id
          ? await updateCustomerDisputeNote(form.disputeCaseId, form.id, payload)
          : await createCustomerDisputeNote(form.disputeCaseId, payload);

        const savedNote = normaliseDisputeNote(response.note);

        applyDisputesUpdate((previous) =>
          previous.map((item) => {
            if (item.id !== form.disputeCaseId) {
              return item;
            }
            const notes = form.id
              ? item.notes.map((note) => (note.id === savedNote.id ? savedNote : note))
              : [savedNote, ...item.notes];
            return { ...item, notes };
          })
        );

        setNoteStatus({
          tone: 'success',
          message: form.id ? 'Case note updated.' : 'Case note added.'
        });
        setNoteModalOpen(false);
        setActiveNote(null);
      } catch (caught) {
        setNoteStatus({
          tone: 'error',
          message: caught?.message || 'Unable to save case note.'
        });
      } finally {
        setNoteSaving(false);
      }
    },
    [applyDisputesUpdate]
  );

  const handleDeleteDisputeNote = useCallback(
    async (disputeCaseId, noteId) => {
      setNoteSaving(true);
      setNoteStatus(null);
      try {
        await deleteCustomerDisputeNote(disputeCaseId, noteId);
        applyDisputesUpdate((previous) =>
          previous.map((item) =>
            item.id === disputeCaseId ? { ...item, notes: item.notes.filter((note) => note.id !== noteId) } : item
          )
        );
        setNoteStatus({ tone: 'success', message: 'Case note removed.' });
      } catch (caught) {
        setNoteStatus({
          tone: 'error',
          message: caught?.message || 'Unable to remove case note.'
        });
      } finally {
        setNoteSaving(false);
      }
    },
    [applyDisputesUpdate]
  );

  const openCreateDisputeEvidence = useCallback((disputeCase) => {
    setActiveEvidence({
      ...normaliseDisputeEvidence({ ...disputeEvidenceTemplate, disputeCaseId: disputeCase.id }),
      caseTitle: disputeCase.title
    });
    setEvidenceStatus(null);
    setEvidenceModalOpen(true);
  }, []);

  const openEditDisputeEvidence = useCallback((disputeCase, evidence) => {
    setActiveEvidence({ ...normaliseDisputeEvidence(evidence), caseTitle: disputeCase.title });
    setEvidenceStatus(null);
    setEvidenceModalOpen(true);
  }, []);

  const closeEvidenceModal = useCallback(() => {
    setEvidenceModalOpen(false);
    setActiveEvidence(null);
  }, []);

  const handleDisputeEvidenceSubmit = useCallback(
    async (form) => {
      setEvidenceSaving(true);
      setEvidenceStatus(null);
      try {
        const payload = {
          label: form.label?.trim() || '',
          fileUrl: form.fileUrl?.trim() || '',
          fileType: form.fileType?.trim() || undefined,
          thumbnailUrl: form.thumbnailUrl?.trim() || undefined,
          notes: form.notes?.trim() || undefined
        };

        const response = form.id
          ? await updateCustomerDisputeEvidence(form.disputeCaseId, form.id, payload)
          : await createCustomerDisputeEvidence(form.disputeCaseId, payload);

        const savedEvidence = normaliseDisputeEvidence(response.evidence);

        applyDisputesUpdate((previous) =>
          previous.map((item) => {
            if (item.id !== form.disputeCaseId) {
              return item;
            }
            const evidenceItems = form.id
              ? item.evidence.map((entry) => (entry.id === savedEvidence.id ? savedEvidence : entry))
              : [savedEvidence, ...item.evidence];
            return { ...item, evidence: evidenceItems };
          })
        );

        setEvidenceStatus({
          tone: 'success',
          message: form.id ? 'Evidence updated.' : 'Evidence uploaded.'
        });
        setEvidenceModalOpen(false);
        setActiveEvidence(null);
      } catch (caught) {
        setEvidenceStatus({
          tone: 'error',
          message: caught?.message || 'Unable to save evidence.'
        });
      } finally {
        setEvidenceSaving(false);
      }
    },
    [applyDisputesUpdate]
  );

  const handleDeleteDisputeEvidence = useCallback(
    async (disputeCaseId, evidenceId) => {
      setEvidenceSaving(true);
      setEvidenceStatus(null);
      try {
        await deleteCustomerDisputeEvidence(disputeCaseId, evidenceId);
        applyDisputesUpdate((previous) =>
          previous.map((item) =>
            item.id === disputeCaseId
              ? { ...item, evidence: item.evidence.filter((entry) => entry.id !== evidenceId) }
              : item
          )
        );
        setEvidenceStatus({ tone: 'success', message: 'Evidence removed.' });
      } catch (caught) {
        setEvidenceStatus({
          tone: 'error',
          message: caught?.message || 'Unable to remove evidence.'
        });
      } finally {
        setEvidenceSaving(false);
      }
    },
    [applyDisputesUpdate]
  );

  const personaSummary = useMemo(() => {
    const contactCount = contacts.length;
    const locationCount = locations.length;
    const disputeCount = disputes.length;
    return `${contactCount} team contact${contactCount === 1 ? '' : 's'} • ${locationCount} location${
      locationCount === 1 ? '' : 's'
    } • ${disputeCount} dispute${disputeCount === 1 ? '' : 's'}`;
  }, [contacts.length, locations.length, disputes.length]);
=======
  const handleCouponSubmit = useCallback(
    async (form) => {
      setCouponSaving(true);
      try {
        const payload = prepareCouponPayload(form);
        if (form.id) {
          const { coupon } = await updateCustomerCoupon(form.id, payload);
          setCoupons((previous) => previous.map((item) => (item.id === coupon.id ? normaliseCoupon(coupon) : item)));
          setCouponStatus({ tone: 'success', message: 'Coupon updated.' });
        } else {
          const { coupon } = await createCustomerCoupon(payload);
          setCoupons((previous) => [normaliseCoupon(coupon), ...previous]);
          setCouponStatus({ tone: 'success', message: 'Coupon created.' });
        }
        setCouponModalOpen(false);
        setActiveCoupon(null);
      } catch (caught) {
        setCouponStatus({ tone: 'error', message: caught?.message || 'Unable to save coupon.' });
      } finally {
        setCouponSaving(false);
      }
    },
    []
  );

  const handleDeleteCoupon = useCallback(async (couponId) => {
    setCouponSaving(true);
    try {
      await deleteCustomerCoupon(couponId);
      setCoupons((previous) => previous.filter((coupon) => coupon.id !== couponId));
      setCouponStatus({ tone: 'success', message: 'Coupon removed.' });
    } catch (caught) {
      setCouponStatus({ tone: 'error', message: caught?.message || 'Unable to remove coupon.' });
    } finally {
      setCouponSaving(false);
    }
  }, []);

  const personaSummary = useMemo(() => {
    const contactCount = contacts.length;
    const locationCount = locations.length;
    const couponCount = coupons.length;
    return `${contactCount} team contact${contactCount === 1 ? '' : 's'} • ${locationCount} location${
      locationCount === 1 ? '' : 's'
    } • ${couponCount} coupon${couponCount === 1 ? '' : 's'}`;
  }, [contacts.length, locations.length, coupons.length]);
>>>>>>> 5f7d7efc

  return {
    state: {
      loading,
      error,
      profile,
      contacts,
      locations,
      coupons,
      personaSummary,
      profileStatus,
      contactStatus,
      locationStatus,
<<<<<<< HEAD
      disputeStatus,
      profileSaving,
      contactSaving,
      locationSaving,
      caseSaving,
      taskSaving,
      noteSaving,
      evidenceSaving,
      disputes,
      disputeMetrics,
=======
      couponStatus,
      profileSaving,
      contactSaving,
      locationSaving,
      couponSaving,
>>>>>>> 5f7d7efc
      contactModalOpen,
      locationModalOpen,
      activeContact,
      activeLocation,
<<<<<<< HEAD
      caseModalOpen,
      activeCase,
      taskModalOpen,
      activeTask,
      taskStatus,
      noteModalOpen,
      activeNote,
      noteStatus,
      evidenceModalOpen,
      activeEvidence,
      evidenceStatus
=======
      couponModalOpen,
      activeCoupon
>>>>>>> 5f7d7efc
    },
    actions: {
      reload,
      handleProfileChange,
      handleProfileCheckbox,
      handleProfileSubmit,
      openCreateContact,
      openEditContact,
      closeContactModal,
      handleContactSubmit,
      handleDeleteContact,
      openCreateLocation,
      openEditLocation,
      closeLocationModal,
      handleLocationSubmit,
      handleDeleteLocation,
<<<<<<< HEAD
      openCreateDisputeCase,
      openEditDisputeCase,
      closeCaseModal,
      handleDisputeCaseSubmit,
      handleDeleteDisputeCase,
      openCreateDisputeTask,
      openEditDisputeTask,
      closeTaskModal,
      handleDisputeTaskSubmit,
      handleDeleteDisputeTask,
      openCreateDisputeNote,
      openEditDisputeNote,
      closeNoteModal,
      handleDisputeNoteSubmit,
      handleDeleteDisputeNote,
      openCreateDisputeEvidence,
      openEditDisputeEvidence,
      closeEvidenceModal,
      handleDisputeEvidenceSubmit,
      handleDeleteDisputeEvidence
=======
      openCreateCoupon,
      openEditCoupon,
      closeCouponModal,
      handleCouponSubmit,
      handleDeleteCoupon
>>>>>>> 5f7d7efc
    }
  };
};

export default useCustomerControl;<|MERGE_RESOLUTION|>--- conflicted
+++ resolved
@@ -8,7 +8,6 @@
   createCustomerLocation,
   updateCustomerLocation,
   deleteCustomerLocation,
-<<<<<<< HEAD
   createCustomerDisputeCase,
   updateCustomerDisputeCase,
   deleteCustomerDisputeCase,
@@ -31,13 +30,11 @@
   disputeNoteTemplate,
   disputeEvidenceTemplate
 } from './constants.js';
-=======
   createCustomerCoupon,
   updateCustomerCoupon,
   deleteCustomerCoupon
 } from '../../api/customerControlClient.js';
 import { contactTemplate, couponTemplate, defaultProfile, locationTemplate } from './constants.js';
->>>>>>> 5f7d7efc
 
 const normaliseProfile = (profile) => ({
   ...defaultProfile,
@@ -65,7 +62,6 @@
   isPrimary: Boolean(location?.isPrimary)
 });
 
-<<<<<<< HEAD
 const formatDateInput = (value) => {
   if (!value) {
     return '';
@@ -131,7 +127,6 @@
     ? disputeCase.evidence.map(normaliseDisputeEvidence)
     : disputeCaseTemplate.evidence
 });
-=======
 const normaliseCoupon = (coupon) => {
   const discountValue = Number.parseFloat(coupon?.discountValue);
   const minOrderTotal = Number.parseFloat(coupon?.minOrderTotal);
@@ -259,13 +254,11 @@
     internalNotes: trimOrNull(form.internalNotes)
   };
 };
->>>>>>> 5f7d7efc
 
 export const useCustomerControl = () => {
   const [profile, setProfile] = useState(defaultProfile);
   const [contacts, setContacts] = useState([]);
   const [locations, setLocations] = useState([]);
-<<<<<<< HEAD
   const [disputes, setDisputes] = useState([]);
 
   const [disputeMetrics, setDisputeMetrics] = useState({
@@ -283,9 +276,7 @@
     totalDisputedAmount: 0,
     totalCases: 0
   });
-=======
   const [coupons, setCoupons] = useState([]);
->>>>>>> 5f7d7efc
 
   const [loading, setLoading] = useState(true);
   const [error, setError] = useState(null);
@@ -293,29 +284,22 @@
   const [profileStatus, setProfileStatus] = useState(null);
   const [contactStatus, setContactStatus] = useState(null);
   const [locationStatus, setLocationStatus] = useState(null);
-<<<<<<< HEAD
   const [disputeStatus, setDisputeStatus] = useState(null);
-=======
   const [couponStatus, setCouponStatus] = useState(null);
->>>>>>> 5f7d7efc
 
   const [profileSaving, setProfileSaving] = useState(false);
   const [contactSaving, setContactSaving] = useState(false);
   const [locationSaving, setLocationSaving] = useState(false);
-<<<<<<< HEAD
   const [caseSaving, setCaseSaving] = useState(false);
   const [taskSaving, setTaskSaving] = useState(false);
   const [noteSaving, setNoteSaving] = useState(false);
   const [evidenceSaving, setEvidenceSaving] = useState(false);
-=======
   const [couponSaving, setCouponSaving] = useState(false);
->>>>>>> 5f7d7efc
 
   const [contactModalOpen, setContactModalOpen] = useState(false);
   const [activeContact, setActiveContact] = useState(null);
   const [locationModalOpen, setLocationModalOpen] = useState(false);
   const [activeLocation, setActiveLocation] = useState(null);
-<<<<<<< HEAD
   const [caseModalOpen, setCaseModalOpen] = useState(false);
   const [activeCase, setActiveCase] = useState(null);
   const [taskModalOpen, setTaskModalOpen] = useState(false);
@@ -387,10 +371,8 @@
     },
     [computeDisputeMetrics]
   );
-=======
   const [couponModalOpen, setCouponModalOpen] = useState(false);
   const [activeCoupon, setActiveCoupon] = useState(null);
->>>>>>> 5f7d7efc
 
   const loadOverview = useCallback(
     async ({ signal } = {}) => {
@@ -400,15 +382,12 @@
         setProfile(normaliseProfile(data.profile));
         setContacts(Array.isArray(data.contacts) ? data.contacts.map(normaliseContact) : []);
         setLocations(Array.isArray(data.locations) ? data.locations.map(normaliseLocation) : []);
-<<<<<<< HEAD
         const normalisedDisputes = Array.isArray(data.disputes?.cases)
           ? data.disputes.cases.map(normaliseDisputeCase)
           : [];
         setDisputes(normalisedDisputes);
         setDisputeMetrics(computeDisputeMetrics(normalisedDisputes));
-=======
         setCoupons(Array.isArray(data.coupons) ? data.coupons.map(normaliseCoupon) : []);
->>>>>>> 5f7d7efc
         setError(null);
       } catch (caught) {
         if (signal?.aborted) return;
@@ -584,7 +563,6 @@
     }
   }, []);
 
-<<<<<<< HEAD
   const openCreateDisputeCase = useCallback(() => {
     setActiveCase(normaliseDisputeCase({ ...disputeCaseTemplate }));
     setDisputeStatus(null);
@@ -974,7 +952,6 @@
       locationCount === 1 ? '' : 's'
     } • ${disputeCount} dispute${disputeCount === 1 ? '' : 's'}`;
   }, [contacts.length, locations.length, disputes.length]);
-=======
   const handleCouponSubmit = useCallback(
     async (form) => {
       setCouponSaving(true);
@@ -1021,7 +998,6 @@
       locationCount === 1 ? '' : 's'
     } • ${couponCount} coupon${couponCount === 1 ? '' : 's'}`;
   }, [contacts.length, locations.length, coupons.length]);
->>>>>>> 5f7d7efc
 
   return {
     state: {
@@ -1035,7 +1011,6 @@
       profileStatus,
       contactStatus,
       locationStatus,
-<<<<<<< HEAD
       disputeStatus,
       profileSaving,
       contactSaving,
@@ -1046,18 +1021,15 @@
       evidenceSaving,
       disputes,
       disputeMetrics,
-=======
       couponStatus,
       profileSaving,
       contactSaving,
       locationSaving,
       couponSaving,
->>>>>>> 5f7d7efc
       contactModalOpen,
       locationModalOpen,
       activeContact,
       activeLocation,
-<<<<<<< HEAD
       caseModalOpen,
       activeCase,
       taskModalOpen,
@@ -1069,10 +1041,8 @@
       evidenceModalOpen,
       activeEvidence,
       evidenceStatus
-=======
       couponModalOpen,
       activeCoupon
->>>>>>> 5f7d7efc
     },
     actions: {
       reload,
@@ -1089,7 +1059,6 @@
       closeLocationModal,
       handleLocationSubmit,
       handleDeleteLocation,
-<<<<<<< HEAD
       openCreateDisputeCase,
       openEditDisputeCase,
       closeCaseModal,
@@ -1110,13 +1079,11 @@
       closeEvidenceModal,
       handleDisputeEvidenceSubmit,
       handleDeleteDisputeEvidence
-=======
       openCreateCoupon,
       openEditCoupon,
       closeCouponModal,
       handleCouponSubmit,
       handleDeleteCoupon
->>>>>>> 5f7d7efc
     }
   };
 };

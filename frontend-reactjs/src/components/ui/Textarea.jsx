--- conflicted
+++ resolved
@@ -33,10 +33,7 @@
         rows={rows}
         className={clsx('fx-text-input fx-textarea', error && 'fx-text-input--error', textareaClassName)}
         aria-describedby={describedBy.join(' ') || undefined}
-<<<<<<< HEAD
-=======
         aria-invalid={Boolean(error)}
->>>>>>> 3e9abec5
         {...rest}
       />
       {hint ? (
@@ -63,11 +60,8 @@
   error: PropTypes.string,
   className: PropTypes.string,
   textareaClassName: PropTypes.string,
-<<<<<<< HEAD
   rows: PropTypes.oneOfType([PropTypes.number, PropTypes.string])
-=======
   rows: PropTypes.oneOfType([PropTypes.string, PropTypes.number])
->>>>>>> 3e9abec5
 };
 
 Textarea.defaultProps = {

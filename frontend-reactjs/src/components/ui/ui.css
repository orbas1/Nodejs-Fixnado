--- conflicted
+++ resolved
@@ -310,11 +310,8 @@
 
 .fx-textarea {
   width: 100%;
-<<<<<<< HEAD
   min-height: 140px;
-=======
   min-height: 128px;
->>>>>>> ad3099f9
   border-radius: var(--fx-radius-lg);
   border: 1px solid var(--fx-color-border-subtle);
   padding: var(--fx-space-4) calc(var(--fx-space-5) + 1px);
@@ -337,8 +334,6 @@
   border-color: var(--fx-color-danger);
 }
 
-<<<<<<< HEAD
-=======
 .fx-select {
   width: 100%;
   height: 48px;
@@ -363,7 +358,6 @@
   border-color: var(--fx-color-danger);
 }
 
->>>>>>> ad3099f9
 .fx-checkbox {
   display: inline-flex;
   align-items: center;

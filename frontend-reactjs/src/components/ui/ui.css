--- conflicted
+++ resolved
@@ -279,13 +279,10 @@
     box-shadow var(--fx-motion-duration-fast) var(--fx-motion-ease-standard);
 }
 
-<<<<<<< HEAD
 .fx-text-area {
   min-height: 128px;
-=======
 .fx-textarea {
   min-height: 132px;
->>>>>>> e6bf7c2c
   padding-block: var(--fx-space-3);
   resize: vertical;
   line-height: 1.5;

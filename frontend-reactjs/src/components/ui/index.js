export { default as Button } from './Button.jsx';
export { default as Card } from './Card.jsx';
export { default as Checkbox } from './Checkbox.jsx';
export { default as FormField } from './FormField.jsx';
export { default as Modal } from './Modal.jsx';
export { default as SegmentedControl } from './SegmentedControl.jsx';
export { default as Skeleton } from './Skeleton.jsx';
export { default as Spinner } from './Spinner.jsx';
export { default as StatusPill } from './StatusPill.jsx';
export { default as Select } from './Select.jsx';
export { default as TextInput } from './TextInput.jsx';
<<<<<<< HEAD
export { default as TextArea } from './TextArea.jsx';
=======
export { default as TextArea } from './TextArea.jsx';
export { default as Textarea } from './Textarea.jsx';
>>>>>>> 192e27c7
<|MERGE_RESOLUTION|>--- conflicted
+++ resolved
@@ -9,9 +9,5 @@
 export { default as StatusPill } from './StatusPill.jsx';
 export { default as Select } from './Select.jsx';
 export { default as TextInput } from './TextInput.jsx';
-<<<<<<< HEAD
 export { default as TextArea } from './TextArea.jsx';
-=======
-export { default as TextArea } from './TextArea.jsx';
-export { default as Textarea } from './Textarea.jsx';
->>>>>>> 192e27c7
+export { default as Textarea } from './Textarea.jsx';
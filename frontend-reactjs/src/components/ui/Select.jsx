--- conflicted
+++ resolved
@@ -4,9 +4,7 @@
 import './ui.css';
 
 const Select = forwardRef(function Select(
-<<<<<<< HEAD
   { id, label, optionalLabel, hint, error, options, className, selectClassName, children, ...rest },
-=======
   { id, label, optionalLabel, hint, error, options = [], className, selectClassName, ...rest },
   {
     id,
@@ -20,7 +18,6 @@
     children,
     ...rest
   },
->>>>>>> 261f5d49
   ref
 ) {
   const generatedId = useId();
@@ -35,9 +32,7 @@
     describedBy.push(`${fieldId}-error`);
   }
 
-<<<<<<< HEAD
   const resolvedOptions = Array.isArray(options) ? options : [];
-=======
   const optionNodes = Array.isArray(options) && options.length > 0
     ? options.map((option) => (
         <option key={option.value} value={option.value} disabled={option.disabled}>
@@ -45,7 +40,6 @@
         </option>
       ))
     : children;
->>>>>>> 261f5d49
 
   return (
     <div className={clsx('fx-field', className)}>
@@ -58,11 +52,8 @@
       <select
         ref={ref}
         id={fieldId}
-<<<<<<< HEAD
         className={clsx('fx-select', 'fx-text-input', error && 'fx-text-input--error', selectClassName)}
-=======
         className={clsx('fx-select', error && 'fx-select--error', selectClassName)}
->>>>>>> 261f5d49
         aria-describedby={describedBy.join(' ') || undefined}
         aria-invalid={Boolean(error)}
         {...rest}
@@ -104,10 +95,7 @@
     })
   ),
   className: PropTypes.string,
-<<<<<<< HEAD
-=======
   selectClassName: PropTypes.string
->>>>>>> 261f5d49
   selectClassName: PropTypes.string,
   children: PropTypes.node
 };
@@ -120,10 +108,7 @@
   error: undefined,
   options: undefined,
   className: undefined,
-<<<<<<< HEAD
-=======
   selectClassName: undefined
->>>>>>> 261f5d49
   selectClassName: undefined,
   children: undefined
 };

import { forwardRef, useId } from 'react';
import PropTypes from 'prop-types';
import clsx from 'clsx';
import './ui.css';

const Select = forwardRef(function Select(
<<<<<<< HEAD
  { id, label, optionalLabel, hint, error, options = [], className, selectClassName, ...rest },
=======
  {
    id,
    label,
    optionalLabel,
    hint,
    error,
    options,
    className,
    selectClassName,
    children,
    ...rest
  },
>>>>>>> 3e9abec5
  ref
) {
  const generatedId = useId();
  const fieldId = id ?? generatedId;
  const describedBy = [];

  if (hint) {
    describedBy.push(`${fieldId}-hint`);
  }

  if (error) {
    describedBy.push(`${fieldId}-error`);
  }

  const optionNodes = Array.isArray(options) && options.length > 0
    ? options.map((option) => (
        <option key={option.value} value={option.value} disabled={option.disabled}>
          {option.label}
        </option>
      ))
    : children;

  return (
    <div className={clsx('fx-field', className)}>
      {label ? (
        <label className="fx-field__label" htmlFor={fieldId}>
          {label}
          {optionalLabel ? <span className="fx-field__optional">{optionalLabel}</span> : null}
        </label>
      ) : null}
      <select
        ref={ref}
        id={fieldId}
        className={clsx('fx-select', error && 'fx-select--error', selectClassName)}
        aria-describedby={describedBy.join(' ') || undefined}
        aria-invalid={Boolean(error)}
        {...rest}
      >
<<<<<<< HEAD
        {options.map((option) => (
          <option key={option.value} value={option.value} disabled={option.disabled}>
            {option.label}
          </option>
        ))}
=======
        {optionNodes}
>>>>>>> 3e9abec5
      </select>
      {hint ? (
        <p id={`${fieldId}-hint`} className="fx-field__hint">
          {hint}
        </p>
      ) : null}
      {error ? (
        <p id={`${fieldId}-error`} role="alert" className="fx-field__error">
          {error}
        </p>
      ) : null}
    </div>
  );
});

Select.displayName = 'Select';

Select.propTypes = {
  id: PropTypes.string,
  label: PropTypes.string,
  optionalLabel: PropTypes.string,
  hint: PropTypes.string,
  error: PropTypes.string,
  options: PropTypes.arrayOf(
    PropTypes.shape({
      value: PropTypes.oneOfType([PropTypes.string, PropTypes.number]).isRequired,
      label: PropTypes.node.isRequired,
      disabled: PropTypes.bool
    })
  ),
  className: PropTypes.string,
<<<<<<< HEAD
  selectClassName: PropTypes.string
=======
  selectClassName: PropTypes.string,
  children: PropTypes.node
>>>>>>> 3e9abec5
};

Select.defaultProps = {
  id: undefined,
  label: undefined,
  optionalLabel: undefined,
  hint: undefined,
  error: undefined,
  options: undefined,
  className: undefined,
<<<<<<< HEAD
  selectClassName: undefined
=======
  selectClassName: undefined,
  children: undefined
>>>>>>> 3e9abec5
};

export default Select;<|MERGE_RESOLUTION|>--- conflicted
+++ resolved
@@ -4,9 +4,7 @@
 import './ui.css';
 
 const Select = forwardRef(function Select(
-<<<<<<< HEAD
   { id, label, optionalLabel, hint, error, options = [], className, selectClassName, ...rest },
-=======
   {
     id,
     label,
@@ -19,7 +17,6 @@
     children,
     ...rest
   },
->>>>>>> 3e9abec5
   ref
 ) {
   const generatedId = useId();
@@ -58,15 +55,12 @@
         aria-invalid={Boolean(error)}
         {...rest}
       >
-<<<<<<< HEAD
         {options.map((option) => (
           <option key={option.value} value={option.value} disabled={option.disabled}>
             {option.label}
           </option>
         ))}
-=======
         {optionNodes}
->>>>>>> 3e9abec5
       </select>
       {hint ? (
         <p id={`${fieldId}-hint`} className="fx-field__hint">
@@ -98,12 +92,9 @@
     })
   ),
   className: PropTypes.string,
-<<<<<<< HEAD
   selectClassName: PropTypes.string
-=======
   selectClassName: PropTypes.string,
   children: PropTypes.node
->>>>>>> 3e9abec5
 };
 
 Select.defaultProps = {
@@ -114,12 +105,9 @@
   error: undefined,
   options: undefined,
   className: undefined,
-<<<<<<< HEAD
   selectClassName: undefined
-=======
   selectClassName: undefined,
   children: undefined
->>>>>>> 3e9abec5
 };
 
 export default Select;
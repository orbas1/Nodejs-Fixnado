import { useEffect, useMemo, useRef, useState } from 'react';
import { Link, NavLink, useLocation } from 'react-router-dom';
import { Bars3Icon } from '@heroicons/react/24/outline';
import { LOGO_URL } from '../constants/branding';
import {
  BUSINESS_FRONT_ALLOWED_ROLES,
  PROVIDER_EXPERIENCE_ALLOWED_ROLES,
  PROVIDER_STOREFRONT_ALLOWED_ROLES
} from '../constants/accessControl.js';
import { useLocale } from '../hooks/useLocale.js';
import { hasCommunicationsAccess, normaliseRole } from '../constants/accessControl.js';
import { resolveSessionTelemetryContext } from '../utils/telemetry.js';
import PersonaSwitcher from './PersonaSwitcher.jsx';
import LanguageSelector from './LanguageSelector.jsx';
import { useSession } from '../hooks/useSession.js';

const navigationConfig = [
  { key: 'home', nameKey: 'nav.home', href: '/' },
  { key: 'solutions', nameKey: 'nav.solutions', href: '/services#solution-streams' },
  { key: 'tools', nameKey: 'nav.tools', href: '/tools' },
  { key: 'industries', nameKey: 'nav.industries', href: '/#home-marketing' },
  { key: 'platform', nameKey: 'nav.platform', href: '/#home-operations' },
  { key: 'materials', nameKey: 'nav.materials', href: '/materials' },
  { key: 'blog', nameKey: 'nav.blog', href: '/blog' },
  { key: 'resources', nameKey: 'nav.resources', href: '/services#activation-blueprint' },
  {
    key: 'company',
    nameKey: 'nav.company',
    children: [
      {
        key: 'about',
        nameKey: 'nav.about',
        descriptionKey: 'nav.aboutDescription',
        href: '/about'
      },
      {
        key: 'trust',
        nameKey: 'nav.trustCentre',
        descriptionKey: 'nav.trustCentreDescription',
        href: '/about#trust'
      },
      {
        key: 'careers',
        nameKey: 'nav.careers',
        descriptionKey: 'nav.careersDescription',
        href: '/about#careers'
      }
    ]
  },
  {
    key: 'dashboards',
    nameKey: 'nav.dashboards',
    children: [
      {
        key: 'provider',
        nameKey: 'nav.providerConsole',
        descriptionKey: 'nav.providerConsoleDescription',
        href: '/provider/dashboard'
      },
      {
        key: 'provider-storefront',
        nameKey: 'nav.providerStorefront',
        descriptionKey: 'nav.providerStorefrontDescription',
        href: '/provider/storefront'
      },
      {
        key: 'enterprise',
        nameKey: 'nav.enterpriseAnalytics',
        descriptionKey: 'nav.enterpriseAnalyticsDescription',
        href: '/dashboards/enterprise/panel'
      },
      {
        key: 'business-fronts',
        nameKey: 'nav.businessFronts',
        descriptionKey: 'nav.businessFrontsDescription',
        href: '/providers/metro-power-services'
      },
      {
        key: 'geo-matching',
        nameKey: 'nav.geoMatching',
        descriptionKey: 'nav.geoMatchingDescription',
        href: '/operations/geo-matching'
      }
    ]
  },
  { key: 'communications', nameKey: 'nav.communications', href: '/communications' }
];

export default function Header() {
  const [open, setOpen] = useState(false);
  const [desktopMenu, setDesktopMenu] = useState(null);
  const [mobileMenu, setMobileMenu] = useState(null);
  const menuRefs = useRef({});
  const location = useLocation();
  const { t, locale } = useLocale();
  const [sessionRole, setSessionRole] = useState(() =>
    normaliseRole(resolveSessionTelemetryContext().role)
  );
  const { hasRole } = useSession();
  const allowBusinessFronts = hasRole(BUSINESS_FRONT_ALLOWED_ROLES);
<<<<<<< HEAD
  const allowProviderConsole = hasRole(PROVIDER_EXPERIENCE_ALLOWED_ROLES);
  const allowProviderStorefront = hasRole(PROVIDER_STOREFRONT_ALLOWED_ROLES);
=======
  const allowEnterprisePanel = hasRole(['enterprise']);
>>>>>>> 348f49f1

  const navigation = useMemo(() => {
    const filtered = navigationConfig
      .filter((item) => item.key !== 'communications' || hasCommunicationsAccess(sessionRole))
      .map((item) => {
        const base = {
          ...item,
          name: t(item.nameKey)
        };

        if (!item.children) {
          return base;
        }

        const children = item.children
          .filter((child) => {
            if (child.key === 'business-fronts') {
              return allowBusinessFronts;
            }
<<<<<<< HEAD
            if (child.key === 'provider') {
              return allowProviderConsole;
            }
            if (child.key === 'provider-storefront') {
              return allowProviderStorefront;
=======
            if (child.key === 'enterprise') {
              return allowEnterprisePanel;
>>>>>>> 348f49f1
            }
            return true;
          })
          .map((child) => ({
            ...child,
            name: t(child.nameKey),
            description: child.descriptionKey ? t(child.descriptionKey) : undefined
          }));

        if (children.length === 0) {
          return null;
        }

        return { ...base, children };
      })
      .filter(Boolean);

    return filtered;
<<<<<<< HEAD
  }, [sessionRole, t, locale, allowBusinessFronts, allowProviderConsole, allowProviderStorefront]);
=======
  }, [sessionRole, t, locale, allowBusinessFronts, allowEnterprisePanel]);
>>>>>>> 348f49f1

  useEffect(() => {
    if (typeof window === 'undefined') {
      return undefined;
    }

    const syncRole = () => {
      setSessionRole(normaliseRole(resolveSessionTelemetryContext().role));
    };

    syncRole();
    window.addEventListener('storage', syncRole);
    window.addEventListener('focus', syncRole);

    return () => {
      window.removeEventListener('storage', syncRole);
      window.removeEventListener('focus', syncRole);
    };
  }, []);

  useEffect(() => {
    const handleOutsideClick = (event) => {
      const containers = Object.values(menuRefs.current);
      if (containers.length === 0) {
        return;
      }
      const clickedInside = containers.some((node) => node && node.contains(event.target));
      if (!clickedInside) {
        setDesktopMenu(null);
      }
    };

    const handleEscape = (event) => {
      if (event.key === 'Escape') {
        setDesktopMenu(null);
        setMobileMenu(null);
      }
    };

    document.addEventListener('mousedown', handleOutsideClick);
    document.addEventListener('keydown', handleEscape);

    return () => {
      document.removeEventListener('mousedown', handleOutsideClick);
      document.removeEventListener('keydown', handleEscape);
    };
  }, []);

  useEffect(() => {
    setOpen(false);
    setDesktopMenu(null);
    setMobileMenu(null);
  }, [location.pathname]);

  const setMenuRef = (id) => (node) => {
    if (!menuRefs.current) {
      menuRefs.current = {};
    }
    if (node) {
      menuRefs.current[id] = node;
    } else {
      delete menuRefs.current[id];
    }
  };

  const matchPath = (target) => {
    if (!target) return false;
    const [path] = target.split('#');
    if (!path) return false;
    return location.pathname === path || location.pathname.startsWith(`${path}/`);
  };

  const isNavItemActive = (item) => {
    if (item.children) {
      return item.children.some((child) => matchPath(child.href));
    }
    return matchPath(item.href);
  };

  const handleMenuBlur = (id, event) => {
    const container = menuRefs.current?.[id];
    if (!container) {
      setDesktopMenu(null);
      return;
    }
    if (event?.relatedTarget && container.contains(event.relatedTarget)) {
      return;
    }
    setDesktopMenu((current) => (current === id ? null : current));
  };

  return (
    <header className="bg-white/90 backdrop-blur border-b border-slate-200 sticky top-0 z-40 shadow-glow">
      <div className="mx-auto max-w-6xl px-6 py-4 flex items-center justify-between">
        <Link to="/" className="flex items-center gap-3">
          <img
            src={LOGO_URL}
            alt="Fixnado"
            className="h-[3.75rem] w-auto object-contain md:h-16"
            loading="lazy"
          />
        </Link>
        <nav className="hidden md:flex items-center gap-6 text-sm font-medium" aria-label="Primary">
          {navigation.map((item) => (
            item.children ? (
              <div
                key={item.key}
                className="relative"
                ref={setMenuRef(item.key)}
                onMouseEnter={() => setDesktopMenu(item.key)}
                onFocus={() => setDesktopMenu(item.key)}
                onMouseLeave={() => setDesktopMenu(null)}
                onBlur={(event) => handleMenuBlur(item.key, event)}
              >
                <button
                  type="button"
                  className={`flex items-center gap-1 rounded-full px-4 py-2 transition-colors ${
                    isNavItemActive(item) ? 'text-primary' : 'text-slate-600 hover:text-accent'
                  }`}
                  aria-expanded={desktopMenu === item.key}
                  aria-haspopup="true"
                  onClick={() =>
                    setDesktopMenu((current) => (current === item.key ? null : item.key))
                  }
                >
                  {item.name}
                  <span aria-hidden="true" className="text-xs text-slate-400">
                    ▾
                  </span>
                </button>
                {desktopMenu === item.key ? (
                  <div
                    role="menu"
                    aria-label={`${item.name} menu`}
                    className="absolute left-1/2 z-50 mt-3 w-80 -translate-x-1/2 rounded-3xl border border-slate-200 bg-white/95 p-4 shadow-xl backdrop-blur"
                  >
                    <ul className="space-y-2">
                      {item.children.map((child) => (
                        <li key={child.key}>
                          <NavLink
                            to={child.href}
                            className="block rounded-2xl p-3 text-left transition-colors hover:bg-primary/5 focus-visible:outline-none focus-visible:ring-2 focus-visible:ring-primary/40"
                            onClick={() => setDesktopMenu(null)}
                          >
                            <p className="text-sm font-semibold text-primary">{child.name}</p>
                            {child.description ? (
                              <p className="mt-1 text-xs text-slate-500">{child.description}</p>
                            ) : null}
                          </NavLink>
                        </li>
                      ))}
                    </ul>
                  </div>
                ) : null}
              </div>
            ) : (
              <NavLink
                key={item.name}
                to={item.href}
                className={({ isActive }) =>
                  `transition-colors ${isActive || isNavItemActive(item) ? 'text-primary' : 'text-slate-600 hover:text-accent'}`
                }
              >
                {item.name}
              </NavLink>
            )
          ))}
        </nav>
        <div className="hidden md:flex items-center gap-3">
          <PersonaSwitcher variant="desktop" />
          <LanguageSelector variant="header" />
          <Link
            to="/login"
            className="px-4 py-2 rounded-full border border-accent text-accent font-semibold hover:bg-accent/10"
          >
            {t('nav.login')}
          </Link>
          <Link
            to="/register"
            className="px-4 py-2 rounded-full bg-accent text-white font-semibold shadow-lg shadow-accent/30 hover:bg-accent/90"
          >
            {t('nav.getStarted')}
          </Link>
        </div>
        <button
          className="md:hidden inline-flex items-center justify-center rounded-full border border-slate-200 p-2"
          onClick={() => setOpen((prev) => !prev)}
        >
          <Bars3Icon className="h-6 w-6 text-primary" />
        </button>
      </div>
      {open && (
        <div className="md:hidden px-6 pb-6 space-y-4">
          {navigation.map((item) => (
            item.children ? (
              <div key={item.key}>
                <button
                  type="button"
                  className="flex w-full items-center justify-between rounded-2xl bg-slate-100/60 px-4 py-3 text-left text-base font-semibold text-primary"
                  onClick={() =>
                    setMobileMenu((current) => (current === item.key ? null : item.key))
                  }
                  aria-expanded={mobileMenu === item.key}
                >
                  {item.name}
                  <span aria-hidden="true" className="text-xs text-slate-500">
                    {mobileMenu === item.key ? '▴' : '▾'}
                  </span>
                </button>
                {mobileMenu === item.key ? (
                  <ul className="mt-2 space-y-2 rounded-2xl border border-slate-200 bg-white/95 p-3">
                    {item.children.map((child) => (
                      <li key={child.key}>
                        <NavLink
                          to={child.href}
                          className="block rounded-xl px-3 py-2 text-sm text-slate-600 transition-colors hover:text-primary"
                          onClick={() => {
                            setOpen(false);
                            setMobileMenu(null);
                          }}
                        >
                          <p className="font-semibold text-primary">{child.name}</p>
                          {child.description ? (
                            <p className="text-xs text-slate-500">{child.description}</p>
                          ) : null}
                        </NavLink>
                      </li>
                    ))}
                  </ul>
                ) : null}
              </div>
            ) : (
              <NavLink
                key={item.key}
                to={item.href}
                className={({ isActive }) =>
                  `block text-base ${isActive || isNavItemActive(item) ? 'text-primary font-semibold' : 'text-slate-600 hover:text-accent'}`
                }
                onClick={() => setOpen(false)}
              >
                {item.name}
              </NavLink>
            )
          ))}
          <div className="flex flex-col gap-3 pt-4">
            <PersonaSwitcher variant="mobile" />
            <LanguageSelector variant="mobile" />
          </div>
          <div className="flex gap-3">
            <Link
              to="/login"
              className="flex-1 px-4 py-2 rounded-full border border-accent text-center text-accent font-semibold hover:bg-accent/10"
              onClick={() => setOpen(false)}
            >
              {t('nav.login')}
            </Link>
            <Link
              to="/register"
              className="flex-1 px-4 py-2 rounded-full bg-accent text-center text-white font-semibold shadow-lg shadow-accent/30 hover:bg-accent/90"
              onClick={() => setOpen(false)}
            >
              {t('nav.getStarted')}
            </Link>
          </div>
        </div>
      )}
    </header>
  );
}<|MERGE_RESOLUTION|>--- conflicted
+++ resolved
@@ -98,12 +98,9 @@
   );
   const { hasRole } = useSession();
   const allowBusinessFronts = hasRole(BUSINESS_FRONT_ALLOWED_ROLES);
-<<<<<<< HEAD
   const allowProviderConsole = hasRole(PROVIDER_EXPERIENCE_ALLOWED_ROLES);
   const allowProviderStorefront = hasRole(PROVIDER_STOREFRONT_ALLOWED_ROLES);
-=======
   const allowEnterprisePanel = hasRole(['enterprise']);
->>>>>>> 348f49f1
 
   const navigation = useMemo(() => {
     const filtered = navigationConfig
@@ -123,16 +120,13 @@
             if (child.key === 'business-fronts') {
               return allowBusinessFronts;
             }
-<<<<<<< HEAD
             if (child.key === 'provider') {
               return allowProviderConsole;
             }
             if (child.key === 'provider-storefront') {
               return allowProviderStorefront;
-=======
             if (child.key === 'enterprise') {
               return allowEnterprisePanel;
->>>>>>> 348f49f1
             }
             return true;
           })
@@ -151,11 +145,8 @@
       .filter(Boolean);
 
     return filtered;
-<<<<<<< HEAD
   }, [sessionRole, t, locale, allowBusinessFronts, allowProviderConsole, allowProviderStorefront]);
-=======
   }, [sessionRole, t, locale, allowBusinessFronts, allowEnterprisePanel]);
->>>>>>> 348f49f1
 
   useEffect(() => {
     if (typeof window === 'undefined') {

--- conflicted
+++ resolved
@@ -4,13 +4,10 @@
 import { LOGO_URL } from '../constants/branding';
 import { BUSINESS_FRONT_ALLOWED_ROLES } from '../constants/accessControl.js';
 import { useLocale } from '../hooks/useLocale.js';
-<<<<<<< HEAD
 import { hasCommunicationsAccess, normaliseRole } from '../constants/accessControl.js';
 import { resolveSessionTelemetryContext } from '../utils/telemetry.js';
-=======
 import PersonaSwitcher from './PersonaSwitcher.jsx';
 import { useSession } from '../hooks/useSession.js';
->>>>>>> 2dd54948
 
 const navigationConfig = [
   { key: 'home', nameKey: 'nav.home', href: '/' },
@@ -66,10 +63,8 @@
   const menuRefs = useRef({});
   const location = useLocation();
   const { t, locale, setLocale, availableLocales } = useLocale();
-<<<<<<< HEAD
   const [sessionRole, setSessionRole] = useState(() =>
     normaliseRole(resolveSessionTelemetryContext().role)
-=======
   const { hasRole } = useSession();
   const allowBusinessFronts = hasRole(BUSINESS_FRONT_ALLOWED_ROLES);
 
@@ -102,7 +97,6 @@
         })
         .filter(Boolean),
     [t, locale, allowBusinessFronts]
->>>>>>> 2dd54948
   );
 
   useEffect(() => {

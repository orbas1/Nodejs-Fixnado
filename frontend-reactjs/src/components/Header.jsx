--- conflicted
+++ resolved
@@ -4,11 +4,8 @@
 import { LOGO_URL } from '../constants/branding';
 import { BUSINESS_FRONT_ALLOWED_ROLES } from '../constants/accessControl.js';
 import { useLocale } from '../hooks/useLocale.js';
-<<<<<<< HEAD
 import PersonaSwitcher from './PersonaSwitcher.jsx';
-=======
 import { useSession } from '../hooks/useSession.js';
->>>>>>> 583a44a8
 
 const navigationConfig = [
   { key: 'home', nameKey: 'nav.home', href: '/' },

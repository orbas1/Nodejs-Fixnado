import React from 'react';
import ReactDOM from 'react-dom/client';
import { BrowserRouter } from 'react-router-dom';
import App from './App.jsx';
import { ThemeProvider } from './providers/ThemeProvider.jsx';
import { LocaleProvider } from './providers/LocaleProvider.jsx';
import { FeatureToggleProvider } from './providers/FeatureToggleProvider.jsx';
<<<<<<< HEAD
import { PersonaProvider } from './providers/PersonaProvider.jsx';
=======
import { AdminSessionProvider } from './providers/AdminSessionProvider.jsx';
>>>>>>> 583a44a8
import './styles.css';

ReactDOM.createRoot(document.getElementById('root')).render(
  <React.StrictMode>
    <BrowserRouter>
      <LocaleProvider>
        <FeatureToggleProvider>
<<<<<<< HEAD
          <PersonaProvider>
            <ThemeProvider>
              <App />
            </ThemeProvider>
          </PersonaProvider>
=======
          <ThemeProvider>
            <AdminSessionProvider>
              <App />
            </AdminSessionProvider>
          </ThemeProvider>
>>>>>>> 583a44a8
        </FeatureToggleProvider>
      </LocaleProvider>
    </BrowserRouter>
  </React.StrictMode>
);<|MERGE_RESOLUTION|>--- conflicted
+++ resolved
@@ -5,11 +5,8 @@
 import { ThemeProvider } from './providers/ThemeProvider.jsx';
 import { LocaleProvider } from './providers/LocaleProvider.jsx';
 import { FeatureToggleProvider } from './providers/FeatureToggleProvider.jsx';
-<<<<<<< HEAD
 import { PersonaProvider } from './providers/PersonaProvider.jsx';
-=======
 import { AdminSessionProvider } from './providers/AdminSessionProvider.jsx';
->>>>>>> 583a44a8
 import './styles.css';
 
 ReactDOM.createRoot(document.getElementById('root')).render(
@@ -17,19 +14,16 @@
     <BrowserRouter>
       <LocaleProvider>
         <FeatureToggleProvider>
-<<<<<<< HEAD
           <PersonaProvider>
             <ThemeProvider>
               <App />
             </ThemeProvider>
           </PersonaProvider>
-=======
           <ThemeProvider>
             <AdminSessionProvider>
               <App />
             </AdminSessionProvider>
           </ThemeProvider>
->>>>>>> 583a44a8
         </FeatureToggleProvider>
       </LocaleProvider>
     </BrowserRouter>

import { useCallback, useEffect, useMemo, useState } from 'react';
import { Link } from 'react-router-dom';
import { getEnterprisePanel, PanelApiError } from '../api/panelClient.js';
import StatusPill from '../components/ui/StatusPill.jsx';
import Skeleton from '../components/ui/Skeleton.jsx';
import Spinner from '../components/ui/Spinner.jsx';
import DashboardShell from '../components/dashboard/DashboardShell.jsx';
import {
  ArrowPathIcon,
  BanknotesIcon,
  ChartBarIcon,
  ClipboardDocumentCheckIcon,
  ExclamationTriangleIcon,
  InformationCircleIcon,
  MapPinIcon
} from '@heroicons/react/24/outline';
import { useLocale } from '../hooks/useLocale.js';

function MetricTile({ icon: Icon, label, value, caption, tone, toneLabel, 'data-qa': dataQa }) {
  return (
    <article
      className="rounded-3xl border border-slate-200 bg-white/90 p-6 shadow-sm"
      data-qa={dataQa}
    >
      <header className="flex items-center gap-3">
        <span className="flex h-10 w-10 items-center justify-center rounded-2xl bg-primary/10 text-primary">
          <Icon className="h-5 w-5" aria-hidden="true" />
        </span>
        <div>
          <p className="text-xs uppercase tracking-[0.3em] text-slate-400">{label}</p>
          <p className="mt-1 text-2xl font-semibold text-primary">{value}</p>
        </div>
      </header>
      {caption ? <p className="mt-4 text-xs text-slate-500">{caption}</p> : null}
      {tone ? (
        <div className="mt-4">
          <StatusPill tone={tone}>{toneLabel}</StatusPill>
        </div>
      ) : null}
    </article>
  );
}

function InvoiceRow({ invoice }) {
  const { t, format } = useLocale();
  const dueLabel = invoice.dueDate
    ? t('enterprisePanel.invoiceDue', { date: format.date(invoice.dueDate) })
    : t('enterprisePanel.invoiceDueFallback');

  return (
    <li
      className="flex flex-wrap items-center justify-between gap-3 rounded-2xl border border-slate-200 bg-white/80 p-4"
      data-qa={`enterprise-panel-invoice-${invoice.id}`}
    >
      <div>
        <p className="text-sm font-semibold text-primary">{invoice.vendor}</p>
        <p className="text-xs text-slate-500">{dueLabel}</p>
      </div>
      <div className="text-right">
        <p className="text-sm font-semibold text-primary">{format.currency(invoice.amount ?? 0)}</p>
        <p className="text-xs uppercase tracking-[0.3em] text-slate-400">
          {t('enterprisePanel.invoiceStatus', { status: invoice.status })}
        </p>
      </div>
    </li>
  );
}

function ProgrammeRow({ programme }) {
  const { t, format } = useLocale();
  const statusTone =
    programme.status === 'at-risk' || programme.health === 'at-risk'
      ? 'danger'
      : programme.status === 'delayed'
        ? 'warning'
        : 'success';
  const statusLabel = t('enterprisePanel.statusBadge', { status: programme.health || programme.status });

  return (
    <li
      className="flex flex-col gap-2 rounded-2xl border border-slate-200 bg-white/80 p-4"
      data-qa={`enterprise-panel-programme-${programme.id}`}
    >
      <div className="flex items-start justify-between gap-3">
        <div>
          <p className="text-sm font-semibold text-primary">{programme.name}</p>
          <p className="text-xs uppercase tracking-[0.25em] text-slate-400">{programme.phase}</p>
        </div>
        <StatusPill tone={statusTone}>{statusLabel}</StatusPill>
      </div>
      {programme.lastUpdated ? (
        <p className="text-xs text-slate-500">
          {t('enterprisePanel.programmeUpdated', { date: format.date(programme.lastUpdated) })}
        </p>
      ) : null}
    </li>
  );
}

export default function EnterprisePanel() {
  const { t, format } = useLocale();
  const [state, setState] = useState({ loading: true, data: null, meta: null, error: null });
  const timezone = useMemo(() => {
    try {
      return Intl.DateTimeFormat().resolvedOptions().timeZone || 'Europe/London';
    } catch (error) {
      console.warn('[EnterprisePanel] unable to resolve timezone', error);
      return 'Europe/London';
    }
  }, []);

  const loadPanel = useCallback(
    async ({ forceRefresh = false, signal } = {}) => {
      setState((current) => ({ ...current, loading: true, error: null }));
      try {
        const result = await getEnterprisePanel({ forceRefresh, signal, timezone });
        setState({ loading: false, data: result.data, meta: result.meta, error: result.meta?.error || null });
      } catch (error) {
        setState((current) => ({
          ...current,
          loading: false,
          error:
            error instanceof PanelApiError ? error : new PanelApiError('Unable to load enterprise panel', 500, { cause: error })
        }));
      }
    },
    [timezone]
  );

  useEffect(() => {
    const controller = new AbortController();
    loadPanel({ signal: controller.signal });
    return () => controller.abort();
  }, [loadPanel]);

  const delivery = state.data?.delivery;
  const spend = state.data?.spend;
  const enterprise = state.data?.enterprise;
  const programmes = state.data?.programmes ?? [];
  const escalations = state.data?.escalations ?? [];
  const invoices = spend?.invoicesAwaitingApproval ?? [];
  const fallbackMeta = state.meta?.payload ?? {};
  const fallbackSections = Array.isArray(fallbackMeta.sections) ? fallbackMeta.sections : [];
  const fallbackSectionLabels = useMemo(
    () => ({
      delivery: t('enterprisePanel.metricsHeadline'),
      spend: t('enterprisePanel.spendHeadline'),
      programmes: t('enterprisePanel.programmeSection'),
      escalations: t('enterprisePanel.escalationsHeadline'),
      invoices: t('enterprisePanel.invoicesHeadline'),
      serviceMix: t('enterprisePanel.serviceMixLabel')
    }),
    [t]
  );
  const fallbackDescription = useMemo(() => {
    if (!state.meta?.fallback || state.error || state.loading) {
      return null;
    }

    if (fallbackSections.length > 0) {
      const sectionList = fallbackSections
        .map((section) => fallbackSectionLabels[section] || section)
        .filter(Boolean)
        .join(', ');
      return t('enterprisePanel.fallbackNoticePartial', { sections: sectionList });
    }

    if (fallbackMeta.reason === 'enterprise_company_not_found') {
      return t('enterprisePanel.fallbackNoticeNoCompany');
    }

    return t('enterprisePanel.fallbackNoticeFull');
  }, [fallbackMeta.reason, fallbackSectionLabels, fallbackSections, state.error, state.loading, state.meta?.fallback, t]);

  const deliveryTone = useMemo(() => {
    if (!delivery) return 'neutral';
    if (delivery.slaCompliance < 0.9) return 'danger';
    if (delivery.avgResolutionHours > 8 || delivery.incidents > 4) return 'warning';
    return 'success';
  }, [delivery]);

<<<<<<< HEAD
  const navigation = useMemo(() => {
    const items = [
      {
        id: 'enterprise-panel-metrics',
        label: t('enterprisePanel.metricsHeadline'),
        description: t('enterprisePanel.nav.delivery')
      },
      {
        id: 'enterprise-panel-spend',
        label: t('enterprisePanel.spendHeadline'),
        description: t('enterprisePanel.nav.spend')
      },
      {
        id: 'enterprise-panel-programmes',
        label: t('enterprisePanel.programmeHeadline'),
        description: t('enterprisePanel.nav.programmes')
      },
      escalations.length > 0
        ? {
            id: 'enterprise-panel-escalations',
            label: t('enterprisePanel.escalationsHeadline'),
            description: t('enterprisePanel.nav.escalations')
          }
        : null
    ];

    return items.filter(Boolean);
  }, [escalations.length, t]);

  const heroBadges = useMemo(
    () => [
      {
        tone: deliveryTone,
        label: t('common.slaStatus', { value: format.percentage(delivery?.slaCompliance ?? 0) })
      },
      {
        tone: 'info',
        label: t('common.activeSites', { count: format.number(enterprise?.activeSites ?? 0) })
      }
    ],
    [delivery?.slaCompliance, deliveryTone, enterprise?.activeSites, format, t]
  );

  const snapshotTime = state.meta?.generatedAt ? format.dateTime(state.meta.generatedAt) : null;

  const heroAside = (
    <div className="flex flex-col items-start gap-3 text-sm text-slate-500 lg:items-end lg:text-right">
      {enterprise?.accountManager ? (
        <span>{t('common.accountManager', { name: enterprise.accountManager })}</span>
      ) : null}
      {enterprise?.serviceMix?.length ? (
        <div
          className="flex flex-wrap gap-2"
          data-qa="enterprise-panel-service-mix"
          aria-label={t('enterprisePanel.serviceMixLabel')}
        >
          {enterprise.serviceMix.map((service) => (
            <span
              key={service}
              className="rounded-full border border-primary/30 bg-primary/10 px-3 py-1 text-xs font-semibold text-primary"
=======
  return (
    <div className="min-h-screen bg-gradient-to-b from-white via-secondary/40 to-white pb-20" data-qa="enterprise-panel">
      <div className="border-b border-slate-200 bg-white/95 shadow-sm">
        <div className="mx-auto flex max-w-6xl flex-col gap-8 px-6 py-10 lg:flex-row lg:items-end lg:justify-between">
          <div className="space-y-3">
            <p className="text-xs uppercase tracking-[0.35em] text-slate-400">{t('enterprisePanel.title')}</p>
            <h1 className="text-3xl font-semibold text-primary" data-qa="enterprise-panel-name">
              {enterprise?.name || t('enterprisePanel.defaultName')}
            </h1>
            <p className="text-sm text-slate-600" data-qa="enterprise-panel-sector">
              {t('enterprisePanel.sectorLabel', { sector: enterprise?.sector ?? t('common.notAvailable') })}
            </p>
            <div className="flex flex-wrap gap-3">
              <StatusPill tone={deliveryTone}>
                {t('common.slaStatus', {
                  value: format.percentage(delivery?.slaCompliance ?? 0)
                })}
              </StatusPill>
              <StatusPill tone="info">
                {t('common.activeSites', {
                  count: format.number(enterprise?.activeSites ?? 0)
                })}
              </StatusPill>
            </div>
          </div>
          <div className="flex flex-col items-start gap-3 text-sm text-slate-500 lg:items-end">
            {enterprise?.accountManager ? (
              <span>{t('common.accountManager', { name: enterprise.accountManager })}</span>
            ) : null}
            {enterprise?.serviceMix?.length ? (
              <span
                className="inline-flex flex-wrap gap-2"
                data-qa="enterprise-panel-service-mix"
                aria-label={t('enterprisePanel.serviceMixLabel')}
              >
                {enterprise.serviceMix.map((service) => (
                  <span
                    key={service}
                    className="rounded-full border border-primary/30 bg-primary/10 px-3 py-1 text-xs font-semibold text-primary"
                  >
                    {service}
                  </span>
                ))}
              </span>
            ) : null}
            <Link
              to="/communications"
              className="inline-flex items-center gap-2 rounded-full border border-slate-200 bg-white px-4 py-2 text-xs font-semibold text-primary shadow-sm transition hover:border-primary/40"
>>>>>>> 5d306d4d
            >
              {service}
            </span>
          ))}
        </div>
      ) : null}
      <Link
        to="/communications"
        className="inline-flex items-center gap-2 rounded-full border border-slate-200 bg-white px-4 py-2 text-xs font-semibold text-primary shadow-sm transition hover:border-primary/40"
      >
        {t('enterprisePanel.openWorkspace')}
      </Link>
      {snapshotTime ? <span className="text-xs text-slate-400">{t('enterprisePanel.snapshotGenerated', { time: snapshotTime })}</span> : null}
    </div>
  );

  const sidebarMeta = [
    {
      label: t('enterprisePanel.sidebarAccountManager'),
      value: enterprise?.accountManager ?? t('common.notAvailable')
    },
    {
      label: t('enterprisePanel.sidebarSites'),
      value: format.number(enterprise?.activeSites ?? 0)
    },
    {
      label: t('enterprisePanel.sidebarSpend'),
      value: format.currency(spend?.monthToDate ?? 0)
    }
  ];

  if (snapshotTime) {
    sidebarMeta.push({ label: t('enterprisePanel.sidebarSnapshotLabel'), value: snapshotTime });
  }

  return (
    <div data-qa="enterprise-panel">
      <DashboardShell
        eyebrow={t('enterprisePanel.title')}
        title={enterprise?.name || t('enterprisePanel.defaultName')}
        subtitle={t('enterprisePanel.sectorLabel', { sector: enterprise?.sector ?? t('common.notAvailable') })}
        heroBadges={heroBadges}
        heroAside={heroAside}
        navigation={navigation}
        sidebar={{ meta: sidebarMeta }}
      >
        {state.loading ? (
          <div className="grid gap-6 md:grid-cols-2 xl:grid-cols-4" aria-label={t('common.loading')}>
            {Array.from({ length: 4 }).map((_, index) => (
              <Skeleton key={index} className="h-36 rounded-3xl" />
            ))}
          </div>
        ) : null}

        {!state.loading && state.meta?.fallback && !state.error && fallbackDescription ? (
          <div
            className="rounded-2xl border border-sky-200 bg-sky-50/80 p-5 text-sky-700"
            role="status"
            data-qa="enterprise-panel-fallback"
          >
            <div className="flex items-start gap-3">
              <InformationCircleIcon className="mt-0.5 h-5 w-5" aria-hidden="true" />
              <div>
                <p className="text-sm font-semibold">{t('enterprisePanel.fallbackNoticeTitle')}</p>
                <p className="mt-1 text-xs">{fallbackDescription}</p>
              </div>
            </div>
          </div>
        ) : null}

        {!state.loading && state.error ? (
          <div className="rounded-2xl border border-rose-200 bg-rose-50/80 p-5" role="alert">
            <p className="text-sm font-semibold text-rose-600">{t('enterprisePanel.errorSummary')}</p>
            <p className="mt-1 text-xs text-rose-500">
              {state.error.message}
              {state.meta?.fallback ? ` — ${t('enterprisePanel.errorFallbackHint')}` : ''}
            </p>
          </div>
        ) : null}

        <section id="enterprise-panel-metrics" aria-labelledby="enterprise-panel-metrics" className="space-y-6">
          <header className="flex items-center justify-between">
            <h2 id="enterprise-panel-metrics" className="text-lg font-semibold text-primary">
              {t('enterprisePanel.metricsHeadline')}
            </h2>
            <button
              type="button"
              className="inline-flex items-center gap-2 rounded-full border border-slate-200 bg-white px-4 py-2 text-xs font-semibold text-primary shadow-sm transition hover:border-primary/40"
              onClick={() => loadPanel({ forceRefresh: true })}
            >
              <ArrowPathIcon className="h-4 w-4" aria-hidden="true" /> {t('enterprisePanel.refresh')}
            </button>
          </header>

          <div className="grid gap-6 md:grid-cols-2 xl:grid-cols-4" data-qa="enterprise-panel-metric-grid">
            <MetricTile
              icon={ChartBarIcon}
              label={t('enterprisePanel.metricCompliance')}
              value={format.percentage(delivery?.slaCompliance ?? 0)}
              caption={t('enterprisePanel.metricCaptionCompliance')}
              tone={deliveryTone === 'danger' ? 'danger' : undefined}
              toneLabel={deliveryTone === 'danger' ? t('common.atRisk') : t('common.withinTarget')}
              data-qa="enterprise-panel-metric-sla"
            />
            <MetricTile
              icon={ExclamationTriangleIcon}
              label={t('enterprisePanel.metricIncidentsOpen')}
              value={format.number(delivery?.incidents ?? 0)}
              caption={t('enterprisePanel.metricCaptionIncidents')}
              tone={delivery?.incidents > 4 ? 'danger' : delivery?.incidents > 2 ? 'warning' : undefined}
              toneLabel={
                delivery?.incidents > 2 ? t('common.actionRequired') : t('common.withinTarget')
              }
              data-qa="enterprise-panel-metric-incidents"
            />
            <MetricTile
              icon={ArrowPathIcon}
              label={t('enterprisePanel.metricResolutionTime')}
              value={t('enterprisePanel.metricResolutionValue', {
                value: format.number(delivery?.avgResolutionHours ?? 0, { maximumFractionDigits: 1 })
              })}
              caption={t('enterprisePanel.metricCaptionResolution')}
              tone={delivery?.avgResolutionHours > 8 ? 'warning' : undefined}
              toneLabel={
                delivery?.avgResolutionHours > 8 ? t('common.actionRequired') : t('common.withinTarget')
              }
              data-qa="enterprise-panel-metric-resolution"
            />
            <MetricTile
              icon={ClipboardDocumentCheckIcon}
              label={t('enterprisePanel.metricNps')}
              value={format.number(delivery?.nps ?? 0)}
              caption={t('enterprisePanel.metricCaptionNps')}
              data-qa="enterprise-panel-metric-nps"
            />
          </div>
        </section>

        <section id="enterprise-panel-spend" aria-labelledby="enterprise-panel-spend" className="space-y-4">
          <header className="flex items-center gap-3">
            <BanknotesIcon className="h-5 w-5 text-primary" aria-hidden="true" />
            <h2 id="enterprise-panel-spend" className="text-lg font-semibold text-primary">
              {t('enterprisePanel.spendHeadline')}
            </h2>
          </header>
          <div className="grid gap-6 md:grid-cols-3">
            <article className="rounded-3xl border border-slate-200 bg-white/90 p-6 shadow-sm" data-qa="enterprise-panel-spend-mtd">
              <p className="text-xs uppercase tracking-[0.3em] text-slate-400">{t('enterprisePanel.spendMonthToDate')}</p>
              <p className="mt-3 text-2xl font-semibold text-primary">{format.currency(spend?.monthToDate ?? 0)}</p>
            </article>
            <article className="rounded-3xl border border-slate-200 bg-white/90 p-6 shadow-sm" data-qa="enterprise-panel-spend-budget">
              <p className="text-xs uppercase tracking-[0.3em] text-slate-400">{t('enterprisePanel.spendBudget')}</p>
              <p className="mt-3 text-2xl font-semibold text-primary">{format.percentage(spend?.budgetPacing ?? 0)}</p>
            </article>
            <article className="rounded-3xl border border-slate-200 bg-white/90 p-6 shadow-sm" data-qa="enterprise-panel-spend-savings">
              <p className="text-xs uppercase tracking-[0.3em] text-slate-400">{t('enterprisePanel.spendSavings')}</p>
              <p className="mt-3 text-2xl font-semibold text-primary">{format.currency(spend?.savingsIdentified ?? 0)}</p>
            </article>
          </div>

          <div className="space-y-3">
            <h3 className="text-sm font-semibold text-primary">{t('enterprisePanel.invoicesHeadline')}</h3>
            <ul className="space-y-3">
              {invoices.length === 0 ? (
                <li className="rounded-2xl border border-dashed border-slate-200 bg-white/70 p-6 text-sm text-slate-500">
                  {t('enterprisePanel.invoicesEmpty')}
                </li>
              ) : (
                invoices.map((invoice) => <InvoiceRow key={invoice.id} invoice={invoice} />)
              )}
            </ul>
          </div>
        </section>

        <section id="enterprise-panel-programmes" aria-labelledby="enterprise-panel-programmes" className="grid gap-8 lg:grid-cols-2">
          <div className="space-y-4">
            <header className="flex items-center gap-3">
              <MapPinIcon className="h-5 w-5 text-primary" aria-hidden="true" />
              <h2 id="enterprise-panel-programmes" className="text-lg font-semibold text-primary">
                {t('enterprisePanel.programmeSection')}
              </h2>
            </header>
            <ul className="space-y-3">
              {programmes.length === 0 ? (
                <li className="rounded-2xl border border-dashed border-slate-200 bg-white/70 p-6 text-sm text-slate-500">
                  {t('enterprisePanel.programmeEmpty')}
                </li>
              ) : (
                programmes.map((programme) => <ProgrammeRow key={programme.id} programme={programme} />)
              )}
            </ul>
          </div>
          <div id="enterprise-panel-escalations" className="space-y-4">
            <header className="flex items-center gap-3">
              <ExclamationTriangleIcon className="h-5 w-5 text-amber-500" aria-hidden="true" />
              <h2 className="text-lg font-semibold text-primary">{t('enterprisePanel.escalationsHeadline')}</h2>
            </header>
            <ul className="space-y-3">
              {escalations.length === 0 ? (
                <li className="rounded-2xl border border-dashed border-slate-200 bg-white/70 p-6 text-sm text-slate-500">
                  {t('enterprisePanel.escalationsEmpty')}
                </li>
              ) : (
                escalations.map((escalation) => (
                  <li
                    key={escalation.id}
                    className="flex flex-wrap items-center justify-between gap-3 rounded-2xl border border-slate-200 bg-white/80 p-4"
                    data-qa={`enterprise-panel-escalation-${escalation.id}`}
                  >
                    <div>
                      <p className="text-sm font-semibold text-primary">{escalation.title}</p>
                      <p className="text-xs text-slate-500">
                        {t('enterprisePanel.escalationOwner', { name: escalation.owner })}
                      </p>
                    </div>
                    <StatusPill tone={escalation.severity === 'high' ? 'danger' : 'warning'}>
                      {escalation.openedAt
                        ? t('enterprisePanel.escalationOpened', { date: format.date(escalation.openedAt) })
                        : t('enterprisePanel.escalationOpenedRecent')}
                    </StatusPill>
                  </li>
                ))
              )}
            </ul>
          </div>
        </section>
      </DashboardShell>

      {state.loading && !state.data ? (
        <div className="fixed inset-0 z-20 flex items-center justify-center bg-slate-900/30" role="status" aria-live="polite">
          <Spinner />
          <span className="sr-only">{t('enterprisePanel.loadingOverlay')}</span>
        </div>
      ) : null}
    </div>
  );
}
<|MERGE_RESOLUTION|>--- conflicted
+++ resolved
@@ -179,7 +179,6 @@
     return 'success';
   }, [delivery]);
 
-<<<<<<< HEAD
   const navigation = useMemo(() => {
     const items = [
       {
@@ -240,56 +239,6 @@
             <span
               key={service}
               className="rounded-full border border-primary/30 bg-primary/10 px-3 py-1 text-xs font-semibold text-primary"
-=======
-  return (
-    <div className="min-h-screen bg-gradient-to-b from-white via-secondary/40 to-white pb-20" data-qa="enterprise-panel">
-      <div className="border-b border-slate-200 bg-white/95 shadow-sm">
-        <div className="mx-auto flex max-w-6xl flex-col gap-8 px-6 py-10 lg:flex-row lg:items-end lg:justify-between">
-          <div className="space-y-3">
-            <p className="text-xs uppercase tracking-[0.35em] text-slate-400">{t('enterprisePanel.title')}</p>
-            <h1 className="text-3xl font-semibold text-primary" data-qa="enterprise-panel-name">
-              {enterprise?.name || t('enterprisePanel.defaultName')}
-            </h1>
-            <p className="text-sm text-slate-600" data-qa="enterprise-panel-sector">
-              {t('enterprisePanel.sectorLabel', { sector: enterprise?.sector ?? t('common.notAvailable') })}
-            </p>
-            <div className="flex flex-wrap gap-3">
-              <StatusPill tone={deliveryTone}>
-                {t('common.slaStatus', {
-                  value: format.percentage(delivery?.slaCompliance ?? 0)
-                })}
-              </StatusPill>
-              <StatusPill tone="info">
-                {t('common.activeSites', {
-                  count: format.number(enterprise?.activeSites ?? 0)
-                })}
-              </StatusPill>
-            </div>
-          </div>
-          <div className="flex flex-col items-start gap-3 text-sm text-slate-500 lg:items-end">
-            {enterprise?.accountManager ? (
-              <span>{t('common.accountManager', { name: enterprise.accountManager })}</span>
-            ) : null}
-            {enterprise?.serviceMix?.length ? (
-              <span
-                className="inline-flex flex-wrap gap-2"
-                data-qa="enterprise-panel-service-mix"
-                aria-label={t('enterprisePanel.serviceMixLabel')}
-              >
-                {enterprise.serviceMix.map((service) => (
-                  <span
-                    key={service}
-                    className="rounded-full border border-primary/30 bg-primary/10 px-3 py-1 text-xs font-semibold text-primary"
-                  >
-                    {service}
-                  </span>
-                ))}
-              </span>
-            ) : null}
-            <Link
-              to="/communications"
-              className="inline-flex items-center gap-2 rounded-full border border-slate-200 bg-white px-4 py-2 text-xs font-semibold text-primary shadow-sm transition hover:border-primary/40"
->>>>>>> 5d306d4d
             >
               {service}
             </span>

--- conflicted
+++ resolved
@@ -64,7 +64,6 @@
       </MemoryRouter>
     );
 
-<<<<<<< HEAD
     const heading = await screen.findByRole('heading', {
       level: 1,
       name: 'Executive Overview'
@@ -75,7 +74,6 @@
     expect(screen.getByRole('link', { name: /download csv/i })).toHaveAttribute(
       'href',
       `/api/analytics/dashboards/admin/export?timezone=${encodeURIComponent(timezone)}`
-=======
     await waitFor(() => expect(screen.getByRole('heading', { name: 'Profile Overview' })).toBeInTheDocument());
     const metricLabel = await screen.findByText((_, element) => element?.textContent?.toLowerCase() === 'first response');
     expect(metricLabel).toBeInTheDocument();
@@ -108,7 +106,6 @@
       'href',
       `/api/analytics/dashboards/admin/export?timezone=${encodeURIComponent(resolvedTimezone)}`
       '/api/analytics/dashboards/admin/export?timezone=UTC'
->>>>>>> 8306cd19
     );
   });
 
@@ -129,14 +126,12 @@
       </MemoryRouter>
     );
 
-<<<<<<< HEAD
     expect(await screen.findByText(/couldn’t load this dashboard/i)).toBeInTheDocument();
 
     global.fetch.mockResolvedValueOnce({
       ok: true,
       json: async () => dashboardFixture
     });
-=======
     await waitFor(() =>
       expect(screen.getByText(/couldn’t load this dashboard/i)).toBeInTheDocument()
     );
@@ -159,7 +154,6 @@
         ok: true,
         json: async () => dashboardFixture
       });
->>>>>>> 8306cd19
 
       fireEvent.click(screen.getByRole('button', { name: /try again/i }));
       await waitFor(() => expect(screen.getByRole('heading', { name: 'Profile Overview' })).toBeInTheDocument());
@@ -168,7 +162,6 @@
     }
     fireEvent.click(screen.getByRole('button', { name: /try again/i }));
     await waitFor(() =>
-<<<<<<< HEAD
       expect(
         screen.getByRole('heading', {
           level: 1,
@@ -176,12 +169,10 @@
         })
       ).toBeInTheDocument()
     );
-=======
       expect(screen.getByRole('heading', { name: 'Executive Overview' })).toBeInTheDocument()
     );
     fireEvent.click(retryButton);
     await screen.findByRole('heading', { name: 'Executive Overview' });
->>>>>>> 8306cd19
   });
 
   it('renders access gate when feature toggle is disabled', async () => {

import { afterEach, beforeEach, describe, expect, it, vi } from 'vitest';
import { MemoryRouter, Route, Routes } from 'react-router-dom';
import { render, screen, waitFor, fireEvent, within } from '@testing-library/react';
import RoleDashboard from '../RoleDashboard.jsx';
import { FeatureToggleContext } from '../../providers/FeatureToggleProvider.jsx';
import mockDashboards from '../../api/mockDashboards.js';

const createDashboardFixture = (roleId) => JSON.parse(JSON.stringify(mockDashboards[roleId]));

const enabledToggle = {
  state: 'enabled',
  rollout: 1,
  owner: 'data-ops',
  ticket: 'FIX-2098',
  lastModifiedAt: '2025-02-10T10:30:00Z'
};

function renderWithToggles(ui, { evaluation, toggle = enabledToggle, loading = false, refresh = vi.fn() } = {}) {
  const evaluate = evaluation
    ? evaluation
    : vi.fn((key) => {
        if (key === 'analytics-dashboards') {
          return { enabled: true, reason: 'enabled', toggle };
        }
        return { enabled: true, reason: 'enabled', toggle: null };
      });

  const contextValue = {
    loading,
    error: null,
    toggles: { 'analytics-dashboards': toggle },
    version: 'test',
    lastFetchedAt: Date.now(),
    refresh,
    evaluate
  };

  return render(<FeatureToggleContext.Provider value={contextValue}>{ui}</FeatureToggleContext.Provider>);
}

describe('RoleDashboard', () => {
<<<<<<< HEAD
  let resolvedOptionsMock;
=======
  let fetchSpy;
>>>>>>> 8240b1a5

  beforeEach(() => {
    resolvedOptionsMock = vi
      .spyOn(Intl.DateTimeFormat.prototype, 'resolvedOptions')
      .mockReturnValue({ timeZone: 'Europe/London' });

    vi.spyOn(global, 'fetch').mockResolvedValue({
      ok: true,
      json: async () => dashboardFixture
    });
    window.localStorage.clear();
    window.localStorage.setItem('fixnado:personaAccess', JSON.stringify(['admin']));
    fetchSpy = vi.spyOn(global, 'fetch');
  });

  afterEach(() => {
    resolvedOptionsMock?.mockRestore();
    vi.restoreAllMocks();
    window.localStorage.clear();
  });

  it('renders provider dashboard with inventory insights and export CTA', async () => {
    const providerDashboard = createDashboardFixture('provider');
    fetchSpy.mockResolvedValue({
      ok: true,
      json: async () => providerDashboard
    });

    renderWithToggles(
      <MemoryRouter initialEntries={["/dashboards/provider?timezone=Europe%2FLondon"]}>
        <Routes>
          <Route path="/dashboards/:roleId" element={<RoleDashboard />} />
        </Routes>
      </MemoryRouter>
    );

<<<<<<< HEAD
    expect(await screen.findByRole('heading', { name: 'Executive Overview' })).toBeInTheDocument();
=======
    await waitFor(() => expect(screen.getByRole('heading', { name: 'Executive Overview' })).toBeInTheDocument());
>>>>>>> 8240b1a5
    expect(screen.getByText('Jobs Received')).toBeInTheDocument();
    const exportLink = screen.getByText('Download CSV');
    expect(exportLink.getAttribute('href')).toMatch(/\/api\/analytics\/dashboards\/admin\/export/);
    const overviewHeadings = await screen.findAllByText('Executive Overview');
    expect(overviewHeadings.length).toBeGreaterThan(0);
    expect(screen.getByText('Jobs Received')).toBeInTheDocument();
    const downloadLink = screen.getByText('Download CSV');
    expect(downloadLink.getAttribute('href')).toMatch(/\/api\/analytics\/dashboards\/admin\/export\?timezone=/);
  });

  it('shows an error state when the dashboard fails to load', async () => {
<<<<<<< HEAD
    const originalDev = import.meta.env.DEV;
    import.meta.env.DEV = false;

    try {
      global.fetch.mockResolvedValueOnce({
        ok: false,
        json: async () => ({ message: 'persona_not_supported' })
      });

      renderWithToggles(
        <MemoryRouter initialEntries={['/dashboards/admin']}>
          <Routes>
            <Route path="/dashboards/:roleId" element={<RoleDashboard />} />
          </Routes>
        </MemoryRouter>
      );

      expect(await screen.findByText(/couldn’t load this dashboard/i)).toBeInTheDocument();

      global.fetch.mockResolvedValueOnce({
=======
    global.fetch.mockResolvedValueOnce({
      ok: false,
      status: 404,
      json: async () => ({ message: 'persona_not_supported' })
    });
    const heading = await screen.findByRole('heading', {
      level: 1,
      name: 'Executive Overview'
    });
    expect(heading).toBeInTheDocument();
    expect(screen.getByText('Jobs Received')).toBeInTheDocument();
    const timezone = Intl.DateTimeFormat().resolvedOptions().timeZone || 'Europe/London';
    expect(screen.getByRole('link', { name: /download csv/i })).toHaveAttribute(
      'href',
      `/api/analytics/dashboards/admin/export?timezone=${encodeURIComponent(timezone)}`
    await waitFor(() => expect(screen.getByRole('heading', { name: 'Profile Overview' })).toBeInTheDocument());
    const metricLabel = await screen.findByText((_, element) => element?.textContent?.toLowerCase() === 'first response');
    expect(metricLabel).toBeInTheDocument();

    const toolsNavLabel = await screen.findByText('Tools & Materials');
    const toolsNavButton = toolsNavLabel.closest('button');
    expect(toolsNavButton).not.toBeNull();
    if (toolsNavButton) {
      fireEvent.click(toolsNavButton);
    }

    const availableUnitsLabel = await screen.findByText('Available units');
    const summaryCard = availableUnitsLabel.closest('div');
    expect(summaryCard).not.toBeNull();
    if (summaryCard) {
      expect(within(summaryCard).getByText('84')).toBeInTheDocument();
    }
    expect(screen.getByText('Thermal imaging kit')).toBeInTheDocument();

    expect(screen.getByRole('link', { name: /Download CSV/i })).toHaveAttribute(
      'href',
      '/api/analytics/dashboards/provider/export?timezone=Europe%2FLondon'
    await waitFor(() =>
      expect(screen.getByRole('heading', { name: 'Executive Overview' })).toBeInTheDocument()
    );
    expect(screen.getByText('Jobs Received')).toBeInTheDocument();
    const resolvedTimezone =
      Intl.DateTimeFormat().resolvedOptions().timeZone ?? 'Europe/London';
    expect(screen.getByText('Download CSV')).toHaveAttribute(
      'href',
      `/api/analytics/dashboards/admin/export?timezone=${encodeURIComponent(resolvedTimezone)}`
      '/api/analytics/dashboards/admin/export?timezone=UTC'
    );
  });

  it('shows an error state when the dashboard fails to load', async () => {
    const originalDashboard = mockDashboards.admin;
    delete mockDashboards.admin;

    try {
      fetchSpy.mockResolvedValueOnce({
        ok: false,
        json: async () => ({ message: 'persona_not_supported' })
      });
    renderWithToggles(
      <MemoryRouter initialEntries={['/dashboards/admin']}>
        <Routes>
          <Route path="/dashboards/:roleId" element={<RoleDashboard />} />
        </Routes>
      </MemoryRouter>
    );

    await screen.findByText(/couldn’t load this dashboard/i);
    expect(await screen.findByText(/couldn’t load this dashboard/i)).toBeInTheDocument();

    global.fetch.mockResolvedValueOnce({
      ok: true,
      json: async () => dashboardFixture
    });
    await waitFor(() =>
      expect(screen.getByText(/couldn’t load this dashboard/i)).toBeInTheDocument()
    );
    const retryButton = await screen.findByRole('button', { name: /try again/i });
    expect(retryButton).toBeInTheDocument();

      renderWithToggles(
        <MemoryRouter initialEntries={['/dashboards/admin']}>
          <Routes>
            <Route path="/dashboards/:roleId" element={<RoleDashboard />} />
          </Routes>
        </MemoryRouter>
      );

      await screen.findByRole('heading', { name: /load this dashboard/i });

      mockDashboards.admin = originalDashboard;
      const dashboardFixture = createDashboardFixture('admin');
      fetchSpy.mockResolvedValueOnce({
>>>>>>> 8240b1a5
        ok: true,
        json: async () => dashboardFixture
      });

      fireEvent.click(screen.getByRole('button', { name: /try again/i }));
<<<<<<< HEAD
      expect(await screen.findByRole('heading', { name: 'Executive Overview' })).toBeInTheDocument();
    } finally {
      import.meta.env.DEV = originalDev;
    }
=======
      await waitFor(() => expect(screen.getByRole('heading', { name: 'Profile Overview' })).toBeInTheDocument());
    } finally {
      mockDashboards.admin = originalDashboard;
    }
    fireEvent.click(screen.getByRole('button', { name: /try again/i }));
    await waitFor(() => expect(screen.getAllByText('Executive Overview').length).toBeGreaterThan(0));
    await screen.findAllByText('Executive Overview');
    await waitFor(() =>
      expect(
        screen.getByRole('heading', {
          level: 1,
          name: 'Executive Overview'
        })
      ).toBeInTheDocument()
    );
      expect(screen.getByRole('heading', { name: 'Executive Overview' })).toBeInTheDocument()
    );
    fireEvent.click(retryButton);
    await screen.findByRole('heading', { name: 'Executive Overview' });
>>>>>>> 8240b1a5
  });

  it('renders access gate when feature toggle is disabled', async () => {
    const disabledToggle = {
      ...enabledToggle,
      state: 'disabled'
    };

    renderWithToggles(
      <MemoryRouter initialEntries={['/dashboards/admin']}>
        <Routes>
          <Route path="/dashboards/:roleId" element={<RoleDashboard />} />
        </Routes>
      </MemoryRouter>,
      {
        toggle: disabledToggle,
        evaluation: vi.fn(() => ({ enabled: false, reason: 'disabled', toggle: disabledToggle }))
      }
    );

    await waitFor(() => expect(screen.getByText(/analytics dashboards are not yet enabled/i)).toBeInTheDocument());
    expect(global.fetch).not.toHaveBeenCalled();
    expect(screen.getByText(/request pilot access/i)).toBeInTheDocument();
  });

  it('renders an access denied experience when persona is not permitted', async () => {
    window.localStorage.setItem('fixnado:personaAccess', JSON.stringify(['user']));

    renderWithToggles(
      <MemoryRouter initialEntries={['/dashboards/admin']}>
        <Routes>
          <Route path="/dashboards/:roleId" element={<RoleDashboard />} />
        </Routes>
      </MemoryRouter>
    );

    await waitFor(() => expect(screen.getByText(/You need permission to open/i)).toBeInTheDocument());
    expect(global.fetch).not.toHaveBeenCalled();
    expect(screen.getByRole('button', { name: /dashboard hub/i })).toBeInTheDocument();
  });
});<|MERGE_RESOLUTION|>--- conflicted
+++ resolved
@@ -39,11 +39,8 @@
 }
 
 describe('RoleDashboard', () => {
-<<<<<<< HEAD
   let resolvedOptionsMock;
-=======
   let fetchSpy;
->>>>>>> 8240b1a5
 
   beforeEach(() => {
     resolvedOptionsMock = vi
@@ -80,11 +77,8 @@
       </MemoryRouter>
     );
 
-<<<<<<< HEAD
     expect(await screen.findByRole('heading', { name: 'Executive Overview' })).toBeInTheDocument();
-=======
     await waitFor(() => expect(screen.getByRole('heading', { name: 'Executive Overview' })).toBeInTheDocument());
->>>>>>> 8240b1a5
     expect(screen.getByText('Jobs Received')).toBeInTheDocument();
     const exportLink = screen.getByText('Download CSV');
     expect(exportLink.getAttribute('href')).toMatch(/\/api\/analytics\/dashboards\/admin\/export/);
@@ -96,7 +90,6 @@
   });
 
   it('shows an error state when the dashboard fails to load', async () => {
-<<<<<<< HEAD
     const originalDev = import.meta.env.DEV;
     import.meta.env.DEV = false;
 
@@ -117,7 +110,6 @@
       expect(await screen.findByText(/couldn’t load this dashboard/i)).toBeInTheDocument();
 
       global.fetch.mockResolvedValueOnce({
-=======
     global.fetch.mockResolvedValueOnce({
       ok: false,
       status: 404,
@@ -211,18 +203,15 @@
       mockDashboards.admin = originalDashboard;
       const dashboardFixture = createDashboardFixture('admin');
       fetchSpy.mockResolvedValueOnce({
->>>>>>> 8240b1a5
         ok: true,
         json: async () => dashboardFixture
       });
 
       fireEvent.click(screen.getByRole('button', { name: /try again/i }));
-<<<<<<< HEAD
       expect(await screen.findByRole('heading', { name: 'Executive Overview' })).toBeInTheDocument();
     } finally {
       import.meta.env.DEV = originalDev;
     }
-=======
       await waitFor(() => expect(screen.getByRole('heading', { name: 'Profile Overview' })).toBeInTheDocument());
     } finally {
       mockDashboards.admin = originalDashboard;
@@ -242,7 +231,6 @@
     );
     fireEvent.click(retryButton);
     await screen.findByRole('heading', { name: 'Executive Overview' });
->>>>>>> 8240b1a5
   });
 
   it('renders access gate when feature toggle is disabled', async () => {

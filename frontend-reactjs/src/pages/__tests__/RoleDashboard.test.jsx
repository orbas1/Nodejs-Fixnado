--- conflicted
+++ resolved
@@ -42,16 +42,13 @@
   let fetchSpy;
 
   beforeEach(() => {
-<<<<<<< HEAD
     vi.spyOn(global, 'fetch').mockResolvedValue({
       ok: true,
       json: async () => dashboardFixture
     });
     window.localStorage.clear();
     window.localStorage.setItem('fixnado:personaAccess', JSON.stringify(['admin']));
-=======
     fetchSpy = vi.spyOn(global, 'fetch');
->>>>>>> ceaeb2a0
   });
 
   afterEach(() => {
@@ -74,7 +71,6 @@
       </MemoryRouter>
     );
 
-<<<<<<< HEAD
     const overviewHeadings = await screen.findAllByText('Executive Overview');
     expect(overviewHeadings.length).toBeGreaterThan(0);
     expect(screen.getByText('Jobs Received')).toBeInTheDocument();
@@ -88,7 +84,6 @@
       status: 404,
       json: async () => ({ message: 'persona_not_supported' })
     });
-=======
     const heading = await screen.findByRole('heading', {
       level: 1,
       name: 'Executive Overview'
@@ -137,7 +132,6 @@
   it('shows an error state when the dashboard fails to load', async () => {
     const originalDashboard = mockDashboards.admin;
     delete mockDashboards.admin;
->>>>>>> ceaeb2a0
 
     try {
       fetchSpy.mockResolvedValueOnce({
@@ -152,11 +146,8 @@
       </MemoryRouter>
     );
 
-<<<<<<< HEAD
     await screen.findByText(/couldn’t load this dashboard/i);
-=======
     expect(await screen.findByText(/couldn’t load this dashboard/i)).toBeInTheDocument();
->>>>>>> ceaeb2a0
 
     global.fetch.mockResolvedValueOnce({
       ok: true,
@@ -191,9 +182,7 @@
       mockDashboards.admin = originalDashboard;
     }
     fireEvent.click(screen.getByRole('button', { name: /try again/i }));
-<<<<<<< HEAD
     await screen.findAllByText('Executive Overview');
-=======
     await waitFor(() =>
       expect(
         screen.getByRole('heading', {
@@ -206,7 +195,6 @@
     );
     fireEvent.click(retryButton);
     await screen.findByRole('heading', { name: 'Executive Overview' });
->>>>>>> ceaeb2a0
   });
 
   it('renders access gate when feature toggle is disabled', async () => {

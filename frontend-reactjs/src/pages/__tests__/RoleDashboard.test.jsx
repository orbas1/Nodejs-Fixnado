import { afterEach, beforeEach, describe, expect, it, vi } from 'vitest';
import { MemoryRouter, Route, Routes } from 'react-router-dom';
import { render, screen, waitFor, fireEvent, within } from '@testing-library/react';
import RoleDashboard from '../RoleDashboard.jsx';
import { FeatureToggleContext } from '../../providers/FeatureToggleProvider.jsx';
import mockDashboards from '../../api/mockDashboards.js';

const createDashboardFixture = (roleId) => JSON.parse(JSON.stringify(mockDashboards[roleId]));

const enabledToggle = {
  state: 'enabled',
  rollout: 1,
  owner: 'data-ops',
  ticket: 'FIX-2098',
  lastModifiedAt: '2025-02-10T10:30:00Z'
};

function renderWithToggles(ui, { evaluation, toggle = enabledToggle, loading = false, refresh = vi.fn() } = {}) {
  const evaluate = evaluation
    ? evaluation
    : vi.fn((key) => {
        if (key === 'analytics-dashboards') {
          return { enabled: true, reason: 'enabled', toggle };
        }
        return { enabled: true, reason: 'enabled', toggle: null };
      });

  const contextValue = {
    loading,
    error: null,
    toggles: { 'analytics-dashboards': toggle },
    version: 'test',
    lastFetchedAt: Date.now(),
    refresh,
    evaluate
  };

  return render(<FeatureToggleContext.Provider value={contextValue}>{ui}</FeatureToggleContext.Provider>);
}

describe('RoleDashboard', () => {
  let fetchSpy;

  beforeEach(() => {
    vi.spyOn(global, 'fetch').mockResolvedValue({
      ok: true,
      json: async () => dashboardFixture
    });
    window.localStorage.clear();
    window.localStorage.setItem('fixnado:personaAccess', JSON.stringify(['admin']));
    fetchSpy = vi.spyOn(global, 'fetch');
  });

  afterEach(() => {
    vi.restoreAllMocks();
    window.localStorage.clear();
  });

  it('renders provider dashboard with inventory insights and export CTA', async () => {
    const providerDashboard = createDashboardFixture('provider');
    fetchSpy.mockResolvedValue({
      ok: true,
      json: async () => providerDashboard
    });

    renderWithToggles(
      <MemoryRouter initialEntries={["/dashboards/provider?timezone=Europe%2FLondon"]}>
        <Routes>
          <Route path="/dashboards/:roleId" element={<RoleDashboard />} />
        </Routes>
      </MemoryRouter>
    );

<<<<<<< HEAD
    await waitFor(() => expect(screen.getByRole('heading', { name: 'Executive Overview' })).toBeInTheDocument());
    expect(screen.getByText('Jobs Received')).toBeInTheDocument();
    const exportLink = screen.getByText('Download CSV');
    expect(exportLink.getAttribute('href')).toMatch(/\/api\/analytics\/dashboards\/admin\/export/);
=======
    const overviewHeadings = await screen.findAllByText('Executive Overview');
    expect(overviewHeadings.length).toBeGreaterThan(0);
    expect(screen.getByText('Jobs Received')).toBeInTheDocument();
    const downloadLink = screen.getByText('Download CSV');
    expect(downloadLink.getAttribute('href')).toMatch(/\/api\/analytics\/dashboards\/admin\/export\?timezone=/);
>>>>>>> f8bf97d6
  });

  it('shows an error state when the dashboard fails to load', async () => {
    global.fetch.mockResolvedValueOnce({
      ok: false,
      status: 404,
      json: async () => ({ message: 'persona_not_supported' })
    });
    const heading = await screen.findByRole('heading', {
      level: 1,
      name: 'Executive Overview'
    });
    expect(heading).toBeInTheDocument();
    expect(screen.getByText('Jobs Received')).toBeInTheDocument();
    const timezone = Intl.DateTimeFormat().resolvedOptions().timeZone || 'Europe/London';
    expect(screen.getByRole('link', { name: /download csv/i })).toHaveAttribute(
      'href',
      `/api/analytics/dashboards/admin/export?timezone=${encodeURIComponent(timezone)}`
    await waitFor(() => expect(screen.getByRole('heading', { name: 'Profile Overview' })).toBeInTheDocument());
    const metricLabel = await screen.findByText((_, element) => element?.textContent?.toLowerCase() === 'first response');
    expect(metricLabel).toBeInTheDocument();

    const toolsNavLabel = await screen.findByText('Tools & Materials');
    const toolsNavButton = toolsNavLabel.closest('button');
    expect(toolsNavButton).not.toBeNull();
    if (toolsNavButton) {
      fireEvent.click(toolsNavButton);
    }

    const availableUnitsLabel = await screen.findByText('Available units');
    const summaryCard = availableUnitsLabel.closest('div');
    expect(summaryCard).not.toBeNull();
    if (summaryCard) {
      expect(within(summaryCard).getByText('84')).toBeInTheDocument();
    }
    expect(screen.getByText('Thermal imaging kit')).toBeInTheDocument();

    expect(screen.getByRole('link', { name: /Download CSV/i })).toHaveAttribute(
      'href',
      '/api/analytics/dashboards/provider/export?timezone=Europe%2FLondon'
    await waitFor(() =>
      expect(screen.getByRole('heading', { name: 'Executive Overview' })).toBeInTheDocument()
    );
    expect(screen.getByText('Jobs Received')).toBeInTheDocument();
    const resolvedTimezone =
      Intl.DateTimeFormat().resolvedOptions().timeZone ?? 'Europe/London';
    expect(screen.getByText('Download CSV')).toHaveAttribute(
      'href',
      `/api/analytics/dashboards/admin/export?timezone=${encodeURIComponent(resolvedTimezone)}`
      '/api/analytics/dashboards/admin/export?timezone=UTC'
    );
  });

  it('shows an error state when the dashboard fails to load', async () => {
    const originalDashboard = mockDashboards.admin;
    delete mockDashboards.admin;

    try {
      fetchSpy.mockResolvedValueOnce({
        ok: false,
        json: async () => ({ message: 'persona_not_supported' })
      });
    renderWithToggles(
      <MemoryRouter initialEntries={['/dashboards/admin']}>
        <Routes>
          <Route path="/dashboards/:roleId" element={<RoleDashboard />} />
        </Routes>
      </MemoryRouter>
    );

    await screen.findByText(/couldn’t load this dashboard/i);
    expect(await screen.findByText(/couldn’t load this dashboard/i)).toBeInTheDocument();

    global.fetch.mockResolvedValueOnce({
      ok: true,
      json: async () => dashboardFixture
    });
    await waitFor(() =>
      expect(screen.getByText(/couldn’t load this dashboard/i)).toBeInTheDocument()
    );
    const retryButton = await screen.findByRole('button', { name: /try again/i });
    expect(retryButton).toBeInTheDocument();

      renderWithToggles(
        <MemoryRouter initialEntries={['/dashboards/admin']}>
          <Routes>
            <Route path="/dashboards/:roleId" element={<RoleDashboard />} />
          </Routes>
        </MemoryRouter>
      );

      await screen.findByRole('heading', { name: /load this dashboard/i });

      mockDashboards.admin = originalDashboard;
      const dashboardFixture = createDashboardFixture('admin');
      fetchSpy.mockResolvedValueOnce({
        ok: true,
        json: async () => dashboardFixture
      });

      fireEvent.click(screen.getByRole('button', { name: /try again/i }));
      await waitFor(() => expect(screen.getByRole('heading', { name: 'Profile Overview' })).toBeInTheDocument());
    } finally {
      mockDashboards.admin = originalDashboard;
    }
    fireEvent.click(screen.getByRole('button', { name: /try again/i }));
<<<<<<< HEAD
    await waitFor(() => expect(screen.getAllByText('Executive Overview').length).toBeGreaterThan(0));
=======
    await screen.findAllByText('Executive Overview');
    await waitFor(() =>
      expect(
        screen.getByRole('heading', {
          level: 1,
          name: 'Executive Overview'
        })
      ).toBeInTheDocument()
    );
      expect(screen.getByRole('heading', { name: 'Executive Overview' })).toBeInTheDocument()
    );
    fireEvent.click(retryButton);
    await screen.findByRole('heading', { name: 'Executive Overview' });
>>>>>>> f8bf97d6
  });

  it('renders access gate when feature toggle is disabled', async () => {
    const disabledToggle = {
      ...enabledToggle,
      state: 'disabled'
    };

    renderWithToggles(
      <MemoryRouter initialEntries={['/dashboards/admin']}>
        <Routes>
          <Route path="/dashboards/:roleId" element={<RoleDashboard />} />
        </Routes>
      </MemoryRouter>,
      {
        toggle: disabledToggle,
        evaluation: vi.fn(() => ({ enabled: false, reason: 'disabled', toggle: disabledToggle }))
      }
    );

    await waitFor(() => expect(screen.getByText(/analytics dashboards are not yet enabled/i)).toBeInTheDocument());
    expect(global.fetch).not.toHaveBeenCalled();
    expect(screen.getByText(/request pilot access/i)).toBeInTheDocument();
  });

  it('renders an access denied experience when persona is not permitted', async () => {
    window.localStorage.setItem('fixnado:personaAccess', JSON.stringify(['user']));

    renderWithToggles(
      <MemoryRouter initialEntries={['/dashboards/admin']}>
        <Routes>
          <Route path="/dashboards/:roleId" element={<RoleDashboard />} />
        </Routes>
      </MemoryRouter>
    );

    await waitFor(() => expect(screen.getByText(/You need permission to open/i)).toBeInTheDocument());
    expect(global.fetch).not.toHaveBeenCalled();
    expect(screen.getByRole('button', { name: /dashboard hub/i })).toBeInTheDocument();
  });
});<|MERGE_RESOLUTION|>--- conflicted
+++ resolved
@@ -71,18 +71,15 @@
       </MemoryRouter>
     );
 
-<<<<<<< HEAD
     await waitFor(() => expect(screen.getByRole('heading', { name: 'Executive Overview' })).toBeInTheDocument());
     expect(screen.getByText('Jobs Received')).toBeInTheDocument();
     const exportLink = screen.getByText('Download CSV');
     expect(exportLink.getAttribute('href')).toMatch(/\/api\/analytics\/dashboards\/admin\/export/);
-=======
     const overviewHeadings = await screen.findAllByText('Executive Overview');
     expect(overviewHeadings.length).toBeGreaterThan(0);
     expect(screen.getByText('Jobs Received')).toBeInTheDocument();
     const downloadLink = screen.getByText('Download CSV');
     expect(downloadLink.getAttribute('href')).toMatch(/\/api\/analytics\/dashboards\/admin\/export\?timezone=/);
->>>>>>> f8bf97d6
   });
 
   it('shows an error state when the dashboard fails to load', async () => {
@@ -189,9 +186,7 @@
       mockDashboards.admin = originalDashboard;
     }
     fireEvent.click(screen.getByRole('button', { name: /try again/i }));
-<<<<<<< HEAD
     await waitFor(() => expect(screen.getAllByText('Executive Overview').length).toBeGreaterThan(0));
-=======
     await screen.findAllByText('Executive Overview');
     await waitFor(() =>
       expect(
@@ -205,7 +200,6 @@
     );
     fireEvent.click(retryButton);
     await screen.findByRole('heading', { name: 'Executive Overview' });
->>>>>>> f8bf97d6
   });
 
   it('renders access gate when feature toggle is disabled', async () => {

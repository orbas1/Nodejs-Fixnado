import { afterEach, beforeEach, describe, expect, it, vi } from 'vitest';
import { MemoryRouter, Route, Routes } from 'react-router-dom';
import { render, screen, waitFor, fireEvent, within } from '@testing-library/react';
import RoleDashboard from '../RoleDashboard.jsx';
import { FeatureToggleContext } from '../../providers/FeatureToggleProvider.jsx';
import mockDashboards from '../../api/mockDashboards.js';

const createDashboardFixture = (roleId) => JSON.parse(JSON.stringify(mockDashboards[roleId]));

const enabledToggle = {
  state: 'enabled',
  rollout: 1,
  owner: 'data-ops',
  ticket: 'FIX-2098',
  lastModifiedAt: '2025-02-10T10:30:00Z'
};

function renderWithToggles(ui, { evaluation, toggle = enabledToggle, loading = false, refresh = vi.fn() } = {}) {
  const evaluate = evaluation
    ? evaluation
    : vi.fn((key) => {
        if (key === 'analytics-dashboards') {
          return { enabled: true, reason: 'enabled', toggle };
        }
        return { enabled: true, reason: 'enabled', toggle: null };
      });

  const contextValue = {
    loading,
    error: null,
    toggles: { 'analytics-dashboards': toggle },
    version: 'test',
    lastFetchedAt: Date.now(),
    refresh,
    evaluate
  };

  return render(<FeatureToggleContext.Provider value={contextValue}>{ui}</FeatureToggleContext.Provider>);
}

describe('RoleDashboard', () => {
  let fetchSpy;

  beforeEach(() => {
    fetchSpy = vi.spyOn(global, 'fetch');
  });

  afterEach(() => {
    vi.restoreAllMocks();
  });

  it('renders provider dashboard with inventory insights and export CTA', async () => {
    const providerDashboard = createDashboardFixture('provider');
    fetchSpy.mockResolvedValue({
      ok: true,
      json: async () => providerDashboard
    });

    renderWithToggles(
      <MemoryRouter initialEntries={["/dashboards/provider?timezone=Europe%2FLondon"]}>
        <Routes>
          <Route path="/dashboards/:roleId" element={<RoleDashboard />} />
        </Routes>
      </MemoryRouter>
    );

<<<<<<< HEAD
    await waitFor(() => expect(screen.getByRole('heading', { name: 'Profile Overview' })).toBeInTheDocument());
    const metricLabel = await screen.findByText((_, element) => element?.textContent?.toLowerCase() === 'first response');
    expect(metricLabel).toBeInTheDocument();

    const toolsNavLabel = await screen.findByText('Tools & Materials');
    const toolsNavButton = toolsNavLabel.closest('button');
    expect(toolsNavButton).not.toBeNull();
    if (toolsNavButton) {
      fireEvent.click(toolsNavButton);
    }

    const availableUnitsLabel = await screen.findByText('Available units');
    const summaryCard = availableUnitsLabel.closest('div');
    expect(summaryCard).not.toBeNull();
    if (summaryCard) {
      expect(within(summaryCard).getByText('84')).toBeInTheDocument();
    }
    expect(screen.getByText('Thermal imaging kit')).toBeInTheDocument();

    expect(screen.getByRole('link', { name: /Download CSV/i })).toHaveAttribute(
      'href',
      '/api/analytics/dashboards/provider/export?timezone=Europe%2FLondon'
=======
    await waitFor(() =>
      expect(screen.getByRole('heading', { name: 'Executive Overview' })).toBeInTheDocument()
    );
    expect(screen.getByText('Jobs Received')).toBeInTheDocument();
    const resolvedTimezone =
      Intl.DateTimeFormat().resolvedOptions().timeZone ?? 'Europe/London';
    expect(screen.getByText('Download CSV')).toHaveAttribute(
      'href',
      `/api/analytics/dashboards/admin/export?timezone=${encodeURIComponent(resolvedTimezone)}`
      '/api/analytics/dashboards/admin/export?timezone=UTC'
>>>>>>> d1914237
    );
  });

  it('shows an error state when the dashboard fails to load', async () => {
    const originalDashboard = mockDashboards.admin;
    delete mockDashboards.admin;

<<<<<<< HEAD
    try {
      fetchSpy.mockResolvedValueOnce({
        ok: false,
        json: async () => ({ message: 'persona_not_supported' })
      });
=======
    renderWithToggles(
      <MemoryRouter initialEntries={['/dashboards/admin']}>
        <Routes>
          <Route path="/dashboards/:roleId" element={<RoleDashboard />} />
        </Routes>
      </MemoryRouter>
    );

    await waitFor(() =>
      expect(screen.getByText(/couldn’t load this dashboard/i)).toBeInTheDocument()
    );
    const retryButton = await screen.findByRole('button', { name: /try again/i });
    expect(retryButton).toBeInTheDocument();
>>>>>>> d1914237

      renderWithToggles(
        <MemoryRouter initialEntries={['/dashboards/admin']}>
          <Routes>
            <Route path="/dashboards/:roleId" element={<RoleDashboard />} />
          </Routes>
        </MemoryRouter>
      );

      await screen.findByRole('heading', { name: /load this dashboard/i });

      mockDashboards.admin = originalDashboard;
      const dashboardFixture = createDashboardFixture('admin');
      fetchSpy.mockResolvedValueOnce({
        ok: true,
        json: async () => dashboardFixture
      });

<<<<<<< HEAD
      fireEvent.click(screen.getByRole('button', { name: /try again/i }));
      await waitFor(() => expect(screen.getByRole('heading', { name: 'Profile Overview' })).toBeInTheDocument());
    } finally {
      mockDashboards.admin = originalDashboard;
    }
=======
    fireEvent.click(screen.getByRole('button', { name: /try again/i }));
    await waitFor(() =>
      expect(screen.getByRole('heading', { name: 'Executive Overview' })).toBeInTheDocument()
    );
    fireEvent.click(retryButton);
    await screen.findByRole('heading', { name: 'Executive Overview' });
>>>>>>> d1914237
  });

  it('renders access gate when feature toggle is disabled', async () => {
    const disabledToggle = {
      ...enabledToggle,
      state: 'disabled'
    };

    renderWithToggles(
      <MemoryRouter initialEntries={['/dashboards/admin']}>
        <Routes>
          <Route path="/dashboards/:roleId" element={<RoleDashboard />} />
        </Routes>
      </MemoryRouter>,
      {
        toggle: disabledToggle,
        evaluation: vi.fn(() => ({ enabled: false, reason: 'disabled', toggle: disabledToggle }))
      }
    );

    await waitFor(() => expect(screen.getByText(/analytics dashboards are not yet enabled/i)).toBeInTheDocument());
    expect(global.fetch).not.toHaveBeenCalled();
    expect(screen.getByText(/request pilot access/i)).toBeInTheDocument();
  });
});<|MERGE_RESOLUTION|>--- conflicted
+++ resolved
@@ -64,7 +64,6 @@
       </MemoryRouter>
     );
 
-<<<<<<< HEAD
     await waitFor(() => expect(screen.getByRole('heading', { name: 'Profile Overview' })).toBeInTheDocument());
     const metricLabel = await screen.findByText((_, element) => element?.textContent?.toLowerCase() === 'first response');
     expect(metricLabel).toBeInTheDocument();
@@ -87,7 +86,6 @@
     expect(screen.getByRole('link', { name: /Download CSV/i })).toHaveAttribute(
       'href',
       '/api/analytics/dashboards/provider/export?timezone=Europe%2FLondon'
-=======
     await waitFor(() =>
       expect(screen.getByRole('heading', { name: 'Executive Overview' })).toBeInTheDocument()
     );
@@ -98,7 +96,6 @@
       'href',
       `/api/analytics/dashboards/admin/export?timezone=${encodeURIComponent(resolvedTimezone)}`
       '/api/analytics/dashboards/admin/export?timezone=UTC'
->>>>>>> d1914237
     );
   });
 
@@ -106,13 +103,11 @@
     const originalDashboard = mockDashboards.admin;
     delete mockDashboards.admin;
 
-<<<<<<< HEAD
     try {
       fetchSpy.mockResolvedValueOnce({
         ok: false,
         json: async () => ({ message: 'persona_not_supported' })
       });
-=======
     renderWithToggles(
       <MemoryRouter initialEntries={['/dashboards/admin']}>
         <Routes>
@@ -126,7 +121,6 @@
     );
     const retryButton = await screen.findByRole('button', { name: /try again/i });
     expect(retryButton).toBeInTheDocument();
->>>>>>> d1914237
 
       renderWithToggles(
         <MemoryRouter initialEntries={['/dashboards/admin']}>
@@ -145,20 +139,17 @@
         json: async () => dashboardFixture
       });
 
-<<<<<<< HEAD
       fireEvent.click(screen.getByRole('button', { name: /try again/i }));
       await waitFor(() => expect(screen.getByRole('heading', { name: 'Profile Overview' })).toBeInTheDocument());
     } finally {
       mockDashboards.admin = originalDashboard;
     }
-=======
     fireEvent.click(screen.getByRole('button', { name: /try again/i }));
     await waitFor(() =>
       expect(screen.getByRole('heading', { name: 'Executive Overview' })).toBeInTheDocument()
     );
     fireEvent.click(retryButton);
     await screen.findByRole('heading', { name: 'Executive Overview' });
->>>>>>> d1914237
   });
 
   it('renders access gate when feature toggle is disabled', async () => {

import { useCallback, useEffect, useMemo, useState } from 'react';
import PropTypes from 'prop-types';
import { Link, useParams } from 'react-router-dom';
import { getBusinessFront, PanelApiError } from '../api/panelClient.js';
import Skeleton from '../components/ui/Skeleton.jsx';
import Spinner from '../components/ui/Spinner.jsx';
import {
  ArrowPathIcon,
  BuildingStorefrontIcon,
  CheckBadgeIcon,
  EnvelopeIcon,
  LockClosedIcon,
  MapPinIcon,
  PhoneArrowDownLeftIcon,
  PlayIcon,
  SparklesIcon,
  ShieldCheckIcon,
  StarIcon,
  TagIcon,
  UserGroupIcon,
  WrenchScrewdriverIcon
} from '@heroicons/react/24/outline';
import { useLocale } from '../hooks/useLocale.js';
import { useSession } from '../hooks/useSession.js';
import { BUSINESS_FRONT_ALLOWED_ROLES, ROLE_DISPLAY_NAMES } from '../constants/accessControl.js';

function StatCard({ stat }) {
  const { format, t } = useLocale();
  const value = useMemo(() => {
    if (stat.format === 'percent') return format.percentage(stat.value ?? 0);
    if (stat.format === 'minutes')
      return t('businessFront.statMinutes', {
        value: format.number(Math.round(stat.value ?? 0))
      });
    if (stat.format === 'currency') return format.currency(stat.value ?? 0);
    return format.number(stat.value ?? 0);
  }, [format, stat, t]);

  return (
    <li className="rounded-3xl border border-slate-200 bg-white/85 p-6 shadow-sm" data-qa={`business-front-stat-${stat.id}`}>
      <p className="text-xs uppercase tracking-[0.3em] text-slate-400">{stat.label}</p>
      <p className="mt-2 text-2xl font-semibold text-primary">{value}</p>
      {stat.caption ? <p className="mt-2 text-xs text-slate-500">{stat.caption}</p> : null}
    </li>
  );
}

StatCard.propTypes = {
  stat: PropTypes.shape({
    id: PropTypes.oneOfType([PropTypes.string, PropTypes.number]).isRequired,
    label: PropTypes.string.isRequired,
    value: PropTypes.oneOfType([PropTypes.number, PropTypes.string]),
    format: PropTypes.string,
    caption: PropTypes.string
  }).isRequired
};

function ScoreBadge({
  icon: Icon,
  label,
  value,
  precision,
  suffix,
  caption,
  tone,
  badge
}) {
  const formattedValue = useMemo(() => {
    if (typeof value !== 'number') {
      return value ?? '—';
    }
    const digits = typeof precision === 'number' ? precision : value % 1 === 0 ? 0 : 1;
    return value.toFixed(digits);
  }, [precision, value]);

  const toneClasses =
    tone === 'warm'
      ? 'border-amber-200 bg-gradient-to-br from-amber-300 via-amber-200 to-amber-100 text-amber-900 shadow-lg shadow-amber-200/50'
      : 'border-primary/30 bg-gradient-to-br from-primary/90 via-primary/80 to-primary/70 text-white shadow-xl shadow-primary/20';
  const iconClasses = tone === 'warm' ? 'bg-white/70 text-amber-700' : 'bg-white/20 text-white';
  const badgeClasses = tone === 'warm' ? 'bg-amber-500/15 text-amber-900' : 'bg-white/20 text-white';
  const qaLabel = typeof label === 'string'
    ? label.toLowerCase().replace(/[^a-z0-9]+/g, '-').replace(/^-+|-+$/g, '')
    : 'score';

  return (
    <article className={`flex h-full flex-col gap-3 rounded-3xl border p-5 ${toneClasses}`} data-qa={`business-front-score-${qaLabel}`}>
      <div className="flex items-center justify-between gap-3">
        <div className={`flex h-10 w-10 items-center justify-center rounded-full ${iconClasses}`} aria-hidden="true">
          <Icon className="h-5 w-5" />
        </div>
        {badge ? <span className={`rounded-full px-3 py-1 text-xs font-semibold uppercase tracking-[0.2em] ${badgeClasses}`}>{badge}</span> : null}
      </div>
      <div>
        <p className="text-xs uppercase tracking-[0.3em] opacity-80">{label}</p>
        <p className="mt-2 text-3xl font-semibold">
          <span>{formattedValue}</span>
          {suffix ? <span className="ml-1 text-base font-medium opacity-80">{suffix}</span> : null}
        </p>
      </div>
      {caption ? <p className="text-xs opacity-80">{caption}</p> : null}
    </article>
  );
}

ScoreBadge.propTypes = {
  icon: PropTypes.elementType.isRequired,
  label: PropTypes.string.isRequired,
  value: PropTypes.oneOfType([PropTypes.number, PropTypes.string]),
  precision: PropTypes.number,
  suffix: PropTypes.string,
  caption: PropTypes.string,
  tone: PropTypes.oneOf(['primary', 'warm']),
  badge: PropTypes.string
};

ScoreBadge.defaultProps = {
  value: '—',
  precision: undefined,
  suffix: undefined,
  caption: undefined,
  tone: 'primary',
  badge: undefined
};

function PackageCard({ pkg }) {
  const { t, format } = useLocale();

  return (
    <article
      className="flex h-full flex-col justify-between rounded-3xl border border-slate-200 bg-white/90 p-6 shadow-sm"
      data-qa={`business-front-package-${pkg.id}`}
    >
      <div>
        <p className="text-xs uppercase tracking-[0.3em] text-slate-400">{t('businessFront.servicePackageLabel')}</p>
        <h3 className="mt-2 text-lg font-semibold text-primary">{pkg.name}</h3>
        <p className="mt-2 text-sm text-slate-600">{pkg.description}</p>
      </div>
      <ul className="mt-4 space-y-2 text-sm text-primary">
        {pkg.highlights.map((highlight) => (
          <li key={highlight} className="flex items-start gap-2">
            <CheckBadgeIcon className="mt-1 h-4 w-4" aria-hidden="true" />
            <span>{highlight}</span>
          </li>
        ))}
      </ul>
      {pkg.price != null ? (
        <p className="mt-6 text-sm font-semibold text-primary/90">
          {t('businessFront.packagesStarting', {
            price: format.currency(pkg.price),
            currency: pkg.currency || 'GBP'
          })}
        </p>
      ) : null}
    </article>
  );
}

function TestimonialCard({ testimonial }) {
  return (
    <blockquote
      className="flex h-full flex-col justify-between rounded-3xl border border-primary/20 bg-primary/5 p-6 shadow-sm"
      data-qa={`business-front-testimonial-${testimonial.id}`}
    >
      <p className="text-sm text-primary">“{testimonial.quote}”</p>
      <footer className="mt-4 text-xs uppercase tracking-[0.3em] text-primary/70">
        {testimonial.client}
        {testimonial.role ? <span className="block text-[0.65rem] text-primary/50 normal-case">{testimonial.role}</span> : null}
      </footer>
    </blockquote>
  );
}

function Chip({ icon: Icon, children }) {
  return (
    <span className="inline-flex items-center gap-1 rounded-full border border-slate-200 bg-white/70 px-3 py-1 text-xs font-medium text-slate-600">
      {Icon ? <Icon className="h-3.5 w-3.5 text-primary" aria-hidden="true" /> : null}
      {children}
    </span>
  );
}

Chip.propTypes = {
  icon: PropTypes.elementType,
  children: PropTypes.node.isRequired
};

Chip.defaultProps = {
  icon: null
};

function ServiceCatalogueCard({ service }) {
  const { t, format } = useLocale();
  const availability = service.availability || {};

  let availabilityLabel = t('businessFront.serviceAvailabilityNow');
  if (availability.status === 'scheduled' && availability.detail) {
    availabilityLabel = t('businessFront.serviceAvailabilityNext', {
      date: format.dateTime(availability.detail)
    });
  } else if (availability.status && availability.status !== 'open') {
    availabilityLabel = availability.label || t('businessFront.serviceAvailabilityUnknown');
  }

  const priceLabel =
    service.price != null
      ? format.currency(service.price, { currency: service.currency || 'GBP' })
      : t('common.notAvailable');

  return (
    <article
      className="flex h-full flex-col gap-4 rounded-3xl border border-slate-200 bg-white/90 p-6 shadow-sm"
      data-qa={`business-front-catalogue-${service.id}`}
    >
      <header className="flex items-start justify-between gap-3">
        <div>
          <p className="text-xs uppercase tracking-[0.3em] text-primary/60">{service.type}</p>
          <h3 className="mt-1 text-lg font-semibold text-primary">{service.name}</h3>
          <p className="mt-1 text-xs uppercase tracking-[0.3em] text-slate-400">{service.category}</p>
        </div>
        <SparklesIcon className="h-5 w-5 text-primary" aria-hidden="true" />
      </header>
      <p className="flex-1 text-sm text-slate-600">{service.description}</p>
      <div className="space-y-2 text-sm">
        <p className="font-semibold text-primary">{priceLabel}</p>
        <p className="text-xs text-slate-500">{availabilityLabel}</p>
        {service.provider ? (
          <p className="text-xs text-slate-500">{t('businessFront.catalogueProvider', { provider: service.provider })}</p>
        ) : null}
      </div>
      {service.tags?.length ? (
        <div className="flex flex-wrap gap-2">
          {service.tags.slice(0, 4).map((tag) => (
            <Chip key={tag} icon={TagIcon}>
              {tag}
            </Chip>
          ))}
        </div>
      ) : null}
      {service.coverage?.length ? (
        <div className="flex flex-wrap gap-2">
          {service.coverage.slice(0, 4).map((zone) => (
            <Chip key={zone} icon={MapPinIcon}>
              {zone}
            </Chip>
          ))}
        </div>
      ) : null}
    </article>
  );
}

ServiceCatalogueCard.propTypes = {
  service: PropTypes.shape({
    id: PropTypes.oneOfType([PropTypes.string, PropTypes.number]).isRequired,
    name: PropTypes.string.isRequired,
    description: PropTypes.string,
    category: PropTypes.string,
    type: PropTypes.string,
    price: PropTypes.number,
    currency: PropTypes.string,
    availability: PropTypes.shape({
      status: PropTypes.string,
      label: PropTypes.string,
      detail: PropTypes.oneOfType([PropTypes.string, PropTypes.number, PropTypes.instanceOf(Date)])
    }),
    tags: PropTypes.arrayOf(PropTypes.string),
    coverage: PropTypes.arrayOf(PropTypes.string),
    provider: PropTypes.string
  }).isRequired
};

function DealCard({ deal }) {
  const { t, format } = useLocale();
  const savings = deal.savings != null ? format.currency(deal.savings, { currency: deal.currency || 'GBP' }) : null;
  const validUntil = deal.validUntil ? format.date(deal.validUntil) : null;

  return (
    <article className="flex h-full flex-col justify-between rounded-3xl border border-slate-200 bg-white/90 p-6 shadow-sm" data-qa={`business-front-deal-${deal.id}`}>
      <div className="space-y-3">
        <header className="flex items-start justify-between gap-3">
          <div>
            <p className="text-xs uppercase tracking-[0.3em] text-primary/60">{t('businessFront.dealsLabel')}</p>
            <h3 className="mt-1 text-lg font-semibold text-primary">{deal.title}</h3>
          </div>
          <TagIcon className="h-5 w-5 text-primary" aria-hidden="true" />
        </header>
        <p className="text-sm text-slate-600">{deal.description}</p>
        {deal.tags?.length ? (
          <div className="flex flex-wrap gap-2">
            {deal.tags.slice(0, 3).map((tag) => (
              <Chip key={tag} icon={SparklesIcon}>
                {tag}
              </Chip>
            ))}
          </div>
        ) : null}
      </div>
      <div className="mt-4 space-y-1 text-sm">
        {savings ? <p className="font-semibold text-primary">{t('businessFront.dealSavings', { savings })}</p> : null}
        {validUntil ? <p className="text-xs text-slate-500">{t('businessFront.dealValidUntil', { date: validUntil })}</p> : null}
      </div>
    </article>
  );
}

DealCard.propTypes = {
  deal: PropTypes.shape({
    id: PropTypes.oneOfType([PropTypes.string, PropTypes.number]).isRequired,
    title: PropTypes.string.isRequired,
    description: PropTypes.string,
    savings: PropTypes.number,
    currency: PropTypes.string,
    validUntil: PropTypes.oneOfType([PropTypes.string, PropTypes.number, PropTypes.instanceOf(Date)]),
    tags: PropTypes.arrayOf(PropTypes.string)
  }).isRequired
};

function ReviewCard({ review }) {
  return (
    <article className="flex h-full flex-col gap-3 rounded-3xl border border-slate-200 bg-white/80 p-6" data-qa={`business-front-review-${review.id}`}>
      <div className="flex items-center gap-2 text-primary">
        <StarIcon className="h-5 w-5" aria-hidden="true" />
        <span className="text-sm font-semibold">{review.rating?.toFixed?.(1) ?? review.rating}</span>
      </div>
      <p className="flex-1 text-sm text-slate-600">“{review.comment}”</p>
      <footer className="text-xs uppercase tracking-[0.3em] text-primary/60">
        {review.reviewer}
        {review.job ? <span className="block text-[0.65rem] text-primary/40 normal-case">{review.job}</span> : null}
      </footer>
    </article>
  );
}

ReviewCard.propTypes = {
  review: PropTypes.shape({
    id: PropTypes.oneOfType([PropTypes.string, PropTypes.number]).isRequired,
    reviewer: PropTypes.string.isRequired,
    rating: PropTypes.number,
    comment: PropTypes.string.isRequired,
    job: PropTypes.string,
    createdAt: PropTypes.string
  }).isRequired
};

function ServicemanCard({ member }) {
  return (
    <article className="flex h-full flex-col gap-4 rounded-3xl border border-slate-200 bg-white/90 p-6" data-qa={`business-front-serviceman-${member.id}`}>
      <div className="flex items-center gap-3">
        {member.avatar ? (
          <img src={member.avatar} alt={member.name} className="h-12 w-12 rounded-full object-cover" />
        ) : (
          <div className="flex h-12 w-12 items-center justify-center rounded-full bg-primary/10 text-primary">{member.name.slice(0, 2)}</div>
        )}
        <div>
          <h3 className="text-sm font-semibold text-primary">{member.name}</h3>
          <p className="text-xs text-slate-500">{member.availability}</p>
        </div>
      </div>
      {member.trades?.length ? (
        <div className="flex flex-wrap gap-2">
          {member.trades.map((trade) => (
            <Chip key={trade} icon={UserGroupIcon}>
              {trade}
            </Chip>
          ))}
        </div>
      ) : null}
    </article>
  );
}

ServicemanCard.propTypes = {
  member: PropTypes.shape({
    id: PropTypes.oneOfType([PropTypes.string, PropTypes.number]).isRequired,
    name: PropTypes.string.isRequired,
    trades: PropTypes.arrayOf(PropTypes.string),
    availability: PropTypes.string,
    avatar: PropTypes.string
  }).isRequired
};

function InventoryCard({ item, variant }) {
  const { t, format } = useLocale();
  const quantityLabel = Number.isFinite(item.quantityOnHand)
    ? format.number(item.quantityOnHand)
    : item.quantityOnHand ?? 0;
  const rentalLabel =
    item.rentalRate != null
      ? format.currency(item.rentalRate, { currency: item.rentalRateCurrency || 'GBP', maximumFractionDigits: 0 })
      : null;
  const availabilityLabel = Number.isFinite(item.availability) ? format.number(item.availability) : null;
  const reservedLabel = Number.isFinite(item.quantityReserved) ? format.number(item.quantityReserved) : null;
  const safetyLabel = Number.isFinite(item.safetyStock) ? format.number(item.safetyStock) : null;
  const activeAlertsLabel = Number.isFinite(item.activeAlerts) ? format.number(item.activeAlerts) : null;
  const activeRentalsLabel = Number.isFinite(item.activeRentals) ? format.number(item.activeRentals) : null;
  const nextMaintenanceLabel = item.nextMaintenanceDue ? format.date(item.nextMaintenanceDue) : null;
  const statusTone = {
    healthy: 'border-emerald-200 bg-emerald-50 text-emerald-700',
    low_stock: 'border-amber-200 bg-amber-50 text-amber-700',
    stockout: 'border-rose-200 bg-rose-50 text-rose-700'
  };
  const statusKey = item.status ? `businessFront.inventoryStatus.${item.status}` : null;
  const statusLabel = statusKey ? t(statusKey) : null;
  const locationLabel = item.location ? t('businessFront.inventoryLocation', { location: item.location }) : null;
  const notesLabel = item.notes ?? null;

  return (
    <article className="flex h-full flex-col gap-4 rounded-3xl border border-slate-200 bg-white/85 p-6 shadow-sm" data-qa={`business-front-inventory-${variant}-${item.id}`}>
      <div className="flex items-start justify-between gap-3">
        <div>
          <h3 className="text-sm font-semibold text-primary">{item.name}</h3>
          {item.category ? <p className="text-xs text-slate-500">{item.category}</p> : null}
        </div>
        {item.image ? (
          <img src={item.image} alt={item.name} className="h-12 w-12 rounded-lg object-cover" />
        ) : (
          <WrenchScrewdriverIcon className="h-5 w-5 text-primary" aria-hidden="true" />
        )}
      </div>
      {statusLabel ? (
        <span
          className={`inline-flex w-fit items-center gap-2 rounded-full border px-3 py-1 text-xs font-semibold ${
            statusTone[item.status] ?? 'border-slate-200 bg-secondary text-primary'
          }`}
        >
          <span className="h-2 w-2 rounded-full bg-current" />
          {statusLabel}
        </span>
      ) : null}
      {variant === 'materials' ? (
        <div className="text-xs text-slate-600">
          <p>{t('businessFront.materialQuantity', { quantity: quantityLabel, unit: item.unitType || 'units' })}</p>
          {availabilityLabel ? (
            <p className="mt-1">{t('businessFront.inventoryAvailability', { quantity: availabilityLabel })}</p>
          ) : null}
          {reservedLabel ? (
            <p className="mt-1">{t('businessFront.inventoryReserved', { quantity: reservedLabel })}</p>
          ) : null}
          {safetyLabel ? (
            <p className="mt-1">{t('businessFront.inventorySafetyStock', { quantity: safetyLabel })}</p>
          ) : null}
        </div>
      ) : null}
      {variant === 'tools' && rentalLabel ? (
        <div className="text-xs text-slate-600">
          <p>{t('businessFront.toolRentalRate', { amount: rentalLabel })}</p>
          {availabilityLabel ? (
            <p className="mt-1">{t('businessFront.inventoryAvailability', { quantity: availabilityLabel })}</p>
          ) : null}
          {activeRentalsLabel ? (
            <p className="mt-1">{t('businessFront.inventoryActiveRentals', { quantity: activeRentalsLabel })}</p>
          ) : null}
          {safetyLabel ? (
            <p className="mt-1">{t('businessFront.inventorySafetyStock', { quantity: safetyLabel })}</p>
          ) : null}
          {item.depositAmount != null ? (
            <p className="mt-1">
              {t('businessFront.inventoryDeposit', {
                amount: format.currency(item.depositAmount, {
                  currency: item.depositCurrency || item.rentalRateCurrency || 'GBP',
                  maximumFractionDigits: 0
                })
              })}
            </p>
          ) : null}
        </div>
      ) : null}
      <div className="grid gap-1 text-xs text-slate-500">
        {locationLabel ? <p>{locationLabel}</p> : null}
        {nextMaintenanceLabel ? <p>{t('businessFront.inventoryNextService', { date: nextMaintenanceLabel })}</p> : null}
        {activeAlertsLabel ? <p>{t('businessFront.inventoryActiveAlerts', { quantity: activeAlertsLabel })}</p> : null}
      </div>
      {item.sku ? <p className="text-xs text-slate-400">SKU: {item.sku}</p> : null}
      {notesLabel ? <p className="text-xs italic text-slate-500">{notesLabel}</p> : null}
    </article>
  );
}

InventoryCard.propTypes = {
  item: PropTypes.shape({
    id: PropTypes.oneOfType([PropTypes.string, PropTypes.number]).isRequired,
    name: PropTypes.string.isRequired,
    category: PropTypes.string,
    quantityOnHand: PropTypes.number,
    quantityReserved: PropTypes.number,
    availability: PropTypes.number,
    safetyStock: PropTypes.number,
    unitType: PropTypes.string,
    sku: PropTypes.string,
    image: PropTypes.string,
    rentalRate: PropTypes.number,
    rentalRateCurrency: PropTypes.string,
    status: PropTypes.string,
    location: PropTypes.string,
    nextMaintenanceDue: PropTypes.oneOfType([PropTypes.string, PropTypes.instanceOf(Date)]),
    notes: PropTypes.string,
    activeAlerts: PropTypes.number,
    alertSeverity: PropTypes.string,
    activeRentals: PropTypes.number,
    depositAmount: PropTypes.number,
    depositCurrency: PropTypes.string
  }).isRequired,
  variant: PropTypes.oneOf(['materials', 'tools']).isRequired
};

function ZoneBadge({ zone }) {
  return (
    <li className="rounded-3xl border border-slate-200 bg-white/80 p-4" data-qa={`business-front-zone-${zone.id ?? zone.name}`}>
      <p className="text-sm font-semibold text-primary">{zone.name}</p>
      <p className="text-xs text-slate-500 capitalize">{zone.demandLevel || 'balanced'}</p>
    </li>
  );
}

ZoneBadge.propTypes = {
  zone: PropTypes.shape({
    id: PropTypes.oneOfType([PropTypes.string, PropTypes.number]),
    name: PropTypes.string.isRequired,
    demandLevel: PropTypes.string
  }).isRequired
};

function AccessDenied({ role }) {
  const { t } = useLocale();
  const allowedRolesLabel = BUSINESS_FRONT_ALLOWED_ROLES.map((roleKey) => ROLE_DISPLAY_NAMES[roleKey] || roleKey).join(' • ');
  const roleLabel = ROLE_DISPLAY_NAMES[role] || ROLE_DISPLAY_NAMES.guest;

  return (
    <div className="mx-auto max-w-3xl px-6 py-24">
      <div className="rounded-3xl border border-slate-200 bg-white/95 p-10 text-center shadow-xl">
        <LockClosedIcon className="mx-auto h-12 w-12 text-primary" aria-hidden="true" />
        <h1 className="mt-6 text-3xl font-semibold text-primary">{t('businessFront.accessDeniedTitle')}</h1>
        <p className="mt-4 text-sm text-slate-600">{t('businessFront.accessDeniedDescription')}</p>
        <p className="mt-4 text-xs uppercase tracking-[0.3em] text-slate-400">
          {t('businessFront.accessDeniedRolesLabel', { roles: allowedRolesLabel })}
        </p>
        <p className="mt-4 text-xs text-slate-500">{t('businessFront.accessDeniedCurrentRole', { role: roleLabel })}</p>
        <div className="mt-8 flex flex-wrap justify-center gap-3">
          <Link
            to="/register/company"
            className="inline-flex items-center gap-2 rounded-full bg-primary px-6 py-2 text-sm font-semibold text-white shadow-sm transition hover:bg-primary/90"
          >
            {t('businessFront.accessDeniedCta')}
          </Link>
          <Link
            to="/"
            className="inline-flex items-center gap-2 rounded-full border border-primary/30 bg-white/90 px-6 py-2 text-sm font-semibold text-primary shadow-sm transition hover:border-primary/50"
          >
            {t('businessFront.accessDeniedBack')}
          </Link>
        </div>
      </div>
    </div>
  );
}

AccessDenied.propTypes = {
  role: PropTypes.string
};

AccessDenied.defaultProps = {
  role: 'guest'
};

export default function BusinessFront() {
  const { slug } = useParams();
  const { t, format } = useLocale();
  const { role: sessionRole, hasRole } = useSession();
  const canAccess = hasRole(BUSINESS_FRONT_ALLOWED_ROLES);
  const [state, setState] = useState(() => ({ loading: canAccess, data: null, meta: null, error: null }));

  const loadFront = useCallback(
    async ({ forceRefresh = false, signal } = {}) => {
      if (!canAccess) {
        return null;
      }

      setState((current) => ({ ...current, loading: true, error: null }));
      try {
        const result = await getBusinessFront(slug, { forceRefresh, signal });
        setState({ loading: false, data: result.data, meta: result.meta, error: result.meta?.error || null });
        return result;
      } catch (error) {
        setState((current) => ({
          ...current,
          loading: false,
          error:
            error instanceof PanelApiError
              ? error
              : new PanelApiError('Unable to load business front', 500, { cause: error })
        }));
        return null;
      }
    },
    [slug, canAccess]
  );

  useEffect(() => {
    if (!canAccess) {
      setState({ loading: false, data: null, meta: null, error: null });
      return undefined;
    }

    const controller = new AbortController();
    loadFront({ signal: controller.signal }).catch(() => {});
    return () => controller.abort();
  }, [loadFront, canAccess]);

  const hero = state.data?.hero;
  const packages = state.data?.packages ?? [];
  const testimonials = state.data?.testimonials ?? [];
  const certifications = state.data?.certifications ?? [];
  const gallery = state.data?.gallery ?? [];
  const support = state.data?.support ?? {};
  const stats = state.data?.stats ?? [];
  const serviceCatalogue = state.data?.serviceCatalogue ?? [];
  const deals = state.data?.deals ?? [];
  const previousJobs = state.data?.previousJobs ?? [];
  const reviews = state.data?.reviews ?? [];
  const materials = state.data?.materials ?? [];
  const tools = state.data?.tools ?? [];
  const servicemen = state.data?.servicemen ?? [];
  const serviceZones = state.data?.serviceZones ?? [];
<<<<<<< HEAD
  const scores = state.data?.scores ?? {};
  const trustScore = scores?.trust;
  const reviewScore = scores?.review;
=======
  const inventorySummary = state.data?.inventorySummary ?? null;
>>>>>>> c27932e9
  const conciergeHeading = hero?.name
    ? t('businessFront.supportHeadline', { name: hero.name })
    : t('businessFront.supportFallbackHeadline');
  const heroName = hero?.name ?? t('businessFront.heroFeatured');
  const heroStrapline = hero?.strapline ?? t('businessFront.heroStraplineFallback');
  const heroTags = hero?.tags ?? [];
  const heroCategories = hero?.categories ?? [];
  const showcaseCarousel = hero?.media?.carousel ?? [];
  const showcaseVideo = hero?.media?.showcaseVideo;
  const hasShowcase = Boolean(showcaseVideo || showcaseCarousel.length > 0 || gallery.length > 0);

<<<<<<< HEAD
  const formatCodeLabel = (code) =>
    typeof code === 'string'
      ? code
          .replace(/([A-Z])/g, ' $1')
          .replace(/[-_]/g, ' ')
          .replace(/^./, (char) => char.toUpperCase())
          .replace(/\b\w/g, (char) => char.toUpperCase())
      : '';

  const resolveLabel = (prefix, code) => {
    if (!code) {
      return '';
    }
    const key = `${prefix}.${code}`;
    const translated = t(key);
    return translated === key ? formatCodeLabel(code) : translated;
  };

  const trustConfidenceLabel = trustScore ? resolveLabel('businessFront.confidence', trustScore.confidence) : '';
  const trustBandLabel = trustScore ? resolveLabel('businessFront.trustBand', trustScore.band) : '';
  const reviewBandLabel = reviewScore ? resolveLabel('businessFront.reviewBand', reviewScore.band) : '';

  const trustCaption = trustScore
    ? (() => {
        const translated = t('businessFront.trustScoreCaption', {
          confidence: trustConfidenceLabel,
          sample: format.number(trustScore.sampleSize ?? 0)
        });
        return translated === 'businessFront.trustScoreCaption'
          ? trustScore.caption ?? ''
          : translated;
      })()
    : '';

  const reviewCaption = reviewScore
    ? (() => {
        const translated = t('businessFront.reviewScoreCaption', {
          band: reviewBandLabel,
          sample: format.number(reviewScore.sampleSize ?? 0)
        });
        return translated === 'businessFront.reviewScoreCaption'
          ? reviewScore.caption ?? ''
          : translated;
      })()
    : '';
=======
  if (!canAccess) {
    return (
      <div className="min-h-screen bg-slate-50 pb-24" data-qa="business-front">
        <header className="border-b border-slate-200 bg-gradient-to-br from-primary/10 via-white to-white">
          <div className="mx-auto max-w-6xl px-6 py-12">
            <p className="text-xs uppercase tracking-[0.35em] text-primary/70">{t('businessFront.heroFeatured')}</p>
            <h1 className="mt-2 text-3xl font-semibold text-primary">{t('businessFront.accessDeniedTitle')}</h1>
          </div>
        </header>
        <AccessDenied role={sessionRole} />
      </div>
    );
  }
>>>>>>> c27932e9

  return (
    <div className="min-h-screen bg-slate-50 pb-24" data-qa="business-front">
      <header className="relative overflow-hidden border-b border-slate-200 bg-gradient-to-br from-primary/10 via-white to-white">
        {hero?.media?.bannerImage ? (
          <img
            src={hero.media.bannerImage}
            alt={heroName}
            className="absolute inset-0 h-full w-full object-cover opacity-20"
          />
        ) : hero?.media?.heroImage ? (
          <img
            src={hero.media.heroImage}
            alt={heroName}
            className="absolute inset-0 h-full w-full object-cover opacity-20"
          />
        ) : null}
        <div className="relative mx-auto max-w-6xl space-y-10 px-6 py-16">
          <div className="flex flex-col gap-10 lg:flex-row lg:items-end lg:justify-between">
            <div className="space-y-6">
              <div className="flex items-center gap-4">
                {hero?.media?.brandImage ? (
                  <img
                    src={hero.media.brandImage}
                    alt={`${heroName} brand`}
                    className="h-16 w-16 rounded-2xl border border-white/40 object-cover shadow-sm"
                  />
                ) : (
                  <div className="flex h-16 w-16 items-center justify-center rounded-2xl bg-primary/10 text-xl font-semibold text-primary">
                    {heroName.charAt(0)}
                  </div>
                )}
                <div>
                  <p className="text-xs uppercase tracking-[0.35em] text-primary/80">{t('businessFront.heroFeatured')}</p>
                  <h1 className="text-4xl font-semibold text-primary" data-qa="business-front-name">
                    {heroName}
                  </h1>
                </div>
                {hero?.media?.profileImage ? (
                  <img
                    src={hero.media.profileImage}
                    alt={`${heroName} profile`}
                    className="h-16 w-16 rounded-full border border-white/40 object-cover shadow-sm"
                  />
                ) : null}
              </div>
              {hero?.tagline ? (
                <div>
                  <p className="text-xs uppercase tracking-[0.3em] text-primary/60">{t('businessFront.heroTaglineLabel')}</p>
                  <p className="mt-1 text-lg text-primary/80">{hero.tagline}</p>
                </div>
              ) : null}
              <p className="text-sm text-slate-600" data-qa="business-front-strapline">
                {heroStrapline}
              </p>
              {hero?.bio ? (
                <p className="text-sm text-slate-500">{hero.bio}</p>
              ) : null}
              {trustScore || reviewScore ? (
                <div className="grid max-w-xl gap-3 sm:grid-cols-2">
                  {trustScore ? (
                    <ScoreBadge
                      icon={ShieldCheckIcon}
                      label={t('businessFront.trustScoreLabel')}
                      value={trustScore.value}
                      precision={0}
                      suffix={t('businessFront.trustScoreSuffix')}
                      caption={trustCaption}
                      badge={trustBandLabel || undefined}
                    />
                  ) : null}
                  {reviewScore ? (
                    <ScoreBadge
                      icon={StarIcon}
                      label={t('businessFront.reviewScoreLabel')}
                      value={reviewScore.value}
                      precision={1}
                      caption={reviewCaption}
                      tone="warm"
                      badge={reviewBandLabel || undefined}
                    />
                  ) : null}
                </div>
              ) : null}
              {heroCategories.length ? (
                <div className="flex flex-wrap gap-2">
                  {heroCategories.map((category) => (
                    <Chip key={category} icon={SparklesIcon}>
                      {category}
                    </Chip>
                  ))}
                </div>
              ) : null}
              {heroTags.length ? (
                <div className="flex flex-wrap gap-2">
                  {heroTags.map((tag) => (
                    <Chip key={tag} icon={TagIcon}>
                      {tag}
                    </Chip>
                  ))}
                </div>
              ) : null}
              {hero?.locations?.length ? (
                <div className="flex flex-wrap gap-2">
                  {hero.locations.map((location) => (
                    <Chip key={location} icon={MapPinIcon}>
                      {location}
                    </Chip>
                  ))}
                </div>
              ) : null}
              <div className="flex flex-wrap gap-3">
                <Link
                  to="/register"
                  className="inline-flex items-center gap-2 rounded-full bg-primary px-6 py-2 text-sm font-semibold text-white shadow-sm transition hover:bg-primary/90"
                >
                  {t('businessFront.bookProgramme')}
                </Link>
                <Link
                  to="/communications"
                  className="inline-flex items-center gap-2 rounded-full border border-primary/30 bg-white/80 px-6 py-2 text-sm font-semibold text-primary shadow-sm transition hover:border-primary/50"
                >
                  {t('businessFront.chatOperations')}
                </Link>
              </div>
            </div>
            <ul className="grid gap-4 sm:grid-cols-2 lg:w-1/2" aria-label={t('businessFront.metricsAria')}>
              {state.loading
                ? Array.from({ length: 4 }).map((_, index) => <Skeleton key={index} className="h-32 rounded-3xl" />)
                : stats.map((stat) => <StatCard key={stat.id} stat={stat} />)}
            </ul>
          </div>
        </div>
      </header>

      <main className="mx-auto max-w-6xl px-6 py-12 space-y-12">
        <div className="flex justify-end">
          <button
            type="button"
            className="inline-flex items-center gap-2 rounded-full border border-slate-200 bg-white px-4 py-2 text-xs font-semibold text-primary shadow-sm transition hover:border-primary/40"
            onClick={() => loadFront({ forceRefresh: true })}
          >
            <ArrowPathIcon className="h-4 w-4" aria-hidden="true" /> {t('businessFront.refresh')}
          </button>
        </div>

        {!state.loading && state.error ? (
          <div className="rounded-2xl border border-rose-200 bg-rose-50/80 p-5" role="alert">
            <p className="text-sm font-semibold text-rose-600">{t('businessFront.errorSummary')}</p>
            <p className="mt-1 text-xs text-rose-500">
              {state.error.message}
              {state.meta?.fallback ? ` — ${t('businessFront.errorFallbackHint')}` : ''}
            </p>
          </div>
        ) : null}

        {hasShowcase ? (
          <section aria-labelledby="business-front-showcase" className="space-y-5">
            <header className="flex items-center gap-3">
              <PlayIcon className="h-5 w-5 text-primary" aria-hidden="true" />
              <h2 id="business-front-showcase" className="text-lg font-semibold text-primary">
                {t('businessFront.showcaseHeadline')}
              </h2>
            </header>
            <div className="grid gap-6 lg:grid-cols-2">
              <div className="overflow-hidden rounded-3xl border border-slate-200 bg-black/80 shadow-sm">
                {showcaseVideo ? (
                  <video src={showcaseVideo} controls className="h-full w-full" poster={hero?.media?.heroImage}>
                    {t('businessFront.showcaseVideoFallback')}
                  </video>
                ) : hero?.media?.heroImage ? (
                  <img src={hero.media.heroImage} alt={heroName} className="h-full w-full object-cover" />
                ) : (
                  <div className="flex h-48 items-center justify-center text-sm text-white/80">
                    {t('businessFront.showcasePlaceholder')}
                  </div>
                )}
              </div>
              <div className="space-y-4">
                {showcaseCarousel.length ? (
                  <div className="flex gap-3 overflow-x-auto pb-2">
                    {showcaseCarousel.map((item) => (
                      <article key={item.id} className="min-w-[200px] rounded-3xl border border-slate-200 bg-white/90 p-4 shadow-sm">
                        {item.image ? (
                          <img src={item.image} alt={item.title} className="h-28 w-full rounded-2xl object-cover" />
                        ) : null}
                        <h3 className="mt-3 text-sm font-semibold text-primary">{item.title}</h3>
                        {item.description ? <p className="text-xs text-slate-500">{item.description}</p> : null}
                      </article>
                    ))}
                  </div>
                ) : null}
                {gallery.length ? (
                  <div className="grid gap-3 sm:grid-cols-2">
                    {gallery.slice(0, 2).map((item) => (
                      <article key={item.id} className="rounded-3xl border border-slate-200 bg-white/90 p-4 shadow-sm">
                        <h3 className="text-sm font-semibold text-primary">{item.title}</h3>
                        {item.description ? <p className="mt-1 text-xs text-slate-500">{item.description}</p> : null}
                      </article>
                    ))}
                  </div>
                ) : null}
              </div>
            </div>
          </section>
        ) : null}

        <section aria-labelledby="business-front-catalogue" className="space-y-5">
          <header>
            <h2 id="business-front-catalogue" className="text-lg font-semibold text-primary">
              {t('businessFront.catalogueHeadline')}
            </h2>
            <p className="text-sm text-slate-600">{t('businessFront.catalogueDescription')}</p>
          </header>
          <div className="grid gap-6 md:grid-cols-2 lg:grid-cols-3">
            {serviceCatalogue.length === 0 ? (
              <p className="rounded-2xl border border-dashed border-slate-200 bg-white/70 p-6 text-sm text-slate-500">
                {t('businessFront.catalogueEmpty')}
              </p>
            ) : (
              serviceCatalogue.map((service) => <ServiceCatalogueCard key={service.id} service={service} />)
            )}
          </div>
        </section>

        <section aria-labelledby="business-front-deals" className="space-y-5">
          <header>
            <h2 id="business-front-deals" className="text-lg font-semibold text-primary">
              {t('businessFront.dealsHeadline')}
            </h2>
            <p className="text-sm text-slate-600">{t('businessFront.dealsDescription')}</p>
          </header>
          <div className="grid gap-6 md:grid-cols-2 lg:grid-cols-3">
            {deals.length === 0 ? (
              <p className="rounded-2xl border border-dashed border-slate-200 bg-white/70 p-6 text-sm text-slate-500">
                {t('businessFront.dealsEmpty')}
              </p>
            ) : (
              deals.map((deal) => <DealCard key={deal.id} deal={deal} />)
            )}
          </div>
        </section>

        <section aria-labelledby="business-front-packages" className="space-y-5">
          <header>
            <h2 id="business-front-packages" className="text-lg font-semibold text-primary">
              {t('businessFront.packagesHeadline')}
            </h2>
            <p className="text-sm text-slate-600">{t('businessFront.packagesDescription')}</p>
          </header>
          <div className="grid gap-6 md:grid-cols-2 lg:grid-cols-3">
            {packages.length === 0 ? (
              <p className="rounded-2xl border border-dashed border-slate-200 bg-white/70 p-6 text-sm text-slate-500">
                {t('businessFront.packagesEmpty')}
              </p>
            ) : (
              packages.map((pkg) => <PackageCard key={pkg.id} pkg={pkg} />)
            )}
          </div>
        </section>

        <section aria-labelledby="business-front-previous-jobs" className="space-y-5">
          <header>
            <h2 id="business-front-previous-jobs" className="text-lg font-semibold text-primary">
              {t('businessFront.previousJobsHeadline')}
            </h2>
            <p className="text-sm text-slate-600">{t('businessFront.previousJobsDescription')}</p>
          </header>
          <div className="grid gap-6 md:grid-cols-2">
            {previousJobs.length === 0 ? (
              <p className="rounded-2xl border border-dashed border-slate-200 bg-white/70 p-6 text-sm text-slate-500">
                {t('businessFront.previousJobsEmpty')}
              </p>
            ) : (
              previousJobs.map((job) => (
                <article key={job.id} className="flex h-full flex-col gap-3 rounded-3xl border border-slate-200 bg-white/90 p-6" data-qa={`business-front-job-${job.id}`}>
                  {job.image ? <img src={job.image} alt={job.title} className="h-40 w-full rounded-2xl object-cover" /> : null}
                  <h3 className="text-sm font-semibold text-primary">{job.title}</h3>
                  <p className="text-xs text-slate-500">{job.description}</p>
                  <div className="flex flex-wrap gap-2 text-xs text-slate-500">
                    {job.zone ? <Chip icon={MapPinIcon}>{job.zone}</Chip> : null}
                    {job.completedOn ? <Chip>{format.date(job.completedOn)}</Chip> : null}
                    {job.value ? (
                      <Chip>{t('businessFront.previousJobValue', { amount: format.currency(job.value, { currency: job.currency || 'GBP' }) })}</Chip>
                    ) : null}
                  </div>
                </article>
              ))
            )}
          </div>
        </section>

        <section aria-labelledby="business-front-reviews" className="space-y-5">
          <header>
            <h2 id="business-front-reviews" className="text-lg font-semibold text-primary">
              {t('businessFront.reviewsHeadline')}
            </h2>
            <p className="text-sm text-slate-600">{t('businessFront.reviewsDescription')}</p>
          </header>
          <div className="grid gap-6 md:grid-cols-2 lg:grid-cols-3">
            {reviews.length === 0 ? (
              <p className="rounded-2xl border border-dashed border-slate-200 bg-white/70 p-6 text-sm text-slate-500">
                {t('businessFront.reviewsEmpty')}
              </p>
            ) : (
              reviews.map((review) => <ReviewCard key={review.id} review={review} />)
            )}
          </div>
        </section>

        <section aria-labelledby="business-front-testimonials" className="space-y-5">
          <header>
            <h2 id="business-front-testimonials" className="text-lg font-semibold text-primary">
              {t('businessFront.testimonialsHeadline')}
            </h2>
          </header>
          <div className="grid gap-6 md:grid-cols-2 lg:grid-cols-3">
            {testimonials.length === 0 ? (
              <p className="rounded-2xl border border-dashed border-slate-200 bg-white/70 p-6 text-sm text-slate-500">
                {t('businessFront.testimonialsEmpty')}
              </p>
            ) : (
              testimonials.map((testimonial) => <TestimonialCard key={testimonial.id} testimonial={testimonial} />)
            )}
          </div>
        </section>

        <section aria-labelledby="business-front-servicemen" className="space-y-5">
          <header>
            <h2 id="business-front-servicemen" className="text-lg font-semibold text-primary">
              {t('businessFront.servicemenHeadline')}
            </h2>
            <p className="text-sm text-slate-600">{t('businessFront.servicemenDescription')}</p>
          </header>
          <div className="grid gap-6 md:grid-cols-2 lg:grid-cols-3">
            {servicemen.length === 0 ? (
              <p className="rounded-2xl border border-dashed border-slate-200 bg-white/70 p-6 text-sm text-slate-500">
                {t('businessFront.servicemenEmpty')}
              </p>
            ) : (
              servicemen.map((member) => <ServicemanCard key={member.id} member={member} />)
            )}
          </div>
        </section>

        <section aria-labelledby="business-front-inventory" className="space-y-5">
          <header>
            <h2 id="business-front-inventory" className="text-lg font-semibold text-primary">
              {t('businessFront.inventoryHeadline')}
            </h2>
          </header>
          {inventorySummary ? (
            <dl className="grid gap-4 sm:grid-cols-3">
              <div className="rounded-3xl border border-primary/10 bg-white/90 p-4 text-sm shadow-sm">
                <dt className="text-xs uppercase tracking-[0.3em] text-primary/60">
                  {t('businessFront.inventorySummaryAvailable')}
                </dt>
                <dd className="mt-2 text-xl font-semibold text-primary">
                  {format.number(inventorySummary.available ?? 0)}
                </dd>
                <dd className="mt-1 text-xs text-slate-500">
                  {t('businessFront.inventorySummarySkuCount', { count: format.number(inventorySummary.skuCount ?? 0) })}
                </dd>
              </div>
              <div className="rounded-3xl border border-primary/10 bg-white/90 p-4 text-sm shadow-sm">
                <dt className="text-xs uppercase tracking-[0.3em] text-primary/60">
                  {t('businessFront.inventorySummaryReserved')}
                </dt>
                <dd className="mt-2 text-xl font-semibold text-primary">
                  {format.number(inventorySummary.reserved ?? 0)}
                </dd>
                <dd className="mt-1 text-xs text-slate-500">
                  {t('businessFront.inventorySummaryOnHand', { count: format.number(inventorySummary.onHand ?? 0) })}
                </dd>
              </div>
              <div className="rounded-3xl border border-primary/10 bg-white/90 p-4 text-sm shadow-sm">
                <dt className="text-xs uppercase tracking-[0.3em] text-primary/60">
                  {t('businessFront.inventorySummaryAlerts')}
                </dt>
                <dd className={`mt-2 text-xl font-semibold ${
                  (inventorySummary.alerts ?? 0) > 0 ? 'text-rose-600' : 'text-primary'
                }`}>
                  {format.number(inventorySummary.alerts ?? 0)}
                </dd>
                <dd className="mt-1 text-xs text-slate-500">
                  {(inventorySummary.alerts ?? 0) > 0
                    ? t('businessFront.inventorySummaryAlertsAction')
                    : t('businessFront.inventorySummaryAlertsClear')}
                </dd>
              </div>
            </dl>
          ) : null}
          <div className="grid gap-6 md:grid-cols-2">
            <div className="space-y-3">
              <h3 className="text-sm font-semibold text-primary flex items-center gap-2">
                <BuildingStorefrontIcon className="h-5 w-5" aria-hidden="true" />
                {t('businessFront.materialsHeadline')}
              </h3>
              <div className="grid gap-3">
                {materials.length === 0 ? (
                  <p className="rounded-2xl border border-dashed border-slate-200 bg-white/70 p-4 text-xs text-slate-500">
                    {t('businessFront.materialsEmpty')}
                  </p>
                ) : (
                  materials.map((item) => <InventoryCard key={item.id} item={item} variant="materials" />)
                )}
              </div>
            </div>
            <div className="space-y-3">
              <h3 className="text-sm font-semibold text-primary flex items-center gap-2">
                <WrenchScrewdriverIcon className="h-5 w-5" aria-hidden="true" />
                {t('businessFront.toolsHeadline')}
              </h3>
              <div className="grid gap-3">
                {tools.length === 0 ? (
                  <p className="rounded-2xl border border-dashed border-slate-200 bg-white/70 p-4 text-xs text-slate-500">
                    {t('businessFront.toolsEmpty')}
                  </p>
                ) : (
                  tools.map((item) => <InventoryCard key={item.id} item={item} variant="tools" />)
                )}
              </div>
            </div>
          </div>
        </section>

        <section aria-labelledby="business-front-zones" className="space-y-5">
          <header>
            <h2 id="business-front-zones" className="text-lg font-semibold text-primary">
              {t('businessFront.serviceZonesHeadline')}
            </h2>
            <p className="text-sm text-slate-600">{t('businessFront.serviceZonesDescription')}</p>
          </header>
          <ul className="grid gap-4 md:grid-cols-2 lg:grid-cols-3">
            {serviceZones.length === 0 ? (
              <p className="rounded-2xl border border-dashed border-slate-200 bg-white/70 p-6 text-sm text-slate-500">
                {t('businessFront.serviceZonesEmpty')}
              </p>
            ) : (
              serviceZones.map((zone) => <ZoneBadge key={zone.id ?? zone.name} zone={zone} />)
            )}
          </ul>
        </section>

        {certifications.length ? (
          <section aria-labelledby="business-front-certifications" className="space-y-5">
            <header className="flex items-center gap-3">
              <CheckBadgeIcon className="h-5 w-5 text-primary" aria-hidden="true" />
              <h2 id="business-front-certifications" className="text-lg font-semibold text-primary">
                {t('businessFront.certificationsHeadlineFull')}
              </h2>
            </header>
            <ul className="grid gap-3 md:grid-cols-2">
              {certifications.map((cert) => (
                <li
                  key={cert.id}
                  className="flex flex-col gap-1 rounded-2xl border border-slate-200 bg-white/80 p-4"
                  data-qa={`business-front-certification-${cert.id}`}
                >
                  <span className="text-sm font-semibold text-primary">{cert.name}</span>
                  {cert.issuer ? <span className="text-xs uppercase tracking-[0.3em] text-slate-400">{cert.issuer}</span> : null}
                  {cert.expiresOn ? (
                    <span className="text-xs text-slate-500">
                      {t('businessFront.certificationExpires', { date: format.date(cert.expiresOn) })}
                    </span>
                  ) : null}
                </li>
              ))}
            </ul>
          </section>
        ) : null}

        <section aria-labelledby="business-front-support" className="grid gap-6 md:grid-cols-2">
          <div className="space-y-3">
            <h2 id="business-front-support" className="text-lg font-semibold text-primary">
              {conciergeHeading}
            </h2>
            <p className="text-sm text-slate-600">{t('businessFront.supportDescription')}</p>
          </div>
          <div className="flex flex-col gap-3 rounded-3xl border border-primary/15 bg-primary/5 p-6">
            {support.email ? (
              <a
                href={`mailto:${support.email}`}
                className="inline-flex items-center gap-2 text-sm font-semibold text-primary"
                data-qa="business-front-support-email"
              >
                <EnvelopeIcon className="h-5 w-5" aria-hidden="true" />
                {support.email}
              </a>
            ) : null}
            {support.phone ? (
              <a
                href={`tel:${support.phone}`}
                className="inline-flex items-center gap-2 text-sm font-semibold text-primary"
                data-qa="business-front-support-phone"
              >
                <PhoneArrowDownLeftIcon className="h-5 w-5" aria-hidden="true" />
                {support.phone}
              </a>
            ) : null}
            {support.concierge ? (
              <p className="text-xs text-slate-600" data-qa="business-front-support-concierge">
                {t('businessFront.supportConcierge', { name: support.concierge })}
              </p>
            ) : null}
            {!support.email && !support.phone ? (
              <p className="text-xs text-slate-600" data-qa="business-front-support-fallback">
                {t('businessFront.supportFallback')}
              </p>
            ) : null}
          </div>
        </section>
      </main>

      {state.loading && !state.data ? (
        <div className="fixed inset-0 flex items-center justify-center bg-slate-900/30" role="status" aria-live="polite">
          <Spinner />
          <span className="sr-only">{t('businessFront.loadingOverlay')}</span>
        </div>
      ) : null}
    </div>
  );
}
<|MERGE_RESOLUTION|>--- conflicted
+++ resolved
@@ -622,13 +622,10 @@
   const tools = state.data?.tools ?? [];
   const servicemen = state.data?.servicemen ?? [];
   const serviceZones = state.data?.serviceZones ?? [];
-<<<<<<< HEAD
   const scores = state.data?.scores ?? {};
   const trustScore = scores?.trust;
   const reviewScore = scores?.review;
-=======
   const inventorySummary = state.data?.inventorySummary ?? null;
->>>>>>> c27932e9
   const conciergeHeading = hero?.name
     ? t('businessFront.supportHeadline', { name: hero.name })
     : t('businessFront.supportFallbackHeadline');
@@ -640,7 +637,6 @@
   const showcaseVideo = hero?.media?.showcaseVideo;
   const hasShowcase = Boolean(showcaseVideo || showcaseCarousel.length > 0 || gallery.length > 0);
 
-<<<<<<< HEAD
   const formatCodeLabel = (code) =>
     typeof code === 'string'
       ? code
@@ -686,7 +682,6 @@
           : translated;
       })()
     : '';
-=======
   if (!canAccess) {
     return (
       <div className="min-h-screen bg-slate-50 pb-24" data-qa="business-front">
@@ -700,7 +695,6 @@
       </div>
     );
   }
->>>>>>> c27932e9
 
   return (
     <div className="min-h-screen bg-slate-50 pb-24" data-qa="business-front">

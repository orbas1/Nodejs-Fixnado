import { useCallback, useEffect, useMemo, useState } from 'react';
import PropTypes from 'prop-types';
import { Link, useParams } from 'react-router-dom';
import { getBusinessFront, PanelApiError } from '../api/panelClient.js';
import Skeleton from '../components/ui/Skeleton.jsx';
import Spinner from '../components/ui/Spinner.jsx';
import {
  ArrowPathIcon,
  BuildingStorefrontIcon,
  CheckBadgeIcon,
  EnvelopeIcon,
  LockClosedIcon,
  MapPinIcon,
  PhoneArrowDownLeftIcon,
  PlayIcon,
  SparklesIcon,
  ShieldCheckIcon,
  StarIcon,
  TagIcon,
  UserGroupIcon,
  WrenchScrewdriverIcon
} from '@heroicons/react/24/outline';
import { useLocale } from '../hooks/useLocale.js';
import { useSession } from '../hooks/useSession.js';
import { BUSINESS_FRONT_ALLOWED_ROLES, ROLE_DISPLAY_NAMES } from '../constants/accessControl.js';

function StatCard({ stat }) {
  const { format, t } = useLocale();
  const value = useMemo(() => {
    if (stat.format === 'percent') return format.percentage(stat.value ?? 0);
    if (stat.format === 'minutes')
      return t('businessFront.statMinutes', {
        value: format.number(Math.round(stat.value ?? 0))
      });
    if (stat.format === 'currency') return format.currency(stat.value ?? 0);
    return format.number(stat.value ?? 0);
  }, [format, stat, t]);

  return (
    <li className="rounded-3xl border border-slate-200 bg-white/85 p-6 shadow-sm" data-qa={`business-front-stat-${stat.id}`}>
      <p className="text-xs uppercase tracking-[0.3em] text-slate-400">{stat.label}</p>
      <p className="mt-2 text-2xl font-semibold text-primary">{value}</p>
      {stat.caption ? <p className="mt-2 text-xs text-slate-500">{stat.caption}</p> : null}
    </li>
  );
}

StatCard.propTypes = {
  stat: PropTypes.shape({
    id: PropTypes.oneOfType([PropTypes.string, PropTypes.number]).isRequired,
    label: PropTypes.string.isRequired,
<<<<<<< HEAD
    value: PropTypes.oneOfType([PropTypes.string, PropTypes.number]),
=======
    value: PropTypes.oneOfType([PropTypes.number, PropTypes.string]),
>>>>>>> 39349eb7
    format: PropTypes.string,
    caption: PropTypes.string
  }).isRequired
};

<<<<<<< HEAD
=======
function ScoreBadge({
  icon: Icon,
  label,
  value,
  precision,
  suffix,
  caption,
  tone,
  badge
}) {
  const formattedValue = useMemo(() => {
    if (typeof value !== 'number') {
      return value ?? '—';
    }
    const digits = typeof precision === 'number' ? precision : value % 1 === 0 ? 0 : 1;
    return value.toFixed(digits);
  }, [precision, value]);

  const toneClasses =
    tone === 'warm'
      ? 'border-amber-200 bg-gradient-to-br from-amber-300 via-amber-200 to-amber-100 text-amber-900 shadow-lg shadow-amber-200/50'
      : 'border-primary/30 bg-gradient-to-br from-primary/90 via-primary/80 to-primary/70 text-white shadow-xl shadow-primary/20';
  const iconClasses = tone === 'warm' ? 'bg-white/70 text-amber-700' : 'bg-white/20 text-white';
  const badgeClasses = tone === 'warm' ? 'bg-amber-500/15 text-amber-900' : 'bg-white/20 text-white';
  const qaLabel = typeof label === 'string'
    ? label.toLowerCase().replace(/[^a-z0-9]+/g, '-').replace(/^-+|-+$/g, '')
    : 'score';

  return (
    <article className={`flex h-full flex-col gap-3 rounded-3xl border p-5 ${toneClasses}`} data-qa={`business-front-score-${qaLabel}`}>
      <div className="flex items-center justify-between gap-3">
        <div className={`flex h-10 w-10 items-center justify-center rounded-full ${iconClasses}`} aria-hidden="true">
          <Icon className="h-5 w-5" />
        </div>
        {badge ? <span className={`rounded-full px-3 py-1 text-xs font-semibold uppercase tracking-[0.2em] ${badgeClasses}`}>{badge}</span> : null}
      </div>
      <div>
        <p className="text-xs uppercase tracking-[0.3em] opacity-80">{label}</p>
        <p className="mt-2 text-3xl font-semibold">
          <span>{formattedValue}</span>
          {suffix ? <span className="ml-1 text-base font-medium opacity-80">{suffix}</span> : null}
        </p>
      </div>
      {caption ? <p className="text-xs opacity-80">{caption}</p> : null}
    </article>
  );
}

ScoreBadge.propTypes = {
  icon: PropTypes.elementType.isRequired,
  label: PropTypes.string.isRequired,
  value: PropTypes.oneOfType([PropTypes.number, PropTypes.string]),
  precision: PropTypes.number,
  suffix: PropTypes.string,
  caption: PropTypes.string,
  tone: PropTypes.oneOf(['primary', 'warm']),
  badge: PropTypes.string
};

ScoreBadge.defaultProps = {
  value: '—',
  precision: undefined,
  suffix: undefined,
  caption: undefined,
  tone: 'primary',
  badge: undefined
};

>>>>>>> 39349eb7
function PackageCard({ pkg }) {
  const { t, format } = useLocale();

  return (
    <article
      className="flex h-full flex-col justify-between rounded-3xl border border-slate-200 bg-white/90 p-6 shadow-sm"
      data-qa={`business-front-package-${pkg.id}`}
    >
      <div>
        <p className="text-xs uppercase tracking-[0.3em] text-slate-400">{t('businessFront.servicePackageLabel')}</p>
        <h3 className="mt-2 text-lg font-semibold text-primary">{pkg.name}</h3>
        <p className="mt-2 text-sm text-slate-600">{pkg.description}</p>
      </div>
      <ul className="mt-4 space-y-2 text-sm text-primary">
        {pkg.highlights.map((highlight) => (
          <li key={highlight} className="flex items-start gap-2">
            <CheckBadgeIcon className="mt-1 h-4 w-4" aria-hidden="true" />
            <span>{highlight}</span>
          </li>
        ))}
      </ul>
      {pkg.price != null ? (
        <p className="mt-6 text-sm font-semibold text-primary/90">
          {t('businessFront.packagesStarting', {
            price: format.currency(pkg.price),
            currency: pkg.currency || 'GBP'
          })}
        </p>
      ) : null}
    </article>
  );
}

PackageCard.propTypes = {
  pkg: PropTypes.shape({
    id: PropTypes.oneOfType([PropTypes.string, PropTypes.number]).isRequired,
    name: PropTypes.string.isRequired,
    description: PropTypes.string,
    highlights: PropTypes.arrayOf(PropTypes.string).isRequired,
    price: PropTypes.number,
    currency: PropTypes.string
  }).isRequired
};

function TestimonialCard({ testimonial }) {
  return (
    <blockquote
      className="flex h-full flex-col justify-between rounded-3xl border border-primary/20 bg-primary/5 p-6 shadow-sm"
      data-qa={`business-front-testimonial-${testimonial.id}`}
    >
      <p className="text-sm text-primary">“{testimonial.quote}”</p>
      <footer className="mt-4 text-xs uppercase tracking-[0.3em] text-primary/70">
        {testimonial.client}
        {testimonial.role ? <span className="block text-[0.65rem] text-primary/50 normal-case">{testimonial.role}</span> : null}
      </footer>
    </blockquote>
  );
}

TestimonialCard.propTypes = {
  testimonial: PropTypes.shape({
    id: PropTypes.oneOfType([PropTypes.string, PropTypes.number]).isRequired,
    quote: PropTypes.string.isRequired,
    client: PropTypes.string.isRequired,
    role: PropTypes.string
  }).isRequired
};

function Chip({ icon: Icon, children }) {
  return (
    <span className="inline-flex items-center gap-1 rounded-full border border-slate-200 bg-white/70 px-3 py-1 text-xs font-medium text-slate-600">
      {Icon ? <Icon className="h-3.5 w-3.5 text-primary" aria-hidden="true" /> : null}
      {children}
    </span>
  );
}

Chip.propTypes = {
  icon: PropTypes.elementType,
  children: PropTypes.node.isRequired
};

Chip.defaultProps = {
  icon: null
};

function ServiceCatalogueCard({ service }) {
  const { t, format } = useLocale();
  const availability = service.availability || {};

  let availabilityLabel = t('businessFront.serviceAvailabilityNow');
  if (availability.status === 'scheduled' && availability.detail) {
    availabilityLabel = t('businessFront.serviceAvailabilityNext', {
      date: format.dateTime(availability.detail)
    });
  } else if (availability.status && availability.status !== 'open') {
    availabilityLabel = availability.label || t('businessFront.serviceAvailabilityUnknown');
  }

  const priceLabel =
    service.price != null
      ? format.currency(service.price, { currency: service.currency || 'GBP' })
      : t('common.notAvailable');

  return (
    <article
      className="flex h-full flex-col gap-4 rounded-3xl border border-slate-200 bg-white/90 p-6 shadow-sm"
      data-qa={`business-front-catalogue-${service.id}`}
    >
      <header className="flex items-start justify-between gap-3">
        <div>
          <p className="text-xs uppercase tracking-[0.3em] text-primary/60">{service.type}</p>
          <h3 className="mt-1 text-lg font-semibold text-primary">{service.name}</h3>
          <p className="mt-1 text-xs uppercase tracking-[0.3em] text-slate-400">{service.category}</p>
        </div>
        <SparklesIcon className="h-5 w-5 text-primary" aria-hidden="true" />
      </header>
      <p className="flex-1 text-sm text-slate-600">{service.description}</p>
      <div className="space-y-2 text-sm">
        <p className="font-semibold text-primary">{priceLabel}</p>
        <p className="text-xs text-slate-500">{availabilityLabel}</p>
        {service.provider ? (
          <p className="text-xs text-slate-500">{t('businessFront.catalogueProvider', { provider: service.provider })}</p>
        ) : null}
      </div>
      {service.tags?.length ? (
        <div className="flex flex-wrap gap-2">
          {service.tags.slice(0, 4).map((tag) => (
            <Chip key={tag} icon={TagIcon}>
              {tag}
            </Chip>
          ))}
        </div>
      ) : null}
      {service.coverage?.length ? (
        <div className="flex flex-wrap gap-2">
          {service.coverage.slice(0, 4).map((zone) => (
            <Chip key={zone} icon={MapPinIcon}>
              {zone}
            </Chip>
          ))}
        </div>
      ) : null}
    </article>
  );
}

ServiceCatalogueCard.propTypes = {
  service: PropTypes.shape({
    id: PropTypes.oneOfType([PropTypes.string, PropTypes.number]).isRequired,
    name: PropTypes.string.isRequired,
    description: PropTypes.string,
    category: PropTypes.string,
    type: PropTypes.string,
    price: PropTypes.number,
    currency: PropTypes.string,
    availability: PropTypes.shape({
      status: PropTypes.string,
      label: PropTypes.string,
      detail: PropTypes.oneOfType([PropTypes.string, PropTypes.number, PropTypes.instanceOf(Date)])
    }),
    tags: PropTypes.arrayOf(PropTypes.string),
    coverage: PropTypes.arrayOf(PropTypes.string),
    provider: PropTypes.string
  }).isRequired
};

function DealCard({ deal }) {
  const { t, format } = useLocale();
  const savings = deal.savings != null ? format.currency(deal.savings, { currency: deal.currency || 'GBP' }) : null;
  const validUntil = deal.validUntil ? format.date(deal.validUntil) : null;

  return (
    <article className="flex h-full flex-col justify-between rounded-3xl border border-slate-200 bg-white/90 p-6 shadow-sm" data-qa={`business-front-deal-${deal.id}`}>
      <div className="space-y-3">
        <header className="flex items-start justify-between gap-3">
          <div>
            <p className="text-xs uppercase tracking-[0.3em] text-primary/60">{t('businessFront.dealsLabel')}</p>
            <h3 className="mt-1 text-lg font-semibold text-primary">{deal.title}</h3>
          </div>
          <TagIcon className="h-5 w-5 text-primary" aria-hidden="true" />
        </header>
        <p className="text-sm text-slate-600">{deal.description}</p>
        {deal.tags?.length ? (
          <div className="flex flex-wrap gap-2">
            {deal.tags.slice(0, 3).map((tag) => (
              <Chip key={tag} icon={SparklesIcon}>
                {tag}
              </Chip>
            ))}
          </div>
        ) : null}
      </div>
      <div className="mt-4 space-y-1 text-sm">
        {savings ? <p className="font-semibold text-primary">{t('businessFront.dealSavings', { savings })}</p> : null}
        {validUntil ? <p className="text-xs text-slate-500">{t('businessFront.dealValidUntil', { date: validUntil })}</p> : null}
      </div>
    </article>
  );
}

DealCard.propTypes = {
  deal: PropTypes.shape({
    id: PropTypes.oneOfType([PropTypes.string, PropTypes.number]).isRequired,
    title: PropTypes.string.isRequired,
    description: PropTypes.string,
    savings: PropTypes.number,
    currency: PropTypes.string,
    validUntil: PropTypes.oneOfType([PropTypes.string, PropTypes.number, PropTypes.instanceOf(Date)]),
    tags: PropTypes.arrayOf(PropTypes.string)
  }).isRequired
};

function ReviewCard({ review, highlighted }) {
  const { format, t } = useLocale();
  const submittedLabel = review.submittedAt ? format.date(review.submittedAt) : null;
  const responseLabel = Number.isFinite(review.responseTimeMinutes)
    ? t('businessFront.reviewResponseTime', { minutes: format.number(Math.max(review.responseTimeMinutes, 1)) })
    : null;

  return (
    <article
      className={`flex h-full flex-col gap-4 rounded-3xl border bg-white/90 p-6 shadow-sm transition focus-within:ring-2 focus-within:ring-primary/40 ${
        highlighted ? 'border-primary/40 shadow-primary/10 ring-1 ring-primary/30' : 'border-slate-200'
      }`}
      data-qa={`business-front-review-${review.id}`}
    >
      <div className="flex items-start justify-between gap-3">
        <div className="flex items-center gap-2 text-primary">
          <StarIcon className="h-5 w-5" aria-hidden="true" />
          <span className="text-base font-semibold">
            {Number.isFinite(review.rating) ? review.rating.toFixed(1) : t('businessFront.reviewNoScore')}
          </span>
        </div>
        {review.verified ? (
          <span className="inline-flex items-center gap-1 rounded-full bg-primary/10 px-3 py-1 text-[0.65rem] font-semibold uppercase tracking-[0.3em] text-primary">
            <CheckBadgeIcon className="h-3.5 w-3.5" aria-hidden="true" />
            {t('businessFront.reviewVerified')}
          </span>
        ) : null}
      </div>
      {submittedLabel ? (
        <p className="text-xs uppercase tracking-[0.3em] text-primary/50">
          {t('businessFront.reviewSubmittedOn', { date: submittedLabel })}
        </p>
      ) : null}
      <p className="flex-1 text-sm leading-relaxed text-slate-600">“{review.comment}”</p>
      {review.response ? (
        <div className="rounded-2xl border border-primary/15 bg-primary/5 p-4 text-xs leading-relaxed text-primary/80">
          <p className="font-semibold uppercase tracking-[0.3em] text-primary/70">
            {t('businessFront.reviewProviderResponse')}
          </p>
          <p className="mt-2 text-[0.85rem] text-primary/80">{review.response}</p>
          {responseLabel ? (
            <p className="mt-3 text-[0.65rem] uppercase tracking-[0.3em] text-primary/50">{responseLabel}</p>
          ) : null}
        </div>
      ) : null}
      <footer className="space-y-2">
        <p className="text-xs uppercase tracking-[0.3em] text-primary/60">{review.reviewer}</p>
        <div className="flex flex-wrap gap-2 text-xs text-primary/60">
          {review.job ? <Chip icon={SparklesIcon}>{review.job}</Chip> : null}
        </div>
      </footer>
    </article>
  );
}

ReviewCard.propTypes = {
  review: PropTypes.shape({
    id: PropTypes.oneOfType([PropTypes.string, PropTypes.number]).isRequired,
    reviewer: PropTypes.string.isRequired,
    rating: PropTypes.number,
    comment: PropTypes.string.isRequired,
    job: PropTypes.string,
<<<<<<< HEAD
    submittedAt: PropTypes.oneOfType([PropTypes.string, PropTypes.number, PropTypes.instanceOf(Date)]),
    verified: PropTypes.bool,
    response: PropTypes.string,
    responseTimeMinutes: PropTypes.number
  }).isRequired,
  highlighted: PropTypes.bool
};

ReviewCard.defaultProps = {
  highlighted: false
=======
    createdAt: PropTypes.string
  }).isRequired
>>>>>>> 39349eb7
};

function ServicemanCard({ member }) {
  return (
    <article className="flex h-full flex-col gap-4 rounded-3xl border border-slate-200 bg-white/90 p-6" data-qa={`business-front-serviceman-${member.id}`}>
      <div className="flex items-center gap-3">
        {member.avatar ? (
          <img src={member.avatar} alt={member.name} className="h-12 w-12 rounded-full object-cover" />
        ) : (
          <div className="flex h-12 w-12 items-center justify-center rounded-full bg-primary/10 text-primary">{member.name.slice(0, 2)}</div>
        )}
        <div>
          <h3 className="text-sm font-semibold text-primary">{member.name}</h3>
          <p className="text-xs text-slate-500">{member.availability}</p>
        </div>
      </div>
      {member.trades?.length ? (
        <div className="flex flex-wrap gap-2">
          {member.trades.map((trade) => (
            <Chip key={trade} icon={UserGroupIcon}>
              {trade}
            </Chip>
          ))}
        </div>
      ) : null}
    </article>
  );
}

ServicemanCard.propTypes = {
  member: PropTypes.shape({
    id: PropTypes.oneOfType([PropTypes.string, PropTypes.number]).isRequired,
    name: PropTypes.string.isRequired,
    trades: PropTypes.arrayOf(PropTypes.string),
    availability: PropTypes.string,
    avatar: PropTypes.string
  }).isRequired
};

function InventoryCard({ item, variant }) {
  const { t, format } = useLocale();
  const quantityLabel = Number.isFinite(item.quantityOnHand)
    ? format.number(item.quantityOnHand)
    : item.quantityOnHand ?? 0;
  const rentalLabel =
    item.rentalRate != null
      ? format.currency(item.rentalRate, { currency: item.rentalRateCurrency || 'GBP', maximumFractionDigits: 0 })
      : null;
  const availabilityLabel = Number.isFinite(item.availability) ? format.number(item.availability) : null;
  const reservedLabel = Number.isFinite(item.quantityReserved) ? format.number(item.quantityReserved) : null;
  const safetyLabel = Number.isFinite(item.safetyStock) ? format.number(item.safetyStock) : null;
  const activeAlertsLabel = Number.isFinite(item.activeAlerts) ? format.number(item.activeAlerts) : null;
  const activeRentalsLabel = Number.isFinite(item.activeRentals) ? format.number(item.activeRentals) : null;
  const nextMaintenanceLabel = item.nextMaintenanceDue ? format.date(item.nextMaintenanceDue) : null;
  const statusTone = {
    healthy: 'border-emerald-200 bg-emerald-50 text-emerald-700',
    low_stock: 'border-amber-200 bg-amber-50 text-amber-700',
    stockout: 'border-rose-200 bg-rose-50 text-rose-700'
  };
  const statusKey = item.status ? `businessFront.inventoryStatus.${item.status}` : null;
  const statusLabel = statusKey ? t(statusKey) : null;
  const locationLabel = item.location ? t('businessFront.inventoryLocation', { location: item.location }) : null;
  const notesLabel = item.notes ?? null;

  return (
    <article className="flex h-full flex-col gap-4 rounded-3xl border border-slate-200 bg-white/85 p-6 shadow-sm" data-qa={`business-front-inventory-${variant}-${item.id}`}>
      <div className="flex items-start justify-between gap-3">
        <div>
          <h3 className="text-sm font-semibold text-primary">{item.name}</h3>
          {item.category ? <p className="text-xs text-slate-500">{item.category}</p> : null}
        </div>
        {item.image ? (
          <img src={item.image} alt={item.name} className="h-12 w-12 rounded-lg object-cover" />
        ) : (
          <WrenchScrewdriverIcon className="h-5 w-5 text-primary" aria-hidden="true" />
        )}
      </div>
      {statusLabel ? (
        <span
          className={`inline-flex w-fit items-center gap-2 rounded-full border px-3 py-1 text-xs font-semibold ${
            statusTone[item.status] ?? 'border-slate-200 bg-secondary text-primary'
          }`}
        >
          <span className="h-2 w-2 rounded-full bg-current" />
          {statusLabel}
        </span>
      ) : null}
      {variant === 'materials' ? (
        <div className="text-xs text-slate-600">
          <p>{t('businessFront.materialQuantity', { quantity: quantityLabel, unit: item.unitType || 'units' })}</p>
          {availabilityLabel ? (
            <p className="mt-1">{t('businessFront.inventoryAvailability', { quantity: availabilityLabel })}</p>
          ) : null}
          {reservedLabel ? (
            <p className="mt-1">{t('businessFront.inventoryReserved', { quantity: reservedLabel })}</p>
          ) : null}
          {safetyLabel ? (
            <p className="mt-1">{t('businessFront.inventorySafetyStock', { quantity: safetyLabel })}</p>
          ) : null}
        </div>
      ) : null}
      {variant === 'tools' && rentalLabel ? (
        <div className="text-xs text-slate-600">
          <p>{t('businessFront.toolRentalRate', { amount: rentalLabel })}</p>
          {availabilityLabel ? (
            <p className="mt-1">{t('businessFront.inventoryAvailability', { quantity: availabilityLabel })}</p>
          ) : null}
          {activeRentalsLabel ? (
            <p className="mt-1">{t('businessFront.inventoryActiveRentals', { quantity: activeRentalsLabel })}</p>
          ) : null}
          {safetyLabel ? (
            <p className="mt-1">{t('businessFront.inventorySafetyStock', { quantity: safetyLabel })}</p>
          ) : null}
          {item.depositAmount != null ? (
            <p className="mt-1">
              {t('businessFront.inventoryDeposit', {
                amount: format.currency(item.depositAmount, {
                  currency: item.depositCurrency || item.rentalRateCurrency || 'GBP',
                  maximumFractionDigits: 0
                })
              })}
            </p>
          ) : null}
        </div>
      ) : null}
      <div className="grid gap-1 text-xs text-slate-500">
        {locationLabel ? <p>{locationLabel}</p> : null}
        {nextMaintenanceLabel ? <p>{t('businessFront.inventoryNextService', { date: nextMaintenanceLabel })}</p> : null}
        {activeAlertsLabel ? <p>{t('businessFront.inventoryActiveAlerts', { quantity: activeAlertsLabel })}</p> : null}
      </div>
      {item.sku ? <p className="text-xs text-slate-400">SKU: {item.sku}</p> : null}
      {notesLabel ? <p className="text-xs italic text-slate-500">{notesLabel}</p> : null}
    </article>
  );
}

InventoryCard.propTypes = {
  item: PropTypes.shape({
    id: PropTypes.oneOfType([PropTypes.string, PropTypes.number]).isRequired,
    name: PropTypes.string.isRequired,
    category: PropTypes.string,
    quantityOnHand: PropTypes.number,
    quantityReserved: PropTypes.number,
    availability: PropTypes.number,
    safetyStock: PropTypes.number,
    unitType: PropTypes.string,
    sku: PropTypes.string,
    image: PropTypes.string,
    rentalRate: PropTypes.number,
    rentalRateCurrency: PropTypes.string,
    status: PropTypes.string,
    location: PropTypes.string,
    nextMaintenanceDue: PropTypes.oneOfType([PropTypes.string, PropTypes.instanceOf(Date)]),
    notes: PropTypes.string,
    activeAlerts: PropTypes.number,
    alertSeverity: PropTypes.string,
    activeRentals: PropTypes.number,
    depositAmount: PropTypes.number,
    depositCurrency: PropTypes.string
  }).isRequired,
  variant: PropTypes.oneOf(['materials', 'tools']).isRequired
};

function ReviewSummaryPanel({ summary, reviews }) {
  const { format, t } = useLocale();
  const highlighted = reviews.find((review) => review.id === summary.highlightedReviewId) || reviews[0];
  const lastReviewLabel = summary.lastReviewAt ? format.date(summary.lastReviewAt) : null;

  return (
    <div className="grid gap-6 lg:grid-cols-3" data-qa="business-front-review-summary">
      <div className="rounded-3xl border border-primary/20 bg-gradient-to-br from-primary/5 via-white to-white p-6 shadow-sm">
        <p className="text-xs uppercase tracking-[0.3em] text-primary/70">{t('businessFront.reviewsOverall')}</p>
        <div className="mt-4 flex items-end gap-3">
          <span className="text-4xl font-semibold text-primary">
            {Number.isFinite(summary.averageRating) ? summary.averageRating.toFixed(2) : '—'}
          </span>
          <span className="text-sm text-primary/70">
            {t('businessFront.reviewsAverage', { total: format.number(summary.totalReviews ?? 0) })}
          </span>
        </div>
        <dl className="mt-6 space-y-3 text-sm text-primary/70">
          <div className="flex items-center justify-between">
            <dt className="uppercase tracking-[0.3em] text-[0.65rem]">{t('businessFront.reviewsVerifiedShare')}</dt>
            <dd className="font-semibold text-primary">{format.percentage(summary.verifiedShare ?? 0)}</dd>
          </div>
          <div className="flex items-center justify-between">
            <dt className="uppercase tracking-[0.3em] text-[0.65rem]">{t('businessFront.reviewsResponseRate')}</dt>
            <dd className="font-semibold text-primary">{format.percentage(summary.responseRate ?? 0)}</dd>
          </div>
        </dl>
        {lastReviewLabel ? (
          <p className="mt-6 text-xs uppercase tracking-[0.3em] text-primary/50">
            {t('businessFront.reviewsLastUpdated', { date: lastReviewLabel })}
          </p>
        ) : null}
      </div>
      <div className="rounded-3xl border border-slate-200 bg-white/90 p-6 shadow-sm">
        <p className="text-xs uppercase tracking-[0.3em] text-primary/60">{t('businessFront.reviewsDistribution')}</p>
        <ul className="mt-5 space-y-4">
          {[...summary.ratingBuckets]
            .sort((a, b) => (b.score ?? 0) - (a.score ?? 0))
            .map((bucket) => {
            const share = summary.totalReviews ? bucket.count / summary.totalReviews : 0;
            const widthPercent = Math.max(share * 100, bucket.count > 0 ? 6 : 0);
            return (
              <li key={bucket.score}>
                <div className="flex items-center justify-between text-sm text-primary">
                  <span className="font-medium">{t('businessFront.reviewScoreLabel', { score: bucket.score })}</span>
                  <span>{format.percentage(share)}</span>
                </div>
                <div className="mt-2 h-2 rounded-full bg-slate-100">
                  <div
                    className="h-2 rounded-full bg-primary/60 transition-all"
                    style={{ width: `${widthPercent}%` }}
                    aria-hidden="true"
                  />
                </div>
              </li>
            );
          })}
        </ul>
      </div>
      {highlighted ? (
        <div className="rounded-3xl border border-primary/15 bg-primary/5 p-6 shadow-sm">
          <p className="text-xs uppercase tracking-[0.3em] text-primary/70">{t('businessFront.reviewsHighlight')}</p>
          <p className="mt-4 text-sm leading-relaxed text-primary/80">“{summary.excerpt || highlighted.comment}”</p>
          <div className="mt-5 space-y-2">
            <p className="text-xs uppercase tracking-[0.3em] text-primary/60">{highlighted.reviewer}</p>
            <div className="flex flex-wrap gap-2 text-xs text-primary/60">
              {highlighted.job ? <Chip icon={SparklesIcon}>{highlighted.job}</Chip> : null}
              <Chip icon={StarIcon}>{Number.isFinite(highlighted.rating) ? highlighted.rating.toFixed(1) : '—'}</Chip>
            </div>
          </div>
        </div>
      ) : null}
    </div>
  );
}

ReviewSummaryPanel.propTypes = {
  summary: PropTypes.shape({
    averageRating: PropTypes.number,
    totalReviews: PropTypes.number,
    verifiedShare: PropTypes.number,
    responseRate: PropTypes.number,
    ratingBuckets: PropTypes.arrayOf(
      PropTypes.shape({
        score: PropTypes.number,
        count: PropTypes.number
      })
    ).isRequired,
    lastReviewAt: PropTypes.oneOfType([PropTypes.string, PropTypes.number, PropTypes.instanceOf(Date)]),
    highlightedReviewId: PropTypes.oneOfType([PropTypes.string, PropTypes.number]),
    excerpt: PropTypes.string
  }).isRequired,
  reviews: PropTypes.arrayOf(ReviewCard.propTypes.review).isRequired
};

function ZoneBadge({ zone }) {
  return (
    <li className="rounded-3xl border border-slate-200 bg-white/80 p-4" data-qa={`business-front-zone-${zone.id ?? zone.name}`}>
      <p className="text-sm font-semibold text-primary">{zone.name}</p>
      <p className="text-xs text-slate-500 capitalize">{zone.demandLevel || 'balanced'}</p>
    </li>
  );
}

ZoneBadge.propTypes = {
  zone: PropTypes.shape({
    id: PropTypes.oneOfType([PropTypes.string, PropTypes.number]),
    name: PropTypes.string.isRequired,
    demandLevel: PropTypes.string
  }).isRequired
};

function AccessDenied({ role }) {
  const { t } = useLocale();
  const allowedRolesLabel = BUSINESS_FRONT_ALLOWED_ROLES.map((roleKey) => ROLE_DISPLAY_NAMES[roleKey] || roleKey).join(' • ');
  const roleLabel = ROLE_DISPLAY_NAMES[role] || ROLE_DISPLAY_NAMES.guest;

  return (
    <div className="mx-auto max-w-3xl px-6 py-24">
      <div className="rounded-3xl border border-slate-200 bg-white/95 p-10 text-center shadow-xl">
        <LockClosedIcon className="mx-auto h-12 w-12 text-primary" aria-hidden="true" />
        <h1 className="mt-6 text-3xl font-semibold text-primary">{t('businessFront.accessDeniedTitle')}</h1>
        <p className="mt-4 text-sm text-slate-600">{t('businessFront.accessDeniedDescription')}</p>
        <p className="mt-4 text-xs uppercase tracking-[0.3em] text-slate-400">
          {t('businessFront.accessDeniedRolesLabel', { roles: allowedRolesLabel })}
        </p>
        <p className="mt-4 text-xs text-slate-500">{t('businessFront.accessDeniedCurrentRole', { role: roleLabel })}</p>
        <div className="mt-8 flex flex-wrap justify-center gap-3">
          <Link
            to="/register/company"
            className="inline-flex items-center gap-2 rounded-full bg-primary px-6 py-2 text-sm font-semibold text-white shadow-sm transition hover:bg-primary/90"
          >
            {t('businessFront.accessDeniedCta')}
          </Link>
          <Link
            to="/"
            className="inline-flex items-center gap-2 rounded-full border border-primary/30 bg-white/90 px-6 py-2 text-sm font-semibold text-primary shadow-sm transition hover:border-primary/50"
          >
            {t('businessFront.accessDeniedBack')}
          </Link>
        </div>
      </div>
    </div>
  );
}

AccessDenied.propTypes = {
  role: PropTypes.string
};

AccessDenied.defaultProps = {
  role: 'guest'
};

export default function BusinessFront() {
  const { slug } = useParams();
  const { t, format } = useLocale();
  const { role: sessionRole, hasRole } = useSession();
  const canAccess = hasRole(BUSINESS_FRONT_ALLOWED_ROLES);
  const [state, setState] = useState(() => ({ loading: canAccess, data: null, meta: null, error: null }));

  const loadFront = useCallback(
    async ({ forceRefresh = false, signal } = {}) => {
      if (!canAccess) {
        return null;
      }

      setState((current) => ({ ...current, loading: true, error: null }));
      try {
        const result = await getBusinessFront(slug, { forceRefresh, signal });
        setState({ loading: false, data: result.data, meta: result.meta, error: result.meta?.error || null });
        return result;
      } catch (error) {
        setState((current) => ({
          ...current,
          loading: false,
          error:
            error instanceof PanelApiError
              ? error
              : new PanelApiError('Unable to load business front', 500, { cause: error })
        }));
        return null;
      }
    },
    [slug, canAccess]
  );

  useEffect(() => {
    if (!canAccess) {
      setState({ loading: false, data: null, meta: null, error: null });
      return undefined;
    }

    const controller = new AbortController();
    loadFront({ signal: controller.signal }).catch(() => {});
    return () => controller.abort();
  }, [loadFront, canAccess]);

  const hero = state.data?.hero;
  const packages = state.data?.packages ?? [];
  const testimonials = state.data?.testimonials ?? [];
  const certifications = state.data?.certifications ?? [];
  const gallery = state.data?.gallery ?? [];
  const support = state.data?.support ?? {};
  const stats = state.data?.stats ?? [];
  const serviceCatalogue = state.data?.serviceCatalogue ?? [];
  const deals = state.data?.deals ?? [];
  const previousJobs = state.data?.previousJobs ?? [];
  const reviews = state.data?.reviews ?? [];
  const reviewSummary = state.data?.reviewSummary ?? null;
  const materials = state.data?.materials ?? [];
  const tools = state.data?.tools ?? [];
  const servicemen = state.data?.servicemen ?? [];
  const serviceZones = state.data?.serviceZones ?? [];
<<<<<<< HEAD
  const reviewAccess = state.meta?.reviewAccess ?? {};
  const canViewReviews = reviewAccess.granted !== false;
=======
  const scores = state.data?.scores ?? {};
  const trustScore = scores?.trust;
  const reviewScore = scores?.review;
  const inventorySummary = state.data?.inventorySummary ?? null;
>>>>>>> 39349eb7
  const conciergeHeading = hero?.name
    ? t('businessFront.supportHeadline', { name: hero.name })
    : t('businessFront.supportFallbackHeadline');
  const heroName = hero?.name ?? t('businessFront.heroFeatured');
  const heroStrapline = hero?.strapline ?? t('businessFront.heroStraplineFallback');
  const heroTags = hero?.tags ?? [];
  const heroCategories = hero?.categories ?? [];
  const showcaseCarousel = hero?.media?.carousel ?? [];
  const showcaseVideo = hero?.media?.showcaseVideo;
  const hasShowcase = Boolean(showcaseVideo || showcaseCarousel.length > 0 || gallery.length > 0);

  const formatCodeLabel = (code) =>
    typeof code === 'string'
      ? code
          .replace(/([A-Z])/g, ' $1')
          .replace(/[-_]/g, ' ')
          .replace(/^./, (char) => char.toUpperCase())
          .replace(/\b\w/g, (char) => char.toUpperCase())
      : '';

  const resolveLabel = (prefix, code) => {
    if (!code) {
      return '';
    }
    const key = `${prefix}.${code}`;
    const translated = t(key);
    return translated === key ? formatCodeLabel(code) : translated;
  };

  const trustConfidenceLabel = trustScore ? resolveLabel('businessFront.confidence', trustScore.confidence) : '';
  const trustBandLabel = trustScore ? resolveLabel('businessFront.trustBand', trustScore.band) : '';
  const reviewBandLabel = reviewScore ? resolveLabel('businessFront.reviewBand', reviewScore.band) : '';

  const trustCaption = trustScore
    ? (() => {
        const translated = t('businessFront.trustScoreCaption', {
          confidence: trustConfidenceLabel,
          sample: format.number(trustScore.sampleSize ?? 0)
        });
        return translated === 'businessFront.trustScoreCaption'
          ? trustScore.caption ?? ''
          : translated;
      })()
    : '';

  const reviewCaption = reviewScore
    ? (() => {
        const translated = t('businessFront.reviewScoreCaption', {
          band: reviewBandLabel,
          sample: format.number(reviewScore.sampleSize ?? 0)
        });
        return translated === 'businessFront.reviewScoreCaption'
          ? reviewScore.caption ?? ''
          : translated;
      })()
    : '';
  if (!canAccess) {
    return (
      <div className="min-h-screen bg-slate-50 pb-24" data-qa="business-front">
        <header className="border-b border-slate-200 bg-gradient-to-br from-primary/10 via-white to-white">
          <div className="mx-auto max-w-6xl px-6 py-12">
            <p className="text-xs uppercase tracking-[0.35em] text-primary/70">{t('businessFront.heroFeatured')}</p>
            <h1 className="mt-2 text-3xl font-semibold text-primary">{t('businessFront.accessDeniedTitle')}</h1>
          </div>
        </header>
        <AccessDenied role={sessionRole} />
      </div>
    );
  }

  return (
    <div className="min-h-screen bg-slate-50 pb-24" data-qa="business-front">
      <header className="relative overflow-hidden border-b border-slate-200 bg-gradient-to-br from-primary/10 via-white to-white">
        {hero?.media?.bannerImage ? (
          <img
            src={hero.media.bannerImage}
            alt={heroName}
            className="absolute inset-0 h-full w-full object-cover opacity-20"
          />
        ) : hero?.media?.heroImage ? (
          <img
            src={hero.media.heroImage}
            alt={heroName}
            className="absolute inset-0 h-full w-full object-cover opacity-20"
          />
        ) : null}
        <div className="relative mx-auto max-w-6xl space-y-10 px-6 py-16">
          <div className="flex flex-col gap-10 lg:flex-row lg:items-end lg:justify-between">
            <div className="space-y-6">
              <div className="flex items-center gap-4">
                {hero?.media?.brandImage ? (
                  <img
                    src={hero.media.brandImage}
                    alt={`${heroName} brand`}
                    className="h-16 w-16 rounded-2xl border border-white/40 object-cover shadow-sm"
                  />
                ) : (
                  <div className="flex h-16 w-16 items-center justify-center rounded-2xl bg-primary/10 text-xl font-semibold text-primary">
                    {heroName.charAt(0)}
                  </div>
                )}
                <div>
                  <p className="text-xs uppercase tracking-[0.35em] text-primary/80">{t('businessFront.heroFeatured')}</p>
                  <h1 className="text-4xl font-semibold text-primary" data-qa="business-front-name">
                    {heroName}
                  </h1>
                </div>
                {hero?.media?.profileImage ? (
                  <img
                    src={hero.media.profileImage}
                    alt={`${heroName} profile`}
                    className="h-16 w-16 rounded-full border border-white/40 object-cover shadow-sm"
                  />
                ) : null}
              </div>
              {hero?.tagline ? (
                <div>
                  <p className="text-xs uppercase tracking-[0.3em] text-primary/60">{t('businessFront.heroTaglineLabel')}</p>
                  <p className="mt-1 text-lg text-primary/80">{hero.tagline}</p>
                </div>
              ) : null}
              <p className="text-sm text-slate-600" data-qa="business-front-strapline">
                {heroStrapline}
              </p>
              {hero?.bio ? (
                <p className="text-sm text-slate-500">{hero.bio}</p>
              ) : null}
              {trustScore || reviewScore ? (
                <div className="grid max-w-xl gap-3 sm:grid-cols-2">
                  {trustScore ? (
                    <ScoreBadge
                      icon={ShieldCheckIcon}
                      label={t('businessFront.trustScoreLabel')}
                      value={trustScore.value}
                      precision={0}
                      suffix={t('businessFront.trustScoreSuffix')}
                      caption={trustCaption}
                      badge={trustBandLabel || undefined}
                    />
                  ) : null}
                  {reviewScore ? (
                    <ScoreBadge
                      icon={StarIcon}
                      label={t('businessFront.reviewScoreLabel')}
                      value={reviewScore.value}
                      precision={1}
                      caption={reviewCaption}
                      tone="warm"
                      badge={reviewBandLabel || undefined}
                    />
                  ) : null}
                </div>
              ) : null}
              {heroCategories.length ? (
                <div className="flex flex-wrap gap-2">
                  {heroCategories.map((category) => (
                    <Chip key={category} icon={SparklesIcon}>
                      {category}
                    </Chip>
                  ))}
                </div>
              ) : null}
              {heroTags.length ? (
                <div className="flex flex-wrap gap-2">
                  {heroTags.map((tag) => (
                    <Chip key={tag} icon={TagIcon}>
                      {tag}
                    </Chip>
                  ))}
                </div>
              ) : null}
              {hero?.locations?.length ? (
                <div className="flex flex-wrap gap-2">
                  {hero.locations.map((location) => (
                    <Chip key={location} icon={MapPinIcon}>
                      {location}
                    </Chip>
                  ))}
                </div>
              ) : null}
              <div className="flex flex-wrap gap-3">
                <Link
                  to="/register"
                  className="inline-flex items-center gap-2 rounded-full bg-primary px-6 py-2 text-sm font-semibold text-white shadow-sm transition hover:bg-primary/90"
                >
                  {t('businessFront.bookProgramme')}
                </Link>
                <Link
                  to="/communications"
                  className="inline-flex items-center gap-2 rounded-full border border-primary/30 bg-white/80 px-6 py-2 text-sm font-semibold text-primary shadow-sm transition hover:border-primary/50"
                >
                  {t('businessFront.chatOperations')}
                </Link>
              </div>
            </div>
            <ul className="grid gap-4 sm:grid-cols-2 lg:w-1/2" aria-label={t('businessFront.metricsAria')}>
              {state.loading
                ? Array.from({ length: 4 }).map((_, index) => <Skeleton key={index} className="h-32 rounded-3xl" />)
                : stats.map((stat) => <StatCard key={stat.id} stat={stat} />)}
            </ul>
          </div>
        </div>
      </header>

      <main className="mx-auto max-w-6xl px-6 py-12 space-y-12">
        <div className="flex justify-end">
          <button
            type="button"
            className="inline-flex items-center gap-2 rounded-full border border-slate-200 bg-white px-4 py-2 text-xs font-semibold text-primary shadow-sm transition hover:border-primary/40"
            onClick={() => loadFront({ forceRefresh: true })}
          >
            <ArrowPathIcon className="h-4 w-4" aria-hidden="true" /> {t('businessFront.refresh')}
          </button>
        </div>

        {!state.loading && state.error ? (
          <div className="rounded-2xl border border-rose-200 bg-rose-50/80 p-5" role="alert">
            <p className="text-sm font-semibold text-rose-600">{t('businessFront.errorSummary')}</p>
            <p className="mt-1 text-xs text-rose-500">
              {state.error.message}
              {state.meta?.fallback ? ` — ${t('businessFront.errorFallbackHint')}` : ''}
            </p>
          </div>
        ) : null}

        {hasShowcase ? (
          <section aria-labelledby="business-front-showcase" className="space-y-5">
            <header className="flex items-center gap-3">
              <PlayIcon className="h-5 w-5 text-primary" aria-hidden="true" />
              <h2 id="business-front-showcase" className="text-lg font-semibold text-primary">
                {t('businessFront.showcaseHeadline')}
              </h2>
            </header>
            <div className="grid gap-6 lg:grid-cols-2">
              <div className="overflow-hidden rounded-3xl border border-slate-200 bg-black/80 shadow-sm">
                {showcaseVideo ? (
                  <video src={showcaseVideo} controls className="h-full w-full" poster={hero?.media?.heroImage}>
                    {t('businessFront.showcaseVideoFallback')}
                  </video>
                ) : hero?.media?.heroImage ? (
                  <img src={hero.media.heroImage} alt={heroName} className="h-full w-full object-cover" />
                ) : (
                  <div className="flex h-48 items-center justify-center text-sm text-white/80">
                    {t('businessFront.showcasePlaceholder')}
                  </div>
                )}
              </div>
              <div className="space-y-4">
                {showcaseCarousel.length ? (
                  <div className="flex gap-3 overflow-x-auto pb-2">
                    {showcaseCarousel.map((item) => (
                      <article key={item.id} className="min-w-[200px] rounded-3xl border border-slate-200 bg-white/90 p-4 shadow-sm">
                        {item.image ? (
                          <img src={item.image} alt={item.title} className="h-28 w-full rounded-2xl object-cover" />
                        ) : null}
                        <h3 className="mt-3 text-sm font-semibold text-primary">{item.title}</h3>
                        {item.description ? <p className="text-xs text-slate-500">{item.description}</p> : null}
                      </article>
                    ))}
                  </div>
                ) : null}
                {gallery.length ? (
                  <div className="grid gap-3 sm:grid-cols-2">
                    {gallery.slice(0, 2).map((item) => (
                      <article key={item.id} className="rounded-3xl border border-slate-200 bg-white/90 p-4 shadow-sm">
                        <h3 className="text-sm font-semibold text-primary">{item.title}</h3>
                        {item.description ? <p className="mt-1 text-xs text-slate-500">{item.description}</p> : null}
                      </article>
                    ))}
                  </div>
                ) : null}
              </div>
            </div>
          </section>
        ) : null}

        <section aria-labelledby="business-front-catalogue" className="space-y-5">
          <header>
            <h2 id="business-front-catalogue" className="text-lg font-semibold text-primary">
              {t('businessFront.catalogueHeadline')}
            </h2>
            <p className="text-sm text-slate-600">{t('businessFront.catalogueDescription')}</p>
          </header>
          <div className="grid gap-6 md:grid-cols-2 lg:grid-cols-3">
            {serviceCatalogue.length === 0 ? (
              <p className="rounded-2xl border border-dashed border-slate-200 bg-white/70 p-6 text-sm text-slate-500">
                {t('businessFront.catalogueEmpty')}
              </p>
            ) : (
              serviceCatalogue.map((service) => <ServiceCatalogueCard key={service.id} service={service} />)
            )}
          </div>
        </section>

        <section aria-labelledby="business-front-deals" className="space-y-5">
          <header>
            <h2 id="business-front-deals" className="text-lg font-semibold text-primary">
              {t('businessFront.dealsHeadline')}
            </h2>
            <p className="text-sm text-slate-600">{t('businessFront.dealsDescription')}</p>
          </header>
          <div className="grid gap-6 md:grid-cols-2 lg:grid-cols-3">
            {deals.length === 0 ? (
              <p className="rounded-2xl border border-dashed border-slate-200 bg-white/70 p-6 text-sm text-slate-500">
                {t('businessFront.dealsEmpty')}
              </p>
            ) : (
              deals.map((deal) => <DealCard key={deal.id} deal={deal} />)
            )}
          </div>
        </section>

        <section aria-labelledby="business-front-packages" className="space-y-5">
          <header>
            <h2 id="business-front-packages" className="text-lg font-semibold text-primary">
              {t('businessFront.packagesHeadline')}
            </h2>
            <p className="text-sm text-slate-600">{t('businessFront.packagesDescription')}</p>
          </header>
          <div className="grid gap-6 md:grid-cols-2 lg:grid-cols-3">
            {packages.length === 0 ? (
              <p className="rounded-2xl border border-dashed border-slate-200 bg-white/70 p-6 text-sm text-slate-500">
                {t('businessFront.packagesEmpty')}
              </p>
            ) : (
              packages.map((pkg) => <PackageCard key={pkg.id} pkg={pkg} />)
            )}
          </div>
        </section>

        <section aria-labelledby="business-front-previous-jobs" className="space-y-5">
          <header>
            <h2 id="business-front-previous-jobs" className="text-lg font-semibold text-primary">
              {t('businessFront.previousJobsHeadline')}
            </h2>
            <p className="text-sm text-slate-600">{t('businessFront.previousJobsDescription')}</p>
          </header>
          <div className="grid gap-6 md:grid-cols-2">
            {previousJobs.length === 0 ? (
              <p className="rounded-2xl border border-dashed border-slate-200 bg-white/70 p-6 text-sm text-slate-500">
                {t('businessFront.previousJobsEmpty')}
              </p>
            ) : (
              previousJobs.map((job) => (
                <article key={job.id} className="flex h-full flex-col gap-3 rounded-3xl border border-slate-200 bg-white/90 p-6" data-qa={`business-front-job-${job.id}`}>
                  {job.image ? <img src={job.image} alt={job.title} className="h-40 w-full rounded-2xl object-cover" /> : null}
                  <h3 className="text-sm font-semibold text-primary">{job.title}</h3>
                  <p className="text-xs text-slate-500">{job.description}</p>
                  <div className="flex flex-wrap gap-2 text-xs text-slate-500">
                    {job.zone ? <Chip icon={MapPinIcon}>{job.zone}</Chip> : null}
                    {job.completedOn ? <Chip>{format.date(job.completedOn)}</Chip> : null}
                    {job.value ? (
                      <Chip>{t('businessFront.previousJobValue', { amount: format.currency(job.value, { currency: job.currency || 'GBP' }) })}</Chip>
                    ) : null}
                  </div>
                </article>
              ))
            )}
          </div>
        </section>

        <section aria-labelledby="business-front-reviews" className="space-y-5">
          <header>
            <h2 id="business-front-reviews" className="text-lg font-semibold text-primary">
              {t('businessFront.reviewsHeadline')}
            </h2>
            <p className="text-sm text-slate-600">{t('businessFront.reviewsDescription')}</p>
          </header>
          {canViewReviews ? (
            <>
              {reviewSummary && reviews.length ? (
                <ReviewSummaryPanel summary={reviewSummary} reviews={reviews} />
              ) : null}
              <div className="grid gap-6 md:grid-cols-2 lg:grid-cols-3">
                {reviews.length === 0 ? (
                  <p className="rounded-2xl border border-dashed border-slate-200 bg-white/70 p-6 text-sm text-slate-500">
                    {t('businessFront.reviewsEmpty')}
                  </p>
                ) : (
                  reviews.map((review) => (
                    <ReviewCard
                      key={review.id}
                      review={review}
                      highlighted={reviewSummary?.highlightedReviewId === review.id}
                    />
                  ))
                )}
              </div>
            </>
          ) : (
            <div className="flex flex-col gap-3 rounded-3xl border border-primary/30 bg-white/80 p-6 text-sm text-primary/70">
              <div className="flex items-center gap-3">
                <LockClosedIcon className="h-5 w-5 text-primary" aria-hidden="true" />
                <p className="font-semibold text-primary">
                  {reviewAccess.reason || t('businessFront.reviewsAccessRestricted')}
                </p>
              </div>
              {Array.isArray(reviewAccess.allowedRoles) && reviewAccess.allowedRoles.length ? (
                <p className="text-xs uppercase tracking-[0.3em] text-primary/50">
                  {t('businessFront.reviewsAccessCta', {
                    roles: reviewAccess.allowedRoles.join(' • ')
                  })}
                </p>
              ) : null}
              {reviewSummary ? (
                <p className="text-xs text-primary/50">
                  {t('businessFront.reviewsAccessSummary', {
                    total: format.number(reviewSummary.totalReviews ?? 0)
                  })}
                </p>
              ) : null}
            </div>
          )}
        </section>

        <section aria-labelledby="business-front-testimonials" className="space-y-5">
          <header>
            <h2 id="business-front-testimonials" className="text-lg font-semibold text-primary">
              {t('businessFront.testimonialsHeadline')}
            </h2>
          </header>
          <div className="grid gap-6 md:grid-cols-2 lg:grid-cols-3">
            {testimonials.length === 0 ? (
              <p className="rounded-2xl border border-dashed border-slate-200 bg-white/70 p-6 text-sm text-slate-500">
                {t('businessFront.testimonialsEmpty')}
              </p>
            ) : (
              testimonials.map((testimonial) => <TestimonialCard key={testimonial.id} testimonial={testimonial} />)
            )}
          </div>
        </section>

        <section aria-labelledby="business-front-servicemen" className="space-y-5">
          <header>
            <h2 id="business-front-servicemen" className="text-lg font-semibold text-primary">
              {t('businessFront.servicemenHeadline')}
            </h2>
            <p className="text-sm text-slate-600">{t('businessFront.servicemenDescription')}</p>
          </header>
          <div className="grid gap-6 md:grid-cols-2 lg:grid-cols-3">
            {servicemen.length === 0 ? (
              <p className="rounded-2xl border border-dashed border-slate-200 bg-white/70 p-6 text-sm text-slate-500">
                {t('businessFront.servicemenEmpty')}
              </p>
            ) : (
              servicemen.map((member) => <ServicemanCard key={member.id} member={member} />)
            )}
          </div>
        </section>

        <section aria-labelledby="business-front-inventory" className="space-y-5">
          <header>
            <h2 id="business-front-inventory" className="text-lg font-semibold text-primary">
              {t('businessFront.inventoryHeadline')}
            </h2>
          </header>
          {inventorySummary ? (
            <dl className="grid gap-4 sm:grid-cols-3">
              <div className="rounded-3xl border border-primary/10 bg-white/90 p-4 text-sm shadow-sm">
                <dt className="text-xs uppercase tracking-[0.3em] text-primary/60">
                  {t('businessFront.inventorySummaryAvailable')}
                </dt>
                <dd className="mt-2 text-xl font-semibold text-primary">
                  {format.number(inventorySummary.available ?? 0)}
                </dd>
                <dd className="mt-1 text-xs text-slate-500">
                  {t('businessFront.inventorySummarySkuCount', { count: format.number(inventorySummary.skuCount ?? 0) })}
                </dd>
              </div>
              <div className="rounded-3xl border border-primary/10 bg-white/90 p-4 text-sm shadow-sm">
                <dt className="text-xs uppercase tracking-[0.3em] text-primary/60">
                  {t('businessFront.inventorySummaryReserved')}
                </dt>
                <dd className="mt-2 text-xl font-semibold text-primary">
                  {format.number(inventorySummary.reserved ?? 0)}
                </dd>
                <dd className="mt-1 text-xs text-slate-500">
                  {t('businessFront.inventorySummaryOnHand', { count: format.number(inventorySummary.onHand ?? 0) })}
                </dd>
              </div>
              <div className="rounded-3xl border border-primary/10 bg-white/90 p-4 text-sm shadow-sm">
                <dt className="text-xs uppercase tracking-[0.3em] text-primary/60">
                  {t('businessFront.inventorySummaryAlerts')}
                </dt>
                <dd className={`mt-2 text-xl font-semibold ${
                  (inventorySummary.alerts ?? 0) > 0 ? 'text-rose-600' : 'text-primary'
                }`}>
                  {format.number(inventorySummary.alerts ?? 0)}
                </dd>
                <dd className="mt-1 text-xs text-slate-500">
                  {(inventorySummary.alerts ?? 0) > 0
                    ? t('businessFront.inventorySummaryAlertsAction')
                    : t('businessFront.inventorySummaryAlertsClear')}
                </dd>
              </div>
            </dl>
          ) : null}
          <div className="grid gap-6 md:grid-cols-2">
            <div className="space-y-3">
              <h3 className="text-sm font-semibold text-primary flex items-center gap-2">
                <BuildingStorefrontIcon className="h-5 w-5" aria-hidden="true" />
                {t('businessFront.materialsHeadline')}
              </h3>
              <div className="grid gap-3">
                {materials.length === 0 ? (
                  <p className="rounded-2xl border border-dashed border-slate-200 bg-white/70 p-4 text-xs text-slate-500">
                    {t('businessFront.materialsEmpty')}
                  </p>
                ) : (
                  materials.map((item) => <InventoryCard key={item.id} item={item} variant="materials" />)
                )}
              </div>
            </div>
            <div className="space-y-3">
              <h3 className="text-sm font-semibold text-primary flex items-center gap-2">
                <WrenchScrewdriverIcon className="h-5 w-5" aria-hidden="true" />
                {t('businessFront.toolsHeadline')}
              </h3>
              <div className="grid gap-3">
                {tools.length === 0 ? (
                  <p className="rounded-2xl border border-dashed border-slate-200 bg-white/70 p-4 text-xs text-slate-500">
                    {t('businessFront.toolsEmpty')}
                  </p>
                ) : (
                  tools.map((item) => <InventoryCard key={item.id} item={item} variant="tools" />)
                )}
              </div>
            </div>
          </div>
        </section>

        <section aria-labelledby="business-front-zones" className="space-y-5">
          <header>
            <h2 id="business-front-zones" className="text-lg font-semibold text-primary">
              {t('businessFront.serviceZonesHeadline')}
            </h2>
            <p className="text-sm text-slate-600">{t('businessFront.serviceZonesDescription')}</p>
          </header>
          <ul className="grid gap-4 md:grid-cols-2 lg:grid-cols-3">
            {serviceZones.length === 0 ? (
              <p className="rounded-2xl border border-dashed border-slate-200 bg-white/70 p-6 text-sm text-slate-500">
                {t('businessFront.serviceZonesEmpty')}
              </p>
            ) : (
              serviceZones.map((zone) => <ZoneBadge key={zone.id ?? zone.name} zone={zone} />)
            )}
          </ul>
        </section>

        {certifications.length ? (
          <section aria-labelledby="business-front-certifications" className="space-y-5">
            <header className="flex items-center gap-3">
              <CheckBadgeIcon className="h-5 w-5 text-primary" aria-hidden="true" />
              <h2 id="business-front-certifications" className="text-lg font-semibold text-primary">
                {t('businessFront.certificationsHeadlineFull')}
              </h2>
            </header>
            <ul className="grid gap-3 md:grid-cols-2">
              {certifications.map((cert) => (
                <li
                  key={cert.id}
                  className="flex flex-col gap-1 rounded-2xl border border-slate-200 bg-white/80 p-4"
                  data-qa={`business-front-certification-${cert.id}`}
                >
                  <span className="text-sm font-semibold text-primary">{cert.name}</span>
                  {cert.issuer ? <span className="text-xs uppercase tracking-[0.3em] text-slate-400">{cert.issuer}</span> : null}
                  {cert.expiresOn ? (
                    <span className="text-xs text-slate-500">
                      {t('businessFront.certificationExpires', { date: format.date(cert.expiresOn) })}
                    </span>
                  ) : null}
                </li>
              ))}
            </ul>
          </section>
        ) : null}

        <section aria-labelledby="business-front-support" className="grid gap-6 md:grid-cols-2">
          <div className="space-y-3">
            <h2 id="business-front-support" className="text-lg font-semibold text-primary">
              {conciergeHeading}
            </h2>
            <p className="text-sm text-slate-600">{t('businessFront.supportDescription')}</p>
          </div>
          <div className="flex flex-col gap-3 rounded-3xl border border-primary/15 bg-primary/5 p-6">
            {support.email ? (
              <a
                href={`mailto:${support.email}`}
                className="inline-flex items-center gap-2 text-sm font-semibold text-primary"
                data-qa="business-front-support-email"
              >
                <EnvelopeIcon className="h-5 w-5" aria-hidden="true" />
                {support.email}
              </a>
            ) : null}
            {support.phone ? (
              <a
                href={`tel:${support.phone}`}
                className="inline-flex items-center gap-2 text-sm font-semibold text-primary"
                data-qa="business-front-support-phone"
              >
                <PhoneArrowDownLeftIcon className="h-5 w-5" aria-hidden="true" />
                {support.phone}
              </a>
            ) : null}
            {support.concierge ? (
              <p className="text-xs text-slate-600" data-qa="business-front-support-concierge">
                {t('businessFront.supportConcierge', { name: support.concierge })}
              </p>
            ) : null}
            {!support.email && !support.phone ? (
              <p className="text-xs text-slate-600" data-qa="business-front-support-fallback">
                {t('businessFront.supportFallback')}
              </p>
            ) : null}
          </div>
        </section>
      </main>

      {state.loading && !state.data ? (
        <div className="fixed inset-0 flex items-center justify-center bg-slate-900/30" role="status" aria-live="polite">
          <Spinner />
          <span className="sr-only">{t('businessFront.loadingOverlay')}</span>
        </div>
      ) : null}
    </div>
  );
}
<|MERGE_RESOLUTION|>--- conflicted
+++ resolved
@@ -49,18 +49,13 @@
   stat: PropTypes.shape({
     id: PropTypes.oneOfType([PropTypes.string, PropTypes.number]).isRequired,
     label: PropTypes.string.isRequired,
-<<<<<<< HEAD
     value: PropTypes.oneOfType([PropTypes.string, PropTypes.number]),
-=======
     value: PropTypes.oneOfType([PropTypes.number, PropTypes.string]),
->>>>>>> 39349eb7
     format: PropTypes.string,
     caption: PropTypes.string
   }).isRequired
 };
 
-<<<<<<< HEAD
-=======
 function ScoreBadge({
   icon: Icon,
   label,
@@ -129,7 +124,6 @@
   badge: undefined
 };
 
->>>>>>> 39349eb7
 function PackageCard({ pkg }) {
   const { t, format } = useLocale();
 
@@ -405,7 +399,6 @@
     rating: PropTypes.number,
     comment: PropTypes.string.isRequired,
     job: PropTypes.string,
-<<<<<<< HEAD
     submittedAt: PropTypes.oneOfType([PropTypes.string, PropTypes.number, PropTypes.instanceOf(Date)]),
     verified: PropTypes.bool,
     response: PropTypes.string,
@@ -416,10 +409,8 @@
 
 ReviewCard.defaultProps = {
   highlighted: false
-=======
     createdAt: PropTypes.string
   }).isRequired
->>>>>>> 39349eb7
 };
 
 function ServicemanCard({ member }) {
@@ -797,15 +788,12 @@
   const tools = state.data?.tools ?? [];
   const servicemen = state.data?.servicemen ?? [];
   const serviceZones = state.data?.serviceZones ?? [];
-<<<<<<< HEAD
   const reviewAccess = state.meta?.reviewAccess ?? {};
   const canViewReviews = reviewAccess.granted !== false;
-=======
   const scores = state.data?.scores ?? {};
   const trustScore = scores?.trust;
   const reviewScore = scores?.review;
   const inventorySummary = state.data?.inventorySummary ?? null;
->>>>>>> 39349eb7
   const conciergeHeading = hero?.name
     ? t('businessFront.supportHeadline', { name: hero.name })
     : t('businessFront.supportFallbackHeadline');

import { useCallback, useEffect, useMemo, useRef, useState } from 'react';
<<<<<<< HEAD
import { ArrowPathIcon, ArrowTopRightOnSquareIcon, SquaresPlusIcon } from '@heroicons/react/24/outline';
import DashboardShell from '../components/dashboard/DashboardShell.jsx';
import { Button } from '../components/ui/index.js';
import ZoneOverviewSection from '../components/zones/admin/ZoneOverviewSection.jsx';
import ZoneWorkspaceSection from '../components/zones/admin/ZoneWorkspaceSection.jsx';
import ZoneBulkImportSection from '../components/zones/admin/ZoneBulkImportSection.jsx';
=======
import PageHeader from '../components/blueprints/PageHeader.jsx';
>>>>>>> 14a2581a
import {
  fetchZonesWithAnalytics,
  createZone,
  updateZone,
  deleteZone,
<<<<<<< HEAD
  fetchZone,
  createZoneAnalyticsSnapshot,
  importZonesFromGeoJson
} from '../api/zoneAdminClient.js';
import { useAdminSession } from '../providers/AdminSessionProvider.jsx';
import ZoneServicesManager from '../components/zones/ZoneServicesManager.jsx';
import { ROLE_DISPLAY_NAMES, formatRoleLabel } from '../constants/accessControl.js';

const DEMAND_LEVELS = [
  { value: 'high', label: 'High demand', tone: 'bg-rose-100 text-rose-700 border border-rose-200' },
  { value: 'medium', label: 'Balanced demand', tone: 'bg-amber-100 text-amber-700 border border-amber-200' },
  { value: 'low', label: 'Emerging demand', tone: 'bg-emerald-100 text-emerald-700 border border-emerald-200' }
];
=======
  fetchZoneServices,
  syncZoneServices,
  removeZoneService
} from '../api/zoneAdminClient.js';
import { fetchServiceCatalogue } from '../api/serviceAdminClient.js';
import { useAdminSession } from '../providers/AdminSessionProvider.jsx';
import ZoneServiceEditor from '../components/zones/ZoneServiceEditor.jsx';
import ZoneWorkspace from '../components/zones/ZoneWorkspace.jsx';
import ZoneInsights from '../components/zones/ZoneInsights.jsx';
import ZoneGuardrails from '../components/zones/ZoneGuardrails.jsx';
import {
  determineCompliance,
  parseTagList,
  toFeatureCollection,
  toMultiPolygon
} from '../components/zones/zoneManagementUtils.js';
>>>>>>> 14a2581a

const VISIBILITY_OPTIONS = [
  { value: 'live', label: 'Live • Dispatch ready' },
  { value: 'draft', label: 'Draft • Hidden from dispatch' },
  { value: 'paused', label: 'Paused • Temporarily disabled' }
];

const ROLE_OPTIONS = ['admin', 'operations', 'enterprise', 'provider', 'serviceman', 'support'];

const INITIAL_FORM = {
  name: '',
  companyId: '',
  demandLevel: 'medium',
  tags: '',
  notes: '',
  heroImage: '',
  heroImageAlt: '',
  accentColor: '',
  contactName: '',
  contactEmail: '',
  contactPhone: '',
  operatingHours: '',
  allowedRoles: [],
  visibility: 'live',
  autoDispatch: true,
  requiresOpsApproval: false,
  maxConcurrentJobs: '',
  slaMinutes: '',
  workspaceSlug: '',
  fallbackServices: ''
};

function resolveLocationBadge(location) {
  if (!location) {
    return null;
  }

  if (location.status === 'resolved') {
    const accuracy = location.coords?.accuracy;
    const label = accuracy ? `Location locked • ±${accuracy.toFixed?.(0) ?? accuracy}m` : 'Location locked';
    return { tone: 'success', label };
  }

  if (location.status === 'pending') {
    return { tone: 'info', label: 'Requesting location' };
  }

  if (location.status === 'error') {
    return { tone: 'danger', label: location.error ?? 'Location denied' };
  }

  if (location.status === 'unsupported') {
    return { tone: 'warning', label: 'Geolocation unavailable' };
  }

  return { tone: 'neutral', label: 'Manual location' };
}

const INITIAL_BULK_IMPORT_FORM = {
  companyId: '',
  demandLevel: 'medium',
  geojson: '',
  tags: '',
  notes: '',
  allowedRoles: []
};

<<<<<<< HEAD
function toFeatureCollection(zones) {
  const features = zones
    .map((entry) => {
      const zone = entry.zone ?? entry;
      const boundary = zone?.boundary;
      const geometry = boundary?.type ? boundary : boundary?.geometry ?? boundary;
      if (!geometry || !geometry.type || !geometry.coordinates) {
        return null;
      }
      return {
        type: 'Feature',
        geometry,
        properties: {
          id: zone.id,
          name: zone.name,
          demand: zone.demandLevel,
          companyId: zone.companyId
        }
      };
    })
    .filter(Boolean);

  return {
    type: 'FeatureCollection',
    features
  };
}

function parseList(input) {
  return input
    .split(',')
    .map((entry) => entry.trim())
    .filter((entry) => entry.length > 0);
}

function parseInteger(input) {
  const value = Number.parseInt(input, 10);
  if (!Number.isFinite(value) || value <= 0) {
    return null;
  }
  return value;
}

function stripCompliance(metadata) {
  if (!metadata || typeof metadata !== 'object') {
    return {};
  }
  const rest = { ...metadata };
  delete rest.compliance;
  return rest;
}

function buildMetadataFromForm(form, currentMetadata = {}) {
  const base = stripCompliance(currentMetadata);
  const tags = parseList(form.tags);
  const heroImage = form.heroImage.trim();
  const heroImageAlt = form.heroImageAlt.trim();
  const accentColor = form.accentColor.trim();
  const operatingHours = form.operatingHours.trim();
  const contactName = form.contactName.trim();
  const contactEmail = form.contactEmail.trim();
  const contactPhone = form.contactPhone.trim();
  const workspaceSlug = form.workspaceSlug.trim();
  const fallbackServices = parseList(form.fallbackServices);
  const allowedRoles = Array.from(
    new Set(
      (form.allowedRoles || [])
        .map((role) => (typeof role === 'string' ? role.trim().toLowerCase() : ''))
        .filter(Boolean)
    )
  );
  const maxConcurrentJobs = parseInteger(form.maxConcurrentJobs);
  const slaMinutes = parseInteger(form.slaMinutes);

  const metadata = {
    ...base,
    tags,
    notes: form.notes.trim() || null,
    heroImageUrl: heroImage || null,
    heroImageAlt: heroImageAlt || null,
    accentColor: accentColor || null,
    operatingHours: operatingHours || null,
    contact:
      contactName || contactEmail || contactPhone
        ? {
            name: contactName || null,
            email: contactEmail || null,
            phone: contactPhone || null
          }
        : null,
    source: 'admin-zones-ui',
    visibilityStatus: form.visibility,
    allowedRoles,
    workspaceSlug: workspaceSlug || null,
    fallbackServices,
    dispatch: {
      autoDispatch: Boolean(form.autoDispatch),
      requiresOpsApproval: Boolean(form.requiresOpsApproval),
      maxConcurrentJobs,
      slaMinutes
    }
  };

  return metadata;
}

function formStateFromZone(zone) {
  if (!zone) {
    return { ...INITIAL_FORM };
  }
  const metadata = zone.metadata || {};
  const dispatch = metadata.dispatch || {};
  return {
    name: zone.name ?? '',
    companyId: zone.companyId ?? '',
    demandLevel: zone.demandLevel ?? 'medium',
    tags: Array.isArray(metadata.tags) ? metadata.tags.join(', ') : '',
    notes: metadata.notes ?? '',
    heroImage: metadata.heroImageUrl ?? '',
    heroImageAlt: metadata.heroImageAlt ?? '',
    accentColor: metadata.accentColor ?? '',
    contactName: metadata.contact?.name ?? '',
    contactEmail: metadata.contact?.email ?? '',
    contactPhone: metadata.contact?.phone ?? '',
    operatingHours: metadata.operatingHours ?? '',
    allowedRoles: Array.isArray(metadata.allowedRoles) ? metadata.allowedRoles : [],
    visibility: metadata.visibilityStatus ?? 'live',
    autoDispatch:
      typeof dispatch.autoDispatch === 'boolean'
        ? dispatch.autoDispatch
        : INITIAL_FORM.autoDispatch,
    requiresOpsApproval: Boolean(dispatch.requiresOpsApproval),
    maxConcurrentJobs:
      typeof dispatch.maxConcurrentJobs === 'number' && Number.isFinite(dispatch.maxConcurrentJobs)
        ? String(dispatch.maxConcurrentJobs)
        : '',
    slaMinutes:
      typeof dispatch.slaMinutes === 'number' && Number.isFinite(dispatch.slaMinutes)
        ? String(dispatch.slaMinutes)
        : '',
    workspaceSlug: metadata.workspaceSlug ?? '',
    fallbackServices: Array.isArray(metadata.fallbackServices)
      ? metadata.fallbackServices.join(', ')
      : Array.isArray(metadata.fallbackServiceIds)
      ? metadata.fallbackServiceIds.join(', ')
      : ''
  };
}

=======
>>>>>>> 14a2581a
function computeMeta(zones, user) {
  const total = zones.length;
  const verified = zones.filter(
    (entry) => entry.zone?.metadata?.compliance?.openStreetMap?.status === 'verified'
  ).length;
  const verificationRatio = total === 0 ? 0 : Math.round((verified / total) * 100);
  const lastUpdated = zones.reduce((latest, entry) => {
    const updated = entry.zone?.updatedAt ?? entry.zone?.createdAt;
    if (!updated) {
      return latest;
    }
    const timestamp = new Date(updated).getTime();
    if (!Number.isFinite(timestamp)) {
      return latest;
    }
    return Math.max(latest, timestamp);
  }, 0);
  const formatter = new Intl.DateTimeFormat(undefined, {
    year: 'numeric',
    month: 'short',
    day: 'numeric',
    hour: '2-digit',
    minute: '2-digit'
  });

  return [
    {
      label: 'Total service zones',
      value: `${total.toLocaleString()}`,
      caption: 'Active polygons with analytics coverage',
      emphasis: true
    },
    {
      label: 'OpenStreetMap verified',
      value: total === 0 ? '—' : `${verified}/${total} • ${verificationRatio}%`,
      caption: 'Must resolve before dispatching live workloads'
    },
    {
      label: 'Last boundary update',
      value: lastUpdated ? formatter.format(new Date(lastUpdated)) : 'Awaiting first zone',
      caption: 'Auto-refresh every 90 seconds'
    },
    {
      label: 'RBAC session',
      value: user?.email ?? 'Admin session',
      caption: 'Only operations admins can publish zones'
    }
  ];
}

function openInNewTab(url) {
  if (typeof window !== 'undefined') {
    window.open(url, '_blank', 'noopener');
  }
}

export default function AdminZones() {
  const { user } = useAdminSession();
  const [zonesState, setZonesState] = useState({ loading: true, error: null, data: [] });
  const [form, setForm] = useState(() => ({ ...INITIAL_FORM }));
  const [geometry, setGeometry] = useState(null);
  const [geometryDirty, setGeometryDirty] = useState(false);
  const [saving, setSaving] = useState(false);
  const [feedback, setFeedback] = useState(null);
  const [location, setLocation] = useState({ status: 'idle', coords: null, error: null });
  const [selectedZoneId, setSelectedZoneId] = useState(null);
  const [fileError, setFileError] = useState(null);
<<<<<<< HEAD
  const [detailState, setDetailState] = useState({ loading: false, error: null, data: null });
  const [servicesManagerOpen, setServicesManagerOpen] = useState(false);
  const [deleting, setDeleting] = useState(false);
  const [analyticsRefreshing, setAnalyticsRefreshing] = useState(false);
  const bulkImportRef = useRef(null);
  const [bulkImportForm, setBulkImportForm] = useState(() => ({ ...INITIAL_BULK_IMPORT_FORM }));
  const [bulkImportFeedback, setBulkImportFeedback] = useState(null);
  const [bulkImportLoading, setBulkImportLoading] = useState(false);
  const [bulkImportFileError, setBulkImportFileError] = useState(null);
=======
  const [geometryDirty, setGeometryDirty] = useState(false);
  const [zoneServicesState, setZoneServicesState] = useState({ loading: false, error: null, data: [] });
  const [serviceCatalogueState, setServiceCatalogueState] = useState({
    companyId: null,
    loading: false,
    error: null,
    data: []
  });
  const [serviceFeedback, setServiceFeedback] = useState(null);
  const [coverageModal, setCoverageModal] = useState({ open: false, coverage: null });
  const [coverageSaving, setCoverageSaving] = useState(false);
  const [coverageError, setCoverageError] = useState(null);
  const catalogueCacheRef = useRef(new Map());

  const actor = useMemo(
    () =>
      user
        ? {
            id: user.id,
            email: user.email,
            type: user.type
          }
        : null,
    [user]
  );
>>>>>>> 14a2581a

  const meta = useMemo(() => computeMeta(zonesState.data, user), [zonesState.data, user]);
  const existingFeatures = useMemo(() => toFeatureCollection(zonesState.data), [zonesState.data]);
  const selectedZoneEntry = useMemo(
    () => zonesState.data.find((entry) => entry.zone?.id === selectedZoneId) ?? null,
    [zonesState.data, selectedZoneId]
  );
<<<<<<< HEAD
  const selectedZone = detailState.data?.zone ?? selectedZoneEntry?.zone ?? null;
  const selectedAnalytics = detailState.data?.analytics ?? selectedZoneEntry?.analytics ?? null;
  const isEditing = Boolean(selectedZoneId);
  const selectedMetadata = selectedZone?.metadata ?? {};
  const selectedTags = Array.isArray(selectedMetadata.tags) ? selectedMetadata.tags : [];
  const allowedRoles = Array.isArray(selectedMetadata.allowedRoles)
    ? selectedMetadata.allowedRoles
    : [];
  const allowedRoleLabels = Array.from(
    new Set(allowedRoles.map((role) => ROLE_DISPLAY_NAMES[role] || formatRoleLabel(role)))
  );
  const fallbackServiceIds = Array.isArray(selectedMetadata.fallbackServices)
    ? selectedMetadata.fallbackServices
    : Array.isArray(selectedMetadata.fallbackServiceIds)
    ? selectedMetadata.fallbackServiceIds
    : [];
  const dispatchSettings = selectedMetadata.dispatch ?? {};
  const visibilityStatus = selectedMetadata.visibilityStatus ?? 'live';
  const visibilityLabel =
    VISIBILITY_OPTIONS.find((option) => option.value === visibilityStatus)?.label ??
    formatRoleLabel(visibilityStatus);
  const dispatchSummary = [];
  if (dispatchSettings.autoDispatch) {
    dispatchSummary.push('Auto-dispatch enabled');
  } else {
    dispatchSummary.push('Manual dispatch only');
  }
  if (dispatchSettings.requiresOpsApproval) {
    dispatchSummary.push('Ops approval required');
  }
  if (dispatchSettings.maxConcurrentJobs) {
    dispatchSummary.push(`${dispatchSettings.maxConcurrentJobs} concurrent jobs`);
  }
  if (dispatchSettings.slaMinutes) {
    dispatchSummary.push(`${dispatchSettings.slaMinutes} min SLA target`);
  }
  const workspaceSlug = selectedMetadata.workspaceSlug ?? '';
  const contactDetails = [
    selectedMetadata.contact?.name,
    selectedMetadata.contact?.email,
    selectedMetadata.contact?.phone
  ]
    .filter((entry) => entry && entry.length > 0)
    .join(' • ');
=======
  const selectedZoneCompliance = useMemo(
    () => (selectedZone ? determineCompliance(selectedZone.zone) : null),
    [selectedZone]
  );

  const analytics = selectedZone?.analytics ?? null;
  const bookingTotals = analytics?.bookingTotals ?? {};
  const bookingStatusEntries = Object.entries(bookingTotals).map(([status, count]) => ({
    status,
    count: Number.isFinite(Number(count)) ? Number(count) : 0
  }));
  const totalBookings = bookingStatusEntries.reduce((sum, entry) => sum + entry.count, 0);

  const handleOpenLink = useCallback((path) => {
    if (path) {
      openInNewTab(path);
    }
  }, []);
>>>>>>> 14a2581a

  const requestZones = useCallback(async () => {
    setZonesState((current) => ({ ...current, loading: true, error: null }));
    try {
      const payload = await fetchZonesWithAnalytics();
      setZonesState({ loading: false, error: null, data: payload });
    } catch (error) {
      setZonesState({ loading: false, error: error.message ?? 'Unable to load zones', data: [] });
    }
  }, []);

  useEffect(() => {
    requestZones();
  }, [requestZones]);

<<<<<<< HEAD
  useEffect(() => {
    if (!selectedZoneId) {
      setDetailState({ loading: false, error: null, data: null });
=======
  const requestZoneServices = useCallback(
    async ({ zoneId, signal } = {}) => {
      if (!zoneId) {
        setZoneServicesState({ loading: false, error: null, data: [] });
        return;
      }
      setZoneServicesState((current) => ({ ...current, loading: true, error: null }));
      try {
        const coverages = await fetchZoneServices(zoneId, { signal });
        setZoneServicesState({ loading: false, error: null, data: coverages });
      } catch (error) {
        if (error.name === 'AbortError') {
          return;
        }
        setZoneServicesState({
          loading: false,
          error: error.message ?? 'Unable to load zone service coverage',
          data: []
        });
      }
    },
    []
  );

  useEffect(() => {
    if (!selectedZoneId) {
      setZoneServicesState({ loading: false, error: null, data: [] });
      return;
    }
    const controller = new AbortController();
    requestZoneServices({ zoneId: selectedZoneId, signal: controller.signal });
    return () => controller.abort();
  }, [selectedZoneId, requestZoneServices]);

  useEffect(() => {
    const companyId = selectedZone?.zone?.companyId ?? null;
    if (!companyId) {
      setServiceCatalogueState({ companyId: null, loading: false, error: null, data: [] });
      return;
    }

    if (catalogueCacheRef.current.has(companyId)) {
      setServiceCatalogueState({
        companyId,
        loading: false,
        error: null,
        data: catalogueCacheRef.current.get(companyId)
      });
>>>>>>> 14a2581a
      return;
    }

    const controller = new AbortController();
<<<<<<< HEAD
    setDetailState({ loading: true, error: null, data: null });
    fetchZone(selectedZoneId, { signal: controller.signal })
      .then((payload) => {
        setDetailState({ loading: false, error: null, data: payload });
=======
    setServiceCatalogueState({ companyId, loading: true, error: null, data: [] });
    fetchServiceCatalogue({ companyId, limit: 100, signal: controller.signal })
      .then((services) => {
        catalogueCacheRef.current.set(companyId, services);
        setServiceCatalogueState({ companyId, loading: false, error: null, data: services });
>>>>>>> 14a2581a
      })
      .catch((error) => {
        if (error.name === 'AbortError') {
          return;
        }
<<<<<<< HEAD
        setDetailState({
          loading: false,
          error: error.message ?? 'Unable to load zone details',
          data: null
=======
        setServiceCatalogueState({
          companyId,
          loading: false,
          error: error.message ?? 'Unable to load available services',
          data: []
>>>>>>> 14a2581a
        });
      });

    return () => controller.abort();
<<<<<<< HEAD
  }, [selectedZoneId]);
=======
  }, [selectedZone?.zone?.companyId]);
>>>>>>> 14a2581a

  const requestLocation = useCallback(() => {
    if (typeof navigator === 'undefined' || !navigator.geolocation) {
      setLocation({ status: 'unsupported', coords: null, error: 'Geolocation unavailable' });
      return;
    }
    setLocation({ status: 'pending', coords: null, error: null });
    navigator.geolocation.getCurrentPosition(
      (position) => {
        const { latitude, longitude, accuracy } = position.coords;
        setLocation({ status: 'resolved', coords: { latitude, longitude, accuracy }, error: null });
      },
      (error) => {
        setLocation({ status: 'error', coords: null, error: error.message || 'Location denied' });
      },
      { enableHighAccuracy: true, timeout: 10000 }
    );
  }, []);

  useEffect(() => {
    requestLocation();
  }, [requestLocation]);

  const handleFieldChange = (field) => (event) => {
    setForm((current) => ({ ...current, [field]: event.target.value }));
  };

  const handleRoleToggle = (role) => (event) => {
    const checked = event.target.checked;
    setForm((current) => {
      const next = new Set(current.allowedRoles || []);
      if (checked) {
        next.add(role);
      } else {
        next.delete(role);
      }
      return { ...current, allowedRoles: Array.from(next) };
    });
  };

  const handleBooleanToggle = (field) => (event) => {
    setForm((current) => ({ ...current, [field]: event.target.checked }));
  };

  const handleVisibilityChange = (event) => {
    setForm((current) => ({ ...current, visibility: event.target.value }));
  };

  const handleDemandChange = (value) => {
    setForm((current) => ({ ...current, demandLevel: value }));
  };

  const handleBulkImportChange = (field) => (event) => {
    setBulkImportForm((current) => ({ ...current, [field]: event.target.value }));
  };

  const handleBulkRoleToggle = (role) => (event) => {
    const checked = event.target.checked;
    setBulkImportForm((current) => {
      const next = new Set(current.allowedRoles || []);
      if (checked) {
        next.add(role);
      } else {
        next.delete(role);
      }
      return { ...current, allowedRoles: Array.from(next) };
    });
  };

  const handleBulkDemandChange = (event) => {
    setBulkImportForm((current) => ({ ...current, demandLevel: event.target.value }));
  };

  const handleBulkReset = () => {
    setBulkImportForm({ ...INITIAL_BULK_IMPORT_FORM });
    setBulkImportFeedback(null);
    setBulkImportFileError(null);
  };

  const handleBulkFileImport = async (event) => {
    const [file] = event.target.files || [];
    if (!file) {
      return;
    }
    setBulkImportFileError(null);
    try {
      const text = await file.text();
      JSON.parse(text);
      setBulkImportForm((current) => ({ ...current, geojson: text }));
      setBulkImportFeedback({
        tone: 'info',
        message: `Loaded ${file.name}. Review and submit to persist zones.`
      });
    } catch (error) {
      setBulkImportFileError(error.message ?? 'Unable to parse GeoJSON file');
    }
  };

  const handleBulkImportSubmit = async (event) => {
    event.preventDefault();
    const companyId = bulkImportForm.companyId.trim();
    if (!companyId) {
      setBulkImportFeedback({ tone: 'danger', message: 'Provide a company ID before importing zones.' });
      return;
    }

    if (!bulkImportForm.geojson.trim()) {
      setBulkImportFeedback({ tone: 'danger', message: 'Paste or upload a GeoJSON payload to import.' });
      return;
    }

    let geojsonPayload;
    try {
      geojsonPayload = JSON.parse(bulkImportForm.geojson);
    } catch {
      setBulkImportFeedback({ tone: 'danger', message: 'GeoJSON payload is invalid. Validate the file and retry.' });
      return;
    }

    setBulkImportLoading(true);
    setBulkImportFeedback(null);
    setBulkImportFileError(null);

    try {
      const metadata = {};
      const tags = parseList(bulkImportForm.tags);
      if (tags.length > 0) {
        metadata.tags = tags;
      }
      if (bulkImportForm.notes.trim()) {
        metadata.notes = bulkImportForm.notes.trim();
      }
      const allowedRoles = Array.from(
        new Set(
          (bulkImportForm.allowedRoles || [])
            .map((role) => (typeof role === 'string' ? role.trim().toLowerCase() : ''))
            .filter(Boolean)
        )
      );
      if (allowedRoles.length > 0) {
        metadata.allowedRoles = allowedRoles;
      }

      const created = await importZonesFromGeoJson({
        companyId,
        demandLevel: bulkImportForm.demandLevel,
        geojson: geojsonPayload,
        metadata,
        actor
      });

      setBulkImportForm((current) => ({
        ...INITIAL_BULK_IMPORT_FORM,
        companyId,
        demandLevel: current.demandLevel,
        allowedRoles: current.allowedRoles
      }));
      setBulkImportFeedback({
        tone: 'success',
        message: `Imported ${created.length} zone${created.length === 1 ? '' : 's'} for ${companyId}.`
      });
      await requestZones();
    } catch (error) {
      setBulkImportFeedback({
        tone: 'danger',
        message: error.message ?? 'Unable to import zones. Try again shortly.'
      });
    } finally {
      setBulkImportLoading(false);
    }
  };

  const handleGeometryChange = (next) => {
    setGeometry(next ? toMultiPolygon(next) ?? next : null);
    setGeometryDirty(true);
    if (feedback) {
      setFeedback(null);
    }
  };

  const handleFileImport = async (event) => {
    const [file] = event.target.files || [];
    if (!file) {
      return;
    }
    setFileError(null);
    try {
      const text = await file.text();
      const payload = JSON.parse(text);
      if (payload.type === 'FeatureCollection' && Array.isArray(payload.features) && payload.features.length > 0) {
        setGeometry(payload.features[0].geometry ?? null);
      } else if (payload.type === 'Feature') {
        setGeometry(payload.geometry ?? null);
      } else if (payload.type === 'Polygon' || payload.type === 'MultiPolygon') {
        setGeometry(payload);
      } else {
        throw new Error('GeoJSON payload does not include a polygon geometry');
      }
      setGeometryDirty(true);
      setFeedback({ tone: 'success', message: `Imported geometry from ${file.name}` });
    } catch (error) {
      setFileError(error.message ?? 'Unable to import file');
    }
  };

  const handleReset = () => {
    setForm({ ...INITIAL_FORM });
    setGeometry(null);
    setGeometryDirty(false);
    setSelectedZoneId(null);
    setFeedback(null);
    setGeometryDirty(false);
    setZoneServicesState({ loading: false, error: null, data: [] });
    setServiceCatalogueState({ companyId: null, loading: false, error: null, data: [] });
    setServiceFeedback(null);
    setCoverageModal({ open: false, coverage: null });
    setCoverageSaving(false);
    setCoverageError(null);
  };

  const handleSelectZone = (zone) => {
    setSelectedZoneId(zone.zone.id);
    setForm(formStateFromZone(zone.zone));
    setGeometry(zone.zone.boundary ?? null);
    setGeometryDirty(false);
<<<<<<< HEAD
    setFeedback(null);
  };

  const actor = useMemo(
    () =>
      user
        ? {
            id: user.id,
            email: user.email,
            type: user.type
          }
        : null,
    [user]
  );

  const handleSubmit = async (event) => {
    event.preventDefault();

    if (!form.name.trim() || !form.companyId.trim()) {
=======
    setServiceFeedback(null);
    setCoverageModal({ open: false, coverage: null });
    setCoverageError(null);
  };

  const handleSubmit = async (event) => {
    event.preventDefault();
    const trimmedName = form.name.trim();
    const trimmedCompany = form.companyId.trim();
    if (!trimmedName || !trimmedCompany) {
>>>>>>> 14a2581a
      setFeedback({ tone: 'danger', message: 'Provide both a zone name and company identifier.' });
      return;
    }

<<<<<<< HEAD
    if (!isEditing && !geometry) {
=======
    if (!selectedZoneId && !geometry) {
>>>>>>> 14a2581a
      setFeedback({ tone: 'danger', message: 'Draw a polygon before saving the zone.' });
      return;
    }

<<<<<<< HEAD
    if (isEditing && geometryDirty && !geometry) {
      setFeedback({ tone: 'danger', message: 'Draw a replacement polygon or reset the draft.' });
      return;
    }

=======
    if (geometryDirty && !geometry) {
      setFeedback({ tone: 'danger', message: 'Draw a polygon before saving your changes.' });
      return;
    }

    const baseMetadata = selectedZone?.zone?.metadata ?? {};
    const metadata = { ...baseMetadata, source: 'admin-zones-ui' };
    const tags = parseTagList(form.tags);
    if (tags.length > 0) {
      metadata.tags = tags;
    } else {
      delete metadata.tags;
    }
    const notes = form.notes.trim();
    if (notes) {
      metadata.notes = notes;
    } else {
      delete metadata.notes;
    }
    if (actor?.email) {
      metadata.updatedBy = actor.email;
    }

    const payload = {
      name: trimmedName,
      companyId: trimmedCompany,
      demandLevel: form.demandLevel,
      metadata,
      actor
    };

    if (!selectedZoneId || geometryDirty) {
      if (geometry) {
        payload.geometry = geometry;
      }
    }

>>>>>>> 14a2581a
    setSaving(true);
    setFeedback(null);

    try {
<<<<<<< HEAD
      const metadata = buildMetadataFromForm(form, selectedZone?.metadata);

      if (isEditing && selectedZone) {
        const payload = {
          name: form.name.trim(),
          companyId: form.companyId.trim(),
          demandLevel: form.demandLevel,
          metadata,
          actor
        };

        if (geometryDirty && geometry) {
          payload.geometry = geometry;
        }

        const updated = await updateZone(selectedZone.id, payload);
        setFeedback({ tone: 'success', message: `Zone "${updated.name}" updated successfully.` });
        setGeometry(updated.boundary ?? geometry ?? null);
        setGeometryDirty(false);
        setDetailState((current) => ({
          loading: false,
          error: null,
          data: { zone: updated, analytics: current?.data?.analytics ?? selectedAnalytics ?? null }
        }));
        setForm(formStateFromZone(updated));
        await requestZones();
      } else {
        const created = await createZone({
          name: form.name.trim(),
          companyId: form.companyId.trim(),
          demandLevel: form.demandLevel,
          geometry,
          metadata,
          actor
        });
=======
      if (selectedZoneId) {
        const updated = await updateZone(selectedZoneId, payload);
        setFeedback({ tone: 'success', message: `Zone "${updated.name}" updated successfully.` });
        setGeometry(updated.boundary ?? geometry ?? null);
        setGeometryDirty(false);
        await requestZones();
      } else {
        const created = await createZone({ ...payload, geometry });
>>>>>>> 14a2581a
        setFeedback({
          tone: 'success',
          message: `Zone "${created.name}" persisted and verified via OpenStreetMap.`
        });
        setSelectedZoneId(created.id);
<<<<<<< HEAD
        setGeometry(created.boundary ?? geometry ?? null);
        setGeometryDirty(false);
        setForm(formStateFromZone(created));
        setDetailState({ loading: false, error: null, data: { zone: created, analytics: null } });
        await requestZones();
      }
    } catch (error) {
      setFeedback({
        tone: 'danger',
        message: error.message ?? 'Unable to save zone. Check polygon validity and retry.'
      });
    } finally {
      setSaving(false);
    }
  };

  const handleDelete = async () => {
    if (!selectedZone) {
      return;
    }

    const confirmationMessage = `Delete zone "${selectedZone.name}"? This cannot be undone.`;
    if (typeof window !== 'undefined' && !window.confirm(confirmationMessage)) {
      return;
    }

    setDeleting(true);
    setFeedback(null);

    try {
      await deleteZone(selectedZone.id);
      setFeedback({
        tone: 'success',
        message: `Zone "${selectedZone.name}" removed. Downstream services will stop receiving coverage.`
      });
      setDetailState({ loading: false, error: null, data: null });
      setSelectedZoneId(null);
      setForm({ ...INITIAL_FORM });
      setGeometry(null);
      setGeometryDirty(false);
      await requestZones();
=======
        setGeometry(created.boundary ?? geometry);
        setGeometryDirty(false);
        await requestZones();
      }
>>>>>>> 14a2581a
    } catch (error) {
      setFeedback({
        tone: 'danger',
        message: error.message ?? 'Unable to delete zone. Try again shortly.'
      });
    } finally {
      setDeleting(false);
    }
  };

<<<<<<< HEAD
  const handleRefreshAnalytics = async () => {
    if (!selectedZone) {
      return;
    }

    setAnalyticsRefreshing(true);
    setFeedback(null);
    try {
      const snapshot = await createZoneAnalyticsSnapshot(selectedZone.id);
      setDetailState({
        loading: false,
        error: null,
        data: { zone: selectedZone, analytics: snapshot }
      });
      setFeedback({
        tone: 'success',
        message: `Analytics snapshot regenerated for ${selectedZone.name}.`
      });
      await requestZones();
    } catch (error) {
      setFeedback({
        tone: 'danger',
        message: error.message ?? 'Unable to refresh analytics snapshot.'
      });
    } finally {
      setAnalyticsRefreshing(false);
    }
  };

  const handleDownloadGeoJson = () => {
    if (!selectedZone?.boundary) {
      setFeedback({ tone: 'danger', message: 'No polygon available to export for this zone.' });
      return;
    }

    try {
      const payload = {
        type: 'FeatureCollection',
        features: [
          {
            type: 'Feature',
            properties: { id: selectedZone.id, name: selectedZone.name },
            geometry: selectedZone.boundary
=======
  const handleDeleteZone = async () => {
    if (!selectedZoneId) {
      return;
    }
    const zoneLabel = selectedZone?.zone?.name ?? 'this zone';
    if (typeof window !== 'undefined') {
      const confirmed = window.confirm(
        `Deleting ${zoneLabel} will remove analytics and service coverage links. Continue?`
      );
      if (!confirmed) {
        return;
      }
    }

    setSaving(true);
    setFeedback(null);
    try {
      await deleteZone(selectedZoneId, { actor });
      setFeedback({ tone: 'success', message: `Zone "${zoneLabel}" deleted.` });
      setForm(INITIAL_FORM);
      setGeometry(null);
      setSelectedZoneId(null);
      setGeometryDirty(false);
      setZoneServicesState({ loading: false, error: null, data: [] });
      setServiceCatalogueState({ companyId: null, loading: false, error: null, data: [] });
      setServiceFeedback(null);
      setCoverageModal({ open: false, coverage: null });
      setCoverageSaving(false);
      setCoverageError(null);
      await requestZones();
    } catch (error) {
      setFeedback({ tone: 'danger', message: error.message ?? 'Unable to delete zone.' });
    } finally {
      setSaving(false);
    }
  };

  const handleOpenCoverageEditor = (coverage = null) => {
    setCoverageModal({ open: true, coverage });
    setCoverageError(null);
  };

  const handleCloseCoverageEditor = () => {
    setCoverageModal({ open: false, coverage: null });
    setCoverageSaving(false);
    setCoverageError(null);
  };

  const handlePersistCoverage = async (payload) => {
    if (!selectedZoneId) {
      setCoverageError('Select a zone before attaching coverage.');
      return;
    }
    setCoverageSaving(true);
    setCoverageError(null);
    setServiceFeedback(null);
    try {
      const metadata = { ...(coverageModal.coverage?.metadata ?? {}) };
      if (payload.notes) {
        metadata.notes = payload.notes;
      } else {
        delete metadata.notes;
      }
      await syncZoneServices(
        selectedZoneId,
        {
          coverages: [
            {
              serviceId: payload.serviceId,
              coverageType: payload.coverageType,
              priority: payload.priority,
              effectiveFrom: payload.effectiveFrom,
              effectiveTo: payload.effectiveTo,
              metadata
            }
          ],
          replace: false,
          actor
        }
      );
      setCoverageModal({ open: false, coverage: null });
      setServiceFeedback({ tone: 'success', message: 'Service coverage saved.' });
      await requestZoneServices({ zoneId: selectedZoneId });
    } catch (error) {
      setCoverageError(error.message ?? 'Unable to persist service coverage.');
    } finally {
      setCoverageSaving(false);
    }
  };

  const handleRemoveCoverage = async (coverage) => {
    if (!selectedZoneId || !coverage) {
      return;
    }
    const serviceLabel = coverage.service?.title ?? 'service';
    if (typeof window !== 'undefined') {
      const confirmed = window.confirm(
        `Detach ${serviceLabel} from ${selectedZone?.zone?.name ?? 'the zone'}?`
      );
      if (!confirmed) {
        return;
      }
    }
    setCoverageSaving(true);
    setCoverageError(null);
    setServiceFeedback(null);
    try {
      await removeZoneService(selectedZoneId, coverage.id, { actor });
      setServiceFeedback({ tone: 'success', message: `${serviceLabel} detached from the zone.` });
      await requestZoneServices({ zoneId: selectedZoneId });
    } catch (error) {
      setServiceFeedback({
        tone: 'danger',
        message: error.message ?? 'Unable to detach service coverage.'
      });
    } finally {
      setCoverageSaving(false);
    }
  };

  return (
    <div className="bg-gradient-to-b from-slate-50 via-white to-slate-50">
      <PageHeader
        eyebrow="Operations control"
        title="Geo-zonal governance"
        description="Design, validate, and publish service zones with OpenStreetMap-backed compliance. Updates propagate instantly to search, dispatch orchestration, and the mobile geo-matching workspace."
        breadcrumbs={[
          { label: 'Admin', to: '/admin/dashboard' },
          { label: 'Geo zones' }
        ]}
        actions={[
          {
            label: 'Refresh zones',
            onClick: requestZones,
            variant: 'secondary'
>>>>>>> 14a2581a
          }
        ]
      };
      const blob = new Blob([JSON.stringify(payload, null, 2)], { type: 'application/geo+json' });
      const url = URL.createObjectURL(blob);
      const anchor = document.createElement('a');
      anchor.href = url;
      const safeName = (selectedZone.name || 'zone').toLowerCase().replace(/[^a-z0-9-]+/g, '-');
      anchor.download = `${safeName || 'zone'}.geojson`;
      anchor.rel = 'noopener';
      anchor.click();
      URL.revokeObjectURL(url);
    } catch (error) {
      setFeedback({ tone: 'danger', message: error.message ?? 'Unable to export GeoJSON.' });
    }
  };

  const handleOpenInWorkspace = useCallback(() => {
    if (!selectedZone || typeof window === 'undefined') {
      return;
    }
    const url = `/admin/dashboard?zoneId=${encodeURIComponent(selectedZone.id)}`;
    window.open(url, '_blank', 'noopener');
  }, [selectedZone]);

  const handleScrollToImport = useCallback(() => {
    if (bulkImportRef.current) {
      bulkImportRef.current.scrollIntoView({ behavior: 'smooth', block: 'start' });
    }
  }, []);

  const handleClearGeometry = () => {
    setGeometry(null);
    setGeometryDirty(true);
  };

<<<<<<< HEAD
  const navigation = useMemo(
    () => [
      {
        id: 'zone-overview',
        label: 'Overview',
        description: 'Guardrails, telemetry posture, and platform readiness.'
      },
      {
        id: 'zone-workspace',
        label: 'Workspace',
        description: 'Draw polygons, manage metadata, and review analytics.'
      },
      {
        id: 'zone-bulk-import',
        label: 'Bulk ingest',
        description: 'Import FeatureCollections with RBAC guardrails.'
      }
    ],
    []
  );

  const sidebarMeta = useMemo(
    () =>
      meta.map((entry) => ({
        label: entry.label,
        value: (
          <div className="flex flex-col">
            <span className={`text-sm font-semibold ${entry.emphasis ? 'text-primary' : 'text-slate-700'}`}>
              {entry.value}
            </span>
            {entry.caption ? <span className="text-xs text-slate-500">{entry.caption}</span> : null}
          </div>
        )
      })),
    [meta]
  );

  const locationBadge = useMemo(() => resolveLocationBadge(location), [location]);
  const heroBadges = locationBadge ? [locationBadge] : [];

  const heroAside = useMemo(
    () => (
      <div className="flex flex-wrap gap-3">
        {selectedZone ? (
          <Button type="button" variant="secondary" icon={ArrowTopRightOnSquareIcon} onClick={handleOpenInWorkspace}>
            Open zone workspace
          </Button>
        ) : null}
        <Button type="button" variant="secondary" icon={ArrowPathIcon} onClick={requestZones}>
          Refresh zones
        </Button>
        <Button type="button" variant="secondary" icon={SquaresPlusIcon} onClick={handleScrollToImport}>
          Bulk import GeoJSON
        </Button>
      </div>
    ),
    [handleOpenInWorkspace, handleScrollToImport, requestZones, selectedZone]
  );

  const selectedMetadataWithVisibility = useMemo(
    () => ({ ...(selectedZone?.metadata ?? {}), visibilityLabel }),
    [selectedZone, visibilityLabel]
  );

  return (
    <>
      <DashboardShell
        eyebrow="Admin control centre"
        title="Zone management"
        subtitle="Create, edit, and govern service zones for dispatch, analytics, and mobile workforce tools."
        navigation={navigation}
        heroBadges={heroBadges}
        heroAside={heroAside}
        sidebar={{ meta: sidebarMeta }}
      >
        <ZoneOverviewSection id="zone-overview" meta={meta} />
        <ZoneWorkspaceSection
          id="zone-workspace"
          geometry={geometry}
          existingZones={existingFeatures}
          onGeometryChange={handleGeometryChange}
          onClearGeometry={handleClearGeometry}
          onFileImport={handleFileImport}
          fileError={fileError}
          location={location}
          onRequestLocation={requestLocation}
          zonesState={zonesState}
          onSelectZone={handleSelectZone}
          selectedZoneId={selectedZoneId}
          selectedZone={selectedZone}
          selectedMetadata={selectedMetadataWithVisibility}
          selectedTags={selectedTags}
          allowedRoleLabels={allowedRoleLabels}
          fallbackServiceIds={fallbackServiceIds}
          dispatchSummary={dispatchSummary}
          workspaceSlug={workspaceSlug}
          contactDetails={contactDetails}
          selectedAnalytics={selectedAnalytics}
          onManageServices={() => setServicesManagerOpen(true)}
          onRefreshAnalytics={handleRefreshAnalytics}
          analyticsRefreshing={analyticsRefreshing}
          onDownloadGeoJson={handleDownloadGeoJson}
          onOpenInWorkspace={handleOpenInWorkspace}
          onDeleteZone={handleDelete}
          deleting={deleting}
          demandTone={demandTone}
          determineCompliance={determineCompliance}
          form={form}
          onFieldChange={handleFieldChange}
          onDemandChange={handleDemandChange}
          demandLevels={DEMAND_LEVELS}
          onVisibilityChange={handleVisibilityChange}
          visibilityOptions={VISIBILITY_OPTIONS}
          onRoleToggle={handleRoleToggle}
          roleOptions={ROLE_OPTIONS}
          roleLabels={ROLE_DISPLAY_NAMES}
          formatRoleLabel={formatRoleLabel}
          onBooleanToggle={handleBooleanToggle}
          feedback={feedback}
          isEditing={isEditing}
          saving={saving}
          onSubmit={handleSubmit}
          onReset={handleReset}
        />
        <ZoneBulkImportSection
          id="zone-bulk-import"
          ref={bulkImportRef}
          form={bulkImportForm}
          demandLevels={DEMAND_LEVELS}
          roleOptions={ROLE_OPTIONS}
          roleLabels={ROLE_DISPLAY_NAMES}
          formatRoleLabel={formatRoleLabel}
          onFieldChange={handleBulkImportChange}
          onDemandChange={handleBulkDemandChange}
          onFileImport={handleBulkFileImport}
          onRoleToggle={handleBulkRoleToggle}
          onSubmit={handleBulkImportSubmit}
          onReset={handleBulkReset}
          feedback={bulkImportFeedback}
          loading={bulkImportLoading}
          fileError={bulkImportFileError}
        />
      </DashboardShell>
      <ZoneServicesManager
        open={servicesManagerOpen}
        onClose={() => setServicesManagerOpen(false)}
        zone={selectedZone ? { id: selectedZone.id, name: selectedZone.name, companyId: selectedZone.companyId } : null}
        user={user}
      />
    </>
=======
      <main className="mx-auto max-w-7xl px-6 py-12 space-y-10">
        <ZoneWorkspace
          geometry={geometry}
          existingFeatures={existingFeatures}
          focus={location.coords}
          onGeometryChange={handleGeometryChange}
          onClearDraft={() => setGeometry(null)}
          onImportGeoJson={handleFileImport}
          fileError={fileError}
          location={location}
          zonesState={zonesState}
          selectedZoneId={selectedZoneId}
          onSelectZone={handleSelectZone}
          form={form}
          onFieldChange={handleFieldChange}
          onDemandChange={handleDemandChange}
          onSubmit={handleSubmit}
          onReset={handleReset}
          onDelete={handleDeleteZone}
          saving={saving}
          feedback={feedback}
        />

        <ZoneInsights
          zone={selectedZone}
          compliance={selectedZoneCompliance}
          analytics={analytics}
          bookingStatusEntries={bookingStatusEntries}
          totalBookings={totalBookings}
          serviceCatalogueState={serviceCatalogueState}
          zoneServicesState={zoneServicesState}
          serviceFeedback={serviceFeedback}
          onOpenCoverageEditor={handleOpenCoverageEditor}
          onRemoveCoverage={handleRemoveCoverage}
          onOpenLink={handleOpenLink}
          coverageSaving={coverageSaving}
        />

        <ZoneGuardrails />
      </main>
      <ZoneServiceEditor
        open={coverageModal.open}
        services={serviceCatalogueState.data}
        coverage={coverageModal.coverage}
        onClose={handleCloseCoverageEditor}
        onSubmit={handlePersistCoverage}
        saving={coverageSaving}
        error={coverageError}
        zoneName={selectedZone?.zone?.name ?? null}
      />
    </div>
>>>>>>> 14a2581a
  );
}<|MERGE_RESOLUTION|>--- conflicted
+++ resolved
@@ -1,20 +1,16 @@
 import { useCallback, useEffect, useMemo, useRef, useState } from 'react';
-<<<<<<< HEAD
 import { ArrowPathIcon, ArrowTopRightOnSquareIcon, SquaresPlusIcon } from '@heroicons/react/24/outline';
 import DashboardShell from '../components/dashboard/DashboardShell.jsx';
 import { Button } from '../components/ui/index.js';
 import ZoneOverviewSection from '../components/zones/admin/ZoneOverviewSection.jsx';
 import ZoneWorkspaceSection from '../components/zones/admin/ZoneWorkspaceSection.jsx';
 import ZoneBulkImportSection from '../components/zones/admin/ZoneBulkImportSection.jsx';
-=======
 import PageHeader from '../components/blueprints/PageHeader.jsx';
->>>>>>> 14a2581a
 import {
   fetchZonesWithAnalytics,
   createZone,
   updateZone,
   deleteZone,
-<<<<<<< HEAD
   fetchZone,
   createZoneAnalyticsSnapshot,
   importZonesFromGeoJson
@@ -28,7 +24,6 @@
   { value: 'medium', label: 'Balanced demand', tone: 'bg-amber-100 text-amber-700 border border-amber-200' },
   { value: 'low', label: 'Emerging demand', tone: 'bg-emerald-100 text-emerald-700 border border-emerald-200' }
 ];
-=======
   fetchZoneServices,
   syncZoneServices,
   removeZoneService
@@ -45,7 +40,6 @@
   toFeatureCollection,
   toMultiPolygon
 } from '../components/zones/zoneManagementUtils.js';
->>>>>>> 14a2581a
 
 const VISIBILITY_OPTIONS = [
   { value: 'live', label: 'Live • Dispatch ready' },
@@ -113,7 +107,6 @@
   allowedRoles: []
 };
 
-<<<<<<< HEAD
 function toFeatureCollection(zones) {
   const features = zones
     .map((entry) => {
@@ -263,8 +256,6 @@
   };
 }
 
-=======
->>>>>>> 14a2581a
 function computeMeta(zones, user) {
   const total = zones.length;
   const verified = zones.filter(
@@ -332,7 +323,6 @@
   const [location, setLocation] = useState({ status: 'idle', coords: null, error: null });
   const [selectedZoneId, setSelectedZoneId] = useState(null);
   const [fileError, setFileError] = useState(null);
-<<<<<<< HEAD
   const [detailState, setDetailState] = useState({ loading: false, error: null, data: null });
   const [servicesManagerOpen, setServicesManagerOpen] = useState(false);
   const [deleting, setDeleting] = useState(false);
@@ -342,7 +332,6 @@
   const [bulkImportFeedback, setBulkImportFeedback] = useState(null);
   const [bulkImportLoading, setBulkImportLoading] = useState(false);
   const [bulkImportFileError, setBulkImportFileError] = useState(null);
-=======
   const [geometryDirty, setGeometryDirty] = useState(false);
   const [zoneServicesState, setZoneServicesState] = useState({ loading: false, error: null, data: [] });
   const [serviceCatalogueState, setServiceCatalogueState] = useState({
@@ -368,7 +357,6 @@
         : null,
     [user]
   );
->>>>>>> 14a2581a
 
   const meta = useMemo(() => computeMeta(zonesState.data, user), [zonesState.data, user]);
   const existingFeatures = useMemo(() => toFeatureCollection(zonesState.data), [zonesState.data]);
@@ -376,7 +364,6 @@
     () => zonesState.data.find((entry) => entry.zone?.id === selectedZoneId) ?? null,
     [zonesState.data, selectedZoneId]
   );
-<<<<<<< HEAD
   const selectedZone = detailState.data?.zone ?? selectedZoneEntry?.zone ?? null;
   const selectedAnalytics = detailState.data?.analytics ?? selectedZoneEntry?.analytics ?? null;
   const isEditing = Boolean(selectedZoneId);
@@ -421,7 +408,6 @@
   ]
     .filter((entry) => entry && entry.length > 0)
     .join(' • ');
-=======
   const selectedZoneCompliance = useMemo(
     () => (selectedZone ? determineCompliance(selectedZone.zone) : null),
     [selectedZone]
@@ -440,7 +426,6 @@
       openInNewTab(path);
     }
   }, []);
->>>>>>> 14a2581a
 
   const requestZones = useCallback(async () => {
     setZonesState((current) => ({ ...current, loading: true, error: null }));
@@ -456,11 +441,9 @@
     requestZones();
   }, [requestZones]);
 
-<<<<<<< HEAD
   useEffect(() => {
     if (!selectedZoneId) {
       setDetailState({ loading: false, error: null, data: null });
-=======
   const requestZoneServices = useCallback(
     async ({ zoneId, signal } = {}) => {
       if (!zoneId) {
@@ -509,49 +492,39 @@
         error: null,
         data: catalogueCacheRef.current.get(companyId)
       });
->>>>>>> 14a2581a
       return;
     }
 
     const controller = new AbortController();
-<<<<<<< HEAD
     setDetailState({ loading: true, error: null, data: null });
     fetchZone(selectedZoneId, { signal: controller.signal })
       .then((payload) => {
         setDetailState({ loading: false, error: null, data: payload });
-=======
     setServiceCatalogueState({ companyId, loading: true, error: null, data: [] });
     fetchServiceCatalogue({ companyId, limit: 100, signal: controller.signal })
       .then((services) => {
         catalogueCacheRef.current.set(companyId, services);
         setServiceCatalogueState({ companyId, loading: false, error: null, data: services });
->>>>>>> 14a2581a
       })
       .catch((error) => {
         if (error.name === 'AbortError') {
           return;
         }
-<<<<<<< HEAD
         setDetailState({
           loading: false,
           error: error.message ?? 'Unable to load zone details',
           data: null
-=======
         setServiceCatalogueState({
           companyId,
           loading: false,
           error: error.message ?? 'Unable to load available services',
           data: []
->>>>>>> 14a2581a
         });
       });
 
     return () => controller.abort();
-<<<<<<< HEAD
   }, [selectedZoneId]);
-=======
   }, [selectedZone?.zone?.companyId]);
->>>>>>> 14a2581a
 
   const requestLocation = useCallback(() => {
     if (typeof navigator === 'undefined' || !navigator.geolocation) {
@@ -777,7 +750,6 @@
     setForm(formStateFromZone(zone.zone));
     setGeometry(zone.zone.boundary ?? null);
     setGeometryDirty(false);
-<<<<<<< HEAD
     setFeedback(null);
   };
 
@@ -797,7 +769,6 @@
     event.preventDefault();
 
     if (!form.name.trim() || !form.companyId.trim()) {
-=======
     setServiceFeedback(null);
     setCoverageModal({ open: false, coverage: null });
     setCoverageError(null);
@@ -808,27 +779,21 @@
     const trimmedName = form.name.trim();
     const trimmedCompany = form.companyId.trim();
     if (!trimmedName || !trimmedCompany) {
->>>>>>> 14a2581a
       setFeedback({ tone: 'danger', message: 'Provide both a zone name and company identifier.' });
       return;
     }
 
-<<<<<<< HEAD
     if (!isEditing && !geometry) {
-=======
     if (!selectedZoneId && !geometry) {
->>>>>>> 14a2581a
       setFeedback({ tone: 'danger', message: 'Draw a polygon before saving the zone.' });
       return;
     }
 
-<<<<<<< HEAD
     if (isEditing && geometryDirty && !geometry) {
       setFeedback({ tone: 'danger', message: 'Draw a replacement polygon or reset the draft.' });
       return;
     }
 
-=======
     if (geometryDirty && !geometry) {
       setFeedback({ tone: 'danger', message: 'Draw a polygon before saving your changes.' });
       return;
@@ -866,12 +831,10 @@
       }
     }
 
->>>>>>> 14a2581a
     setSaving(true);
     setFeedback(null);
 
     try {
-<<<<<<< HEAD
       const metadata = buildMetadataFromForm(form, selectedZone?.metadata);
 
       if (isEditing && selectedZone) {
@@ -907,7 +870,6 @@
           metadata,
           actor
         });
-=======
       if (selectedZoneId) {
         const updated = await updateZone(selectedZoneId, payload);
         setFeedback({ tone: 'success', message: `Zone "${updated.name}" updated successfully.` });
@@ -916,13 +878,11 @@
         await requestZones();
       } else {
         const created = await createZone({ ...payload, geometry });
->>>>>>> 14a2581a
         setFeedback({
           tone: 'success',
           message: `Zone "${created.name}" persisted and verified via OpenStreetMap.`
         });
         setSelectedZoneId(created.id);
-<<<<<<< HEAD
         setGeometry(created.boundary ?? geometry ?? null);
         setGeometryDirty(false);
         setForm(formStateFromZone(created));
@@ -964,12 +924,10 @@
       setGeometry(null);
       setGeometryDirty(false);
       await requestZones();
-=======
         setGeometry(created.boundary ?? geometry);
         setGeometryDirty(false);
         await requestZones();
       }
->>>>>>> 14a2581a
     } catch (error) {
       setFeedback({
         tone: 'danger',
@@ -980,7 +938,6 @@
     }
   };
 
-<<<<<<< HEAD
   const handleRefreshAnalytics = async () => {
     if (!selectedZone) {
       return;
@@ -1024,7 +981,6 @@
             type: 'Feature',
             properties: { id: selectedZone.id, name: selectedZone.name },
             geometry: selectedZone.boundary
-=======
   const handleDeleteZone = async () => {
     if (!selectedZoneId) {
       return;
@@ -1160,7 +1116,6 @@
             label: 'Refresh zones',
             onClick: requestZones,
             variant: 'secondary'
->>>>>>> 14a2581a
           }
         ]
       };
@@ -1197,7 +1152,6 @@
     setGeometryDirty(true);
   };
 
-<<<<<<< HEAD
   const navigation = useMemo(
     () => [
       {
@@ -1348,7 +1302,6 @@
         user={user}
       />
     </>
-=======
       <main className="mx-auto max-w-7xl px-6 py-12 space-y-10">
         <ZoneWorkspace
           geometry={geometry}
@@ -1400,6 +1353,5 @@
         zoneName={selectedZone?.zone?.name ?? null}
       />
     </div>
->>>>>>> 14a2581a
   );
 }
--- conflicted
+++ resolved
@@ -59,7 +59,6 @@
     return params;
   }, [searchParams]);
 
-<<<<<<< HEAD
   const hydrateBlogRail = useCallback(async () => {
     try {
       const posts = await fetchDashboardBlogPosts({ limit: 6 });
@@ -94,7 +93,6 @@
     } catch (caught) {
       if (caught?.status === 403) {
         setUnauthorised(true);
-=======
   const abortActiveRequest = useCallback(() => {
     if (controllerRef.current) {
       controllerRef.current.abort();
@@ -108,11 +106,9 @@
 
       if (!roleMeta?.registered || !persona) {
         abortActiveRequest();
->>>>>>> 1772c58f
         setDashboard(null);
         setLastRefreshed(null);
         setError(null);
-<<<<<<< HEAD
         setBlogPosts([]);
       } else {
         setError(caught instanceof Error ? caught.message : 'Failed to load dashboard');
@@ -134,7 +130,6 @@
         active = false;
       };
     }
-=======
         setUnauthorised(false);
         setLoading(false);
         return { status: 'unavailable' };
@@ -159,11 +154,9 @@
         setLoading(false);
         return { status: 'unauthorised' };
       }
->>>>>>> 1772c58f
 
       setUnauthorised(false);
       setError(null);
-<<<<<<< HEAD
       setLoading(false);
       setUnauthorised(true);
       setBlogPosts([]);
@@ -171,7 +164,6 @@
         active = false;
       };
     }
-=======
       if (!silent) {
         setLoading(true);
       }
@@ -181,7 +173,6 @@
       controllerRef.current = controller;
       const requestId = requestIdRef.current + 1;
       requestIdRef.current = requestId;
->>>>>>> 1772c58f
 
       try {
         const data = await fetchDashboard(persona, query, { signal: controller.signal });
@@ -190,11 +181,8 @@
         }
         setDashboard(data);
         setLastRefreshed(new Date().toISOString());
-<<<<<<< HEAD
         hydrateBlogRail();
-=======
         return { status: 'resolved' };
->>>>>>> 1772c58f
       } catch (caught) {
         if (controller.signal.aborted || caught?.name === 'AbortError') {
           return { status: 'aborted' };
@@ -213,14 +201,11 @@
         }
 
         setDashboard(null);
-<<<<<<< HEAD
         setBlogPosts([]);
-=======
         setLastRefreshed(null);
         setUnauthorised(false);
         setError(caught instanceof Error ? caught.message : 'Failed to load dashboard');
         return { status: 'error', error: caught };
->>>>>>> 1772c58f
       } finally {
         if (requestIdRef.current === requestId) {
           setLoading(false);
@@ -236,7 +221,6 @@
     return () => {
       abortActiveRequest();
     };
-<<<<<<< HEAD
   }, [roleMeta, query, toggleEnabled, hasAccess, hydrateBlogRail]);
 
   useEffect(() => {
@@ -247,9 +231,7 @@
       setBlogPosts([]);
     }
   }, [toggleEnabled, toggleLoading]);
-=======
   }, [runDashboardFetch, abortActiveRequest]);
->>>>>>> 1772c58f
 
   const handleRefresh = useCallback(async () => {
     if (toggleEnabled === false) {
@@ -264,14 +246,11 @@
     const result = await runDashboardFetch({ silent: false });
     if (result.status === 'unauthorised') {
       refreshPersonaAccess();
-<<<<<<< HEAD
       setDashboard(null);
       setError(null);
       setUnauthorised(true);
       setBlogPosts([]);
       return;
-=======
->>>>>>> 1772c58f
     }
   }, [toggleEnabled, refreshToggles, runDashboardFetch, refreshPersonaAccess]);
 

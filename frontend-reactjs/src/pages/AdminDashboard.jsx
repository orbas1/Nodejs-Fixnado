import { Fragment, useCallback, useEffect, useMemo, useState } from 'react';
import { useNavigate, useSearchParams } from 'react-router-dom';
<<<<<<< HEAD
import { BanknotesIcon, EyeIcon, MapIcon } from '@heroicons/react/24/outline';
=======
import { BanknotesIcon, Cog8ToothIcon, MapIcon } from '@heroicons/react/24/outline';
import { BanknotesIcon, MapIcon, Squares2X2Icon } from '@heroicons/react/24/outline';
import { Dialog, Transition } from '@headlessui/react';
import { BanknotesIcon, MapIcon, Cog6ToothIcon, PlusIcon, TrashIcon } from '@heroicons/react/24/outline';
import { BanknotesIcon, MapIcon, TagIcon } from '@heroicons/react/24/outline';
>>>>>>> f2f753ee
import DashboardLayout from '../components/dashboard/DashboardLayout.jsx';
import { DASHBOARD_ROLES } from '../constants/dashboardConfig.js';
import { getAdminDashboard, PanelApiError } from '../api/panelClient.js';
import { Button, SegmentedControl, StatusPill } from '../components/ui/index.js';
import {
  fetchComplianceControls,
  createComplianceControl as createComplianceControlRequest,
  updateComplianceControl as updateComplianceControlRequest,
  deleteComplianceControl as deleteComplianceControlRequest,
  updateComplianceAutomation
} from '../api/adminComplianceClient.js';
import {
  Button,
  SegmentedControl,
  StatusPill,
  TextInput,
  Spinner,
  FormField
} from '../components/ui/index.js';
import { useAdminSession } from '../providers/AdminSessionProvider.jsx';
import { getAdminAffiliateSettings } from '../api/affiliateClient.js';
import {
  fetchAdminDashboardOverviewSettings,
  persistAdminDashboardOverviewSettings
} from '../api/adminDashboardSettingsClient.js';
import SecurityTelemetryWorkspace from '../components/security/telemetry/index.js';

const currencyFormatter = (currency = 'USD') =>
  new Intl.NumberFormat(undefined, { style: 'currency', currency, maximumFractionDigits: 2 });
const numberFormatter = new Intl.NumberFormat();

function resolveRecurrence(rule) {
  if (!rule) return 'One time';
  if (rule.recurrenceType === 'infinite') return 'Infinite';
  if (rule.recurrenceType === 'finite') {
    return `${rule.recurrenceLimit ?? 0} conversions`; // fallback text
  }
  return 'One time';
}

function formatCurrency(amount, currency = 'USD') {
  const formatter = currencyFormatter(currency);
  const numeric = Number.parseFloat(amount ?? 0);
  return formatter.format(Number.isNaN(numeric) ? 0 : numeric);
}

function buildAffiliateGovernanceSection(affiliateState) {
  if (!affiliateState) return null;

  if (affiliateState.loading && !affiliateState.data) {
    return {
      id: 'affiliate-governance',
      label: 'Affiliate monetisation',
      description: 'Synchronising unified payout controls for web and mobile affiliates.',
      type: 'settings',
      data: {
        panels: [
          {
            id: 'affiliate-loading',
            title: 'Programme status',
            description: 'Preparing affiliate guardrails…',
            status: 'Loading',
            items: [
              {
                id: 'loading',
                label: 'Affiliate insights',
                helper: 'Live commission tiers and earnings',
                value: 'Loading…'
              }
            ]
          }
        ]
      }
    };
  }

  if (affiliateState.error) {
    return {
      id: 'affiliate-governance',
      label: 'Affiliate monetisation',
      description: 'Monitor affiliate guardrails and payout readiness.',
      type: 'settings',
      data: {
        panels: [
          {
            id: 'affiliate-error',
            title: 'Affiliate controls',
            description: 'We were unable to load the affiliate configuration snapshot.',
            status: 'Attention required',
            items: [
              {
                id: 'error',
                label: 'Status',
                helper: 'Retry from Monetisation controls if the issue persists.',
                value: affiliateState.error.message
              }
            ]
          }
        ]
      }
    };
  }

  if (!affiliateState.data) {
    return null;
  }

  const { settings, rules = [], performance = [] } = affiliateState.data;

  const ruleItems = rules.length
    ? rules.slice(0, 4).map((rule) => ({
        id: rule.id,
        label: `${rule.tierLabel} • ${rule.name}`,
        helper: `${formatCurrency(rule.minTransactionValue)} – ${
          rule.maxTransactionValue != null ? formatCurrency(rule.maxTransactionValue) : '∞'
        } • ${resolveRecurrence(rule)}`,
        value: `${Number.parseFloat(rule.commissionRate ?? 0).toFixed(2)}%`
      }))
    : [
        {
          id: 'no-rules',
          label: 'Commission tiers',
          helper: 'No active tiers configured yet',
          value: 'Create tiers from Monetisation controls'
        }
      ];

  const performerItems = performance.length
    ? performance.slice(0, 4).map((record) => ({
        id: record.id,
        label: record.referralCode ? record.referralCode.toUpperCase() : 'Affiliate partner',
        helper: `${formatCurrency(record.totalCommissionEarned)} earned • ${formatCurrency(record.lifetimeRevenue)} revenue influenced`,
        value: `${numberFormatter.format(record.totalReferred ?? 0)} referrals`
      }))
    : [
        {
          id: 'no-performance',
          label: 'Performance snapshot',
          helper: 'No affiliate activity captured yet',
          value: 'Monitor once partners onboard'
        }
      ];

  return {
    id: 'affiliate-governance',
    label: 'Affiliate monetisation',
    description: 'Guardrails for tiered commissions and payout cadence across Fixnado surfaces.',
    type: 'settings',
    data: {
      panels: [
        {
          id: 'programme-settings',
          title: 'Programme guardrails',
          description: 'Applies to both the enterprise web portal and the mobile command centre.',
          status: settings.autoApproveReferrals ? 'Auto approval enabled' : 'Manual approval',
          items: [
            {
              id: 'payout-cadence',
              label: 'Payout cadence',
              helper: 'Release schedule for approved commission balances',
              value: `Every ${settings.payoutCadenceDays} days`
            },
            {
              id: 'minimum-payout',
              label: 'Minimum payout',
              helper: 'Threshold before settlement is triggered',
              value: formatCurrency(settings.minimumPayoutAmount)
            },
            {
              id: 'referral-window',
              label: 'Attribution window',
              helper: 'Eligible conversion window per referral',
              value: `${settings.referralAttributionWindowDays} days`
            },
            {
              id: 'auto-approve',
              label: 'Auto approval',
              helper: 'Real-time commission approval for trusted partners',
              type: 'toggle',
              enabled: Boolean(settings.autoApproveReferrals)
            },
            settings.disclosureUrl
              ? {
                  id: 'disclosure',
                  label: 'Disclosure policy',
                  helper: 'Affiliate terms accessible to partners',
                  value: settings.disclosureUrl
                }
              : null
          ].filter(Boolean)
        },
        {
          id: 'commission-tiers',
          title: 'Commission tiers',
          description: 'Percentage tiers triggered by transaction value bands.',
          items: ruleItems
        },
        {
          id: 'affiliate-performance',
          title: 'Performance leaders',
          description: 'Top earning partners across the last attribution window.',
          items: performerItems
        }
      ]
    }
  };
}

const DEFAULT_TIMEFRAME = '7d';
const FALLBACK_TIMEFRAME_OPTIONS = [
  { value: '7d', label: '7 days' },
  { value: '30d', label: '30 days' },
  { value: '90d', label: '90 days' }
];

const ACCENT_BY_TONE = {
  success: 'from-white via-sky-50 to-emerald-100/60',
  info: 'from-white via-indigo-50 to-sky-100/60',
  warning: 'from-white via-amber-50 to-amber-100/80',
  danger: 'from-white via-rose-50 to-rose-100/80',
  neutral: 'from-white via-slate-50 to-slate-100'
};

const OVERVIEW_METRICS_CONFIG = [
  {
    key: 'escrow',
    title: 'Escrow under management',
    description: 'Controls the liquidity tile copy and multiplier thresholds for escrow value reporting.',
    inputs: [
      {
        field: 'label',
        label: 'Metric name',
        type: 'text',
        hint: 'Heading presented in the overview metrics grid.'
      },
      {
        field: 'caption',
        label: 'Short caption',
        type: 'text',
        optionalLabel: 'Optional',
        hint: 'Supporting description beneath the metric.'
      },
      {
        field: 'targetHighMultiplier',
        label: 'Stretch multiplier',
        type: 'number',
        step: '0.01',
        hint: 'Multiplier for the target (green) band shown in charts.'
      },
      {
        field: 'targetMediumMultiplier',
        label: 'Baseline multiplier',
        type: 'number',
        step: '0.01',
        hint: 'Multiplier for the baseline performance band.'
      }
    ]
  },
  {
    key: 'disputes',
    title: 'Dispute load',
    description: 'Tune thresholds for dispute escalation monitoring in the overview tiles.',
    inputs: [
      {
        field: 'label',
        label: 'Metric name',
        type: 'text',
        hint: 'Heading presented in the overview metrics grid.'
      },
      {
        field: 'caption',
        label: 'Short caption',
        type: 'text',
        optionalLabel: 'Optional',
        hint: 'Supporting description beneath the metric.'
      },
      {
        field: 'thresholdLowMultiplier',
        label: 'Healthy multiplier',
        type: 'number',
        step: '0.01',
        hint: 'Threshold multiplier for green status messaging.'
      },
      {
        field: 'thresholdMediumMultiplier',
        label: 'Caution multiplier',
        type: 'number',
        step: '0.01',
        hint: 'Multiplier at which the dashboard flags amber status.'
      }
    ]
  },
  {
    key: 'jobs',
    title: 'Live jobs',
    description: 'Adjust the live jobs tile copy and multiplier thresholds.',
    inputs: [
      {
        field: 'label',
        label: 'Metric name',
        type: 'text',
        hint: 'Heading presented in the overview metrics grid.'
      },
      {
        field: 'caption',
        label: 'Short caption',
        type: 'text',
        optionalLabel: 'Optional',
        hint: 'Supporting description beneath the metric.'
      },
      {
        field: 'targetHighMultiplier',
        label: 'Stretch multiplier',
        type: 'number',
        step: '0.01',
        hint: 'Multiplier for maximum jobs target messaging.'
      },
      {
        field: 'targetMediumMultiplier',
        label: 'Baseline multiplier',
        type: 'number',
        step: '0.01',
        hint: 'Multiplier for baseline jobs target messaging.'
      }
    ]
  },
  {
    key: 'sla',
    title: 'SLA compliance',
    description: 'Set the SLA target and warning thresholds for the overview.',
    inputs: [
      {
        field: 'label',
        label: 'Metric name',
        type: 'text',
        hint: 'Heading presented in the overview metrics grid.'
      },
      {
        field: 'caption',
        label: 'Short caption',
        type: 'text',
        optionalLabel: 'Optional',
        hint: 'Supporting description beneath the metric.'
      },
      {
        field: 'goal',
        label: 'Target %',
        type: 'number',
        step: '0.1',
        hint: 'Target compliance percentage shown as the goal.'
      },
      {
        field: 'warningThreshold',
        label: 'Warning %',
        type: 'number',
        step: '0.1',
        hint: 'Threshold for warning badge messaging.'
      }
    ]
  }
];

const OVERVIEW_CHART_CONFIG = [
  {
    key: 'escrow',
    title: 'Escrow chart target',
    description: 'Update the comparison target applied to the escrow trend visual.',
    inputs: [
      {
        field: 'targetLabel',
        label: 'Target label',
        type: 'text',
        hint: 'Visible legend label for the target band.'
      },
      {
        field: 'targetDivisor',
        label: 'Target divisor',
        type: 'number',
        step: '1',
        hint: 'Used to scale large escrow numbers (e.g. 1000000 for millions).'
      }
    ]
  }
];

const MAX_OVERVIEW_INSIGHTS = 12;
const MAX_OVERVIEW_TIMELINE = 12;
const MAX_SECURITY_SIGNALS = 6;
const MAX_AUTOMATION_BACKLOG = 8;
const MAX_OPERATIONS_BOARDS = 6;
const MAX_OPERATIONS_BOARD_UPDATES = 5;
const MAX_COMPLIANCE_CONTROLS = 8;
const MAX_AUDIT_TIMELINE = 10;

const TONE_OPTIONS = [
  { value: 'success', label: 'Success' },
  { value: 'info', label: 'Info' },
  { value: 'warning', label: 'Warning' },
  { value: 'danger', label: 'Alert' }
];

function buildFormState(settings) {
  if (!settings) {
    return null;
  }

  const metricState = (metric = {}) => ({
    label: metric.label ?? '',
    caption: metric.caption ?? '',
    targetHighMultiplier:
      metric.targetHighMultiplier != null ? String(metric.targetHighMultiplier) : '',
    targetMediumMultiplier:
      metric.targetMediumMultiplier != null ? String(metric.targetMediumMultiplier) : '',
    thresholdLowMultiplier:
      metric.thresholdLowMultiplier != null ? String(metric.thresholdLowMultiplier) : '',
    thresholdMediumMultiplier:
      metric.thresholdMediumMultiplier != null ? String(metric.thresholdMediumMultiplier) : '',
    goal: metric.goal != null ? String(metric.goal) : '',
    warningThreshold: metric.warningThreshold != null ? String(metric.warningThreshold) : ''
  });

  const manualInsights = Array.isArray(settings.insights?.manual)
    ? [...settings.insights.manual]
    : [];

  const manualTimeline = Array.isArray(settings.timeline?.manual)
    ? settings.timeline.manual.map((entry) => ({
        title: entry?.title ?? '',
        when: entry?.when ?? '',
        status: entry?.status ?? ''
      }))
    : [];

  const manualSignals = Array.isArray(settings.security?.manualSignals)
    ? settings.security.manualSignals.map((signal) => ({
        label: signal?.label ?? '',
        caption: signal?.caption ?? '',
        valueLabel: signal?.valueLabel ?? '',
        tone: signal?.tone ?? 'info'
      }))
    : [];

  const manualBacklog = Array.isArray(settings.automation?.manualBacklog)
    ? settings.automation.manualBacklog.map((item) => ({
        name: item?.name ?? '',
        status: item?.status ?? '',
        notes: item?.notes ?? '',
        tone: item?.tone ?? 'info'
      }))
    : [];

  const manualBoards = Array.isArray(settings.queues?.manualBoards)
    ? settings.queues.manualBoards.map((board) => ({
        title: board?.title ?? '',
        summary: board?.summary ?? '',
        owner: board?.owner ?? '',
        updates: Array.isArray(board?.updates)
          ? board.updates.map((entry) => entry ?? '').filter((entry) => typeof entry === 'string')
          : []
      }))
    : [];

  const manualControls = Array.isArray(settings.queues?.manualComplianceControls)
    ? settings.queues.manualComplianceControls.map((control) => ({
        name: control?.name ?? '',
        detail: control?.detail ?? '',
        due: control?.due ?? '',
        owner: control?.owner ?? '',
        tone: control?.tone ?? 'info'
      }))
    : [];

  const manualAuditTimeline = Array.isArray(settings.audit?.manualTimeline)
    ? settings.audit.manualTimeline.map((entry) => ({
        time: entry?.time ?? '',
        event: entry?.event ?? '',
        owner: entry?.owner ?? '',
        status: entry?.status ?? ''
      }))
    : [];

  return {
    metrics: {
      escrow: metricState(settings.metrics?.escrow),
      disputes: metricState(settings.metrics?.disputes),
      jobs: metricState(settings.metrics?.jobs),
      sla: metricState(settings.metrics?.sla)
    },
    charts: {
      escrow: {
        targetDivisor:
          settings.charts?.escrow?.targetDivisor != null
            ? String(settings.charts.escrow.targetDivisor)
            : '',
        targetLabel: settings.charts?.escrow?.targetLabel ?? ''
      }
    },
    insights: { manual: manualInsights },
    timeline: { manual: manualTimeline },
    security: { manualSignals },
    automation: { manualBacklog },
    operations: { manualBoards },
    compliance: { manualControls },
    audit: { manualTimeline: manualAuditTimeline }
  };
}

function prepareSettingsPayload(form) {
  const parseNumber = (value) => {
    const parsed = Number.parseFloat(value);
    return Number.isFinite(parsed) ? parsed : undefined;
  };

  const metrics = {
    escrow: {
      label: form.metrics.escrow.label.trim(),
      caption: form.metrics.escrow.caption.trim()
    },
    disputes: {
      label: form.metrics.disputes.label.trim(),
      caption: form.metrics.disputes.caption.trim()
    },
    jobs: {
      label: form.metrics.jobs.label.trim(),
      caption: form.metrics.jobs.caption.trim()
    },
    sla: {
      label: form.metrics.sla.label.trim(),
      caption: form.metrics.sla.caption.trim()
    }
  };

  const maybeAssign = (target, key, value) => {
    if (value !== undefined) {
      target[key] = value;
    }
  };

  maybeAssign(metrics.escrow, 'targetHighMultiplier', parseNumber(form.metrics.escrow.targetHighMultiplier));
  maybeAssign(metrics.escrow, 'targetMediumMultiplier', parseNumber(form.metrics.escrow.targetMediumMultiplier));
  maybeAssign(metrics.disputes, 'thresholdLowMultiplier', parseNumber(form.metrics.disputes.thresholdLowMultiplier));
  maybeAssign(
    metrics.disputes,
    'thresholdMediumMultiplier',
    parseNumber(form.metrics.disputes.thresholdMediumMultiplier)
  );
  maybeAssign(metrics.jobs, 'targetHighMultiplier', parseNumber(form.metrics.jobs.targetHighMultiplier));
  maybeAssign(metrics.jobs, 'targetMediumMultiplier', parseNumber(form.metrics.jobs.targetMediumMultiplier));
  maybeAssign(metrics.sla, 'goal', parseNumber(form.metrics.sla.goal));
  maybeAssign(metrics.sla, 'warningThreshold', parseNumber(form.metrics.sla.warningThreshold));

  const chartDivisor = parseNumber(form.charts.escrow.targetDivisor);
  const charts = {
    escrow: {
      targetLabel: form.charts.escrow.targetLabel.trim()
    }
  };
  if (chartDivisor !== undefined) {
    charts.escrow.targetDivisor = chartDivisor;
  }

  const manualInsights = form.insights.manual
    .map((entry) => entry.trim())
    .filter((entry, index, arr) => entry && arr.indexOf(entry) === index);

  const manualTimeline = form.timeline.manual
    .map((entry) => ({
      title: entry.title.trim(),
      when: entry.when.trim(),
      status: entry.status.trim()
    }))
    .filter((entry) => entry.title && entry.when);

  const manualSignals = form.security.manualSignals
    .map((entry) => ({
      label: entry.label.trim(),
      caption: entry.caption.trim(),
      valueLabel: entry.valueLabel.trim(),
      tone: entry.tone || 'info'
    }))
    .filter((entry) => entry.label && entry.valueLabel);

  const manualBacklog = form.automation.manualBacklog
    .map((entry) => ({
      name: entry.name.trim(),
      status: entry.status.trim(),
      notes: entry.notes.trim(),
      tone: entry.tone || 'info'
    }))
    .filter((entry) => entry.name && entry.status);

  const manualBoards = form.operations.manualBoards
    .map((entry) => ({
      title: entry.title.trim(),
      summary: entry.summary.trim(),
      owner: entry.owner.trim(),
      updates: entry.updates.map((update) => update.trim()).filter(Boolean)
    }))
    .filter((entry) => entry.title && entry.summary);

  const manualControls = form.compliance.manualControls
    .map((entry) => ({
      name: entry.name.trim(),
      detail: entry.detail.trim(),
      due: entry.due.trim(),
      owner: entry.owner.trim(),
      tone: entry.tone || 'info'
    }))
    .filter((entry) => entry.name && entry.detail && entry.due);

  const manualAudit = form.audit.manualTimeline
    .map((entry) => ({
      time: entry.time.trim(),
      event: entry.event.trim(),
      owner: entry.owner.trim(),
      status: entry.status.trim()
    }))
    .filter((entry) => entry.time && entry.event);

  return {
    metrics,
    charts,
    insights: { manual: manualInsights },
    timeline: { manual: manualTimeline },
    security: { manualSignals },
    automation: { manualBacklog },
    queues: {
      manualBoards,
      manualComplianceControls: manualControls
    },
    audit: { manualTimeline: manualAudit }
  };
}

function resolveAccent(tone) {
  return ACCENT_BY_TONE[tone] ?? ACCENT_BY_TONE.info;
}

function resolveTrend(delta) {
  if (!delta) return 'up';
  return /^[-−]/.test(delta.trim()) ? 'down' : 'up';
}

function disputeCommentary(escalated, resolved) {
  if (escalated > resolved) {
    return 'Escalations outpacing resolutions — deploy senior reviewers.';
  }
  if (resolved > escalated) {
    return 'Resolution velocity healthy — maintain staffing cadence.';
  }
  return 'Escalations balanced with resolutions.';
}

function complianceStatusLabel(tone) {
  if (tone === 'danger') return 'Escalate immediately';
  if (tone === 'warning') return 'Prioritise this window';
  return 'On track';
}

function automationStatusLabel(tone) {
  if (tone === 'warning') return 'Monitor delivery';
  if (tone === 'success') return 'Operational';
  return 'In progress';
}

function buildAdminNavigation(payload, complianceContext = null) {
  if (!payload) {
    return [];
  }

  const tiles = payload.metrics?.command?.tiles ?? [];
  const summary = payload.metrics?.command?.summary ?? {};
  const escrowTrend = payload.charts?.escrowTrend?.buckets ?? [];
  const escrowTargetLabel = payload.charts?.escrowTrend?.targetLabel ?? 'baseline targets';
  const disputeBreakdown = payload.charts?.disputeBreakdown?.buckets ?? [];
  const securitySignals = payload.security?.signals ?? [];
  const automationBacklog = payload.security?.automationBacklog ?? [];
  const queueBoards = payload.queues?.boards ?? [];
  const complianceControls = payload.queues?.complianceControls ?? [];
  const complianceRegistry = Array.isArray(complianceContext?.payload?.controls)
    ? complianceContext.payload.controls
    : [];
  const auditTimeline = payload.audit?.timeline ?? [];
  const manualInsights = Array.isArray(payload.overview?.manualInsights)
    ? payload.overview.manualInsights.filter((item) => typeof item === 'string' && item.trim().length > 0)
    : [];
  const manualUpcoming = Array.isArray(payload.overview?.manualUpcoming)
    ? payload.overview.manualUpcoming.filter(
        (entry) => entry && typeof entry.title === 'string' && typeof entry.when === 'string'
      )
    : [];

  const upcomingCompliance = (complianceRegistry.length
    ? complianceRegistry.map((control) => ({
        title: control.title,
        when: control.dueLabel ||
          (control.nextReviewAt ? new Date(control.nextReviewAt).toLocaleDateString() : 'Scheduled'),
        status: control.ownerTeam || control.owner?.name || 'Compliance Ops'
      }))
    : complianceControls.map((control) => ({
        title: control.name,
        when: control.due,
        status: control.owner
      })))
    .slice(0, 4);

  const overview = {
    id: 'overview',
    label: 'Overview',
    description: 'At-a-glance operations, compliance, and automation posture for Fixnado administrators.',
    type: 'overview',
    analytics: {
      metrics: tiles.map((tile) => ({
        label: tile.label,
        value: tile.valueLabel ?? `${tile.value?.amount ?? '—'}`,
        change: tile.delta ? `${tile.delta} vs previous window` : 'No delta reported',
        trend: resolveTrend(tile.delta)
      })),
      charts: [
        escrowTrend.length
          ? {
              id: 'escrow-trend',
              title: 'Escrow trajectory',
              description: `Escrow under management across the ${
                payload.timeframeLabel?.toLowerCase() ?? 'selected'
              } window versus ${escrowTargetLabel.toLowerCase()}.`,
              type: 'area',
              dataKey: 'value',
              secondaryKey: 'target',
              data: escrowTrend.map((bucket) => ({
                name: bucket.label,
                value: Number(bucket.value ?? bucket.amount ?? 0),
                target: Number(bucket.target ?? 0)
              }))
            }
          : null,
        disputeBreakdown.length
          ? {
              id: 'dispute-breakdown',
              title: 'Dispute escalations vs resolutions',
              description: 'Track escalated cases against dispute closures for the selected cadence.',
              type: 'bar',
              dataKey: 'resolved',
              secondaryKey: 'escalated',
              data: disputeBreakdown.map((bucket) => ({
                name: bucket.label,
                resolved: Number(bucket.resolved ?? 0),
                escalated: Number(bucket.escalated ?? 0)
              }))
            }
          : null
      ].filter(Boolean),
      upcoming: upcomingCompliance,
      insights: [
        ...securitySignals.map((signal) => `${signal.label}: ${signal.valueLabel} • ${signal.caption}`),
        automationBacklog.length
          ? `Automation backlog tracking ${automationBacklog.length} initiative${automationBacklog.length === 1 ? '' : 's'}.`
          : null,
        ...manualInsights
      ].filter(Boolean)
    }
  };

  const commandMetrics = {
    id: 'command-metrics',
    label: 'Command metrics',
    description: 'Financial oversight, dispute momentum, and SLA adherence for the current operating window.',
    type: 'grid',
    data: {
      cards: [
        {
          title: 'Operating window summary',
          accent: 'from-white via-sky-50 to-indigo-100/70',
          details: [
            `Window: ${payload.timeframeLabel ?? '—'}`,
            `Escrow managed: ${summary.escrowTotalLabel ?? '—'}`,
            `Open disputes: ${summary.openDisputesLabel ?? '—'}`,
            `SLA compliance: ${summary.slaComplianceLabel ?? '—'}`
          ]
        },
        ...tiles.map((tile) => ({
          title: tile.label,
          accent: resolveAccent(tile.status?.tone),
          details: [
            tile.valueLabel ? `Value: ${tile.valueLabel}` : null,
            tile.caption,
            tile.delta ? `Δ ${tile.delta}` : null,
            tile.status?.label ? `Status: ${tile.status.label}` : null
          ].filter(Boolean)
        }))
      ]
    }
  };

  const securitySection = {
    id: 'security-posture',
    label: 'Security & telemetry posture',
    description: 'Adoption, alerting, and ingestion health signals from the last 24 hours.',
    type: 'component',
    component: SecurityTelemetryWorkspace,
    data: {
      initialData: {
        timezone: 'Europe/London',
        updatedAt: payload.generatedAt,
        signals: securitySignals,
        automationTasks: payload.security?.automationBacklog ?? [],
        connectors: payload.security?.connectors ?? [],
        summary: payload.security?.summary ?? {},
        capabilities: payload.security?.capabilities ?? {}
      }
    }
  };

  const operationsSection = queueBoards.length
    ? {
        id: 'operations-queues',
        label: 'Operations queues',
        description: 'Owner updates from provider verification, dispute management, and insurance badge workflows.',
        type: 'grid',
        data: {
          cards: queueBoards.map((board) => ({
            title: board.title,
            accent: 'from-white via-slate-50 to-blue-50/80',
            details: [board.summary, ...board.updates, `Owner: ${board.owner}`].filter(Boolean)
          }))
        }
      }
    : null;

  const disputeSection = disputeBreakdown.length
    ? {
        id: 'dispute-health',
        label: 'Dispute health',
        description: 'Escalated cases versus resolutions for each cadence bucket.',
        type: 'table',
        data: {
          headers: ['Cadence', 'Escalated', 'Resolved', 'Commentary'],
          rows: disputeBreakdown.map((bucket) => {
            const escalated = Number(bucket.escalated ?? 0);
            const resolved = Number(bucket.resolved ?? 0);
            return [
              bucket.label,
              escalated.toLocaleString('en-GB'),
              resolved.toLocaleString('en-GB'),
              disputeCommentary(escalated, resolved)
            ];
          })
        }
      }
    : null;

  const complianceSection = complianceContext
    ? {
        id: 'compliance-controls',
        label: 'Compliance controls',
        description:
          'Control registry, evidence trail, and automation guardrails keeping Fixnado audit-ready across regions.',
        type: 'compliance-controls',
        icon: 'compliance',
        data: {
          loading: Boolean(complianceContext.loading),
          error: complianceContext.error,
          ...(complianceContext.payload || {})
        },
        actions: complianceContext.actions
      }
    : complianceControls.length
      ? {
          id: 'compliance-controls',
          label: 'Compliance controls',
          description: 'Expiring attestations and their current owners over the next 14 days.',
          type: 'list',
          icon: 'compliance',
          data: {
            items: complianceControls.map((control) => ({
              title: control.name,
              description: `${control.detail} • Owner: ${control.owner}`,
              status: `${control.due} • ${complianceStatusLabel(control.tone)}`
            }))
          }
        }
      : null;

  const automationSection = automationBacklog.length
    ? {
        id: 'automation-backlog',
        label: 'Automation backlog',
        description: 'AI and automation initiatives with their current readiness state.',
        type: 'list',
        data: {
          items: automationBacklog.map((item) => ({
            title: item.name,
            description: item.notes,
            status: `${item.status} • ${automationStatusLabel(item.tone)}`
          }))
        }
      }
    : null;

  const auditEvents = Array.isArray(payload.audit?.timeline?.events)
    ? payload.audit.timeline.events
    : [];
  const auditSummary = payload.audit?.timeline?.summary ?? {};

  const auditSection = {
    id: 'audit-log',
    label: 'Audit timeline',
    description: 'Manage manual audit checkpoints alongside system-generated controls.',
    icon: 'documents',
    type: 'audit-timeline',
    data: {
      events: auditEvents,
      summary: auditSummary,
      initialTimeframe: auditSummary.timeframe ?? payload.timeframe ?? DEFAULT_TIMEFRAME
    }
  };
  const monetisation = payload.platform?.monetisation;
  const monetisationSection = monetisation
    ? {
        id: 'monetisation-governance',
        label: 'Monetisation governance',
        description: 'Launch the monetisation control centre to govern commissions, subscriptions, and finance integrations.',
        type: 'settings',
        data: {
          panels: [
            {
              id: 'monetisation-console',
              title: 'Monetisation control centre',
              description: 'Keep commission structures, subscription packages, and Stripe/Escrow credentials aligned.',
              status: monetisation.commissionsEnabled ? 'Commissions active' : 'Commissions disabled',
              items: [
                {
                  id: 'launch-console',
                  label: 'Monetisation console',
                  helper: 'Adjust commission structures, subscription packages, and finance credentials.',
                  type: 'action',
                  href: '/admin/monetisation',
                  cta: 'Open console'
                },
                {
                  id: 'base-rate',
                  label: 'Default commission rate',
                  helper: 'Fallback platform share applied when no bespoke rule matches.',
                  value: monetisation.baseRateLabel
                },
                {
                  id: 'subscription-state',
                  label: 'Subscription state',
                  helper: monetisation.subscriptionEnabled ? 'Subscription gating enforced' : 'Subscriptions disabled',
                  value: `${monetisation.subscriptionCount ?? 0} packages`
                },
                {
                  id: 'integration-health',
                  label: 'Integration readiness',
                  helper: [
                    monetisation.stripeConnected ? 'Stripe linked' : 'Stripe pending',
                    monetisation.escrowConnected ? 'Escrow ready' : 'Escrow not configured',
                    monetisation.smtpReady ? 'SMTP ready' : 'SMTP pending',
                    monetisation.storageConfigured ? 'R2 storage connected' : 'Storage pending'
                  ].join(' • ')
                }
              ]
            }
          ]
        }
      }
    : null;

  const auditSection = auditTimeline.length
    ? {
        id: 'audit-log',
        label: 'Audit timeline',
        description: 'Latest pipeline runs, compliance reviews, and dispute checkpoints.',
        type: 'table',
        data: {
          headers: ['Time', 'Event', 'Owner', 'Status'],
          rows: auditTimeline.map((entry) => [entry.time, entry.event, entry.owner, entry.status])
        }
      }
    : null;

  const sections = [
  const upcomingManualEntries = manualUpcoming.slice(0, 4).map((entry) => ({
    title: entry.title,
    when: entry.when,
    status: entry.status || 'Manual'
  }));

  if (upcomingManualEntries.length) {
    overview.analytics.upcoming = [...overview.analytics.upcoming, ...upcomingManualEntries];
  }

  return [
    overview,
    commandMetrics,
    securitySection,
    operationsSection,
    disputeSection,
    complianceSection,
    automationSection,
    auditSection,
    monetisationSection
  ].filter(Boolean);

  sections.push({
    id: 'system-settings-link',
    label: 'System settings',
    description: 'Configure email, storage, and integration credentials.',
    type: 'link',
    icon: 'settings',
    routeTo: '/admin/system-settings'
  });

  return sections;
}

export default function AdminDashboard() {
  const navigate = useNavigate();
  const { logout } = useAdminSession();
  const roleMeta = useMemo(() => DASHBOARD_ROLES.find((role) => role.id === 'admin'), []);
  const registeredRoles = useMemo(() => DASHBOARD_ROLES.filter((role) => role.registered), []);
  const [searchParams, setSearchParams] = useSearchParams();
  const timeframeParam = searchParams.get('timeframe') ?? DEFAULT_TIMEFRAME;
  const [timeframe, setTimeframe] = useState(timeframeParam);
  const [state, setState] = useState({ loading: true, data: null, meta: null, error: null });
  const [lastRefreshed, setLastRefreshed] = useState(null);
  const [affiliateState, setAffiliateState] = useState({ loading: true, data: null, error: null });
  const [complianceState, setComplianceState] = useState({ loading: true, error: null, payload: null });
  const [overviewSettings, setOverviewSettings] = useState(null);
  const [overviewSettingsForm, setOverviewSettingsForm] = useState(null);
  const [overviewSettingsLoading, setOverviewSettingsLoading] = useState(true);
  const [overviewSettingsLoadError, setOverviewSettingsLoadError] = useState(null);
  const [overviewSettingsSaving, setOverviewSettingsSaving] = useState(false);
  const [overviewSettingsFormError, setOverviewSettingsFormError] = useState(null);
  const [overviewSettingsSuccess, setOverviewSettingsSuccess] = useState(null);
  const [settingsModalOpen, setSettingsModalOpen] = useState(false);

  useEffect(() => {
    if (timeframeParam !== timeframe) {
      setTimeframe(timeframeParam);
    }
  }, [timeframeParam, timeframe]);

  const loadDashboard = useCallback(
    async ({ signal, timeframe: requestedTimeframe, forceRefresh = false } = {}) => {
      const windowKey = requestedTimeframe ?? timeframe;
      setState((current) => ({ ...current, loading: true, error: null }));
      try {
        const response = await getAdminDashboard({ timeframe: windowKey, signal, forceRefresh });
        setState({ loading: false, data: response.data, meta: response.meta, error: null });
        setLastRefreshed(response.data?.generatedAt ?? new Date().toISOString());
      } catch (error) {
        if (signal?.aborted || error?.name === 'AbortError') {
          return;
        }
        const panelError =
          error instanceof PanelApiError
            ? error
            : new PanelApiError('Unable to load admin dashboard', error?.status ?? 500, { cause: error });
        if (panelError.status === 401 || panelError.status === 403) {
          await logout();
          navigate('/admin', {
            replace: true,
            state: { reason: 'sessionExpired', from: { pathname: '/admin/dashboard' } }
          });
          return;
        }
        setState((current) => ({ ...current, loading: false, error: panelError }));
      }
    },
    [timeframe, logout, navigate]
  );

  const loadComplianceControls = useCallback(
    async ({ signal } = {}) => {
      setComplianceState((current) => ({ ...current, loading: true, error: null }));
      try {
        const payload = await fetchComplianceControls({ signal });
        setComplianceState({ loading: false, error: null, payload });
      } catch (error) {
        if (signal?.aborted || error?.name === 'AbortError') {
          return;
        }
        setComplianceState((current) => ({ ...current, loading: false, error, payload: current.payload }));
      }
    },
    []
  );

  const handleCreateControl = useCallback(
    async (payload) => {
      await createComplianceControlRequest(payload);
      await loadComplianceControls();
    },
    [loadComplianceControls]
  );

  const handleUpdateControl = useCallback(
    async (controlId, payload) => {
      await updateComplianceControlRequest(controlId, payload);
      await loadComplianceControls();
    },
    [loadComplianceControls]
  );

  const handleDeleteControl = useCallback(
    async (controlId) => {
      await deleteComplianceControlRequest(controlId);
      await loadComplianceControls();
    },
    [loadComplianceControls]
  );

  const handleUpdateAutomation = useCallback(async (settings) => {
    const updated = await updateComplianceAutomation(settings);
    setComplianceState((current) => ({
      ...current,
      payload: current.payload
        ? { ...current.payload, automation: updated }
        : {
            controls: [],
            summary: { total: 0, overdue: 0, dueSoon: 0, monitoring: 0 },
            filters: { statuses: [], categories: [], reviewFrequencies: [], controlTypes: [], ownerTeams: [] },
            evidence: [],
            exceptions: [],
            automation: updated
          }
    }));
    return updated;
  }, []);

  useEffect(() => {
    const controller = new AbortController();
    loadDashboard({ signal: controller.signal, timeframe });
    return () => controller.abort();
  }, [loadDashboard, timeframe]);

  useEffect(() => {
    const controller = new AbortController();
    (async () => {
      try {
        const payload = await getAdminAffiliateSettings({ signal: controller.signal });
        setAffiliateState({ loading: false, data: payload, error: null });
      } catch (error) {
        if (controller.signal.aborted) return;
        const err = error instanceof Error ? error : new Error('Unable to load affiliate settings');
        setAffiliateState({ loading: false, data: null, error: err });
      }
    })();
    return () => controller.abort();
  }, []);

  useEffect(() => {
    const controller = new AbortController();
    loadComplianceControls({ signal: controller.signal });
    return () => controller.abort();
  }, [loadComplianceControls]);
    let isMounted = true;
    const controller = new AbortController();
    (async () => {
      setOverviewSettingsLoading(true);
      setOverviewSettingsLoadError(null);
      try {
        const settings = await fetchAdminDashboardOverviewSettings({ signal: controller.signal });
        if (!isMounted) return;
        setOverviewSettings(settings);
      } catch (error) {
        if (controller.signal.aborted || !isMounted) return;
        const message =
          error instanceof Error ? error.message : 'Failed to load overview settings';
        setOverviewSettingsLoadError(message);
      } finally {
        if (!isMounted) return;
        setOverviewSettingsLoading(false);
      }
    })();
    return () => {
      isMounted = false;
      controller.abort();
    };
  }, []);

  useEffect(() => {
    if (!overviewSettings || settingsModalOpen) {
      return;
    }
    setOverviewSettingsForm(buildFormState(overviewSettings));
  }, [overviewSettings, settingsModalOpen]);

  const affiliateSection = useMemo(() => buildAffiliateGovernanceSection(affiliateState), [affiliateState]);

  const complianceSectionContext = useMemo(() => {
    const payload =
      complianceState.payload ?? {
        controls: [],
        summary: { total: 0, overdue: 0, dueSoon: 0, monitoring: 0 },
        filters: { statuses: [], categories: [], reviewFrequencies: [], controlTypes: [], ownerTeams: [] },
        automation: {},
        evidence: [],
        exceptions: []
      };
    return {
      loading: complianceState.loading,
      error: complianceState.error,
      payload,
      actions: {
        refresh: () => loadComplianceControls(),
        createControl: handleCreateControl,
        updateControl: handleUpdateControl,
        deleteControl: handleDeleteControl,
        updateAutomation: handleUpdateAutomation
      }
    };
  }, [
    complianceState.loading,
    complianceState.error,
    complianceState.payload,
    loadComplianceControls,
    handleCreateControl,
    handleUpdateControl,
    handleDeleteControl,
    handleUpdateAutomation
  ]);

  const navigation = useMemo(() => {
    const sections = state.data ? buildAdminNavigation(state.data) : [];
    sections.push({
      id: 'zone-management-link',
      label: 'Zone management workspace',
      description: 'Launch the geo-zonal governance tools in a dedicated workspace.',
      href: '/admin/zones'
    });
    const sections = state.data ? buildAdminNavigation(state.data, complianceSectionContext) : [];
    if (affiliateSection) {
      sections.push(affiliateSection);
    }
    return sections;
  }, [state.data, affiliateSection, complianceSectionContext]);
  const dashboardPayload = state.data ? { navigation } : null;
  const timeframeOptions = state.data?.timeframeOptions ?? FALLBACK_TIMEFRAME_OPTIONS;
  const isFallback = Boolean(state.meta?.fallback);
  const servedFromCache = Boolean(state.meta?.fromCache && !state.meta?.fallback);

  const handleTimeframeChange = useCallback(
    (next) => {
      setTimeframe(next);
      setSearchParams((current) => {
        const params = new URLSearchParams(current);
        if (next === DEFAULT_TIMEFRAME) {
          params.delete('timeframe');
        } else {
          params.set('timeframe', next);
        }
        return params;
      });
    },
    [setSearchParams]
  );

  const handleRefresh = useCallback(() => {
    loadDashboard({ timeframe, forceRefresh: true });
  }, [loadDashboard, timeframe]);

  const handleLogout = useCallback(async () => {
    await logout();
    navigate('/admin', { replace: true, state: { reason: 'signedOut' } });
  }, [logout, navigate]);

  const handleOpenSettings = useCallback(() => {
    if (!overviewSettings) return;
    setOverviewSettingsSuccess(null);
    setOverviewSettingsForm(buildFormState(overviewSettings));
    setOverviewSettingsFormError(null);
    setSettingsModalOpen(true);
  }, [overviewSettings]);

  const handleCloseSettings = useCallback(() => {
    setSettingsModalOpen(false);
    setOverviewSettingsFormError(null);
    if (overviewSettings) {
      setOverviewSettingsForm(buildFormState(overviewSettings));
    }
  }, [overviewSettings]);

  const handleSaveOverviewSettings = useCallback(
    async (payload) => {
      setOverviewSettingsSaving(true);
      setOverviewSettingsFormError(null);
      try {
        const saved = await persistAdminDashboardOverviewSettings(payload);
        setOverviewSettings(saved);
        setOverviewSettingsSuccess('Overview settings updated');
        await loadDashboard({ timeframe, forceRefresh: true });
        return true;
      } catch (error) {
        const message =
          error instanceof Error ? error.message : 'Failed to save overview settings';
        setOverviewSettingsFormError(message);
        return false;
      } finally {
        setOverviewSettingsSaving(false);
      }
    },
    [loadDashboard, timeframe]
  );

  const handleMetricFieldChange = useCallback((metricKey, field, value) => {
    setOverviewSettingsForm((current) => {
      if (!current) return current;
      return {
        ...current,
        metrics: {
          ...current.metrics,
          [metricKey]: {
            ...current.metrics[metricKey],
            [field]: value
          }
        }
      };
    });
  }, []);

  const handleChartFieldChange = useCallback((chartKey, field, value) => {
    setOverviewSettingsForm((current) => {
      if (!current) return current;
      return {
        ...current,
        charts: {
          ...current.charts,
          [chartKey]: {
            ...current.charts[chartKey],
            [field]: value
          }
        }
      };
    });
  }, []);

  const handleAddManualInsight = useCallback(() => {
    setOverviewSettingsForm((current) => {
      if (!current) return current;
      if (current.insights.manual.length >= MAX_OVERVIEW_INSIGHTS) {
        return current;
      }
      return {
        ...current,
        insights: {
          ...current.insights,
          manual: [...current.insights.manual, '']
        }
      };
    });
  }, []);

  const handleManualInsightChange = useCallback((index, value) => {
    setOverviewSettingsForm((current) => {
      if (!current) return current;
      const manual = current.insights.manual.map((entry, entryIndex) =>
        entryIndex === index ? value : entry
      );
      return {
        ...current,
        insights: {
          ...current.insights,
          manual
        }
      };
    });
  }, []);

  const handleRemoveManualInsight = useCallback((index) => {
    setOverviewSettingsForm((current) => {
      if (!current) return current;
      const manual = current.insights.manual.filter((_, entryIndex) => entryIndex !== index);
      return {
        ...current,
        insights: {
          ...current.insights,
          manual
        }
      };
    });
  }, []);

  const handleAddTimelineEntry = useCallback(() => {
    setOverviewSettingsForm((current) => {
      if (!current) return current;
      if (current.timeline.manual.length >= MAX_OVERVIEW_TIMELINE) {
        return current;
      }
      return {
        ...current,
        timeline: {
          ...current.timeline,
          manual: [...current.timeline.manual, { title: '', when: '', status: '' }]
        }
      };
    });
  }, []);

  const handleTimelineEntryChange = useCallback((index, field, value) => {
    setOverviewSettingsForm((current) => {
      if (!current) return current;
      const manual = current.timeline.manual.map((entry, entryIndex) =>
        entryIndex === index ? { ...entry, [field]: value } : entry
      );
      return {
        ...current,
        timeline: {
          ...current.timeline,
          manual
        }
      };
    });
  }, []);

  const handleRemoveTimelineEntry = useCallback((index) => {
    setOverviewSettingsForm((current) => {
      if (!current) return current;
      const manual = current.timeline.manual.filter((_, entryIndex) => entryIndex !== index);
      return {
        ...current,
        timeline: {
          ...current.timeline,
          manual
        }
      };
    });
  }, []);

  const handleAddManualSignal = useCallback(() => {
    setOverviewSettingsForm((current) => {
      if (!current) return current;
      if (current.security.manualSignals.length >= MAX_SECURITY_SIGNALS) {
        return current;
      }
      return {
        ...current,
        security: {
          ...current.security,
          manualSignals: [...current.security.manualSignals, { label: '', caption: '', valueLabel: '', tone: 'info' }]
        }
      };
    });
  }, []);

  const handleManualSignalChange = useCallback((index, field, value) => {
    setOverviewSettingsForm((current) => {
      if (!current) return current;
      const manualSignals = current.security.manualSignals.map((entry, entryIndex) =>
        entryIndex === index ? { ...entry, [field]: value } : entry
      );
      return {
        ...current,
        security: {
          ...current.security,
          manualSignals
        }
      };
    });
  }, []);

  const handleRemoveManualSignal = useCallback((index) => {
    setOverviewSettingsForm((current) => {
      if (!current) return current;
      const manualSignals = current.security.manualSignals.filter((_, entryIndex) => entryIndex !== index);
      return {
        ...current,
        security: {
          ...current.security,
          manualSignals
        }
      };
    });
  }, []);

  const handleAddAutomationEntry = useCallback(() => {
    setOverviewSettingsForm((current) => {
      if (!current) return current;
      if (current.automation.manualBacklog.length >= MAX_AUTOMATION_BACKLOG) {
        return current;
      }
      return {
        ...current,
        automation: {
          ...current.automation,
          manualBacklog: [...current.automation.manualBacklog, { name: '', status: '', notes: '', tone: 'info' }]
        }
      };
    });
  }, []);

  const handleAutomationEntryChange = useCallback((index, field, value) => {
    setOverviewSettingsForm((current) => {
      if (!current) return current;
      const manualBacklog = current.automation.manualBacklog.map((entry, entryIndex) =>
        entryIndex === index ? { ...entry, [field]: value } : entry
      );
      return {
        ...current,
        automation: {
          ...current.automation,
          manualBacklog
        }
      };
    });
  }, []);

  const handleRemoveAutomationEntry = useCallback((index) => {
    setOverviewSettingsForm((current) => {
      if (!current) return current;
      const manualBacklog = current.automation.manualBacklog.filter((_, entryIndex) => entryIndex !== index);
      return {
        ...current,
        automation: {
          ...current.automation,
          manualBacklog
        }
      };
    });
  }, []);

  const handleAddOperationsBoard = useCallback(() => {
    setOverviewSettingsForm((current) => {
      if (!current) return current;
      if (current.operations.manualBoards.length >= MAX_OPERATIONS_BOARDS) {
        return current;
      }
      return {
        ...current,
        operations: {
          ...current.operations,
          manualBoards: [
            ...current.operations.manualBoards,
            { title: '', summary: '', owner: '', updates: [''] }
          ]
        }
      };
    });
  }, []);

  const handleOperationsBoardChange = useCallback((index, field, value) => {
    setOverviewSettingsForm((current) => {
      if (!current) return current;
      const manualBoards = current.operations.manualBoards.map((board, boardIndex) =>
        boardIndex === index ? { ...board, [field]: value } : board
      );
      return {
        ...current,
        operations: {
          ...current.operations,
          manualBoards
        }
      };
    });
  }, []);

  const handleRemoveOperationsBoard = useCallback((index) => {
    setOverviewSettingsForm((current) => {
      if (!current) return current;
      const manualBoards = current.operations.manualBoards.filter((_, boardIndex) => boardIndex !== index);
      return {
        ...current,
        operations: {
          ...current.operations,
          manualBoards
        }
      };
    });
  }, []);

  const handleAddOperationsBoardUpdate = useCallback((boardIndex) => {
    setOverviewSettingsForm((current) => {
      if (!current) return current;
      const manualBoards = current.operations.manualBoards.map((board, index) => {
        if (index !== boardIndex) {
          return board;
        }
        if (board.updates.length >= MAX_OPERATIONS_BOARD_UPDATES) {
          return board;
        }
        return { ...board, updates: [...board.updates, ''] };
      });
      return {
        ...current,
        operations: {
          ...current.operations,
          manualBoards
        }
      };
    });
  }, []);

  const handleOperationsBoardUpdateChange = useCallback((boardIndex, updateIndex, value) => {
    setOverviewSettingsForm((current) => {
      if (!current) return current;
      const manualBoards = current.operations.manualBoards.map((board, index) => {
        if (index !== boardIndex) {
          return board;
        }
        const updates = board.updates.map((entry, entryIndex) =>
          entryIndex === updateIndex ? value : entry
        );
        return { ...board, updates };
      });
      return {
        ...current,
        operations: {
          ...current.operations,
          manualBoards
        }
      };
    });
  }, []);

  const handleRemoveOperationsBoardUpdate = useCallback((boardIndex, updateIndex) => {
    setOverviewSettingsForm((current) => {
      if (!current) return current;
      const manualBoards = current.operations.manualBoards.map((board, index) => {
        if (index !== boardIndex) {
          return board;
        }
        const updates = board.updates.filter((_, entryIndex) => entryIndex !== updateIndex);
        return { ...board, updates: updates.length ? updates : [''] };
      });
      return {
        ...current,
        operations: {
          ...current.operations,
          manualBoards
        }
      };
    });
  }, []);

  const handleAddComplianceControl = useCallback(() => {
    setOverviewSettingsForm((current) => {
      if (!current) return current;
      if (current.compliance.manualControls.length >= MAX_COMPLIANCE_CONTROLS) {
        return current;
      }
      return {
        ...current,
        compliance: {
          ...current.compliance,
          manualControls: [
            ...current.compliance.manualControls,
            { name: '', detail: '', due: '', owner: '', tone: 'info' }
          ]
        }
      };
    });
  }, []);

  const handleComplianceControlChange = useCallback((index, field, value) => {
    setOverviewSettingsForm((current) => {
      if (!current) return current;
      const manualControls = current.compliance.manualControls.map((control, controlIndex) =>
        controlIndex === index ? { ...control, [field]: value } : control
      );
      return {
        ...current,
        compliance: {
          ...current.compliance,
          manualControls
        }
      };
    });
  }, []);

  const handleRemoveComplianceControl = useCallback((index) => {
    setOverviewSettingsForm((current) => {
      if (!current) return current;
      const manualControls = current.compliance.manualControls.filter((_, controlIndex) => controlIndex !== index);
      return {
        ...current,
        compliance: {
          ...current.compliance,
          manualControls
        }
      };
    });
  }, []);

  const handleAddAuditEntry = useCallback(() => {
    setOverviewSettingsForm((current) => {
      if (!current) return current;
      if (current.audit.manualTimeline.length >= MAX_AUDIT_TIMELINE) {
        return current;
      }
      return {
        ...current,
        audit: {
          ...current.audit,
          manualTimeline: [...current.audit.manualTimeline, { time: '', event: '', owner: '', status: '' }]
        }
      };
    });
  }, []);

  const handleAuditEntryChange = useCallback((index, field, value) => {
    setOverviewSettingsForm((current) => {
      if (!current) return current;
      const manualTimeline = current.audit.manualTimeline.map((entry, entryIndex) =>
        entryIndex === index ? { ...entry, [field]: value } : entry
      );
      return {
        ...current,
        audit: {
          ...current.audit,
          manualTimeline
        }
      };
    });
  }, []);

  const handleRemoveAuditEntry = useCallback((index) => {
    setOverviewSettingsForm((current) => {
      if (!current) return current;
      const manualTimeline = current.audit.manualTimeline.filter((_, entryIndex) => entryIndex !== index);
      return {
        ...current,
        audit: {
          ...current.audit,
          manualTimeline
        }
      };
    });
  }, []);

  const handleSubmitOverviewSettings = useCallback(
    async (event) => {
      if (event && typeof event.preventDefault === 'function') {
        event.preventDefault();
      }
      if (!overviewSettingsForm) return;
      const payload = prepareSettingsPayload(overviewSettingsForm);
      const saved = await handleSaveOverviewSettings(payload);
      if (saved) {
        setSettingsModalOpen(false);
      }
    },
    [handleSaveOverviewSettings, overviewSettingsForm]
  );

  if (!roleMeta) {
    return null;
  }

  const personaLabel = state.data?.timeframeLabel
    ? `${roleMeta.persona} • Window: ${state.data.timeframeLabel}`
    : roleMeta.persona;

  const filters = (
    <div className="flex w-full flex-col items-stretch gap-2 sm:w-auto sm:items-end">
      <Button
        to="/admin/monetisation"
        size="sm"
        variant="secondary"
        icon={BanknotesIcon}
        iconPosition="start"
      >
        Monetisation controls
      </Button>
      <Button
<<<<<<< HEAD
        to="/admin/live-feed/auditing"
        size="sm"
        variant="secondary"
        icon={EyeIcon}
        iconPosition="start"
      >
        Live feed auditing
=======
        to="/admin/taxonomy"
        size="sm"
        variant="secondary"
        icon={Squares2X2Icon}
        iconPosition="start"
      >
        Taxonomy manager
        to="/admin/seo"
        size="sm"
        variant="secondary"
        icon={TagIcon}
        iconPosition="start"
      >
        Tags &amp; SEO
>>>>>>> f2f753ee
      </Button>
      <Button
        to="/admin/zones"
        size="sm"
        variant="secondary"
        icon={MapIcon}
        iconPosition="start"
      >
        Geo-zonal builder
      </Button>
      <Button
        to="/admin/system-settings"
        size="sm"
        variant="secondary"
        icon={Cog8ToothIcon}
        iconPosition="start"
      >
        System settings
        type="button"
        size="sm"
        variant="secondary"
        icon={Cog6ToothIcon}
        iconPosition="start"
        onClick={handleOpenSettings}
        disabled={overviewSettingsLoading || !overviewSettings}
      >
        Configure overview
      </Button>
      <SegmentedControl
        name="Command metrics timeframe"
        value={timeframe}
        options={timeframeOptions}
        onChange={handleTimeframeChange}
        size="sm"
      />
      {isFallback ? <StatusPill tone="warning">Showing cached insights</StatusPill> : null}
      {servedFromCache ? <StatusPill tone="info">Served from cache</StatusPill> : null}
      {state.error ? <StatusPill tone="danger">Refresh failed — {state.error.message}</StatusPill> : null}
      {overviewSettingsLoadError ? (
        <StatusPill tone="danger">{overviewSettingsLoadError}</StatusPill>
      ) : null}
      {overviewSettingsSuccess && !settingsModalOpen ? (
        <StatusPill tone="success">{overviewSettingsSuccess}</StatusPill>
      ) : null}
    </div>
  );

  return (
    <>
      <DashboardLayout
        roleMeta={{ ...roleMeta, persona: personaLabel }}
        registeredRoles={registeredRoles}
        dashboard={dashboardPayload}
        loading={state.loading}
        error={state.error?.message ?? null}
        onRefresh={handleRefresh}
        lastRefreshed={lastRefreshed}
        filters={filters}
        onLogout={handleLogout}
      />
      <OverviewSettingsModal
        open={settingsModalOpen}
        loading={overviewSettingsLoading}
        saving={overviewSettingsSaving}
        error={overviewSettingsFormError}
        form={overviewSettingsForm}
        onClose={handleCloseSettings}
        onSubmit={handleSubmitOverviewSettings}
        onMetricChange={handleMetricFieldChange}
        onChartChange={handleChartFieldChange}
        onAddInsight={handleAddManualInsight}
        onInsightChange={handleManualInsightChange}
        onRemoveInsight={handleRemoveManualInsight}
        onAddTimelineEntry={handleAddTimelineEntry}
        onTimelineEntryChange={handleTimelineEntryChange}
        onRemoveTimelineEntry={handleRemoveTimelineEntry}
        onAddManualSignal={handleAddManualSignal}
        onManualSignalChange={handleManualSignalChange}
        onRemoveManualSignal={handleRemoveManualSignal}
        onAddAutomationEntry={handleAddAutomationEntry}
        onAutomationEntryChange={handleAutomationEntryChange}
        onRemoveAutomationEntry={handleRemoveAutomationEntry}
        onAddOperationsBoard={handleAddOperationsBoard}
        onOperationsBoardChange={handleOperationsBoardChange}
        onRemoveOperationsBoard={handleRemoveOperationsBoard}
        onAddOperationsBoardUpdate={handleAddOperationsBoardUpdate}
        onOperationsBoardUpdateChange={handleOperationsBoardUpdateChange}
        onRemoveOperationsBoardUpdate={handleRemoveOperationsBoardUpdate}
        onAddComplianceControl={handleAddComplianceControl}
        onComplianceControlChange={handleComplianceControlChange}
        onRemoveComplianceControl={handleRemoveComplianceControl}
        onAddAuditEntry={handleAddAuditEntry}
        onAuditEntryChange={handleAuditEntryChange}
        onRemoveAuditEntry={handleRemoveAuditEntry}
      />
    </>
  );
}

function OverviewSettingsModal({
  open,
  loading,
  saving,
  error,
  form,
  onClose,
  onSubmit,
  onMetricChange,
  onChartChange,
  onAddInsight,
  onInsightChange,
  onRemoveInsight,
  onAddTimelineEntry,
  onTimelineEntryChange,
  onRemoveTimelineEntry,
  onAddManualSignal,
  onManualSignalChange,
  onRemoveManualSignal,
  onAddAutomationEntry,
  onAutomationEntryChange,
  onRemoveAutomationEntry,
  onAddOperationsBoard,
  onOperationsBoardChange,
  onRemoveOperationsBoard,
  onAddOperationsBoardUpdate,
  onOperationsBoardUpdateChange,
  onRemoveOperationsBoardUpdate,
  onAddComplianceControl,
  onComplianceControlChange,
  onRemoveComplianceControl,
  onAddAuditEntry,
  onAuditEntryChange,
  onRemoveAuditEntry
}) {
  return (
    <Transition.Root show={open} as={Fragment}>
      <Dialog as="div" className="relative z-50" onClose={saving ? () => {} : onClose}>
        <Transition.Child
          as={Fragment}
          enter="ease-out duration-200"
          enterFrom="opacity-0"
          enterTo="opacity-100"
          leave="ease-in duration-150"
          leaveFrom="opacity-100"
          leaveTo="opacity-0"
        >
          <div className="fixed inset-0 bg-slate-900/40 backdrop-blur-sm" />
        </Transition.Child>

        <div className="fixed inset-0 overflow-y-auto">
          <div className="flex min-h-full items-start justify-center p-4 sm:p-6 lg:p-8">
            <Transition.Child
              as={Fragment}
              enter="ease-out duration-200"
              enterFrom="opacity-0 translate-y-4 sm:translate-y-0 sm:scale-95"
              enterTo="opacity-100 translate-y-0 sm:scale-100"
              leave="ease-in duration-150"
              leaveFrom="opacity-100 translate-y-0 sm:scale-100"
              leaveTo="opacity-0 translate-y-4 sm:translate-y-0 sm:scale-95"
            >
              <Dialog.Panel className="relative w-full max-w-5xl transform overflow-hidden rounded-2xl bg-white shadow-2xl transition-all">
                <form onSubmit={onSubmit} className="flex h-full max-h-[90vh] flex-col">
                  <div className="flex items-start justify-between gap-4 border-b border-slate-200 px-6 py-4 sm:px-8 sm:py-5">
                    <div>
                      <Dialog.Title className="text-lg font-semibold text-slate-900">
                        Configure overview experience
                      </Dialog.Title>
                      <p className="mt-1 max-w-3xl text-sm text-slate-600">
                        Manage the copy, thresholds, curated insights, and upcoming milestones that power the admin overview. Changes apply instantly to all administrators with dashboard access.
                      </p>
                      {error ? (
                        <p className="mt-3 text-sm font-medium text-rose-600">{error}</p>
                      ) : null}
                    </div>
                    <Button type="button" variant="tertiary" size="sm" onClick={onClose} disabled={saving}>
                      Close
                    </Button>
                  </div>

                  <div className="flex-1 overflow-y-auto px-6 py-6 sm:px-8">
                    {loading && !form ? (
                      <div className="flex min-h-[240px] items-center justify-center">
                        <Spinner aria-label="Loading overview settings" />
                      </div>
                    ) : (
                      <div className="space-y-8 pb-6">
                        <section>
                          <h3 className="text-base font-semibold text-slate-900">Metric tiles</h3>
                          <p className="mt-1 text-sm text-slate-600">
                            Update the labels and performance thresholds that appear across the command metrics tiles.
                          </p>
                          <div className="mt-4 space-y-6">
                            {OVERVIEW_METRICS_CONFIG.map((config) => {
                              const metric = form?.metrics?.[config.key] ?? {};
                              return (
                                <div
                                  key={config.key}
                                  className="rounded-xl border border-slate-200 bg-white p-4 shadow-sm ring-1 ring-transparent transition hover:ring-accent/20"
                                >
                                  <div className="flex flex-col gap-2 sm:flex-row sm:items-start sm:justify-between">
                                    <div>
                                      <h4 className="text-sm font-semibold text-slate-900">{config.title}</h4>
                                      <p className="mt-1 text-sm text-slate-600">{config.description}</p>
                                    </div>
                                  </div>
                                  <div className="mt-4 grid gap-4 sm:grid-cols-2">
                                    {config.inputs.map((input) => (
                                      <TextInput
                                        key={input.field}
                                        label={input.label}
                                        optionalLabel={input.optionalLabel}
                                        type={input.type}
                                        inputMode={input.type === 'number' ? 'decimal' : undefined}
                                        step={input.step}
                                        value={metric?.[input.field] ?? ''}
                                        onChange={(event) =>
                                          onMetricChange(config.key, input.field, event.target.value)
                                        }
                                        hint={input.hint}
                                      />
                                    ))}
                                  </div>
                                </div>
                              );
                            })}
                          </div>
                        </section>

                        <section>
                          <h3 className="text-base font-semibold text-slate-900">Charts</h3>
                          <p className="mt-1 text-sm text-slate-600">
                            Control the targets and scaling applied to overview visualisations.
                          </p>
                          <div className="mt-4 space-y-6">
                            {OVERVIEW_CHART_CONFIG.map((config) => {
                              const chart = form?.charts?.[config.key] ?? {};
                              return (
                                <div
                                  key={config.key}
                                  className="rounded-xl border border-slate-200 bg-white p-4 shadow-sm ring-1 ring-transparent transition hover:ring-accent/20"
                                >
                                  <div>
                                    <h4 className="text-sm font-semibold text-slate-900">{config.title}</h4>
                                    <p className="mt-1 text-sm text-slate-600">{config.description}</p>
                                  </div>
                                  <div className="mt-4 grid gap-4 sm:grid-cols-2">
                                    {config.inputs.map((input) => (
                                      <TextInput
                                        key={input.field}
                                        label={input.label}
                                        type={input.type}
                                        inputMode={input.type === 'number' ? 'decimal' : undefined}
                                        step={input.step}
                                        value={chart?.[input.field] ?? ''}
                                        onChange={(event) =>
                                          onChartChange(config.key, input.field, event.target.value)
                                        }
                                        hint={input.hint}
                                      />
                                    ))}
                                  </div>
                                </div>
                              );
                            })}
                          </div>
                        </section>

                        <section>
                          <h3 className="text-base font-semibold text-slate-900">Manual insights</h3>
                          <p className="mt-1 text-sm text-slate-600">
                            Pin curated observations alongside automated signals. Insights appear in the overview insights rail.
                          </p>
                          <div className="mt-4 space-y-4">
                            {form?.insights?.manual?.length ? null : (
                              <p className="text-sm text-slate-500">No manual insights yet. Add one to get started.</p>
                            )}
                            {form?.insights?.manual?.map((entry, index) => (
                              <div
                                key={`insight-${index}`}
                                className="flex flex-col gap-3 rounded-lg border border-slate-200 bg-white p-4 shadow-sm sm:flex-row sm:items-start"
                              >
                                <TextInput
                                  className="flex-1"
                                  label={`Insight ${index + 1}`}
                                  value={entry}
                                  onChange={(event) => onInsightChange(index, event.target.value)}
                                  hint="Visible text shown in the overview insights list."
                                />
                                <Button
                                  type="button"
                                  variant="ghost"
                                  size="sm"
                                  icon={TrashIcon}
                                  iconPosition="start"
                                  onClick={() => onRemoveInsight(index)}
                                  disabled={saving}
                                >
                                  Remove
                                </Button>
                              </div>
                            ))}
                          </div>
                          <div className="mt-4 flex flex-wrap items-center gap-3">
                            <Button
                              type="button"
                              variant="secondary"
                              size="sm"
                              icon={PlusIcon}
                              iconPosition="start"
                              onClick={onAddInsight}
                              disabled={saving || (form?.insights?.manual?.length ?? 0) >= MAX_OVERVIEW_INSIGHTS}
                            >
                              Add insight
                            </Button>
                            {form?.insights?.manual?.length >= MAX_OVERVIEW_INSIGHTS ? (
                              <p className="text-xs font-medium text-slate-500">
                                Maximum of {MAX_OVERVIEW_INSIGHTS} insights reached.
                              </p>
                            ) : null}
                          </div>
                        </section>

                        <section>
                          <h3 className="text-base font-semibold text-slate-900">Upcoming milestones</h3>
                          <p className="mt-1 text-sm text-slate-600">
                            Curate manual milestones that appear in the upcoming compliance and automation timeline.
                          </p>
                          <div className="mt-4 space-y-4">
                            {form?.timeline?.manual?.length ? null : (
                              <p className="text-sm text-slate-500">No custom milestones yet. Add important updates for your operators.</p>
                            )}
                            {form?.timeline?.manual?.map((entry, index) => (
                              <div
                                key={`timeline-${index}`}
                                className="space-y-4 rounded-lg border border-slate-200 bg-white p-4 shadow-sm"
                              >
                                <div className="grid gap-4 md:grid-cols-2">
                                  <TextInput
                                    label="Milestone title"
                                    value={entry.title}
                                    onChange={(event) =>
                                      onTimelineEntryChange(index, 'title', event.target.value)
                                    }
                                    hint="Appears as the title in the overview timeline."
                                  />
                                  <TextInput
                                    label="Due date / window"
                                    value={entry.when}
                                    onChange={(event) =>
                                      onTimelineEntryChange(index, 'when', event.target.value)
                                    }
                                    hint="Shown as the schedule indicator (e.g. 'Next week')."
                                  />
                                  <TextInput
                                    label="Owner or status"
                                    optionalLabel="Optional"
                                    value={entry.status}
                                    onChange={(event) =>
                                      onTimelineEntryChange(index, 'status', event.target.value)
                                    }
                                    hint="Displayed as supporting context under the milestone."
                                  />
                                </div>
                                <div className="flex justify-end">
                                  <Button
                                    type="button"
                                    variant="ghost"
                                    size="sm"
                                    icon={TrashIcon}
                                    iconPosition="start"
                                    onClick={() => onRemoveTimelineEntry(index)}
                                    disabled={saving}
                                  >
                                    Remove milestone
                                  </Button>
                                </div>
                              </div>
                            ))}
                          </div>
                          <div className="mt-4 flex flex-wrap items-center gap-3">
                            <Button
                              type="button"
                              variant="secondary"
                              size="sm"
                              icon={PlusIcon}
                              iconPosition="start"
                              onClick={onAddTimelineEntry}
                              disabled={
                                saving || (form?.timeline?.manual?.length ?? 0) >= MAX_OVERVIEW_TIMELINE
                              }
                            >
                              Add milestone
                            </Button>
                          {form?.timeline?.manual?.length >= MAX_OVERVIEW_TIMELINE ? (
                            <p className="text-xs font-medium text-slate-500">
                              Maximum of {MAX_OVERVIEW_TIMELINE} milestones reached.
                            </p>
                          ) : null}
                        </div>
                      </section>

                      <section>
                        <h3 className="text-base font-semibold text-slate-900">Security posture signals</h3>
                        <p className="mt-1 text-sm text-slate-600">
                          Add manual signals that appear alongside automated MFA, alerting, and ingestion telemetry.
                        </p>
                        <div className="mt-4 space-y-4">
                          {form?.security?.manualSignals?.length ? null : (
                            <p className="text-sm text-slate-500">
                              No manual security signals configured yet.
                            </p>
                          )}
                          {form?.security?.manualSignals?.map((signal, index) => (
                            <div
                              key={`security-signal-${index}`}
                              className="space-y-4 rounded-lg border border-slate-200 bg-white p-4 shadow-sm"
                            >
                              <div className="grid gap-4 md:grid-cols-2">
                                <TextInput
                                  label="Signal title"
                                  value={signal.label}
                                  onChange={(event) => onManualSignalChange(index, 'label', event.target.value)}
                                  hint="Appears as the heading for the manual signal."
                                />
                                <TextInput
                                  label="Value label"
                                  value={signal.valueLabel}
                                  onChange={(event) => onManualSignalChange(index, 'valueLabel', event.target.value)}
                                  hint="Displayed numeric or percentage indicator."
                                />
                                <TextInput
                                  label="Caption"
                                  optionalLabel="Optional"
                                  value={signal.caption}
                                  onChange={(event) => onManualSignalChange(index, 'caption', event.target.value)}
                                  hint="Supplemental context shown under the signal."
                                  className="md:col-span-2"
                                />
                                <div className="md:col-span-2">
                                  <span className="block text-sm font-medium text-slate-700">Tone</span>
                                  <SegmentedControl
                                    className="mt-2"
                                    name={`Manual security tone ${index + 1}`}
                                    value={signal.tone || 'info'}
                                    onChange={(value) => onManualSignalChange(index, 'tone', value)}
                                    options={TONE_OPTIONS}
                                    size="sm"
                                  />
                                </div>
                              </div>
                              <div className="flex justify-end">
                                <Button
                                  type="button"
                                  variant="ghost"
                                  size="sm"
                                  icon={TrashIcon}
                                  iconPosition="start"
                                  onClick={() => onRemoveManualSignal(index)}
                                  disabled={saving}
                                >
                                  Remove signal
                                </Button>
                              </div>
                            </div>
                          ))}
                        </div>
                        <div className="mt-4 flex flex-wrap items-center gap-3">
                          <Button
                            type="button"
                            variant="secondary"
                            size="sm"
                            icon={PlusIcon}
                            iconPosition="start"
                            onClick={onAddManualSignal}
                            disabled={saving || (form?.security?.manualSignals?.length ?? 0) >= MAX_SECURITY_SIGNALS}
                          >
                            Add security signal
                          </Button>
                          {form?.security?.manualSignals?.length >= MAX_SECURITY_SIGNALS ? (
                            <p className="text-xs font-medium text-slate-500">Maximum of {MAX_SECURITY_SIGNALS} signals reached.</p>
                          ) : null}
                        </div>
                      </section>

                      <section>
                        <h3 className="text-base font-semibold text-slate-900">Automation backlog</h3>
                        <p className="mt-1 text-sm text-slate-600">
                          Curate manual automation initiatives that enrich the security &amp; telemetry backlog view.
                        </p>
                        <div className="mt-4 space-y-4">
                          {form?.automation?.manualBacklog?.length ? null : (
                            <p className="text-sm text-slate-500">No manual automation initiatives captured yet.</p>
                          )}
                          {form?.automation?.manualBacklog?.map((item, index) => (
                            <div
                              key={`automation-${index}`}
                              className="space-y-4 rounded-lg border border-slate-200 bg-white p-4 shadow-sm"
                            >
                              <div className="grid gap-4 md:grid-cols-2">
                                <TextInput
                                  label="Initiative name"
                                  value={item.name}
                                  onChange={(event) => onAutomationEntryChange(index, 'name', event.target.value)}
                                  hint="Name displayed in the automation backlog list."
                                />
                                <TextInput
                                  label="Status"
                                  value={item.status}
                                  onChange={(event) => onAutomationEntryChange(index, 'status', event.target.value)}
                                  hint="Headline state such as Pilot, Operational, or Monitoring."
                                />
                                <div className="md:col-span-2 space-y-2">
                                  <span className="block text-sm font-medium text-slate-700">Tone</span>
                                  <SegmentedControl
                                    name={`Automation tone ${index + 1}`}
                                    value={item.tone || 'info'}
                                    onChange={(value) => onAutomationEntryChange(index, 'tone', value)}
                                    options={TONE_OPTIONS}
                                    size="sm"
                                  />
                                </div>
                              </div>
                              <FormField
                                id={`automation-notes-${index}`}
                                label="Notes"
                                optionalLabel="Optional"
                                hint="Provide additional context surfaced under the initiative."
                              >
                                <textarea
                                  id={`automation-notes-${index}`}
                                  className="block w-full rounded-lg border border-slate-300 px-3 py-2 text-sm shadow-sm transition focus:border-accent focus:outline-none focus:ring-2 focus:ring-accent/40"
                                  rows={3}
                                  value={item.notes}
                                  onChange={(event) => onAutomationEntryChange(index, 'notes', event.target.value)}
                                />
                              </FormField>
                              <div className="flex justify-end">
                                <Button
                                  type="button"
                                  variant="ghost"
                                  size="sm"
                                  icon={TrashIcon}
                                  iconPosition="start"
                                  onClick={() => onRemoveAutomationEntry(index)}
                                  disabled={saving}
                                >
                                  Remove initiative
                                </Button>
                              </div>
                            </div>
                          ))}
                        </div>
                        <div className="mt-4 flex flex-wrap items-center gap-3">
                          <Button
                            type="button"
                            variant="secondary"
                            size="sm"
                            icon={PlusIcon}
                            iconPosition="start"
                            onClick={onAddAutomationEntry}
                            disabled={saving || (form?.automation?.manualBacklog?.length ?? 0) >= MAX_AUTOMATION_BACKLOG}
                          >
                            Add automation initiative
                          </Button>
                          {form?.automation?.manualBacklog?.length >= MAX_AUTOMATION_BACKLOG ? (
                            <p className="text-xs font-medium text-slate-500">
                              Maximum of {MAX_AUTOMATION_BACKLOG} initiatives reached.
                            </p>
                          ) : null}
                        </div>
                      </section>

                      <section>
                        <h3 className="text-base font-semibold text-slate-900">Operations boards</h3>
                        <p className="mt-1 text-sm text-slate-600">
                          Draft manual queue summaries that appear with the provider verification, disputes, and insurance boards.
                        </p>
                        <div className="mt-4 space-y-4">
                          {form?.operations?.manualBoards?.length ? null : (
                            <p className="text-sm text-slate-500">No manual boards configured yet.</p>
                          )}
                          {form?.operations?.manualBoards?.map((board, index) => (
                            <div
                              key={`operations-board-${index}`}
                              className="space-y-4 rounded-lg border border-slate-200 bg-white p-4 shadow-sm"
                            >
                              <div className="grid gap-4 md:grid-cols-2">
                                <TextInput
                                  label="Board title"
                                  value={board.title}
                                  onChange={(event) => onOperationsBoardChange(index, 'title', event.target.value)}
                                  hint="Headline shown for the manual queue board."
                                />
                                <TextInput
                                  label="Owner"
                                  optionalLabel="Optional"
                                  value={board.owner}
                                  onChange={(event) => onOperationsBoardChange(index, 'owner', event.target.value)}
                                  hint="Owner string appended to the board summary."
                                />
                                <FormField
                                  id={`operations-summary-${index}`}
                                  label="Summary"
                                  hint="Short description surfaced as the primary board detail."
                                  className="md:col-span-2"
                                >
                                  <textarea
                                    id={`operations-summary-${index}`}
                                    className="block w-full rounded-lg border border-slate-300 px-3 py-2 text-sm shadow-sm transition focus:border-accent focus:outline-none focus:ring-2 focus:ring-accent/40"
                                    rows={3}
                                    value={board.summary}
                                    onChange={(event) => onOperationsBoardChange(index, 'summary', event.target.value)}
                                  />
                                </FormField>
                              </div>
                              <div className="space-y-3">
                                <p className="text-sm font-medium text-slate-700">Updates</p>
                                {board.updates.map((update, updateIndex) => (
                                  <div key={`operations-update-${index}-${updateIndex}`} className="flex flex-col gap-3 sm:flex-row sm:items-start">
                                    <TextInput
                                      className="flex-1"
                                      label={`Update ${updateIndex + 1}`}
                                      value={update}
                                      onChange={(event) =>
                                        onOperationsBoardUpdateChange(index, updateIndex, event.target.value)
                                      }
                                      hint="Appears as a bullet point in the operations board."
                                    />
                                    {board.updates.length > 1 ? (
                                      <Button
                                        type="button"
                                        variant="ghost"
                                        size="sm"
                                        icon={TrashIcon}
                                        iconPosition="start"
                                        onClick={() => onRemoveOperationsBoardUpdate(index, updateIndex)}
                                        disabled={saving}
                                      >
                                        Remove update
                                      </Button>
                                    ) : null}
                                  </div>
                                ))}
                                <div className="flex flex-wrap items-center gap-3">
                                  <Button
                                    type="button"
                                    variant="secondary"
                                    size="sm"
                                    icon={PlusIcon}
                                    iconPosition="start"
                                    onClick={() => onAddOperationsBoardUpdate(index)}
                                    disabled={
                                      saving || board.updates.length >= MAX_OPERATIONS_BOARD_UPDATES
                                    }
                                  >
                                    Add update
                                  </Button>
                                  {board.updates.length >= MAX_OPERATIONS_BOARD_UPDATES ? (
                                    <p className="text-xs font-medium text-slate-500">
                                      Maximum of {MAX_OPERATIONS_BOARD_UPDATES} updates per board.
                                    </p>
                                  ) : null}
                                </div>
                              </div>
                              <div className="flex justify-end">
                                <Button
                                  type="button"
                                  variant="ghost"
                                  size="sm"
                                  icon={TrashIcon}
                                  iconPosition="start"
                                  onClick={() => onRemoveOperationsBoard(index)}
                                  disabled={saving}
                                >
                                  Remove board
                                </Button>
                              </div>
                            </div>
                          ))}
                        </div>
                        <div className="mt-4 flex flex-wrap items-center gap-3">
                          <Button
                            type="button"
                            variant="secondary"
                            size="sm"
                            icon={PlusIcon}
                            iconPosition="start"
                            onClick={onAddOperationsBoard}
                            disabled={saving || (form?.operations?.manualBoards?.length ?? 0) >= MAX_OPERATIONS_BOARDS}
                          >
                            Add board
                          </Button>
                          {form?.operations?.manualBoards?.length >= MAX_OPERATIONS_BOARDS ? (
                            <p className="text-xs font-medium text-slate-500">
                              Maximum of {MAX_OPERATIONS_BOARDS} boards reached.
                            </p>
                          ) : null}
                        </div>
                      </section>

                      <section>
                        <h3 className="text-base font-semibold text-slate-900">Compliance controls</h3>
                        <p className="mt-1 text-sm text-slate-600">
                          Define manual compliance entries surfaced alongside expiring attestations.
                        </p>
                        <div className="mt-4 space-y-4">
                          {form?.compliance?.manualControls?.length ? null : (
                            <p className="text-sm text-slate-500">No manual compliance controls defined yet.</p>
                          )}
                          {form?.compliance?.manualControls?.map((control, index) => (
                            <div
                              key={`compliance-control-${index}`}
                              className="space-y-4 rounded-lg border border-slate-200 bg-white p-4 shadow-sm"
                            >
                              <div className="grid gap-4 md:grid-cols-2">
                                <TextInput
                                  label="Control name"
                                  value={control.name}
                                  onChange={(event) => onComplianceControlChange(index, 'name', event.target.value)}
                                  hint="Headline shown in the compliance list."
                                />
                                <TextInput
                                  label="Due date / window"
                                  value={control.due}
                                  onChange={(event) => onComplianceControlChange(index, 'due', event.target.value)}
                                  hint="Displayed schedule indicator (e.g. Due tomorrow)."
                                />
                                <FormField
                                  id={`compliance-detail-${index}`}
                                  label="Detail"
                                  hint="Supporting text displayed beneath the control."
                                  className="md:col-span-2"
                                >
                                  <textarea
                                    id={`compliance-detail-${index}`}
                                    className="block w-full rounded-lg border border-slate-300 px-3 py-2 text-sm shadow-sm transition focus:border-accent focus:outline-none focus:ring-2 focus:ring-accent/40"
                                    rows={3}
                                    value={control.detail}
                                    onChange={(event) => onComplianceControlChange(index, 'detail', event.target.value)}
                                  />
                                </FormField>
                                <TextInput
                                  label="Owner"
                                  optionalLabel="Optional"
                                  value={control.owner}
                                  onChange={(event) => onComplianceControlChange(index, 'owner', event.target.value)}
                                  hint="Owner or team responsible for the control."
                                />
                                <div>
                                  <span className="block text-sm font-medium text-slate-700">Tone</span>
                                  <SegmentedControl
                                    className="mt-2"
                                    name={`Compliance tone ${index + 1}`}
                                    value={control.tone || 'info'}
                                    onChange={(value) => onComplianceControlChange(index, 'tone', value)}
                                    options={TONE_OPTIONS}
                                    size="sm"
                                  />
                                </div>
                              </div>
                              <div className="flex justify-end">
                                <Button
                                  type="button"
                                  variant="ghost"
                                  size="sm"
                                  icon={TrashIcon}
                                  iconPosition="start"
                                  onClick={() => onRemoveComplianceControl(index)}
                                  disabled={saving}
                                >
                                  Remove control
                                </Button>
                              </div>
                            </div>
                          ))}
                        </div>
                        <div className="mt-4 flex flex-wrap items-center gap-3">
                          <Button
                            type="button"
                            variant="secondary"
                            size="sm"
                            icon={PlusIcon}
                            iconPosition="start"
                            onClick={onAddComplianceControl}
                            disabled={saving || (form?.compliance?.manualControls?.length ?? 0) >= MAX_COMPLIANCE_CONTROLS}
                          >
                            Add compliance control
                          </Button>
                          {form?.compliance?.manualControls?.length >= MAX_COMPLIANCE_CONTROLS ? (
                            <p className="text-xs font-medium text-slate-500">
                              Maximum of {MAX_COMPLIANCE_CONTROLS} controls reached.
                            </p>
                          ) : null}
                        </div>
                      </section>

                      <section>
                        <h3 className="text-base font-semibold text-slate-900">Audit timeline</h3>
                        <p className="mt-1 text-sm text-slate-600">
                          Append manual audit checkpoints that surface within the audit timeline table.
                        </p>
                        <div className="mt-4 space-y-4">
                          {form?.audit?.manualTimeline?.length ? null : (
                            <p className="text-sm text-slate-500">No manual audit events recorded yet.</p>
                          )}
                          {form?.audit?.manualTimeline?.map((entry, index) => (
                            <div
                              key={`audit-entry-${index}`}
                              className="space-y-4 rounded-lg border border-slate-200 bg-white p-4 shadow-sm"
                            >
                              <div className="grid gap-4 md:grid-cols-2">
                                <TextInput
                                  label="Time"
                                  value={entry.time}
                                  onChange={(event) => onAuditEntryChange(index, 'time', event.target.value)}
                                  hint="Displayed timestamp or window (e.g. 08:30 or Last run)."
                                />
                                <TextInput
                                  label="Status"
                                  optionalLabel="Optional"
                                  value={entry.status}
                                  onChange={(event) => onAuditEntryChange(index, 'status', event.target.value)}
                                  hint="Status text shown in the timeline table."
                                />
                                <TextInput
                                  label="Event"
                                  className="md:col-span-2"
                                  value={entry.event}
                                  onChange={(event) => onAuditEntryChange(index, 'event', event.target.value)}
                                  hint="Headline displayed for the audit entry."
                                />
                                <TextInput
                                  label="Owner"
                                  optionalLabel="Optional"
                                  value={entry.owner}
                                  onChange={(event) => onAuditEntryChange(index, 'owner', event.target.value)}
                                  hint="Owner string shown alongside the event."
                                />
                              </div>
                              <div className="flex justify-end">
                                <Button
                                  type="button"
                                  variant="ghost"
                                  size="sm"
                                  icon={TrashIcon}
                                  iconPosition="start"
                                  onClick={() => onRemoveAuditEntry(index)}
                                  disabled={saving}
                                >
                                  Remove audit entry
                                </Button>
                              </div>
                            </div>
                          ))}
                        </div>
                        <div className="mt-4 flex flex-wrap items-center gap-3">
                          <Button
                            type="button"
                            variant="secondary"
                            size="sm"
                            icon={PlusIcon}
                            iconPosition="start"
                            onClick={onAddAuditEntry}
                            disabled={saving || (form?.audit?.manualTimeline?.length ?? 0) >= MAX_AUDIT_TIMELINE}
                          >
                            Add audit entry
                          </Button>
                          {form?.audit?.manualTimeline?.length >= MAX_AUDIT_TIMELINE ? (
                            <p className="text-xs font-medium text-slate-500">
                              Maximum of {MAX_AUDIT_TIMELINE} audit entries reached.
                            </p>
                          ) : null}
                        </div>
                      </section>
                      </div>
                    )}
                  </div>

                  <div className="flex items-center justify-between gap-3 border-t border-slate-200 bg-slate-50 px-6 py-4 sm:px-8">
                    <div className="text-xs text-slate-500">
                      Settings are scoped to administrators with dashboard access. Saved changes sync immediately.
                    </div>
                    <div className="flex items-center gap-3">
                      <Button type="button" variant="secondary" onClick={onClose} disabled={saving}>
                        Cancel
                      </Button>
                      <Button type="submit" variant="primary" loading={saving}>
                        Save overview
                      </Button>
                    </div>
                  </div>
                </form>
              </Dialog.Panel>
            </Transition.Child>
          </div>
        </div>
      </Dialog>
    </Transition.Root>
  );
}<|MERGE_RESOLUTION|>--- conflicted
+++ resolved
@@ -1,14 +1,11 @@
 import { Fragment, useCallback, useEffect, useMemo, useState } from 'react';
 import { useNavigate, useSearchParams } from 'react-router-dom';
-<<<<<<< HEAD
 import { BanknotesIcon, EyeIcon, MapIcon } from '@heroicons/react/24/outline';
-=======
 import { BanknotesIcon, Cog8ToothIcon, MapIcon } from '@heroicons/react/24/outline';
 import { BanknotesIcon, MapIcon, Squares2X2Icon } from '@heroicons/react/24/outline';
 import { Dialog, Transition } from '@headlessui/react';
 import { BanknotesIcon, MapIcon, Cog6ToothIcon, PlusIcon, TrashIcon } from '@heroicons/react/24/outline';
 import { BanknotesIcon, MapIcon, TagIcon } from '@heroicons/react/24/outline';
->>>>>>> f2f753ee
 import DashboardLayout from '../components/dashboard/DashboardLayout.jsx';
 import { DASHBOARD_ROLES } from '../constants/dashboardConfig.js';
 import { getAdminDashboard, PanelApiError } from '../api/panelClient.js';
@@ -1774,7 +1771,6 @@
         Monetisation controls
       </Button>
       <Button
-<<<<<<< HEAD
         to="/admin/live-feed/auditing"
         size="sm"
         variant="secondary"
@@ -1782,7 +1778,6 @@
         iconPosition="start"
       >
         Live feed auditing
-=======
         to="/admin/taxonomy"
         size="sm"
         variant="secondary"
@@ -1797,7 +1792,6 @@
         iconPosition="start"
       >
         Tags &amp; SEO
->>>>>>> f2f753ee
       </Button>
       <Button
         to="/admin/zones"

import { Fragment, useCallback, useEffect, useMemo, useState } from 'react';
import { useNavigate, useSearchParams } from 'react-router-dom';
import { BanknotesIcon, CubeIcon, MapIcon } from '@heroicons/react/24/outline';
import { BanknotesIcon, MapIcon, Squares2X2Icon } from '@heroicons/react/24/outline';
import { BanknotesIcon, GlobeAltIcon, MapIcon } from '@heroicons/react/24/outline';
import { BanknotesIcon, EyeIcon, MapIcon } from '@heroicons/react/24/outline';
import { BanknotesIcon, Cog8ToothIcon, MapIcon } from '@heroicons/react/24/outline';
import { BanknotesIcon, MapIcon, Squares2X2Icon } from '@heroicons/react/24/outline';
import { Dialog, Transition } from '@headlessui/react';
import { BanknotesIcon, MapIcon, Cog6ToothIcon, PlusIcon, TrashIcon } from '@heroicons/react/24/outline';
import { BanknotesIcon, MapIcon, TagIcon } from '@heroicons/react/24/outline';
import DashboardLayout from '../components/dashboard/DashboardLayout.jsx';
import { DASHBOARD_ROLES } from '../constants/dashboardConfig.js';
import { getAdminDashboard, PanelApiError } from '../api/panelClient.js';
import {
  archiveAdminServiceCategory,
  archiveAdminServiceListing,
  createAdminServiceCategory,
  createAdminServiceListing,
  getAdminServiceSummary,
  updateAdminServiceCategory,
  updateAdminServiceListing,
  updateAdminServiceListingStatus
} from '../api/adminServiceClient.js';
import { Button, SegmentedControl, StatusPill } from '../components/ui/index.js';
import {
  fetchComplianceControls,
  createComplianceControl as createComplianceControlRequest,
  updateComplianceControl as updateComplianceControlRequest,
  deleteComplianceControl as deleteComplianceControlRequest,
  updateComplianceAutomation
} from '../api/adminComplianceClient.js';
import {
  Button,
  SegmentedControl,
  StatusPill,
  TextInput,
  Spinner,
  FormField
} from '../components/ui/index.js';
import { useAdminSession } from '../providers/AdminSessionProvider.jsx';
import { getAdminAffiliateSettings } from '../api/affiliateClient.js';
import { buildLegalAdminNavigation } from '../features/legal/adminDashboardNavigation.js';
import {
  fetchAdminDashboardOverviewSettings,
  persistAdminDashboardOverviewSettings
} from '../api/adminDashboardSettingsClient.js';
import SecurityTelemetryWorkspace from '../components/security/telemetry/index.js';

const currencyFormatter = (currency = 'USD') =>
  new Intl.NumberFormat(undefined, { style: 'currency', currency, maximumFractionDigits: 2 });
const numberFormatter = new Intl.NumberFormat();

function formatDateLabel(value) {
  if (!value) {
    return 'Not scheduled';
  }
  const parsed = new Date(value);
  if (Number.isNaN(parsed.getTime())) {
    return value;
  }
  return parsed.toLocaleString(undefined, {
    year: 'numeric',
    month: 'short',
    day: 'numeric',
    hour: '2-digit',
    minute: '2-digit'
  });
}

function formatRelativeMoment(value) {
  if (!value) {
    return '—';
  }
  const parsed = new Date(value);
  if (Number.isNaN(parsed.getTime())) {
    return '—';
  }
  const diffMs = Date.now() - parsed.getTime();
  const minutes = Math.round(diffMs / 60000);
  if (minutes < 1) return 'moments ago';
  if (minutes < 60) return `${minutes} minute${minutes === 1 ? '' : 's'} ago`;
  const hours = Math.round(minutes / 60);
  if (hours < 24) return `${hours} hour${hours === 1 ? '' : 's'} ago`;
  const days = Math.round(hours / 24);
  return `${days} day${days === 1 ? '' : 's'} ago`;
}

function resolveRecurrence(rule) {
  if (!rule) return 'One time';
  if (rule.recurrenceType === 'infinite') return 'Infinite';
  if (rule.recurrenceType === 'finite') {
    return `${rule.recurrenceLimit ?? 0} conversions`; // fallback text
  }
  return 'One time';
}

function formatCurrency(amount, currency = 'USD') {
  const formatter = currencyFormatter(currency);
  const numeric = Number.parseFloat(amount ?? 0);
  return formatter.format(Number.isNaN(numeric) ? 0 : numeric);
}

function buildAffiliateGovernanceSection(affiliateState) {
  if (!affiliateState) return null;

  if (affiliateState.loading && !affiliateState.data) {
    return {
      id: 'affiliate-governance',
      label: 'Affiliate monetisation',
      description: 'Synchronising unified payout controls for web and mobile affiliates.',
      type: 'settings',
      data: {
        panels: [
          {
            id: 'affiliate-loading',
            title: 'Programme status',
            description: 'Preparing affiliate guardrails…',
            status: 'Loading',
            items: [
              {
                id: 'loading',
                label: 'Affiliate insights',
                helper: 'Live commission tiers and earnings',
                value: 'Loading…'
              }
            ]
          }
        ]
      }
    };
  }

  if (affiliateState.error) {
    return {
      id: 'affiliate-governance',
      label: 'Affiliate monetisation',
      description: 'Monitor affiliate guardrails and payout readiness.',
      type: 'settings',
      data: {
        panels: [
          {
            id: 'affiliate-error',
            title: 'Affiliate controls',
            description: 'We were unable to load the affiliate configuration snapshot.',
            status: 'Attention required',
            items: [
              {
                id: 'error',
                label: 'Status',
                helper: 'Retry from Monetisation controls if the issue persists.',
                value: affiliateState.error.message
              }
            ]
          }
        ]
      }
    };
  }

  if (!affiliateState.data) {
    return null;
  }

  const { settings, rules = [], performance = [] } = affiliateState.data;

  const ruleItems = rules.length
    ? rules.slice(0, 4).map((rule) => ({
        id: rule.id,
        label: `${rule.tierLabel} • ${rule.name}`,
        helper: `${formatCurrency(rule.minTransactionValue)} – ${
          rule.maxTransactionValue != null ? formatCurrency(rule.maxTransactionValue) : '∞'
        } • ${resolveRecurrence(rule)}`,
        value: `${Number.parseFloat(rule.commissionRate ?? 0).toFixed(2)}%`
      }))
    : [
        {
          id: 'no-rules',
          label: 'Commission tiers',
          helper: 'No active tiers configured yet',
          value: 'Create tiers from Monetisation controls'
        }
      ];

  const performerItems = performance.length
    ? performance.slice(0, 4).map((record) => ({
        id: record.id,
        label: record.referralCode ? record.referralCode.toUpperCase() : 'Affiliate partner',
        helper: `${formatCurrency(record.totalCommissionEarned)} earned • ${formatCurrency(record.lifetimeRevenue)} revenue influenced`,
        value: `${numberFormatter.format(record.totalReferred ?? 0)} referrals`
      }))
    : [
        {
          id: 'no-performance',
          label: 'Performance snapshot',
          helper: 'No affiliate activity captured yet',
          value: 'Monitor once partners onboard'
        }
      ];

  return {
    id: 'affiliate-governance',
    label: 'Affiliate monetisation',
    description: 'Guardrails for tiered commissions and payout cadence across Fixnado surfaces.',
    type: 'settings',
    data: {
      panels: [
        {
          id: 'programme-settings',
          title: settings.programmeName || 'Affiliate programme',
          description:
            settings.programmeTagline || 'Applies to both the enterprise web portal and the mobile command centre.',
          status: settings.autoApproveReferrals ? 'Auto approval enabled' : 'Manual approval',
          items: [
            settings.contactEmail
              ? {
                  id: 'contact-email',
                  label: 'Partner desk email',
                  helper: 'Primary contact for affiliate operations',
                  value: settings.contactEmail
                }
              : null,
            settings.partnerPortalUrl
              ? {
                  id: 'partner-portal',
                  label: 'Partner portal',
                  helper: 'Opens in a new window',
                  value: settings.partnerPortalUrl
                }
              : null,
            settings.onboardingGuideUrl
              ? {
                  id: 'guide',
                  label: 'Onboarding guide',
                  helper: 'Shareable setup playbook for new partners',
                  value: settings.onboardingGuideUrl
                }
              : null,
            {
              id: 'payout-cadence',
              label: 'Payout cadence',
              helper: 'Release schedule for approved commission balances',
              value: `Every ${settings.payoutCadenceDays} days`
            },
            {
              id: 'minimum-payout',
              label: 'Minimum payout',
              helper: 'Threshold before settlement is triggered',
              value: formatCurrency(settings.minimumPayoutAmount)
            },
            {
              id: 'referral-window',
              label: 'Attribution window',
              helper: 'Eligible conversion window per referral',
              value: `${settings.referralAttributionWindowDays} days`
            },
            {
              id: 'auto-approve',
              label: 'Auto approval',
              helper: 'Real-time commission approval for trusted partners',
              type: 'toggle',
              enabled: Boolean(settings.autoApproveReferrals)
            },
            settings.disclosureUrl
              ? {
                  id: 'disclosure',
                  label: 'Disclosure policy',
                  helper: 'Affiliate terms accessible to partners',
                  value: settings.disclosureUrl
                }
              : null
          ].filter(Boolean)
        },
        {
          id: 'commission-tiers',
          title: 'Commission tiers',
          description: 'Percentage tiers triggered by transaction value bands.',
          items: ruleItems
        },
        {
          id: 'affiliate-performance',
          title: 'Performance leaders',
          description: 'Top earning partners across the last attribution window.',
          items: performerItems
        }
      ]
    }
  };
}

const DEFAULT_TIMEFRAME = '7d';
const FALLBACK_TIMEFRAME_OPTIONS = [
  { value: '7d', label: '7 days' },
  { value: '30d', label: '30 days' },
  { value: '90d', label: '90 days' }
];

const ACCENT_BY_TONE = {
  success: 'from-white via-sky-50 to-emerald-100/60',
  info: 'from-white via-indigo-50 to-sky-100/60',
  warning: 'from-white via-amber-50 to-amber-100/80',
  danger: 'from-white via-rose-50 to-rose-100/80',
  neutral: 'from-white via-slate-50 to-slate-100'
};

const OVERVIEW_METRICS_CONFIG = [
  {
    key: 'escrow',
    title: 'Escrow under management',
    description: 'Controls the liquidity tile copy and multiplier thresholds for escrow value reporting.',
    inputs: [
      {
        field: 'label',
        label: 'Metric name',
        type: 'text',
        hint: 'Heading presented in the overview metrics grid.'
      },
      {
        field: 'caption',
        label: 'Short caption',
        type: 'text',
        optionalLabel: 'Optional',
        hint: 'Supporting description beneath the metric.'
      },
      {
        field: 'targetHighMultiplier',
        label: 'Stretch multiplier',
        type: 'number',
        step: '0.01',
        hint: 'Multiplier for the target (green) band shown in charts.'
      },
      {
        field: 'targetMediumMultiplier',
        label: 'Baseline multiplier',
        type: 'number',
        step: '0.01',
        hint: 'Multiplier for the baseline performance band.'
      }
    ]
  },
  {
    key: 'disputes',
    title: 'Dispute load',
    description: 'Tune thresholds for dispute escalation monitoring in the overview tiles.',
    inputs: [
      {
        field: 'label',
        label: 'Metric name',
        type: 'text',
        hint: 'Heading presented in the overview metrics grid.'
      },
      {
        field: 'caption',
        label: 'Short caption',
        type: 'text',
        optionalLabel: 'Optional',
        hint: 'Supporting description beneath the metric.'
      },
      {
        field: 'thresholdLowMultiplier',
        label: 'Healthy multiplier',
        type: 'number',
        step: '0.01',
        hint: 'Threshold multiplier for green status messaging.'
      },
      {
        field: 'thresholdMediumMultiplier',
        label: 'Caution multiplier',
        type: 'number',
        step: '0.01',
        hint: 'Multiplier at which the dashboard flags amber status.'
      }
    ]
  },
  {
    key: 'jobs',
    title: 'Live jobs',
    description: 'Adjust the live jobs tile copy and multiplier thresholds.',
    inputs: [
      {
        field: 'label',
        label: 'Metric name',
        type: 'text',
        hint: 'Heading presented in the overview metrics grid.'
      },
      {
        field: 'caption',
        label: 'Short caption',
        type: 'text',
        optionalLabel: 'Optional',
        hint: 'Supporting description beneath the metric.'
      },
      {
        field: 'targetHighMultiplier',
        label: 'Stretch multiplier',
        type: 'number',
        step: '0.01',
        hint: 'Multiplier for maximum jobs target messaging.'
      },
      {
        field: 'targetMediumMultiplier',
        label: 'Baseline multiplier',
        type: 'number',
        step: '0.01',
        hint: 'Multiplier for baseline jobs target messaging.'
      }
    ]
  },
  {
    key: 'sla',
    title: 'SLA compliance',
    description: 'Set the SLA target and warning thresholds for the overview.',
    inputs: [
      {
        field: 'label',
        label: 'Metric name',
        type: 'text',
        hint: 'Heading presented in the overview metrics grid.'
      },
      {
        field: 'caption',
        label: 'Short caption',
        type: 'text',
        optionalLabel: 'Optional',
        hint: 'Supporting description beneath the metric.'
      },
      {
        field: 'goal',
        label: 'Target %',
        type: 'number',
        step: '0.1',
        hint: 'Target compliance percentage shown as the goal.'
      },
      {
        field: 'warningThreshold',
        label: 'Warning %',
        type: 'number',
        step: '0.1',
        hint: 'Threshold for warning badge messaging.'
      }
    ]
  }
];

const OVERVIEW_CHART_CONFIG = [
  {
    key: 'escrow',
    title: 'Escrow chart target',
    description: 'Update the comparison target applied to the escrow trend visual.',
    inputs: [
      {
        field: 'targetLabel',
        label: 'Target label',
        type: 'text',
        hint: 'Visible legend label for the target band.'
      },
      {
        field: 'targetDivisor',
        label: 'Target divisor',
        type: 'number',
        step: '1',
        hint: 'Used to scale large escrow numbers (e.g. 1000000 for millions).'
      }
    ]
  }
];

const MAX_OVERVIEW_INSIGHTS = 12;
const MAX_OVERVIEW_TIMELINE = 12;
const MAX_SECURITY_SIGNALS = 6;
const MAX_AUTOMATION_BACKLOG = 8;
const MAX_OPERATIONS_BOARDS = 6;
const MAX_OPERATIONS_BOARD_UPDATES = 5;
const MAX_COMPLIANCE_CONTROLS = 8;
const MAX_AUDIT_TIMELINE = 10;

const TONE_OPTIONS = [
  { value: 'success', label: 'Success' },
  { value: 'info', label: 'Info' },
  { value: 'warning', label: 'Warning' },
  { value: 'danger', label: 'Alert' }
];

function buildFormState(settings) {
  if (!settings) {
    return null;
  }

  const metricState = (metric = {}) => ({
    label: metric.label ?? '',
    caption: metric.caption ?? '',
    targetHighMultiplier:
      metric.targetHighMultiplier != null ? String(metric.targetHighMultiplier) : '',
    targetMediumMultiplier:
      metric.targetMediumMultiplier != null ? String(metric.targetMediumMultiplier) : '',
    thresholdLowMultiplier:
      metric.thresholdLowMultiplier != null ? String(metric.thresholdLowMultiplier) : '',
    thresholdMediumMultiplier:
      metric.thresholdMediumMultiplier != null ? String(metric.thresholdMediumMultiplier) : '',
    goal: metric.goal != null ? String(metric.goal) : '',
    warningThreshold: metric.warningThreshold != null ? String(metric.warningThreshold) : ''
  });

  const manualInsights = Array.isArray(settings.insights?.manual)
    ? [...settings.insights.manual]
    : [];

  const manualTimeline = Array.isArray(settings.timeline?.manual)
    ? settings.timeline.manual.map((entry) => ({
        title: entry?.title ?? '',
        when: entry?.when ?? '',
        status: entry?.status ?? ''
      }))
    : [];

  const manualSignals = Array.isArray(settings.security?.manualSignals)
    ? settings.security.manualSignals.map((signal) => ({
        label: signal?.label ?? '',
        caption: signal?.caption ?? '',
        valueLabel: signal?.valueLabel ?? '',
        tone: signal?.tone ?? 'info'
      }))
    : [];

  const manualBacklog = Array.isArray(settings.automation?.manualBacklog)
    ? settings.automation.manualBacklog.map((item) => ({
        name: item?.name ?? '',
        status: item?.status ?? '',
        notes: item?.notes ?? '',
        tone: item?.tone ?? 'info'
      }))
    : [];

  const manualBoards = Array.isArray(settings.queues?.manualBoards)
    ? settings.queues.manualBoards.map((board) => ({
        title: board?.title ?? '',
        summary: board?.summary ?? '',
        owner: board?.owner ?? '',
        updates: Array.isArray(board?.updates)
          ? board.updates.map((entry) => entry ?? '').filter((entry) => typeof entry === 'string')
          : []
      }))
    : [];

  const manualControls = Array.isArray(settings.queues?.manualComplianceControls)
    ? settings.queues.manualComplianceControls.map((control) => ({
        name: control?.name ?? '',
        detail: control?.detail ?? '',
        due: control?.due ?? '',
        owner: control?.owner ?? '',
        tone: control?.tone ?? 'info'
      }))
    : [];

  const manualAuditTimeline = Array.isArray(settings.audit?.manualTimeline)
    ? settings.audit.manualTimeline.map((entry) => ({
        time: entry?.time ?? '',
        event: entry?.event ?? '',
        owner: entry?.owner ?? '',
        status: entry?.status ?? ''
      }))
    : [];

  return {
    metrics: {
      escrow: metricState(settings.metrics?.escrow),
      disputes: metricState(settings.metrics?.disputes),
      jobs: metricState(settings.metrics?.jobs),
      sla: metricState(settings.metrics?.sla)
    },
    charts: {
      escrow: {
        targetDivisor:
          settings.charts?.escrow?.targetDivisor != null
            ? String(settings.charts.escrow.targetDivisor)
            : '',
        targetLabel: settings.charts?.escrow?.targetLabel ?? ''
      }
    },
    insights: { manual: manualInsights },
    timeline: { manual: manualTimeline },
    security: { manualSignals },
    automation: { manualBacklog },
    operations: { manualBoards },
    compliance: { manualControls },
    audit: { manualTimeline: manualAuditTimeline }
  };
}

function prepareSettingsPayload(form) {
  const parseNumber = (value) => {
    const parsed = Number.parseFloat(value);
    return Number.isFinite(parsed) ? parsed : undefined;
  };

  const metrics = {
    escrow: {
      label: form.metrics.escrow.label.trim(),
      caption: form.metrics.escrow.caption.trim()
    },
    disputes: {
      label: form.metrics.disputes.label.trim(),
      caption: form.metrics.disputes.caption.trim()
    },
    jobs: {
      label: form.metrics.jobs.label.trim(),
      caption: form.metrics.jobs.caption.trim()
    },
    sla: {
      label: form.metrics.sla.label.trim(),
      caption: form.metrics.sla.caption.trim()
    }
  };

  const maybeAssign = (target, key, value) => {
    if (value !== undefined) {
      target[key] = value;
    }
  };

  maybeAssign(metrics.escrow, 'targetHighMultiplier', parseNumber(form.metrics.escrow.targetHighMultiplier));
  maybeAssign(metrics.escrow, 'targetMediumMultiplier', parseNumber(form.metrics.escrow.targetMediumMultiplier));
  maybeAssign(metrics.disputes, 'thresholdLowMultiplier', parseNumber(form.metrics.disputes.thresholdLowMultiplier));
  maybeAssign(
    metrics.disputes,
    'thresholdMediumMultiplier',
    parseNumber(form.metrics.disputes.thresholdMediumMultiplier)
  );
  maybeAssign(metrics.jobs, 'targetHighMultiplier', parseNumber(form.metrics.jobs.targetHighMultiplier));
  maybeAssign(metrics.jobs, 'targetMediumMultiplier', parseNumber(form.metrics.jobs.targetMediumMultiplier));
  maybeAssign(metrics.sla, 'goal', parseNumber(form.metrics.sla.goal));
  maybeAssign(metrics.sla, 'warningThreshold', parseNumber(form.metrics.sla.warningThreshold));

  const chartDivisor = parseNumber(form.charts.escrow.targetDivisor);
  const charts = {
    escrow: {
      targetLabel: form.charts.escrow.targetLabel.trim()
    }
  };
  if (chartDivisor !== undefined) {
    charts.escrow.targetDivisor = chartDivisor;
  }

  const manualInsights = form.insights.manual
    .map((entry) => entry.trim())
    .filter((entry, index, arr) => entry && arr.indexOf(entry) === index);

  const manualTimeline = form.timeline.manual
    .map((entry) => ({
      title: entry.title.trim(),
      when: entry.when.trim(),
      status: entry.status.trim()
    }))
    .filter((entry) => entry.title && entry.when);

  const manualSignals = form.security.manualSignals
    .map((entry) => ({
      label: entry.label.trim(),
      caption: entry.caption.trim(),
      valueLabel: entry.valueLabel.trim(),
      tone: entry.tone || 'info'
    }))
    .filter((entry) => entry.label && entry.valueLabel);

  const manualBacklog = form.automation.manualBacklog
    .map((entry) => ({
      name: entry.name.trim(),
      status: entry.status.trim(),
      notes: entry.notes.trim(),
      tone: entry.tone || 'info'
    }))
    .filter((entry) => entry.name && entry.status);

  const manualBoards = form.operations.manualBoards
    .map((entry) => ({
      title: entry.title.trim(),
      summary: entry.summary.trim(),
      owner: entry.owner.trim(),
      updates: entry.updates.map((update) => update.trim()).filter(Boolean)
    }))
    .filter((entry) => entry.title && entry.summary);

  const manualControls = form.compliance.manualControls
    .map((entry) => ({
      name: entry.name.trim(),
      detail: entry.detail.trim(),
      due: entry.due.trim(),
      owner: entry.owner.trim(),
      tone: entry.tone || 'info'
    }))
    .filter((entry) => entry.name && entry.detail && entry.due);

  const manualAudit = form.audit.manualTimeline
    .map((entry) => ({
      time: entry.time.trim(),
      event: entry.event.trim(),
      owner: entry.owner.trim(),
      status: entry.status.trim()
    }))
    .filter((entry) => entry.time && entry.event);

  return {
    metrics,
    charts,
    insights: { manual: manualInsights },
    timeline: { manual: manualTimeline },
    security: { manualSignals },
    automation: { manualBacklog },
    queues: {
      manualBoards,
      manualComplianceControls: manualControls
    },
    audit: { manualTimeline: manualAudit }
  };
}

function resolveAccent(tone) {
  return ACCENT_BY_TONE[tone] ?? ACCENT_BY_TONE.info;
}

function resolveTrend(delta) {
  if (!delta) return 'up';
  return /^[-−]/.test(delta.trim()) ? 'down' : 'up';
}

function disputeCommentary(escalated, resolved) {
  if (escalated > resolved) {
    return 'Escalations outpacing resolutions — deploy senior reviewers.';
  }
  if (resolved > escalated) {
    return 'Resolution velocity healthy — maintain staffing cadence.';
  }
  return 'Escalations balanced with resolutions.';
}

function complianceStatusLabel(tone) {
  if (tone === 'danger') return 'Escalate immediately';
  if (tone === 'warning') return 'Prioritise this window';
  return 'On track';
}

function automationStatusLabel(tone) {
  if (tone === 'warning') return 'Monitor delivery';
  if (tone === 'success') return 'Operational';
  return 'In progress';
}

function buildAdminNavigation(payload, helpers) {
function buildAdminNavigation(payload, complianceContext = null) {
  if (!payload) {
    return { sections: [], sidebarLinks: [] };
  }

  const tiles = payload.metrics?.command?.tiles ?? [];
  const summary = payload.metrics?.command?.summary ?? {};
  const escrowTrend = payload.charts?.escrowTrend?.buckets ?? [];
  const escrowTargetLabel = payload.charts?.escrowTrend?.targetLabel ?? 'baseline targets';
  const disputeBreakdown = payload.charts?.disputeBreakdown?.buckets ?? [];
  const securitySignals = payload.security?.signals ?? [];
  const automationBacklog = payload.security?.automationBacklog ?? [];
  const legalSummary = payload.legal ?? null;
  const queueBoards = payload.queues?.boards ?? [];
  const complianceControls = payload.queues?.complianceControls ?? [];
<<<<<<< HEAD
  const inboxSummary = payload.inbox ?? null;
=======
  const complianceRegistry = Array.isArray(complianceContext?.payload?.controls)
    ? complianceContext.payload.controls
    : [];
>>>>>>> 50d70afc
  const auditTimeline = payload.audit?.timeline ?? [];
  const manualInsights = Array.isArray(payload.overview?.manualInsights)
    ? payload.overview.manualInsights.filter((item) => typeof item === 'string' && item.trim().length > 0)
    : [];
  const manualUpcoming = Array.isArray(payload.overview?.manualUpcoming)
    ? payload.overview.manualUpcoming.filter(
        (entry) => entry && typeof entry.title === 'string' && typeof entry.when === 'string'
      )
    : [];

  const upcomingCompliance = (complianceRegistry.length
    ? complianceRegistry.map((control) => ({
        title: control.title,
        when: control.dueLabel ||
          (control.nextReviewAt ? new Date(control.nextReviewAt).toLocaleDateString() : 'Scheduled'),
        status: control.ownerTeam || control.owner?.name || 'Compliance Ops'
      }))
    : complianceControls.map((control) => ({
        title: control.name,
        when: control.due,
        status: control.owner
      })))
    .slice(0, 4);

  const { section: legalSection, sidebarLinks } = buildLegalAdminNavigation(legalSummary, helpers);

  const overview = {
    id: 'overview',
    label: 'Overview',
    description: 'At-a-glance operations, compliance, and automation posture for Fixnado administrators.',
    type: 'overview',
    analytics: {
      metrics: tiles.map((tile) => ({
        label: tile.label,
        value: tile.valueLabel ?? `${tile.value?.amount ?? '—'}`,
        change: tile.delta ? `${tile.delta} vs previous window` : 'No delta reported',
        trend: resolveTrend(tile.delta)
      })),
      charts: [
        escrowTrend.length
          ? {
              id: 'escrow-trend',
              title: 'Escrow trajectory',
              description: `Escrow under management across the ${
                payload.timeframeLabel?.toLowerCase() ?? 'selected'
              } window versus ${escrowTargetLabel.toLowerCase()}.`,
              type: 'area',
              dataKey: 'value',
              secondaryKey: 'target',
              data: escrowTrend.map((bucket) => ({
                name: bucket.label,
                value: Number(bucket.value ?? bucket.amount ?? 0),
                target: Number(bucket.target ?? 0)
              }))
            }
          : null,
        disputeBreakdown.length
          ? {
              id: 'dispute-breakdown',
              title: 'Dispute escalations vs resolutions',
              description: 'Track escalated cases against dispute closures for the selected cadence.',
              type: 'bar',
              dataKey: 'resolved',
              secondaryKey: 'escalated',
              data: disputeBreakdown.map((bucket) => ({
                name: bucket.label,
                resolved: Number(bucket.resolved ?? 0),
                escalated: Number(bucket.escalated ?? 0)
              }))
            }
          : null
      ].filter(Boolean),
      upcoming: upcomingCompliance,
      insights: [
        ...securitySignals.map((signal) => `${signal.label}: ${signal.valueLabel} • ${signal.caption}`),
        automationBacklog.length
          ? `Automation backlog tracking ${automationBacklog.length} initiative${automationBacklog.length === 1 ? '' : 's'}.`
          : null,
        ...manualInsights
      ].filter(Boolean)
    }
  };

  const commandMetrics = {
    id: 'command-metrics',
    label: 'Command metrics',
    description: 'Financial oversight, dispute momentum, and SLA adherence for the current operating window.',
    type: 'grid',
    data: {
      cards: [
        {
          title: 'Operating window summary',
          accent: 'from-white via-sky-50 to-indigo-100/70',
          details: [
            `Window: ${payload.timeframeLabel ?? '—'}`,
            `Escrow managed: ${summary.escrowTotalLabel ?? '—'}`,
            `Open disputes: ${summary.openDisputesLabel ?? '—'}`,
            `SLA compliance: ${summary.slaComplianceLabel ?? '—'}`
          ]
        },
        ...tiles.map((tile) => ({
          title: tile.label,
          accent: resolveAccent(tile.status?.tone),
          details: [
            tile.valueLabel ? `Value: ${tile.valueLabel}` : null,
            tile.caption,
            tile.delta ? `Δ ${tile.delta}` : null,
            tile.status?.label ? `Status: ${tile.status.label}` : null
          ].filter(Boolean)
        }))
      ]
    }
  };

  const securitySection = {
    id: 'security-posture',
    label: 'Security & telemetry posture',
    description: 'Adoption, alerting, and ingestion health signals from the last 24 hours.',
    type: 'component',
    component: SecurityTelemetryWorkspace,
    data: {
      initialData: {
        timezone: 'Europe/London',
        updatedAt: payload.generatedAt,
        signals: securitySignals,
        automationTasks: payload.security?.automationBacklog ?? [],
        connectors: payload.security?.connectors ?? [],
        summary: payload.security?.summary ?? {},
        capabilities: payload.security?.capabilities ?? {}
      }
    }
  };

  const operationsSection = queueBoards.length
    ? {
        id: 'operations-queues',
        label: 'Operations queues',
        description: 'Owner updates from provider verification, dispute management, and insurance badge workflows.',
        type: 'grid',
        data: {
          cards: queueBoards.map((board) => ({
            title: board.title,
            accent: 'from-white via-slate-50 to-blue-50/80',
            details: [board.summary, ...board.updates, `Owner: ${board.owner}`].filter(Boolean)
          }))
        }
      }
    : null;

  const disputeSection = disputeBreakdown.length
    ? {
        id: 'dispute-health',
        label: 'Dispute health',
        description: 'Escalated cases versus resolutions for each cadence bucket.',
        type: 'table',
        data: {
          headers: ['Cadence', 'Escalated', 'Resolved', 'Commentary'],
          rows: disputeBreakdown.map((bucket) => {
            const escalated = Number(bucket.escalated ?? 0);
            const resolved = Number(bucket.resolved ?? 0);
            return [
              bucket.label,
              escalated.toLocaleString('en-GB'),
              resolved.toLocaleString('en-GB'),
              disputeCommentary(escalated, resolved)
            ];
          })
        }
      }
    : null;

  const complianceSection = complianceContext
    ? {
        id: 'compliance-controls',
        label: 'Compliance controls',
        description:
          'Control registry, evidence trail, and automation guardrails keeping Fixnado audit-ready across regions.',
        type: 'compliance-controls',
        icon: 'compliance',
        data: {
          loading: Boolean(complianceContext.loading),
          error: complianceContext.error,
          ...(complianceContext.payload || {})
        },
        actions: complianceContext.actions
      }
    : complianceControls.length
      ? {
          id: 'compliance-controls',
          label: 'Compliance controls',
          description: 'Expiring attestations and their current owners over the next 14 days.',
          type: 'list',
          icon: 'compliance',
          data: {
            items: complianceControls.map((control) => ({
              title: control.name,
              description: `${control.detail} • Owner: ${control.owner}`,
              status: `${control.due} • ${complianceStatusLabel(control.tone)}`
            }))
          }
        }
      : null;

  const automationSection = automationBacklog.length
    ? {
        id: 'automation-backlog',
        label: 'Automation backlog',
        description: 'AI and automation initiatives with their current readiness state.',
        type: 'list',
        data: {
          items: automationBacklog.map((item) => ({
            title: item.name,
            description: item.notes,
            status: `${item.status} • ${automationStatusLabel(item.tone)}`
          }))
        }
      }
    : null;

  const zoneGovernanceSection = {
    id: 'zone-governance',
    label: 'Zone governance',
    description: 'Launch the dedicated zone workspace to edit polygons, metadata, and service coverage.',
    type: 'settings',
    data: {
      panels: [
        {
          id: 'zone-governance-panel',
          title: 'Zone design & coverage',
          description: 'Draw polygons, manage dispatch guardrails, and attach services to live zones.',
          items: [
            {
              id: 'open-zone-workspace',
              label: 'Zone builder workspace',
              helper: 'Create, edit, and audit production-ready service zones.',
              type: 'action',
              cta: 'Open workspace',
              href: '/admin/zones'
            },
            {
              id: 'bulk-zone-import',
              label: 'Bulk GeoJSON ingestion',
              helper: 'Upload FeatureCollections with RBAC tags and automation policies.',
              type: 'action',
              cta: 'Launch importer',
              href: '/admin/zones#zone-bulk-import'
            }
          ]
        }
      ]
    }
  };
  const auditEvents = Array.isArray(payload.audit?.timeline?.events)
    ? payload.audit.timeline.events
    : [];
  const auditSummary = payload.audit?.timeline?.summary ?? {};

  const auditSection = {
    id: 'audit-log',
    label: 'Audit timeline',
    description: 'Manage manual audit checkpoints alongside system-generated controls.',
    icon: 'documents',
    type: 'audit-timeline',
    data: {
      events: auditEvents,
      summary: auditSummary,
      initialTimeframe: auditSummary.timeframe ?? payload.timeframe ?? DEFAULT_TIMEFRAME
    }
  };
  const monetisation = payload.platform?.monetisation;
  const monetisationSection = monetisation
    ? {
        id: 'monetisation-governance',
        label: 'Monetisation governance',
        description: 'Launch the monetisation control centre to govern commissions, subscriptions, and finance integrations.',
        type: 'settings',
        data: {
          panels: [
            {
              id: 'monetisation-console',
              title: 'Monetisation control centre',
              description: 'Keep commission structures, subscription packages, and Stripe/Escrow credentials aligned.',
              status: monetisation.commissionsEnabled ? 'Commissions active' : 'Commissions disabled',
              items: [
                {
                  id: 'launch-console',
                  label: 'Monetisation console',
                  helper: 'Adjust commission structures, subscription packages, and finance credentials.',
                  type: 'action',
                  href: '/admin/monetisation',
                  cta: 'Open console'
                },
                {
                  id: 'base-rate',
                  label: 'Default commission rate',
                  helper: 'Fallback platform share applied when no bespoke rule matches.',
                  value: monetisation.baseRateLabel
                },
                {
                  id: 'subscription-state',
                  label: 'Subscription state',
                  helper: monetisation.subscriptionEnabled ? 'Subscription gating enforced' : 'Subscriptions disabled',
                  value: `${monetisation.subscriptionCount ?? 0} packages`
                },
                {
                  id: 'integration-health',
                  label: 'Integration readiness',
                  helper: [
                    monetisation.stripeConnected ? 'Stripe linked' : 'Stripe pending',
                    monetisation.escrowConnected ? 'Escrow ready' : 'Escrow not configured',
                    monetisation.smtpReady ? 'SMTP ready' : 'SMTP pending',
                    monetisation.storageConfigured ? 'R2 storage connected' : 'Storage pending'
                  ].join(' • ')
                }
              ]
            }
          ]
        }
      }
    : null;

  const auditSection = auditTimeline.length
    ? {
        id: 'audit-log',
        label: 'Audit timeline',
        description: 'Latest pipeline runs, compliance reviews, and dispute checkpoints.',
        type: 'table',
        data: {
          headers: ['Time', 'Event', 'Owner', 'Status'],
          rows: auditTimeline.map((entry) => [entry.time, entry.event, entry.owner, entry.status])
        }
      }
    : null;

<<<<<<< HEAD
  const inboxSection = inboxSummary
    ? {
        id: 'inbox',
        label: 'Unified inbox',
        description: 'Queue health, SLA posture, and automation guardrails for communications.',
        type: 'settings',
        data: {
          panels: [
            {
              id: 'inbox-health',
              title: 'Inbox health',
              description: 'Monitor backlog, SLA breaches, and response times.',
              items: [
                {
                  id: 'inbox-backlog',
                  label: 'Backlog',
                  helper: 'Open conversations across queues',
                  type: 'value',
                  value: numberFormatter.format(inboxSummary.metrics?.backlog ?? 0)
                },
                {
                  id: 'inbox-awaiting',
                  label: 'Awaiting response',
                  helper: 'Threads where the last reply is from a participant',
                  type: 'value',
                  value: numberFormatter.format(inboxSummary.metrics?.awaitingResponse ?? 0)
                },
                {
                  id: 'inbox-breaches',
                  label: 'SLA breaches',
                  helper: 'Conversations exceeding queue SLA targets',
                  type: 'value',
                  value: numberFormatter.format(inboxSummary.metrics?.breachRisk ?? 0)
                },
                {
                  id: 'inbox-templates',
                  label: 'Active templates',
                  helper: 'Ready-to-send responses',
                  type: 'value',
                  value: numberFormatter.format(inboxSummary.metrics?.templatesActive ?? 0)
                },
                {
                  id: 'inbox-first-response',
                  label: 'Avg first response',
                  helper: 'Minutes to first agent reply',
                  type: 'value',
                  value:
                    inboxSummary.metrics?.averageFirstResponseMinutes != null
                      ? `${Number(inboxSummary.metrics.averageFirstResponseMinutes).toFixed(1)} min`
                      : 'Not enough data'
                }
              ]
            },
            {
              id: 'inbox-queues',
              title: 'Queue spotlight',
              description: 'Top queues by backlog and attention required.',
              items: (inboxSummary.queues ?? []).slice(0, 3).map((queue) => ({
                id: queue.id,
                label: queue.name,
                helper: `${numberFormatter.format(queue.awaitingResponse ?? 0)} awaiting • ${numberFormatter.format(queue.breachRisk ?? 0)} breaches`,
                value: `${numberFormatter.format(queue.backlog ?? 0)} open`
              }))
            },
            {
              id: 'inbox-automation',
              title: 'Automation & guardrails',
              description: 'Current routing and attachment guardrails.',
              items: [
                {
                  id: 'inbox-auto-assign',
                  label: 'Auto-assign',
                  helper: 'Automatically distribute new conversations',
                  type: 'toggle',
                  enabled: Boolean(inboxSummary.configuration?.autoAssignEnabled)
                },
                {
                  id: 'inbox-attachments',
                  label: 'Attachments',
                  helper: `${inboxSummary.configuration?.maxAttachmentMb ?? 0}MB • ${(inboxSummary.configuration?.allowedFileTypes ?? ['jpg', 'png', 'pdf']).join(', ')}`,
                  type: 'toggle',
                  enabled: Boolean(inboxSummary.configuration?.attachmentsEnabled)
                },
                {
                  id: 'inbox-ai-assist',
                  label: 'AI assist',
                  helper:
                    inboxSummary.configuration?.aiAssistEnabled
                      ? `Provider: ${inboxSummary.configuration?.aiAssistProvider || 'configured'}`
                      : 'Disabled',
                  type: 'toggle',
                  enabled: Boolean(inboxSummary.configuration?.aiAssistEnabled)
                },
                {
                  id: 'inbox-quiet-hours',
                  label: 'Quiet hours',
                  helper: inboxSummary.configuration?.quietHours || 'Not configured',
                  type: 'value',
                  value: inboxSummary.configuration?.quietHours || 'Not configured'
                },
                {
                  id: 'inbox-manage',
                  label: 'Inbox administration',
                  helper: 'Open the inbox control workspace to edit queues and templates',
                  type: 'action',
                  cta: 'Manage inbox',
                  href: '/admin/inbox'
                }
              ]
            }
          ]
        }
      }
    : null;
=======
  const navigation = [
  const sections = [
  const upcomingManualEntries = manualUpcoming.slice(0, 4).map((entry) => ({
    title: entry.title,
    when: entry.when,
    status: entry.status || 'Manual'
  }));

  if (upcomingManualEntries.length) {
    overview.analytics.upcoming = [...overview.analytics.upcoming, ...upcomingManualEntries];
  }
>>>>>>> 50d70afc

  return [
    overview,
    commandMetrics,
    securitySection,
    operationsSection,
    disputeSection,
    complianceSection,
<<<<<<< HEAD
    inboxSection,
=======
    legalSection,
>>>>>>> 50d70afc
    automationSection,
    zoneGovernanceSection,
    auditSection
    auditSection,
    monetisationSection
  ].filter(Boolean);

  navigation.push({
    id: 'admin-rentals-link',
    label: 'Rental management',
    description: 'Open the dedicated rental operations workspace.',
    type: 'route',
    icon: 'assets',
    href: '/admin/rentals'
  });

  return navigation;
  return { sections, sidebarLinks };
  sections.push({
    id: 'system-settings-link',
    label: 'System settings',
    description: 'Configure email, storage, and integration credentials.',
    type: 'link',
    icon: 'settings',
    routeTo: '/admin/system-settings'
  });

  return sections;
}

export default function AdminDashboard() {
  const navigate = useNavigate();
  const { logout } = useAdminSession();
  const roleMeta = useMemo(() => DASHBOARD_ROLES.find((role) => role.id === 'admin'), []);
  const registeredRoles = useMemo(() => DASHBOARD_ROLES.filter((role) => role.registered), []);
  const [searchParams, setSearchParams] = useSearchParams();
  const timeframeParam = searchParams.get('timeframe') ?? DEFAULT_TIMEFRAME;
  const [timeframe, setTimeframe] = useState(timeframeParam);
  const [state, setState] = useState({ loading: true, data: null, meta: null, error: null });
  const [lastRefreshed, setLastRefreshed] = useState(null);
  const [affiliateState, setAffiliateState] = useState({ loading: true, data: null, error: null });
  const [serviceState, setServiceState] = useState({ loading: true, data: null, error: null });
  const [complianceState, setComplianceState] = useState({ loading: true, error: null, payload: null });
  const [overviewSettings, setOverviewSettings] = useState(null);
  const [overviewSettingsForm, setOverviewSettingsForm] = useState(null);
  const [overviewSettingsLoading, setOverviewSettingsLoading] = useState(true);
  const [overviewSettingsLoadError, setOverviewSettingsLoadError] = useState(null);
  const [overviewSettingsSaving, setOverviewSettingsSaving] = useState(false);
  const [overviewSettingsFormError, setOverviewSettingsFormError] = useState(null);
  const [overviewSettingsSuccess, setOverviewSettingsSuccess] = useState(null);
  const [settingsModalOpen, setSettingsModalOpen] = useState(false);

  useEffect(() => {
    if (timeframeParam !== timeframe) {
      setTimeframe(timeframeParam);
    }
  }, [timeframeParam, timeframe]);

  const loadDashboard = useCallback(
    async ({ signal, timeframe: requestedTimeframe, forceRefresh = false } = {}) => {
      const windowKey = requestedTimeframe ?? timeframe;
      setState((current) => ({ ...current, loading: true, error: null }));
      try {
        const response = await getAdminDashboard({ timeframe: windowKey, signal, forceRefresh });
        setState({ loading: false, data: response.data, meta: response.meta, error: null });
        setLastRefreshed(response.data?.generatedAt ?? new Date().toISOString());
      } catch (error) {
        if (signal?.aborted || error?.name === 'AbortError') {
          return;
        }
        const panelError =
          error instanceof PanelApiError
            ? error
            : new PanelApiError('Unable to load admin dashboard', error?.status ?? 500, { cause: error });
        if (panelError.status === 401 || panelError.status === 403) {
          await logout();
          navigate('/admin', {
            replace: true,
            state: { reason: 'sessionExpired', from: { pathname: '/admin/dashboard' } }
          });
          return;
        }
        setState((current) => ({ ...current, loading: false, error: panelError }));
      }
    },
    [timeframe, logout, navigate]
  );

  const loadServiceManagement = useCallback(
    async ({ signal, silent = false } = {}) => {
      setServiceState((current) => ({
        ...current,
        loading: true,
        error: silent ? current.error : null
      }));

      try {
        const snapshot = await getAdminServiceSummary({ signal });
        setServiceState({ loading: false, data: snapshot, error: null });
        return snapshot;
      } catch (error) {
        if (signal?.aborted || error?.name === 'AbortError') {
          return null;
        }

        const panelError =
          error instanceof PanelApiError
            ? error
            : new PanelApiError('Unable to load service management', error?.status ?? 500, {
                cause: error
              });

        setServiceState((current) => ({ ...current, loading: false, error: panelError }));
        throw panelError;
      }
    },
    []
  );

  const loadComplianceControls = useCallback(
    async ({ signal } = {}) => {
      setComplianceState((current) => ({ ...current, loading: true, error: null }));
      try {
        const payload = await fetchComplianceControls({ signal });
        setComplianceState({ loading: false, error: null, payload });
      } catch (error) {
        if (signal?.aborted || error?.name === 'AbortError') {
          return;
        }
        setComplianceState((current) => ({ ...current, loading: false, error, payload: current.payload }));
      }
    },
    []
  );

  const handleCreateControl = useCallback(
    async (payload) => {
      await createComplianceControlRequest(payload);
      await loadComplianceControls();
    },
    [loadComplianceControls]
  );

  const handleUpdateControl = useCallback(
    async (controlId, payload) => {
      await updateComplianceControlRequest(controlId, payload);
      await loadComplianceControls();
    },
    [loadComplianceControls]
  );

  const handleDeleteControl = useCallback(
    async (controlId) => {
      await deleteComplianceControlRequest(controlId);
      await loadComplianceControls();
    },
    [loadComplianceControls]
  );

  const handleUpdateAutomation = useCallback(async (settings) => {
    const updated = await updateComplianceAutomation(settings);
    setComplianceState((current) => ({
      ...current,
      payload: current.payload
        ? { ...current.payload, automation: updated }
        : {
            controls: [],
            summary: { total: 0, overdue: 0, dueSoon: 0, monitoring: 0 },
            filters: { statuses: [], categories: [], reviewFrequencies: [], controlTypes: [], ownerTeams: [] },
            evidence: [],
            exceptions: [],
            automation: updated
          }
    }));
    return updated;
  }, []);

  useEffect(() => {
    const controller = new AbortController();
    loadDashboard({ signal: controller.signal, timeframe });
    return () => controller.abort();
  }, [loadDashboard, timeframe]);

  useEffect(() => {
    const controller = new AbortController();
    loadServiceManagement({ signal: controller.signal }).catch(() => {});
    return () => controller.abort();
  }, [loadServiceManagement]);

  useEffect(() => {
    if (!state.data?.serviceManagement) {
      return;
    }

    setServiceState((current) => {
      if (current.data && !current.loading) {
        return current;
      }
      return { loading: false, data: state.data.serviceManagement, error: null };
    });
  }, [state.data]);

  useEffect(() => {
    const controller = new AbortController();
    (async () => {
      try {
        const payload = await getAdminAffiliateSettings({ signal: controller.signal });
        setAffiliateState({ loading: false, data: payload, error: null });
      } catch (error) {
        if (controller.signal.aborted) return;
        const err = error instanceof Error ? error : new Error('Unable to load affiliate settings');
        setAffiliateState({ loading: false, data: null, error: err });
      }
    })();
    return () => controller.abort();
  }, []);

  useEffect(() => {
    const controller = new AbortController();
    loadComplianceControls({ signal: controller.signal });
    return () => controller.abort();
  }, [loadComplianceControls]);
    let isMounted = true;
    const controller = new AbortController();
    (async () => {
      setOverviewSettingsLoading(true);
      setOverviewSettingsLoadError(null);
      try {
        const settings = await fetchAdminDashboardOverviewSettings({ signal: controller.signal });
        if (!isMounted) return;
        setOverviewSettings(settings);
      } catch (error) {
        if (controller.signal.aborted || !isMounted) return;
        const message =
          error instanceof Error ? error.message : 'Failed to load overview settings';
        setOverviewSettingsLoadError(message);
      } finally {
        if (!isMounted) return;
        setOverviewSettingsLoading(false);
      }
    })();
    return () => {
      isMounted = false;
      controller.abort();
    };
  }, []);

  useEffect(() => {
    if (!overviewSettings || settingsModalOpen) {
      return;
    }
    setOverviewSettingsForm(buildFormState(overviewSettings));
  }, [overviewSettings, settingsModalOpen]);

  const affiliateSection = useMemo(() => buildAffiliateGovernanceSection(affiliateState), [affiliateState]);

  const handleServiceRefresh = useCallback(() => {
    loadServiceManagement().catch((error) => {
      console.error('[AdminDashboard] Service management refresh failed', error);
    });
  }, [loadServiceManagement]);

  const handleCreateCategory = useCallback(
    async (input) => {
      try {
        const category = await createAdminServiceCategory(input);
        await loadServiceManagement({ silent: true }).catch((error) => {
          console.error('[AdminDashboard] Failed to refresh after creating category', error);
        });
        return category;
      } catch (error) {
        const panelError =
          error instanceof PanelApiError
            ? error
            : new PanelApiError('Unable to create service category', error?.status ?? 500, { cause: error });
        throw panelError;
      }
    },
    [loadServiceManagement]
  );

  const handleUpdateCategory = useCallback(
    async (categoryId, updates) => {
      try {
        const category = await updateAdminServiceCategory(categoryId, updates);
        await loadServiceManagement({ silent: true }).catch((error) => {
          console.error('[AdminDashboard] Failed to refresh after updating category', error);
        });
        return category;
      } catch (error) {
        const panelError =
          error instanceof PanelApiError
            ? error
            : new PanelApiError('Unable to update service category', error?.status ?? 500, { cause: error });
        throw panelError;
      }
    },
    [loadServiceManagement]
  );

  const handleArchiveCategory = useCallback(
    async (categoryId) => {
      try {
        const category = await archiveAdminServiceCategory(categoryId);
        await loadServiceManagement({ silent: true }).catch((error) => {
          console.error('[AdminDashboard] Failed to refresh after archiving category', error);
        });
        return category;
      } catch (error) {
        const panelError =
          error instanceof PanelApiError
            ? error
            : new PanelApiError('Unable to archive service category', error?.status ?? 500, { cause: error });
        throw panelError;
      }
    },
    [loadServiceManagement]
  );

  const handleCreateListing = useCallback(
    async (input) => {
      try {
        const listing = await createAdminServiceListing(input);
        await loadServiceManagement({ silent: true }).catch((error) => {
          console.error('[AdminDashboard] Failed to refresh after creating listing', error);
        });
        return listing;
      } catch (error) {
        const panelError =
          error instanceof PanelApiError
            ? error
            : new PanelApiError('Unable to create service listing', error?.status ?? 500, { cause: error });
        throw panelError;
      }
    },
    [loadServiceManagement]
  );

  const handleUpdateListing = useCallback(
    async (serviceId, updates) => {
      try {
        const listing = await updateAdminServiceListing(serviceId, updates);
        await loadServiceManagement({ silent: true }).catch((error) => {
          console.error('[AdminDashboard] Failed to refresh after updating listing', error);
        });
        return listing;
      } catch (error) {
        const panelError =
          error instanceof PanelApiError
            ? error
            : new PanelApiError('Unable to update service listing', error?.status ?? 500, { cause: error });
        throw panelError;
      }
    },
    [loadServiceManagement]
  );

  const handleUpdateListingStatus = useCallback(
    async (serviceId, status) => {
      try {
        const listing = await updateAdminServiceListingStatus(serviceId, status);
        await loadServiceManagement({ silent: true }).catch((error) => {
          console.error('[AdminDashboard] Failed to refresh after updating listing status', error);
        });
        return listing;
      } catch (error) {
        const panelError =
          error instanceof PanelApiError
            ? error
            : new PanelApiError('Unable to update listing status', error?.status ?? 500, { cause: error });
        throw panelError;
      }
    },
    [loadServiceManagement]
  );

  const handleArchiveListing = useCallback(
    async (serviceId) => {
      try {
        const listing = await archiveAdminServiceListing(serviceId);
        await loadServiceManagement({ silent: true }).catch((error) => {
          console.error('[AdminDashboard] Failed to refresh after archiving listing', error);
        });
        return listing;
      } catch (error) {
        const panelError =
          error instanceof PanelApiError
            ? error
            : new PanelApiError('Unable to archive service listing', error?.status ?? 500, { cause: error });
        throw panelError;
      }
    },
    [loadServiceManagement]
  );

  const serviceSection = useMemo(() => {
    if (!serviceState.loading && !serviceState.error && !serviceState.data) {
      return null;
    }

    const snapshot = serviceState.data ?? {};

    return {
      id: 'service-management',
      label: 'Service listing management',
      description: 'Publish, review, and govern the Fixnado service catalogue across regions.',
      type: 'service-management',
      icon: 'support',
      data: {
        ...snapshot,
        loading: serviceState.loading,
        error: serviceState.error,
        onRefresh: handleServiceRefresh,
        onCreateCategory: handleCreateCategory,
        onUpdateCategory: handleUpdateCategory,
        onArchiveCategory: handleArchiveCategory,
        onCreateListing: handleCreateListing,
        onUpdateListing: handleUpdateListing,
        onUpdateListingStatus: handleUpdateListingStatus,
        onArchiveListing: handleArchiveListing
      }
    };
  }, [
    serviceState,
    handleServiceRefresh,
    handleCreateCategory,
    handleUpdateCategory,
    handleArchiveCategory,
    handleCreateListing,
    handleUpdateListing,
    handleUpdateListingStatus,
    handleArchiveListing
  const navigationModel = useMemo(() => {
    if (!state.data) {
      return { sections: [], sidebarLinks: [] };
    }
    return buildAdminNavigation(state.data, { formatDateLabel, formatRelativeMoment });
  }, [state.data]);

  const navigation = useMemo(() => {
    const sections = [...navigationModel.sections];
  const complianceSectionContext = useMemo(() => {
    const payload =
      complianceState.payload ?? {
        controls: [],
        summary: { total: 0, overdue: 0, dueSoon: 0, monitoring: 0 },
        filters: { statuses: [], categories: [], reviewFrequencies: [], controlTypes: [], ownerTeams: [] },
        automation: {},
        evidence: [],
        exceptions: []
      };
    return {
      loading: complianceState.loading,
      error: complianceState.error,
      payload,
      actions: {
        refresh: () => loadComplianceControls(),
        createControl: handleCreateControl,
        updateControl: handleUpdateControl,
        deleteControl: handleDeleteControl,
        updateAutomation: handleUpdateAutomation
      }
    };
  }, [
    complianceState.loading,
    complianceState.error,
    complianceState.payload,
    loadComplianceControls,
    handleCreateControl,
    handleUpdateControl,
    handleDeleteControl,
    handleUpdateAutomation
  ]);

  const navigation = useMemo(() => {
    const sections = state.data ? buildAdminNavigation(state.data) : [];
    if (serviceSection) {
      sections.push(serviceSection);
    }
    sections.push({
      id: 'zone-management-link',
      label: 'Zone management workspace',
      description: 'Launch the geo-zonal governance tools in a dedicated workspace.',
      href: '/admin/zones'
    });
    const sections = state.data ? buildAdminNavigation(state.data, complianceSectionContext) : [];
    if (affiliateSection) {
      sections.push(affiliateSection);
    }
    sections.push({
      id: 'purchases-link',
      label: 'Purchase management',
      description: 'Create purchase orders, manage suppliers, and align budgets.',
      type: 'link',
      icon: 'documents',
      href: '/admin/purchases'
      id: 'admin-monetisation-link',
      label: 'Monetisation workspace',
      description: 'Open the revenue and affiliate control centre.',
      type: 'link',
      icon: 'finance',
      to: '/admin/monetisation'
    });
    return sections;
  }, [state.data, serviceSection, affiliateSection]);
  }, [navigationModel.sections, affiliateSection]);

  const dashboardPayload = state.data
    ? { navigation, sidebarLinks: navigationModel.sidebarLinks }
    : null;
  }, [state.data, affiliateSection, complianceSectionContext]);
  const dashboardPayload = state.data ? { navigation } : null;
  const timeframeOptions = state.data?.timeframeOptions ?? FALLBACK_TIMEFRAME_OPTIONS;
  const isFallback = Boolean(state.meta?.fallback);
  const servedFromCache = Boolean(state.meta?.fromCache && !state.meta?.fallback);

  const handleTimeframeChange = useCallback(
    (next) => {
      setTimeframe(next);
      setSearchParams((current) => {
        const params = new URLSearchParams(current);
        if (next === DEFAULT_TIMEFRAME) {
          params.delete('timeframe');
        } else {
          params.set('timeframe', next);
        }
        return params;
      });
    },
    [setSearchParams]
  );

  const handleRefresh = useCallback(() => {
    loadDashboard({ timeframe, forceRefresh: true });
    loadServiceManagement({ silent: true }).catch((error) => {
      console.error('[AdminDashboard] Service management refresh failed during dashboard refresh', error);
    });
  }, [loadDashboard, timeframe, loadServiceManagement]);

  const handleLogout = useCallback(async () => {
    await logout();
    navigate('/admin', { replace: true, state: { reason: 'signedOut' } });
  }, [logout, navigate]);

  const handleOpenSettings = useCallback(() => {
    if (!overviewSettings) return;
    setOverviewSettingsSuccess(null);
    setOverviewSettingsForm(buildFormState(overviewSettings));
    setOverviewSettingsFormError(null);
    setSettingsModalOpen(true);
  }, [overviewSettings]);

  const handleCloseSettings = useCallback(() => {
    setSettingsModalOpen(false);
    setOverviewSettingsFormError(null);
    if (overviewSettings) {
      setOverviewSettingsForm(buildFormState(overviewSettings));
    }
  }, [overviewSettings]);

  const handleSaveOverviewSettings = useCallback(
    async (payload) => {
      setOverviewSettingsSaving(true);
      setOverviewSettingsFormError(null);
      try {
        const saved = await persistAdminDashboardOverviewSettings(payload);
        setOverviewSettings(saved);
        setOverviewSettingsSuccess('Overview settings updated');
        await loadDashboard({ timeframe, forceRefresh: true });
        return true;
      } catch (error) {
        const message =
          error instanceof Error ? error.message : 'Failed to save overview settings';
        setOverviewSettingsFormError(message);
        return false;
      } finally {
        setOverviewSettingsSaving(false);
      }
    },
    [loadDashboard, timeframe]
  );

  const handleMetricFieldChange = useCallback((metricKey, field, value) => {
    setOverviewSettingsForm((current) => {
      if (!current) return current;
      return {
        ...current,
        metrics: {
          ...current.metrics,
          [metricKey]: {
            ...current.metrics[metricKey],
            [field]: value
          }
        }
      };
    });
  }, []);

  const handleChartFieldChange = useCallback((chartKey, field, value) => {
    setOverviewSettingsForm((current) => {
      if (!current) return current;
      return {
        ...current,
        charts: {
          ...current.charts,
          [chartKey]: {
            ...current.charts[chartKey],
            [field]: value
          }
        }
      };
    });
  }, []);

  const handleAddManualInsight = useCallback(() => {
    setOverviewSettingsForm((current) => {
      if (!current) return current;
      if (current.insights.manual.length >= MAX_OVERVIEW_INSIGHTS) {
        return current;
      }
      return {
        ...current,
        insights: {
          ...current.insights,
          manual: [...current.insights.manual, '']
        }
      };
    });
  }, []);

  const handleManualInsightChange = useCallback((index, value) => {
    setOverviewSettingsForm((current) => {
      if (!current) return current;
      const manual = current.insights.manual.map((entry, entryIndex) =>
        entryIndex === index ? value : entry
      );
      return {
        ...current,
        insights: {
          ...current.insights,
          manual
        }
      };
    });
  }, []);

  const handleRemoveManualInsight = useCallback((index) => {
    setOverviewSettingsForm((current) => {
      if (!current) return current;
      const manual = current.insights.manual.filter((_, entryIndex) => entryIndex !== index);
      return {
        ...current,
        insights: {
          ...current.insights,
          manual
        }
      };
    });
  }, []);

  const handleAddTimelineEntry = useCallback(() => {
    setOverviewSettingsForm((current) => {
      if (!current) return current;
      if (current.timeline.manual.length >= MAX_OVERVIEW_TIMELINE) {
        return current;
      }
      return {
        ...current,
        timeline: {
          ...current.timeline,
          manual: [...current.timeline.manual, { title: '', when: '', status: '' }]
        }
      };
    });
  }, []);

  const handleTimelineEntryChange = useCallback((index, field, value) => {
    setOverviewSettingsForm((current) => {
      if (!current) return current;
      const manual = current.timeline.manual.map((entry, entryIndex) =>
        entryIndex === index ? { ...entry, [field]: value } : entry
      );
      return {
        ...current,
        timeline: {
          ...current.timeline,
          manual
        }
      };
    });
  }, []);

  const handleRemoveTimelineEntry = useCallback((index) => {
    setOverviewSettingsForm((current) => {
      if (!current) return current;
      const manual = current.timeline.manual.filter((_, entryIndex) => entryIndex !== index);
      return {
        ...current,
        timeline: {
          ...current.timeline,
          manual
        }
      };
    });
  }, []);

  const handleAddManualSignal = useCallback(() => {
    setOverviewSettingsForm((current) => {
      if (!current) return current;
      if (current.security.manualSignals.length >= MAX_SECURITY_SIGNALS) {
        return current;
      }
      return {
        ...current,
        security: {
          ...current.security,
          manualSignals: [...current.security.manualSignals, { label: '', caption: '', valueLabel: '', tone: 'info' }]
        }
      };
    });
  }, []);

  const handleManualSignalChange = useCallback((index, field, value) => {
    setOverviewSettingsForm((current) => {
      if (!current) return current;
      const manualSignals = current.security.manualSignals.map((entry, entryIndex) =>
        entryIndex === index ? { ...entry, [field]: value } : entry
      );
      return {
        ...current,
        security: {
          ...current.security,
          manualSignals
        }
      };
    });
  }, []);

  const handleRemoveManualSignal = useCallback((index) => {
    setOverviewSettingsForm((current) => {
      if (!current) return current;
      const manualSignals = current.security.manualSignals.filter((_, entryIndex) => entryIndex !== index);
      return {
        ...current,
        security: {
          ...current.security,
          manualSignals
        }
      };
    });
  }, []);

  const handleAddAutomationEntry = useCallback(() => {
    setOverviewSettingsForm((current) => {
      if (!current) return current;
      if (current.automation.manualBacklog.length >= MAX_AUTOMATION_BACKLOG) {
        return current;
      }
      return {
        ...current,
        automation: {
          ...current.automation,
          manualBacklog: [...current.automation.manualBacklog, { name: '', status: '', notes: '', tone: 'info' }]
        }
      };
    });
  }, []);

  const handleAutomationEntryChange = useCallback((index, field, value) => {
    setOverviewSettingsForm((current) => {
      if (!current) return current;
      const manualBacklog = current.automation.manualBacklog.map((entry, entryIndex) =>
        entryIndex === index ? { ...entry, [field]: value } : entry
      );
      return {
        ...current,
        automation: {
          ...current.automation,
          manualBacklog
        }
      };
    });
  }, []);

  const handleRemoveAutomationEntry = useCallback((index) => {
    setOverviewSettingsForm((current) => {
      if (!current) return current;
      const manualBacklog = current.automation.manualBacklog.filter((_, entryIndex) => entryIndex !== index);
      return {
        ...current,
        automation: {
          ...current.automation,
          manualBacklog
        }
      };
    });
  }, []);

  const handleAddOperationsBoard = useCallback(() => {
    setOverviewSettingsForm((current) => {
      if (!current) return current;
      if (current.operations.manualBoards.length >= MAX_OPERATIONS_BOARDS) {
        return current;
      }
      return {
        ...current,
        operations: {
          ...current.operations,
          manualBoards: [
            ...current.operations.manualBoards,
            { title: '', summary: '', owner: '', updates: [''] }
          ]
        }
      };
    });
  }, []);

  const handleOperationsBoardChange = useCallback((index, field, value) => {
    setOverviewSettingsForm((current) => {
      if (!current) return current;
      const manualBoards = current.operations.manualBoards.map((board, boardIndex) =>
        boardIndex === index ? { ...board, [field]: value } : board
      );
      return {
        ...current,
        operations: {
          ...current.operations,
          manualBoards
        }
      };
    });
  }, []);

  const handleRemoveOperationsBoard = useCallback((index) => {
    setOverviewSettingsForm((current) => {
      if (!current) return current;
      const manualBoards = current.operations.manualBoards.filter((_, boardIndex) => boardIndex !== index);
      return {
        ...current,
        operations: {
          ...current.operations,
          manualBoards
        }
      };
    });
  }, []);

  const handleAddOperationsBoardUpdate = useCallback((boardIndex) => {
    setOverviewSettingsForm((current) => {
      if (!current) return current;
      const manualBoards = current.operations.manualBoards.map((board, index) => {
        if (index !== boardIndex) {
          return board;
        }
        if (board.updates.length >= MAX_OPERATIONS_BOARD_UPDATES) {
          return board;
        }
        return { ...board, updates: [...board.updates, ''] };
      });
      return {
        ...current,
        operations: {
          ...current.operations,
          manualBoards
        }
      };
    });
  }, []);

  const handleOperationsBoardUpdateChange = useCallback((boardIndex, updateIndex, value) => {
    setOverviewSettingsForm((current) => {
      if (!current) return current;
      const manualBoards = current.operations.manualBoards.map((board, index) => {
        if (index !== boardIndex) {
          return board;
        }
        const updates = board.updates.map((entry, entryIndex) =>
          entryIndex === updateIndex ? value : entry
        );
        return { ...board, updates };
      });
      return {
        ...current,
        operations: {
          ...current.operations,
          manualBoards
        }
      };
    });
  }, []);

  const handleRemoveOperationsBoardUpdate = useCallback((boardIndex, updateIndex) => {
    setOverviewSettingsForm((current) => {
      if (!current) return current;
      const manualBoards = current.operations.manualBoards.map((board, index) => {
        if (index !== boardIndex) {
          return board;
        }
        const updates = board.updates.filter((_, entryIndex) => entryIndex !== updateIndex);
        return { ...board, updates: updates.length ? updates : [''] };
      });
      return {
        ...current,
        operations: {
          ...current.operations,
          manualBoards
        }
      };
    });
  }, []);

  const handleAddComplianceControl = useCallback(() => {
    setOverviewSettingsForm((current) => {
      if (!current) return current;
      if (current.compliance.manualControls.length >= MAX_COMPLIANCE_CONTROLS) {
        return current;
      }
      return {
        ...current,
        compliance: {
          ...current.compliance,
          manualControls: [
            ...current.compliance.manualControls,
            { name: '', detail: '', due: '', owner: '', tone: 'info' }
          ]
        }
      };
    });
  }, []);

  const handleComplianceControlChange = useCallback((index, field, value) => {
    setOverviewSettingsForm((current) => {
      if (!current) return current;
      const manualControls = current.compliance.manualControls.map((control, controlIndex) =>
        controlIndex === index ? { ...control, [field]: value } : control
      );
      return {
        ...current,
        compliance: {
          ...current.compliance,
          manualControls
        }
      };
    });
  }, []);

  const handleRemoveComplianceControl = useCallback((index) => {
    setOverviewSettingsForm((current) => {
      if (!current) return current;
      const manualControls = current.compliance.manualControls.filter((_, controlIndex) => controlIndex !== index);
      return {
        ...current,
        compliance: {
          ...current.compliance,
          manualControls
        }
      };
    });
  }, []);

  const handleAddAuditEntry = useCallback(() => {
    setOverviewSettingsForm((current) => {
      if (!current) return current;
      if (current.audit.manualTimeline.length >= MAX_AUDIT_TIMELINE) {
        return current;
      }
      return {
        ...current,
        audit: {
          ...current.audit,
          manualTimeline: [...current.audit.manualTimeline, { time: '', event: '', owner: '', status: '' }]
        }
      };
    });
  }, []);

  const handleAuditEntryChange = useCallback((index, field, value) => {
    setOverviewSettingsForm((current) => {
      if (!current) return current;
      const manualTimeline = current.audit.manualTimeline.map((entry, entryIndex) =>
        entryIndex === index ? { ...entry, [field]: value } : entry
      );
      return {
        ...current,
        audit: {
          ...current.audit,
          manualTimeline
        }
      };
    });
  }, []);

  const handleRemoveAuditEntry = useCallback((index) => {
    setOverviewSettingsForm((current) => {
      if (!current) return current;
      const manualTimeline = current.audit.manualTimeline.filter((_, entryIndex) => entryIndex !== index);
      return {
        ...current,
        audit: {
          ...current.audit,
          manualTimeline
        }
      };
    });
  }, []);

  const handleSubmitOverviewSettings = useCallback(
    async (event) => {
      if (event && typeof event.preventDefault === 'function') {
        event.preventDefault();
      }
      if (!overviewSettingsForm) return;
      const payload = prepareSettingsPayload(overviewSettingsForm);
      const saved = await handleSaveOverviewSettings(payload);
      if (saved) {
        setSettingsModalOpen(false);
      }
    },
    [handleSaveOverviewSettings, overviewSettingsForm]
  );

  if (!roleMeta) {
    return null;
  }

  const personaLabel = state.data?.timeframeLabel
    ? `${roleMeta.persona} • Window: ${state.data.timeframeLabel}`
    : roleMeta.persona;

  const filters = (
    <div className="flex w-full flex-col items-stretch gap-2 sm:w-auto sm:items-end">
      <Button
        to="/admin/home-builder"
        size="sm"
        variant="secondary"
        icon={Squares2X2Icon}
        iconPosition="start"
      >
        Home builder
      </Button>
      <Button
        to="/admin/monetisation"
        size="sm"
        variant="secondary"
        icon={BanknotesIcon}
        iconPosition="start"
      >
        Monetisation controls
      </Button>
      <Button
        to="/admin/rentals"
        size="sm"
        variant="secondary"
        icon={CubeIcon}
        iconPosition="start"
      >
        Rental management
        to="/admin/live-feed/auditing"
        size="sm"
        variant="secondary"
        icon={EyeIcon}
        iconPosition="start"
      >
        Live feed auditing
        to="/admin/taxonomy"
        size="sm"
        variant="secondary"
        icon={Squares2X2Icon}
        iconPosition="start"
      >
        Taxonomy manager
        to="/admin/seo"
        size="sm"
        variant="secondary"
        icon={TagIcon}
        iconPosition="start"
      >
        Tags &amp; SEO
      </Button>
      <Button
        to="/admin/zones"
        size="sm"
        variant="secondary"
        icon={MapIcon}
        iconPosition="start"
      >
        Geo-zonal builder
      </Button>
      <Button
        to="/admin/website-management"
        size="sm"
        variant="secondary"
        icon={GlobeAltIcon}
        iconPosition="start"
      >
        Website management
        to="/admin/system-settings"
        size="sm"
        variant="secondary"
        icon={Cog8ToothIcon}
        iconPosition="start"
      >
        System settings
        type="button"
        size="sm"
        variant="secondary"
        icon={Cog6ToothIcon}
        iconPosition="start"
        onClick={handleOpenSettings}
        disabled={overviewSettingsLoading || !overviewSettings}
      >
        Configure overview
      </Button>
      <SegmentedControl
        name="Command metrics timeframe"
        value={timeframe}
        options={timeframeOptions}
        onChange={handleTimeframeChange}
        size="sm"
      />
      {isFallback ? <StatusPill tone="warning">Showing cached insights</StatusPill> : null}
      {servedFromCache ? <StatusPill tone="info">Served from cache</StatusPill> : null}
      {state.error ? <StatusPill tone="danger">Refresh failed — {state.error.message}</StatusPill> : null}
      {overviewSettingsLoadError ? (
        <StatusPill tone="danger">{overviewSettingsLoadError}</StatusPill>
      ) : null}
      {overviewSettingsSuccess && !settingsModalOpen ? (
        <StatusPill tone="success">{overviewSettingsSuccess}</StatusPill>
      ) : null}
    </div>
  );

  return (
    <>
      <DashboardLayout
        roleMeta={{ ...roleMeta, persona: personaLabel }}
        registeredRoles={registeredRoles}
        dashboard={dashboardPayload}
        loading={state.loading}
        error={state.error?.message ?? null}
        onRefresh={handleRefresh}
        lastRefreshed={lastRefreshed}
        filters={filters}
        onLogout={handleLogout}
      />
      <OverviewSettingsModal
        open={settingsModalOpen}
        loading={overviewSettingsLoading}
        saving={overviewSettingsSaving}
        error={overviewSettingsFormError}
        form={overviewSettingsForm}
        onClose={handleCloseSettings}
        onSubmit={handleSubmitOverviewSettings}
        onMetricChange={handleMetricFieldChange}
        onChartChange={handleChartFieldChange}
        onAddInsight={handleAddManualInsight}
        onInsightChange={handleManualInsightChange}
        onRemoveInsight={handleRemoveManualInsight}
        onAddTimelineEntry={handleAddTimelineEntry}
        onTimelineEntryChange={handleTimelineEntryChange}
        onRemoveTimelineEntry={handleRemoveTimelineEntry}
        onAddManualSignal={handleAddManualSignal}
        onManualSignalChange={handleManualSignalChange}
        onRemoveManualSignal={handleRemoveManualSignal}
        onAddAutomationEntry={handleAddAutomationEntry}
        onAutomationEntryChange={handleAutomationEntryChange}
        onRemoveAutomationEntry={handleRemoveAutomationEntry}
        onAddOperationsBoard={handleAddOperationsBoard}
        onOperationsBoardChange={handleOperationsBoardChange}
        onRemoveOperationsBoard={handleRemoveOperationsBoard}
        onAddOperationsBoardUpdate={handleAddOperationsBoardUpdate}
        onOperationsBoardUpdateChange={handleOperationsBoardUpdateChange}
        onRemoveOperationsBoardUpdate={handleRemoveOperationsBoardUpdate}
        onAddComplianceControl={handleAddComplianceControl}
        onComplianceControlChange={handleComplianceControlChange}
        onRemoveComplianceControl={handleRemoveComplianceControl}
        onAddAuditEntry={handleAddAuditEntry}
        onAuditEntryChange={handleAuditEntryChange}
        onRemoveAuditEntry={handleRemoveAuditEntry}
      />
    </>
  );
}

function OverviewSettingsModal({
  open,
  loading,
  saving,
  error,
  form,
  onClose,
  onSubmit,
  onMetricChange,
  onChartChange,
  onAddInsight,
  onInsightChange,
  onRemoveInsight,
  onAddTimelineEntry,
  onTimelineEntryChange,
  onRemoveTimelineEntry,
  onAddManualSignal,
  onManualSignalChange,
  onRemoveManualSignal,
  onAddAutomationEntry,
  onAutomationEntryChange,
  onRemoveAutomationEntry,
  onAddOperationsBoard,
  onOperationsBoardChange,
  onRemoveOperationsBoard,
  onAddOperationsBoardUpdate,
  onOperationsBoardUpdateChange,
  onRemoveOperationsBoardUpdate,
  onAddComplianceControl,
  onComplianceControlChange,
  onRemoveComplianceControl,
  onAddAuditEntry,
  onAuditEntryChange,
  onRemoveAuditEntry
}) {
  return (
    <Transition.Root show={open} as={Fragment}>
      <Dialog as="div" className="relative z-50" onClose={saving ? () => {} : onClose}>
        <Transition.Child
          as={Fragment}
          enter="ease-out duration-200"
          enterFrom="opacity-0"
          enterTo="opacity-100"
          leave="ease-in duration-150"
          leaveFrom="opacity-100"
          leaveTo="opacity-0"
        >
          <div className="fixed inset-0 bg-slate-900/40 backdrop-blur-sm" />
        </Transition.Child>

        <div className="fixed inset-0 overflow-y-auto">
          <div className="flex min-h-full items-start justify-center p-4 sm:p-6 lg:p-8">
            <Transition.Child
              as={Fragment}
              enter="ease-out duration-200"
              enterFrom="opacity-0 translate-y-4 sm:translate-y-0 sm:scale-95"
              enterTo="opacity-100 translate-y-0 sm:scale-100"
              leave="ease-in duration-150"
              leaveFrom="opacity-100 translate-y-0 sm:scale-100"
              leaveTo="opacity-0 translate-y-4 sm:translate-y-0 sm:scale-95"
            >
              <Dialog.Panel className="relative w-full max-w-5xl transform overflow-hidden rounded-2xl bg-white shadow-2xl transition-all">
                <form onSubmit={onSubmit} className="flex h-full max-h-[90vh] flex-col">
                  <div className="flex items-start justify-between gap-4 border-b border-slate-200 px-6 py-4 sm:px-8 sm:py-5">
                    <div>
                      <Dialog.Title className="text-lg font-semibold text-slate-900">
                        Configure overview experience
                      </Dialog.Title>
                      <p className="mt-1 max-w-3xl text-sm text-slate-600">
                        Manage the copy, thresholds, curated insights, and upcoming milestones that power the admin overview. Changes apply instantly to all administrators with dashboard access.
                      </p>
                      {error ? (
                        <p className="mt-3 text-sm font-medium text-rose-600">{error}</p>
                      ) : null}
                    </div>
                    <Button type="button" variant="tertiary" size="sm" onClick={onClose} disabled={saving}>
                      Close
                    </Button>
                  </div>

                  <div className="flex-1 overflow-y-auto px-6 py-6 sm:px-8">
                    {loading && !form ? (
                      <div className="flex min-h-[240px] items-center justify-center">
                        <Spinner aria-label="Loading overview settings" />
                      </div>
                    ) : (
                      <div className="space-y-8 pb-6">
                        <section>
                          <h3 className="text-base font-semibold text-slate-900">Metric tiles</h3>
                          <p className="mt-1 text-sm text-slate-600">
                            Update the labels and performance thresholds that appear across the command metrics tiles.
                          </p>
                          <div className="mt-4 space-y-6">
                            {OVERVIEW_METRICS_CONFIG.map((config) => {
                              const metric = form?.metrics?.[config.key] ?? {};
                              return (
                                <div
                                  key={config.key}
                                  className="rounded-xl border border-slate-200 bg-white p-4 shadow-sm ring-1 ring-transparent transition hover:ring-accent/20"
                                >
                                  <div className="flex flex-col gap-2 sm:flex-row sm:items-start sm:justify-between">
                                    <div>
                                      <h4 className="text-sm font-semibold text-slate-900">{config.title}</h4>
                                      <p className="mt-1 text-sm text-slate-600">{config.description}</p>
                                    </div>
                                  </div>
                                  <div className="mt-4 grid gap-4 sm:grid-cols-2">
                                    {config.inputs.map((input) => (
                                      <TextInput
                                        key={input.field}
                                        label={input.label}
                                        optionalLabel={input.optionalLabel}
                                        type={input.type}
                                        inputMode={input.type === 'number' ? 'decimal' : undefined}
                                        step={input.step}
                                        value={metric?.[input.field] ?? ''}
                                        onChange={(event) =>
                                          onMetricChange(config.key, input.field, event.target.value)
                                        }
                                        hint={input.hint}
                                      />
                                    ))}
                                  </div>
                                </div>
                              );
                            })}
                          </div>
                        </section>

                        <section>
                          <h3 className="text-base font-semibold text-slate-900">Charts</h3>
                          <p className="mt-1 text-sm text-slate-600">
                            Control the targets and scaling applied to overview visualisations.
                          </p>
                          <div className="mt-4 space-y-6">
                            {OVERVIEW_CHART_CONFIG.map((config) => {
                              const chart = form?.charts?.[config.key] ?? {};
                              return (
                                <div
                                  key={config.key}
                                  className="rounded-xl border border-slate-200 bg-white p-4 shadow-sm ring-1 ring-transparent transition hover:ring-accent/20"
                                >
                                  <div>
                                    <h4 className="text-sm font-semibold text-slate-900">{config.title}</h4>
                                    <p className="mt-1 text-sm text-slate-600">{config.description}</p>
                                  </div>
                                  <div className="mt-4 grid gap-4 sm:grid-cols-2">
                                    {config.inputs.map((input) => (
                                      <TextInput
                                        key={input.field}
                                        label={input.label}
                                        type={input.type}
                                        inputMode={input.type === 'number' ? 'decimal' : undefined}
                                        step={input.step}
                                        value={chart?.[input.field] ?? ''}
                                        onChange={(event) =>
                                          onChartChange(config.key, input.field, event.target.value)
                                        }
                                        hint={input.hint}
                                      />
                                    ))}
                                  </div>
                                </div>
                              );
                            })}
                          </div>
                        </section>

                        <section>
                          <h3 className="text-base font-semibold text-slate-900">Manual insights</h3>
                          <p className="mt-1 text-sm text-slate-600">
                            Pin curated observations alongside automated signals. Insights appear in the overview insights rail.
                          </p>
                          <div className="mt-4 space-y-4">
                            {form?.insights?.manual?.length ? null : (
                              <p className="text-sm text-slate-500">No manual insights yet. Add one to get started.</p>
                            )}
                            {form?.insights?.manual?.map((entry, index) => (
                              <div
                                key={`insight-${index}`}
                                className="flex flex-col gap-3 rounded-lg border border-slate-200 bg-white p-4 shadow-sm sm:flex-row sm:items-start"
                              >
                                <TextInput
                                  className="flex-1"
                                  label={`Insight ${index + 1}`}
                                  value={entry}
                                  onChange={(event) => onInsightChange(index, event.target.value)}
                                  hint="Visible text shown in the overview insights list."
                                />
                                <Button
                                  type="button"
                                  variant="ghost"
                                  size="sm"
                                  icon={TrashIcon}
                                  iconPosition="start"
                                  onClick={() => onRemoveInsight(index)}
                                  disabled={saving}
                                >
                                  Remove
                                </Button>
                              </div>
                            ))}
                          </div>
                          <div className="mt-4 flex flex-wrap items-center gap-3">
                            <Button
                              type="button"
                              variant="secondary"
                              size="sm"
                              icon={PlusIcon}
                              iconPosition="start"
                              onClick={onAddInsight}
                              disabled={saving || (form?.insights?.manual?.length ?? 0) >= MAX_OVERVIEW_INSIGHTS}
                            >
                              Add insight
                            </Button>
                            {form?.insights?.manual?.length >= MAX_OVERVIEW_INSIGHTS ? (
                              <p className="text-xs font-medium text-slate-500">
                                Maximum of {MAX_OVERVIEW_INSIGHTS} insights reached.
                              </p>
                            ) : null}
                          </div>
                        </section>

                        <section>
                          <h3 className="text-base font-semibold text-slate-900">Upcoming milestones</h3>
                          <p className="mt-1 text-sm text-slate-600">
                            Curate manual milestones that appear in the upcoming compliance and automation timeline.
                          </p>
                          <div className="mt-4 space-y-4">
                            {form?.timeline?.manual?.length ? null : (
                              <p className="text-sm text-slate-500">No custom milestones yet. Add important updates for your operators.</p>
                            )}
                            {form?.timeline?.manual?.map((entry, index) => (
                              <div
                                key={`timeline-${index}`}
                                className="space-y-4 rounded-lg border border-slate-200 bg-white p-4 shadow-sm"
                              >
                                <div className="grid gap-4 md:grid-cols-2">
                                  <TextInput
                                    label="Milestone title"
                                    value={entry.title}
                                    onChange={(event) =>
                                      onTimelineEntryChange(index, 'title', event.target.value)
                                    }
                                    hint="Appears as the title in the overview timeline."
                                  />
                                  <TextInput
                                    label="Due date / window"
                                    value={entry.when}
                                    onChange={(event) =>
                                      onTimelineEntryChange(index, 'when', event.target.value)
                                    }
                                    hint="Shown as the schedule indicator (e.g. 'Next week')."
                                  />
                                  <TextInput
                                    label="Owner or status"
                                    optionalLabel="Optional"
                                    value={entry.status}
                                    onChange={(event) =>
                                      onTimelineEntryChange(index, 'status', event.target.value)
                                    }
                                    hint="Displayed as supporting context under the milestone."
                                  />
                                </div>
                                <div className="flex justify-end">
                                  <Button
                                    type="button"
                                    variant="ghost"
                                    size="sm"
                                    icon={TrashIcon}
                                    iconPosition="start"
                                    onClick={() => onRemoveTimelineEntry(index)}
                                    disabled={saving}
                                  >
                                    Remove milestone
                                  </Button>
                                </div>
                              </div>
                            ))}
                          </div>
                          <div className="mt-4 flex flex-wrap items-center gap-3">
                            <Button
                              type="button"
                              variant="secondary"
                              size="sm"
                              icon={PlusIcon}
                              iconPosition="start"
                              onClick={onAddTimelineEntry}
                              disabled={
                                saving || (form?.timeline?.manual?.length ?? 0) >= MAX_OVERVIEW_TIMELINE
                              }
                            >
                              Add milestone
                            </Button>
                          {form?.timeline?.manual?.length >= MAX_OVERVIEW_TIMELINE ? (
                            <p className="text-xs font-medium text-slate-500">
                              Maximum of {MAX_OVERVIEW_TIMELINE} milestones reached.
                            </p>
                          ) : null}
                        </div>
                      </section>

                      <section>
                        <h3 className="text-base font-semibold text-slate-900">Security posture signals</h3>
                        <p className="mt-1 text-sm text-slate-600">
                          Add manual signals that appear alongside automated MFA, alerting, and ingestion telemetry.
                        </p>
                        <div className="mt-4 space-y-4">
                          {form?.security?.manualSignals?.length ? null : (
                            <p className="text-sm text-slate-500">
                              No manual security signals configured yet.
                            </p>
                          )}
                          {form?.security?.manualSignals?.map((signal, index) => (
                            <div
                              key={`security-signal-${index}`}
                              className="space-y-4 rounded-lg border border-slate-200 bg-white p-4 shadow-sm"
                            >
                              <div className="grid gap-4 md:grid-cols-2">
                                <TextInput
                                  label="Signal title"
                                  value={signal.label}
                                  onChange={(event) => onManualSignalChange(index, 'label', event.target.value)}
                                  hint="Appears as the heading for the manual signal."
                                />
                                <TextInput
                                  label="Value label"
                                  value={signal.valueLabel}
                                  onChange={(event) => onManualSignalChange(index, 'valueLabel', event.target.value)}
                                  hint="Displayed numeric or percentage indicator."
                                />
                                <TextInput
                                  label="Caption"
                                  optionalLabel="Optional"
                                  value={signal.caption}
                                  onChange={(event) => onManualSignalChange(index, 'caption', event.target.value)}
                                  hint="Supplemental context shown under the signal."
                                  className="md:col-span-2"
                                />
                                <div className="md:col-span-2">
                                  <span className="block text-sm font-medium text-slate-700">Tone</span>
                                  <SegmentedControl
                                    className="mt-2"
                                    name={`Manual security tone ${index + 1}`}
                                    value={signal.tone || 'info'}
                                    onChange={(value) => onManualSignalChange(index, 'tone', value)}
                                    options={TONE_OPTIONS}
                                    size="sm"
                                  />
                                </div>
                              </div>
                              <div className="flex justify-end">
                                <Button
                                  type="button"
                                  variant="ghost"
                                  size="sm"
                                  icon={TrashIcon}
                                  iconPosition="start"
                                  onClick={() => onRemoveManualSignal(index)}
                                  disabled={saving}
                                >
                                  Remove signal
                                </Button>
                              </div>
                            </div>
                          ))}
                        </div>
                        <div className="mt-4 flex flex-wrap items-center gap-3">
                          <Button
                            type="button"
                            variant="secondary"
                            size="sm"
                            icon={PlusIcon}
                            iconPosition="start"
                            onClick={onAddManualSignal}
                            disabled={saving || (form?.security?.manualSignals?.length ?? 0) >= MAX_SECURITY_SIGNALS}
                          >
                            Add security signal
                          </Button>
                          {form?.security?.manualSignals?.length >= MAX_SECURITY_SIGNALS ? (
                            <p className="text-xs font-medium text-slate-500">Maximum of {MAX_SECURITY_SIGNALS} signals reached.</p>
                          ) : null}
                        </div>
                      </section>

                      <section>
                        <h3 className="text-base font-semibold text-slate-900">Automation backlog</h3>
                        <p className="mt-1 text-sm text-slate-600">
                          Curate manual automation initiatives that enrich the security &amp; telemetry backlog view.
                        </p>
                        <div className="mt-4 space-y-4">
                          {form?.automation?.manualBacklog?.length ? null : (
                            <p className="text-sm text-slate-500">No manual automation initiatives captured yet.</p>
                          )}
                          {form?.automation?.manualBacklog?.map((item, index) => (
                            <div
                              key={`automation-${index}`}
                              className="space-y-4 rounded-lg border border-slate-200 bg-white p-4 shadow-sm"
                            >
                              <div className="grid gap-4 md:grid-cols-2">
                                <TextInput
                                  label="Initiative name"
                                  value={item.name}
                                  onChange={(event) => onAutomationEntryChange(index, 'name', event.target.value)}
                                  hint="Name displayed in the automation backlog list."
                                />
                                <TextInput
                                  label="Status"
                                  value={item.status}
                                  onChange={(event) => onAutomationEntryChange(index, 'status', event.target.value)}
                                  hint="Headline state such as Pilot, Operational, or Monitoring."
                                />
                                <div className="md:col-span-2 space-y-2">
                                  <span className="block text-sm font-medium text-slate-700">Tone</span>
                                  <SegmentedControl
                                    name={`Automation tone ${index + 1}`}
                                    value={item.tone || 'info'}
                                    onChange={(value) => onAutomationEntryChange(index, 'tone', value)}
                                    options={TONE_OPTIONS}
                                    size="sm"
                                  />
                                </div>
                              </div>
                              <FormField
                                id={`automation-notes-${index}`}
                                label="Notes"
                                optionalLabel="Optional"
                                hint="Provide additional context surfaced under the initiative."
                              >
                                <textarea
                                  id={`automation-notes-${index}`}
                                  className="block w-full rounded-lg border border-slate-300 px-3 py-2 text-sm shadow-sm transition focus:border-accent focus:outline-none focus:ring-2 focus:ring-accent/40"
                                  rows={3}
                                  value={item.notes}
                                  onChange={(event) => onAutomationEntryChange(index, 'notes', event.target.value)}
                                />
                              </FormField>
                              <div className="flex justify-end">
                                <Button
                                  type="button"
                                  variant="ghost"
                                  size="sm"
                                  icon={TrashIcon}
                                  iconPosition="start"
                                  onClick={() => onRemoveAutomationEntry(index)}
                                  disabled={saving}
                                >
                                  Remove initiative
                                </Button>
                              </div>
                            </div>
                          ))}
                        </div>
                        <div className="mt-4 flex flex-wrap items-center gap-3">
                          <Button
                            type="button"
                            variant="secondary"
                            size="sm"
                            icon={PlusIcon}
                            iconPosition="start"
                            onClick={onAddAutomationEntry}
                            disabled={saving || (form?.automation?.manualBacklog?.length ?? 0) >= MAX_AUTOMATION_BACKLOG}
                          >
                            Add automation initiative
                          </Button>
                          {form?.automation?.manualBacklog?.length >= MAX_AUTOMATION_BACKLOG ? (
                            <p className="text-xs font-medium text-slate-500">
                              Maximum of {MAX_AUTOMATION_BACKLOG} initiatives reached.
                            </p>
                          ) : null}
                        </div>
                      </section>

                      <section>
                        <h3 className="text-base font-semibold text-slate-900">Operations boards</h3>
                        <p className="mt-1 text-sm text-slate-600">
                          Draft manual queue summaries that appear with the provider verification, disputes, and insurance boards.
                        </p>
                        <div className="mt-4 space-y-4">
                          {form?.operations?.manualBoards?.length ? null : (
                            <p className="text-sm text-slate-500">No manual boards configured yet.</p>
                          )}
                          {form?.operations?.manualBoards?.map((board, index) => (
                            <div
                              key={`operations-board-${index}`}
                              className="space-y-4 rounded-lg border border-slate-200 bg-white p-4 shadow-sm"
                            >
                              <div className="grid gap-4 md:grid-cols-2">
                                <TextInput
                                  label="Board title"
                                  value={board.title}
                                  onChange={(event) => onOperationsBoardChange(index, 'title', event.target.value)}
                                  hint="Headline shown for the manual queue board."
                                />
                                <TextInput
                                  label="Owner"
                                  optionalLabel="Optional"
                                  value={board.owner}
                                  onChange={(event) => onOperationsBoardChange(index, 'owner', event.target.value)}
                                  hint="Owner string appended to the board summary."
                                />
                                <FormField
                                  id={`operations-summary-${index}`}
                                  label="Summary"
                                  hint="Short description surfaced as the primary board detail."
                                  className="md:col-span-2"
                                >
                                  <textarea
                                    id={`operations-summary-${index}`}
                                    className="block w-full rounded-lg border border-slate-300 px-3 py-2 text-sm shadow-sm transition focus:border-accent focus:outline-none focus:ring-2 focus:ring-accent/40"
                                    rows={3}
                                    value={board.summary}
                                    onChange={(event) => onOperationsBoardChange(index, 'summary', event.target.value)}
                                  />
                                </FormField>
                              </div>
                              <div className="space-y-3">
                                <p className="text-sm font-medium text-slate-700">Updates</p>
                                {board.updates.map((update, updateIndex) => (
                                  <div key={`operations-update-${index}-${updateIndex}`} className="flex flex-col gap-3 sm:flex-row sm:items-start">
                                    <TextInput
                                      className="flex-1"
                                      label={`Update ${updateIndex + 1}`}
                                      value={update}
                                      onChange={(event) =>
                                        onOperationsBoardUpdateChange(index, updateIndex, event.target.value)
                                      }
                                      hint="Appears as a bullet point in the operations board."
                                    />
                                    {board.updates.length > 1 ? (
                                      <Button
                                        type="button"
                                        variant="ghost"
                                        size="sm"
                                        icon={TrashIcon}
                                        iconPosition="start"
                                        onClick={() => onRemoveOperationsBoardUpdate(index, updateIndex)}
                                        disabled={saving}
                                      >
                                        Remove update
                                      </Button>
                                    ) : null}
                                  </div>
                                ))}
                                <div className="flex flex-wrap items-center gap-3">
                                  <Button
                                    type="button"
                                    variant="secondary"
                                    size="sm"
                                    icon={PlusIcon}
                                    iconPosition="start"
                                    onClick={() => onAddOperationsBoardUpdate(index)}
                                    disabled={
                                      saving || board.updates.length >= MAX_OPERATIONS_BOARD_UPDATES
                                    }
                                  >
                                    Add update
                                  </Button>
                                  {board.updates.length >= MAX_OPERATIONS_BOARD_UPDATES ? (
                                    <p className="text-xs font-medium text-slate-500">
                                      Maximum of {MAX_OPERATIONS_BOARD_UPDATES} updates per board.
                                    </p>
                                  ) : null}
                                </div>
                              </div>
                              <div className="flex justify-end">
                                <Button
                                  type="button"
                                  variant="ghost"
                                  size="sm"
                                  icon={TrashIcon}
                                  iconPosition="start"
                                  onClick={() => onRemoveOperationsBoard(index)}
                                  disabled={saving}
                                >
                                  Remove board
                                </Button>
                              </div>
                            </div>
                          ))}
                        </div>
                        <div className="mt-4 flex flex-wrap items-center gap-3">
                          <Button
                            type="button"
                            variant="secondary"
                            size="sm"
                            icon={PlusIcon}
                            iconPosition="start"
                            onClick={onAddOperationsBoard}
                            disabled={saving || (form?.operations?.manualBoards?.length ?? 0) >= MAX_OPERATIONS_BOARDS}
                          >
                            Add board
                          </Button>
                          {form?.operations?.manualBoards?.length >= MAX_OPERATIONS_BOARDS ? (
                            <p className="text-xs font-medium text-slate-500">
                              Maximum of {MAX_OPERATIONS_BOARDS} boards reached.
                            </p>
                          ) : null}
                        </div>
                      </section>

                      <section>
                        <h3 className="text-base font-semibold text-slate-900">Compliance controls</h3>
                        <p className="mt-1 text-sm text-slate-600">
                          Define manual compliance entries surfaced alongside expiring attestations.
                        </p>
                        <div className="mt-4 space-y-4">
                          {form?.compliance?.manualControls?.length ? null : (
                            <p className="text-sm text-slate-500">No manual compliance controls defined yet.</p>
                          )}
                          {form?.compliance?.manualControls?.map((control, index) => (
                            <div
                              key={`compliance-control-${index}`}
                              className="space-y-4 rounded-lg border border-slate-200 bg-white p-4 shadow-sm"
                            >
                              <div className="grid gap-4 md:grid-cols-2">
                                <TextInput
                                  label="Control name"
                                  value={control.name}
                                  onChange={(event) => onComplianceControlChange(index, 'name', event.target.value)}
                                  hint="Headline shown in the compliance list."
                                />
                                <TextInput
                                  label="Due date / window"
                                  value={control.due}
                                  onChange={(event) => onComplianceControlChange(index, 'due', event.target.value)}
                                  hint="Displayed schedule indicator (e.g. Due tomorrow)."
                                />
                                <FormField
                                  id={`compliance-detail-${index}`}
                                  label="Detail"
                                  hint="Supporting text displayed beneath the control."
                                  className="md:col-span-2"
                                >
                                  <textarea
                                    id={`compliance-detail-${index}`}
                                    className="block w-full rounded-lg border border-slate-300 px-3 py-2 text-sm shadow-sm transition focus:border-accent focus:outline-none focus:ring-2 focus:ring-accent/40"
                                    rows={3}
                                    value={control.detail}
                                    onChange={(event) => onComplianceControlChange(index, 'detail', event.target.value)}
                                  />
                                </FormField>
                                <TextInput
                                  label="Owner"
                                  optionalLabel="Optional"
                                  value={control.owner}
                                  onChange={(event) => onComplianceControlChange(index, 'owner', event.target.value)}
                                  hint="Owner or team responsible for the control."
                                />
                                <div>
                                  <span className="block text-sm font-medium text-slate-700">Tone</span>
                                  <SegmentedControl
                                    className="mt-2"
                                    name={`Compliance tone ${index + 1}`}
                                    value={control.tone || 'info'}
                                    onChange={(value) => onComplianceControlChange(index, 'tone', value)}
                                    options={TONE_OPTIONS}
                                    size="sm"
                                  />
                                </div>
                              </div>
                              <div className="flex justify-end">
                                <Button
                                  type="button"
                                  variant="ghost"
                                  size="sm"
                                  icon={TrashIcon}
                                  iconPosition="start"
                                  onClick={() => onRemoveComplianceControl(index)}
                                  disabled={saving}
                                >
                                  Remove control
                                </Button>
                              </div>
                            </div>
                          ))}
                        </div>
                        <div className="mt-4 flex flex-wrap items-center gap-3">
                          <Button
                            type="button"
                            variant="secondary"
                            size="sm"
                            icon={PlusIcon}
                            iconPosition="start"
                            onClick={onAddComplianceControl}
                            disabled={saving || (form?.compliance?.manualControls?.length ?? 0) >= MAX_COMPLIANCE_CONTROLS}
                          >
                            Add compliance control
                          </Button>
                          {form?.compliance?.manualControls?.length >= MAX_COMPLIANCE_CONTROLS ? (
                            <p className="text-xs font-medium text-slate-500">
                              Maximum of {MAX_COMPLIANCE_CONTROLS} controls reached.
                            </p>
                          ) : null}
                        </div>
                      </section>

                      <section>
                        <h3 className="text-base font-semibold text-slate-900">Audit timeline</h3>
                        <p className="mt-1 text-sm text-slate-600">
                          Append manual audit checkpoints that surface within the audit timeline table.
                        </p>
                        <div className="mt-4 space-y-4">
                          {form?.audit?.manualTimeline?.length ? null : (
                            <p className="text-sm text-slate-500">No manual audit events recorded yet.</p>
                          )}
                          {form?.audit?.manualTimeline?.map((entry, index) => (
                            <div
                              key={`audit-entry-${index}`}
                              className="space-y-4 rounded-lg border border-slate-200 bg-white p-4 shadow-sm"
                            >
                              <div className="grid gap-4 md:grid-cols-2">
                                <TextInput
                                  label="Time"
                                  value={entry.time}
                                  onChange={(event) => onAuditEntryChange(index, 'time', event.target.value)}
                                  hint="Displayed timestamp or window (e.g. 08:30 or Last run)."
                                />
                                <TextInput
                                  label="Status"
                                  optionalLabel="Optional"
                                  value={entry.status}
                                  onChange={(event) => onAuditEntryChange(index, 'status', event.target.value)}
                                  hint="Status text shown in the timeline table."
                                />
                                <TextInput
                                  label="Event"
                                  className="md:col-span-2"
                                  value={entry.event}
                                  onChange={(event) => onAuditEntryChange(index, 'event', event.target.value)}
                                  hint="Headline displayed for the audit entry."
                                />
                                <TextInput
                                  label="Owner"
                                  optionalLabel="Optional"
                                  value={entry.owner}
                                  onChange={(event) => onAuditEntryChange(index, 'owner', event.target.value)}
                                  hint="Owner string shown alongside the event."
                                />
                              </div>
                              <div className="flex justify-end">
                                <Button
                                  type="button"
                                  variant="ghost"
                                  size="sm"
                                  icon={TrashIcon}
                                  iconPosition="start"
                                  onClick={() => onRemoveAuditEntry(index)}
                                  disabled={saving}
                                >
                                  Remove audit entry
                                </Button>
                              </div>
                            </div>
                          ))}
                        </div>
                        <div className="mt-4 flex flex-wrap items-center gap-3">
                          <Button
                            type="button"
                            variant="secondary"
                            size="sm"
                            icon={PlusIcon}
                            iconPosition="start"
                            onClick={onAddAuditEntry}
                            disabled={saving || (form?.audit?.manualTimeline?.length ?? 0) >= MAX_AUDIT_TIMELINE}
                          >
                            Add audit entry
                          </Button>
                          {form?.audit?.manualTimeline?.length >= MAX_AUDIT_TIMELINE ? (
                            <p className="text-xs font-medium text-slate-500">
                              Maximum of {MAX_AUDIT_TIMELINE} audit entries reached.
                            </p>
                          ) : null}
                        </div>
                      </section>
                      </div>
                    )}
                  </div>

                  <div className="flex items-center justify-between gap-3 border-t border-slate-200 bg-slate-50 px-6 py-4 sm:px-8">
                    <div className="text-xs text-slate-500">
                      Settings are scoped to administrators with dashboard access. Saved changes sync immediately.
                    </div>
                    <div className="flex items-center gap-3">
                      <Button type="button" variant="secondary" onClick={onClose} disabled={saving}>
                        Cancel
                      </Button>
                      <Button type="submit" variant="primary" loading={saving}>
                        Save overview
                      </Button>
                    </div>
                  </div>
                </form>
              </Dialog.Panel>
            </Transition.Child>
          </div>
        </div>
      </Dialog>
    </Transition.Root>
  );
}<|MERGE_RESOLUTION|>--- conflicted
+++ resolved
@@ -761,13 +761,10 @@
   const legalSummary = payload.legal ?? null;
   const queueBoards = payload.queues?.boards ?? [];
   const complianceControls = payload.queues?.complianceControls ?? [];
-<<<<<<< HEAD
   const inboxSummary = payload.inbox ?? null;
-=======
   const complianceRegistry = Array.isArray(complianceContext?.payload?.controls)
     ? complianceContext.payload.controls
     : [];
->>>>>>> 50d70afc
   const auditTimeline = payload.audit?.timeline ?? [];
   const manualInsights = Array.isArray(payload.overview?.manualInsights)
     ? payload.overview.manualInsights.filter((item) => typeof item === 'string' && item.trim().length > 0)
@@ -1102,7 +1099,6 @@
       }
     : null;
 
-<<<<<<< HEAD
   const inboxSection = inboxSummary
     ? {
         id: 'inbox',
@@ -1217,7 +1213,6 @@
         }
       }
     : null;
-=======
   const navigation = [
   const sections = [
   const upcomingManualEntries = manualUpcoming.slice(0, 4).map((entry) => ({
@@ -1229,7 +1224,6 @@
   if (upcomingManualEntries.length) {
     overview.analytics.upcoming = [...overview.analytics.upcoming, ...upcomingManualEntries];
   }
->>>>>>> 50d70afc
 
   return [
     overview,
@@ -1238,11 +1232,8 @@
     operationsSection,
     disputeSection,
     complianceSection,
-<<<<<<< HEAD
     inboxSection,
-=======
     legalSection,
->>>>>>> 50d70afc
     automationSection,
     zoneGovernanceSection,
     auditSection

import { Fragment, useCallback, useEffect, useMemo, useState } from 'react';
import { useNavigate, useSearchParams } from 'react-router-dom';
import { BanknotesIcon, MapIcon, Squares2X2Icon } from '@heroicons/react/24/outline';
import { BanknotesIcon, GlobeAltIcon, MapIcon } from '@heroicons/react/24/outline';
import { BanknotesIcon, EyeIcon, MapIcon } from '@heroicons/react/24/outline';
import { BanknotesIcon, Cog8ToothIcon, MapIcon } from '@heroicons/react/24/outline';
import { BanknotesIcon, MapIcon, Squares2X2Icon } from '@heroicons/react/24/outline';
import { Dialog, Transition } from '@headlessui/react';
import { BanknotesIcon, MapIcon, Cog6ToothIcon, PlusIcon, TrashIcon } from '@heroicons/react/24/outline';
import { BanknotesIcon, MapIcon, TagIcon } from '@heroicons/react/24/outline';
import DashboardLayout from '../components/dashboard/DashboardLayout.jsx';
import { DASHBOARD_ROLES } from '../constants/dashboardConfig.js';
import { getAdminDashboard, PanelApiError } from '../api/panelClient.js';
import {
  archiveAdminServiceCategory,
  archiveAdminServiceListing,
  createAdminServiceCategory,
  createAdminServiceListing,
  getAdminServiceSummary,
  updateAdminServiceCategory,
  updateAdminServiceListing,
  updateAdminServiceListingStatus
} from '../api/adminServiceClient.js';
import { Button, SegmentedControl, StatusPill } from '../components/ui/index.js';
import {
  fetchComplianceControls,
  createComplianceControl as createComplianceControlRequest,
  updateComplianceControl as updateComplianceControlRequest,
  deleteComplianceControl as deleteComplianceControlRequest,
  updateComplianceAutomation
} from '../api/adminComplianceClient.js';
import {
  Button,
  SegmentedControl,
  StatusPill,
  TextInput,
  Spinner,
  FormField
} from '../components/ui/index.js';
import { useAdminSession } from '../providers/AdminSessionProvider.jsx';
import { getAdminAffiliateSettings } from '../api/affiliateClient.js';
import { buildLegalAdminNavigation } from '../features/legal/adminDashboardNavigation.js';
import {
  fetchAdminDashboardOverviewSettings,
  persistAdminDashboardOverviewSettings
} from '../api/adminDashboardSettingsClient.js';
import SecurityTelemetryWorkspace from '../components/security/telemetry/index.js';

const currencyFormatter = (currency = 'USD') =>
  new Intl.NumberFormat(undefined, { style: 'currency', currency, maximumFractionDigits: 2 });
const numberFormatter = new Intl.NumberFormat();

function formatDateLabel(value) {
  if (!value) {
    return 'Not scheduled';
  }
  const parsed = new Date(value);
  if (Number.isNaN(parsed.getTime())) {
    return value;
  }
  return parsed.toLocaleString(undefined, {
    year: 'numeric',
    month: 'short',
    day: 'numeric',
    hour: '2-digit',
    minute: '2-digit'
  });
}

function formatRelativeMoment(value) {
  if (!value) {
    return '—';
  }
  const parsed = new Date(value);
  if (Number.isNaN(parsed.getTime())) {
    return '—';
  }
  const diffMs = Date.now() - parsed.getTime();
  const minutes = Math.round(diffMs / 60000);
  if (minutes < 1) return 'moments ago';
  if (minutes < 60) return `${minutes} minute${minutes === 1 ? '' : 's'} ago`;
  const hours = Math.round(minutes / 60);
  if (hours < 24) return `${hours} hour${hours === 1 ? '' : 's'} ago`;
  const days = Math.round(hours / 24);
  return `${days} day${days === 1 ? '' : 's'} ago`;
}

function resolveRecurrence(rule) {
  if (!rule) return 'One time';
  if (rule.recurrenceType === 'infinite') return 'Infinite';
  if (rule.recurrenceType === 'finite') {
    return `${rule.recurrenceLimit ?? 0} conversions`; // fallback text
  }
  return 'One time';
}

function formatCurrency(amount, currency = 'USD') {
  const formatter = currencyFormatter(currency);
  const numeric = Number.parseFloat(amount ?? 0);
  return formatter.format(Number.isNaN(numeric) ? 0 : numeric);
}

function buildAffiliateGovernanceSection(affiliateState) {
  if (!affiliateState) return null;

  if (affiliateState.loading && !affiliateState.data) {
    return {
      id: 'affiliate-governance',
      label: 'Affiliate monetisation',
      description: 'Synchronising unified payout controls for web and mobile affiliates.',
      type: 'settings',
      data: {
        panels: [
          {
            id: 'affiliate-loading',
            title: 'Programme status',
            description: 'Preparing affiliate guardrails…',
            status: 'Loading',
            items: [
              {
                id: 'loading',
                label: 'Affiliate insights',
                helper: 'Live commission tiers and earnings',
                value: 'Loading…'
              }
            ]
          }
        ]
      }
    };
  }

  if (affiliateState.error) {
    return {
      id: 'affiliate-governance',
      label: 'Affiliate monetisation',
      description: 'Monitor affiliate guardrails and payout readiness.',
      type: 'settings',
      data: {
        panels: [
          {
            id: 'affiliate-error',
            title: 'Affiliate controls',
            description: 'We were unable to load the affiliate configuration snapshot.',
            status: 'Attention required',
            items: [
              {
                id: 'error',
                label: 'Status',
                helper: 'Retry from Monetisation controls if the issue persists.',
                value: affiliateState.error.message
              }
            ]
          }
        ]
      }
    };
  }

  if (!affiliateState.data) {
    return null;
  }

  const { settings, rules = [], performance = [] } = affiliateState.data;

  const ruleItems = rules.length
    ? rules.slice(0, 4).map((rule) => ({
        id: rule.id,
        label: `${rule.tierLabel} • ${rule.name}`,
        helper: `${formatCurrency(rule.minTransactionValue)} – ${
          rule.maxTransactionValue != null ? formatCurrency(rule.maxTransactionValue) : '∞'
        } • ${resolveRecurrence(rule)}`,
        value: `${Number.parseFloat(rule.commissionRate ?? 0).toFixed(2)}%`
      }))
    : [
        {
          id: 'no-rules',
          label: 'Commission tiers',
          helper: 'No active tiers configured yet',
          value: 'Create tiers from Monetisation controls'
        }
      ];

  const performerItems = performance.length
    ? performance.slice(0, 4).map((record) => ({
        id: record.id,
        label: record.referralCode ? record.referralCode.toUpperCase() : 'Affiliate partner',
        helper: `${formatCurrency(record.totalCommissionEarned)} earned • ${formatCurrency(record.lifetimeRevenue)} revenue influenced`,
        value: `${numberFormatter.format(record.totalReferred ?? 0)} referrals`
      }))
    : [
        {
          id: 'no-performance',
          label: 'Performance snapshot',
          helper: 'No affiliate activity captured yet',
          value: 'Monitor once partners onboard'
        }
      ];

  return {
    id: 'affiliate-governance',
    label: 'Affiliate monetisation',
    description: 'Guardrails for tiered commissions and payout cadence across Fixnado surfaces.',
    type: 'settings',
    data: {
      panels: [
        {
          id: 'programme-settings',
          title: settings.programmeName || 'Affiliate programme',
          description:
            settings.programmeTagline || 'Applies to both the enterprise web portal and the mobile command centre.',
          status: settings.autoApproveReferrals ? 'Auto approval enabled' : 'Manual approval',
          items: [
            settings.contactEmail
              ? {
                  id: 'contact-email',
                  label: 'Partner desk email',
                  helper: 'Primary contact for affiliate operations',
                  value: settings.contactEmail
                }
              : null,
            settings.partnerPortalUrl
              ? {
                  id: 'partner-portal',
                  label: 'Partner portal',
                  helper: 'Opens in a new window',
                  value: settings.partnerPortalUrl
                }
              : null,
            settings.onboardingGuideUrl
              ? {
                  id: 'guide',
                  label: 'Onboarding guide',
                  helper: 'Shareable setup playbook for new partners',
                  value: settings.onboardingGuideUrl
                }
              : null,
            {
              id: 'payout-cadence',
              label: 'Payout cadence',
              helper: 'Release schedule for approved commission balances',
              value: `Every ${settings.payoutCadenceDays} days`
            },
            {
              id: 'minimum-payout',
              label: 'Minimum payout',
              helper: 'Threshold before settlement is triggered',
              value: formatCurrency(settings.minimumPayoutAmount)
            },
            {
              id: 'referral-window',
              label: 'Attribution window',
              helper: 'Eligible conversion window per referral',
              value: `${settings.referralAttributionWindowDays} days`
            },
            {
              id: 'auto-approve',
              label: 'Auto approval',
              helper: 'Real-time commission approval for trusted partners',
              type: 'toggle',
              enabled: Boolean(settings.autoApproveReferrals)
            },
            settings.disclosureUrl
              ? {
                  id: 'disclosure',
                  label: 'Disclosure policy',
                  helper: 'Affiliate terms accessible to partners',
                  value: settings.disclosureUrl
                }
              : null
          ].filter(Boolean)
        },
        {
          id: 'commission-tiers',
          title: 'Commission tiers',
          description: 'Percentage tiers triggered by transaction value bands.',
          items: ruleItems
        },
        {
          id: 'affiliate-performance',
          title: 'Performance leaders',
          description: 'Top earning partners across the last attribution window.',
          items: performerItems
        }
      ]
    }
  };
}

const DEFAULT_TIMEFRAME = '7d';
const FALLBACK_TIMEFRAME_OPTIONS = [
  { value: '7d', label: '7 days' },
  { value: '30d', label: '30 days' },
  { value: '90d', label: '90 days' }
];

const ACCENT_BY_TONE = {
  success: 'from-white via-sky-50 to-emerald-100/60',
  info: 'from-white via-indigo-50 to-sky-100/60',
  warning: 'from-white via-amber-50 to-amber-100/80',
  danger: 'from-white via-rose-50 to-rose-100/80',
  neutral: 'from-white via-slate-50 to-slate-100'
};

const OVERVIEW_METRICS_CONFIG = [
  {
    key: 'escrow',
    title: 'Escrow under management',
    description: 'Controls the liquidity tile copy and multiplier thresholds for escrow value reporting.',
    inputs: [
      {
        field: 'label',
        label: 'Metric name',
        type: 'text',
        hint: 'Heading presented in the overview metrics grid.'
      },
      {
        field: 'caption',
        label: 'Short caption',
        type: 'text',
        optionalLabel: 'Optional',
        hint: 'Supporting description beneath the metric.'
      },
      {
        field: 'targetHighMultiplier',
        label: 'Stretch multiplier',
        type: 'number',
        step: '0.01',
        hint: 'Multiplier for the target (green) band shown in charts.'
      },
      {
        field: 'targetMediumMultiplier',
        label: 'Baseline multiplier',
        type: 'number',
        step: '0.01',
        hint: 'Multiplier for the baseline performance band.'
      }
    ]
  },
  {
    key: 'disputes',
    title: 'Dispute load',
    description: 'Tune thresholds for dispute escalation monitoring in the overview tiles.',
    inputs: [
      {
        field: 'label',
        label: 'Metric name',
        type: 'text',
        hint: 'Heading presented in the overview metrics grid.'
      },
      {
        field: 'caption',
        label: 'Short caption',
        type: 'text',
        optionalLabel: 'Optional',
        hint: 'Supporting description beneath the metric.'
      },
      {
        field: 'thresholdLowMultiplier',
        label: 'Healthy multiplier',
        type: 'number',
        step: '0.01',
        hint: 'Threshold multiplier for green status messaging.'
      },
      {
        field: 'thresholdMediumMultiplier',
        label: 'Caution multiplier',
        type: 'number',
        step: '0.01',
        hint: 'Multiplier at which the dashboard flags amber status.'
      }
    ]
  },
  {
    key: 'jobs',
    title: 'Live jobs',
    description: 'Adjust the live jobs tile copy and multiplier thresholds.',
    inputs: [
      {
        field: 'label',
        label: 'Metric name',
        type: 'text',
        hint: 'Heading presented in the overview metrics grid.'
      },
      {
        field: 'caption',
        label: 'Short caption',
        type: 'text',
        optionalLabel: 'Optional',
        hint: 'Supporting description beneath the metric.'
      },
      {
        field: 'targetHighMultiplier',
        label: 'Stretch multiplier',
        type: 'number',
        step: '0.01',
        hint: 'Multiplier for maximum jobs target messaging.'
      },
      {
        field: 'targetMediumMultiplier',
        label: 'Baseline multiplier',
        type: 'number',
        step: '0.01',
        hint: 'Multiplier for baseline jobs target messaging.'
      }
    ]
  },
  {
    key: 'sla',
    title: 'SLA compliance',
    description: 'Set the SLA target and warning thresholds for the overview.',
    inputs: [
      {
        field: 'label',
        label: 'Metric name',
        type: 'text',
        hint: 'Heading presented in the overview metrics grid.'
      },
      {
        field: 'caption',
        label: 'Short caption',
        type: 'text',
        optionalLabel: 'Optional',
        hint: 'Supporting description beneath the metric.'
      },
      {
        field: 'goal',
        label: 'Target %',
        type: 'number',
        step: '0.1',
        hint: 'Target compliance percentage shown as the goal.'
      },
      {
        field: 'warningThreshold',
        label: 'Warning %',
        type: 'number',
        step: '0.1',
        hint: 'Threshold for warning badge messaging.'
      }
    ]
  }
];

const OVERVIEW_CHART_CONFIG = [
  {
    key: 'escrow',
    title: 'Escrow chart target',
    description: 'Update the comparison target applied to the escrow trend visual.',
    inputs: [
      {
        field: 'targetLabel',
        label: 'Target label',
        type: 'text',
        hint: 'Visible legend label for the target band.'
      },
      {
        field: 'targetDivisor',
        label: 'Target divisor',
        type: 'number',
        step: '1',
        hint: 'Used to scale large escrow numbers (e.g. 1000000 for millions).'
      }
    ]
  }
];

const MAX_OVERVIEW_INSIGHTS = 12;
const MAX_OVERVIEW_TIMELINE = 12;
const MAX_SECURITY_SIGNALS = 6;
const MAX_AUTOMATION_BACKLOG = 8;
const MAX_OPERATIONS_BOARDS = 6;
const MAX_OPERATIONS_BOARD_UPDATES = 5;
const MAX_COMPLIANCE_CONTROLS = 8;
const MAX_AUDIT_TIMELINE = 10;

const TONE_OPTIONS = [
  { value: 'success', label: 'Success' },
  { value: 'info', label: 'Info' },
  { value: 'warning', label: 'Warning' },
  { value: 'danger', label: 'Alert' }
];

function buildFormState(settings) {
  if (!settings) {
    return null;
  }

  const metricState = (metric = {}) => ({
    label: metric.label ?? '',
    caption: metric.caption ?? '',
    targetHighMultiplier:
      metric.targetHighMultiplier != null ? String(metric.targetHighMultiplier) : '',
    targetMediumMultiplier:
      metric.targetMediumMultiplier != null ? String(metric.targetMediumMultiplier) : '',
    thresholdLowMultiplier:
      metric.thresholdLowMultiplier != null ? String(metric.thresholdLowMultiplier) : '',
    thresholdMediumMultiplier:
      metric.thresholdMediumMultiplier != null ? String(metric.thresholdMediumMultiplier) : '',
    goal: metric.goal != null ? String(metric.goal) : '',
    warningThreshold: metric.warningThreshold != null ? String(metric.warningThreshold) : ''
  });

  const manualInsights = Array.isArray(settings.insights?.manual)
    ? [...settings.insights.manual]
    : [];

  const manualTimeline = Array.isArray(settings.timeline?.manual)
    ? settings.timeline.manual.map((entry) => ({
        title: entry?.title ?? '',
        when: entry?.when ?? '',
        status: entry?.status ?? ''
      }))
    : [];

  const manualSignals = Array.isArray(settings.security?.manualSignals)
    ? settings.security.manualSignals.map((signal) => ({
        label: signal?.label ?? '',
        caption: signal?.caption ?? '',
        valueLabel: signal?.valueLabel ?? '',
        tone: signal?.tone ?? 'info'
      }))
    : [];

  const manualBacklog = Array.isArray(settings.automation?.manualBacklog)
    ? settings.automation.manualBacklog.map((item) => ({
        name: item?.name ?? '',
        status: item?.status ?? '',
        notes: item?.notes ?? '',
        tone: item?.tone ?? 'info'
      }))
    : [];

  const manualBoards = Array.isArray(settings.queues?.manualBoards)
    ? settings.queues.manualBoards.map((board) => ({
        title: board?.title ?? '',
        summary: board?.summary ?? '',
        owner: board?.owner ?? '',
        updates: Array.isArray(board?.updates)
          ? board.updates.map((entry) => entry ?? '').filter((entry) => typeof entry === 'string')
          : []
      }))
    : [];

  const manualControls = Array.isArray(settings.queues?.manualComplianceControls)
    ? settings.queues.manualComplianceControls.map((control) => ({
        name: control?.name ?? '',
        detail: control?.detail ?? '',
        due: control?.due ?? '',
        owner: control?.owner ?? '',
        tone: control?.tone ?? 'info'
      }))
    : [];

  const manualAuditTimeline = Array.isArray(settings.audit?.manualTimeline)
    ? settings.audit.manualTimeline.map((entry) => ({
        time: entry?.time ?? '',
        event: entry?.event ?? '',
        owner: entry?.owner ?? '',
        status: entry?.status ?? ''
      }))
    : [];

  return {
    metrics: {
      escrow: metricState(settings.metrics?.escrow),
      disputes: metricState(settings.metrics?.disputes),
      jobs: metricState(settings.metrics?.jobs),
      sla: metricState(settings.metrics?.sla)
    },
    charts: {
      escrow: {
        targetDivisor:
          settings.charts?.escrow?.targetDivisor != null
            ? String(settings.charts.escrow.targetDivisor)
            : '',
        targetLabel: settings.charts?.escrow?.targetLabel ?? ''
      }
    },
    insights: { manual: manualInsights },
    timeline: { manual: manualTimeline },
    security: { manualSignals },
    automation: { manualBacklog },
    operations: { manualBoards },
    compliance: { manualControls },
    audit: { manualTimeline: manualAuditTimeline }
  };
}

function prepareSettingsPayload(form) {
  const parseNumber = (value) => {
    const parsed = Number.parseFloat(value);
    return Number.isFinite(parsed) ? parsed : undefined;
  };

  const metrics = {
    escrow: {
      label: form.metrics.escrow.label.trim(),
      caption: form.metrics.escrow.caption.trim()
    },
    disputes: {
      label: form.metrics.disputes.label.trim(),
      caption: form.metrics.disputes.caption.trim()
    },
    jobs: {
      label: form.metrics.jobs.label.trim(),
      caption: form.metrics.jobs.caption.trim()
    },
    sla: {
      label: form.metrics.sla.label.trim(),
      caption: form.metrics.sla.caption.trim()
    }
  };

  const maybeAssign = (target, key, value) => {
    if (value !== undefined) {
      target[key] = value;
    }
  };

  maybeAssign(metrics.escrow, 'targetHighMultiplier', parseNumber(form.metrics.escrow.targetHighMultiplier));
  maybeAssign(metrics.escrow, 'targetMediumMultiplier', parseNumber(form.metrics.escrow.targetMediumMultiplier));
  maybeAssign(metrics.disputes, 'thresholdLowMultiplier', parseNumber(form.metrics.disputes.thresholdLowMultiplier));
  maybeAssign(
    metrics.disputes,
    'thresholdMediumMultiplier',
    parseNumber(form.metrics.disputes.thresholdMediumMultiplier)
  );
  maybeAssign(metrics.jobs, 'targetHighMultiplier', parseNumber(form.metrics.jobs.targetHighMultiplier));
  maybeAssign(metrics.jobs, 'targetMediumMultiplier', parseNumber(form.metrics.jobs.targetMediumMultiplier));
  maybeAssign(metrics.sla, 'goal', parseNumber(form.metrics.sla.goal));
  maybeAssign(metrics.sla, 'warningThreshold', parseNumber(form.metrics.sla.warningThreshold));

  const chartDivisor = parseNumber(form.charts.escrow.targetDivisor);
  const charts = {
    escrow: {
      targetLabel: form.charts.escrow.targetLabel.trim()
    }
  };
  if (chartDivisor !== undefined) {
    charts.escrow.targetDivisor = chartDivisor;
  }

  const manualInsights = form.insights.manual
    .map((entry) => entry.trim())
    .filter((entry, index, arr) => entry && arr.indexOf(entry) === index);

  const manualTimeline = form.timeline.manual
    .map((entry) => ({
      title: entry.title.trim(),
      when: entry.when.trim(),
      status: entry.status.trim()
    }))
    .filter((entry) => entry.title && entry.when);

  const manualSignals = form.security.manualSignals
    .map((entry) => ({
      label: entry.label.trim(),
      caption: entry.caption.trim(),
      valueLabel: entry.valueLabel.trim(),
      tone: entry.tone || 'info'
    }))
    .filter((entry) => entry.label && entry.valueLabel);

  const manualBacklog = form.automation.manualBacklog
    .map((entry) => ({
      name: entry.name.trim(),
      status: entry.status.trim(),
      notes: entry.notes.trim(),
      tone: entry.tone || 'info'
    }))
    .filter((entry) => entry.name && entry.status);

  const manualBoards = form.operations.manualBoards
    .map((entry) => ({
      title: entry.title.trim(),
      summary: entry.summary.trim(),
      owner: entry.owner.trim(),
      updates: entry.updates.map((update) => update.trim()).filter(Boolean)
    }))
    .filter((entry) => entry.title && entry.summary);

  const manualControls = form.compliance.manualControls
    .map((entry) => ({
      name: entry.name.trim(),
      detail: entry.detail.trim(),
      due: entry.due.trim(),
      owner: entry.owner.trim(),
      tone: entry.tone || 'info'
    }))
    .filter((entry) => entry.name && entry.detail && entry.due);

  const manualAudit = form.audit.manualTimeline
    .map((entry) => ({
      time: entry.time.trim(),
      event: entry.event.trim(),
      owner: entry.owner.trim(),
      status: entry.status.trim()
    }))
    .filter((entry) => entry.time && entry.event);

  return {
    metrics,
    charts,
    insights: { manual: manualInsights },
    timeline: { manual: manualTimeline },
    security: { manualSignals },
    automation: { manualBacklog },
    queues: {
      manualBoards,
      manualComplianceControls: manualControls
    },
    audit: { manualTimeline: manualAudit }
  };
}

function resolveAccent(tone) {
  return ACCENT_BY_TONE[tone] ?? ACCENT_BY_TONE.info;
}

function resolveTrend(delta) {
  if (!delta) return 'up';
  return /^[-−]/.test(delta.trim()) ? 'down' : 'up';
}

function disputeCommentary(escalated, resolved) {
  if (escalated > resolved) {
    return 'Escalations outpacing resolutions — deploy senior reviewers.';
  }
  if (resolved > escalated) {
    return 'Resolution velocity healthy — maintain staffing cadence.';
  }
  return 'Escalations balanced with resolutions.';
}

function complianceStatusLabel(tone) {
  if (tone === 'danger') return 'Escalate immediately';
  if (tone === 'warning') return 'Prioritise this window';
  return 'On track';
}

function automationStatusLabel(tone) {
  if (tone === 'warning') return 'Monitor delivery';
  if (tone === 'success') return 'Operational';
  return 'In progress';
}

function buildAdminNavigation(payload, helpers) {
function buildAdminNavigation(payload, complianceContext = null) {
  if (!payload) {
    return { sections: [], sidebarLinks: [] };
  }

  const tiles = payload.metrics?.command?.tiles ?? [];
  const summary = payload.metrics?.command?.summary ?? {};
  const escrowTrend = payload.charts?.escrowTrend?.buckets ?? [];
  const escrowTargetLabel = payload.charts?.escrowTrend?.targetLabel ?? 'baseline targets';
  const disputeBreakdown = payload.charts?.disputeBreakdown?.buckets ?? [];
  const securitySignals = payload.security?.signals ?? [];
  const automationBacklog = payload.security?.automationBacklog ?? [];
  const legalSummary = payload.legal ?? null;
  const queueBoards = payload.queues?.boards ?? [];
  const complianceControls = payload.queues?.complianceControls ?? [];
  const complianceRegistry = Array.isArray(complianceContext?.payload?.controls)
    ? complianceContext.payload.controls
    : [];
  const auditTimeline = payload.audit?.timeline ?? [];
  const manualInsights = Array.isArray(payload.overview?.manualInsights)
    ? payload.overview.manualInsights.filter((item) => typeof item === 'string' && item.trim().length > 0)
    : [];
  const manualUpcoming = Array.isArray(payload.overview?.manualUpcoming)
    ? payload.overview.manualUpcoming.filter(
        (entry) => entry && typeof entry.title === 'string' && typeof entry.when === 'string'
      )
    : [];

  const upcomingCompliance = (complianceRegistry.length
    ? complianceRegistry.map((control) => ({
        title: control.title,
        when: control.dueLabel ||
          (control.nextReviewAt ? new Date(control.nextReviewAt).toLocaleDateString() : 'Scheduled'),
        status: control.ownerTeam || control.owner?.name || 'Compliance Ops'
      }))
    : complianceControls.map((control) => ({
        title: control.name,
        when: control.due,
        status: control.owner
      })))
    .slice(0, 4);

  const { section: legalSection, sidebarLinks } = buildLegalAdminNavigation(legalSummary, helpers);

  const overview = {
    id: 'overview',
    label: 'Overview',
    description: 'At-a-glance operations, compliance, and automation posture for Fixnado administrators.',
    type: 'overview',
    analytics: {
      metrics: tiles.map((tile) => ({
        label: tile.label,
        value: tile.valueLabel ?? `${tile.value?.amount ?? '—'}`,
        change: tile.delta ? `${tile.delta} vs previous window` : 'No delta reported',
        trend: resolveTrend(tile.delta)
      })),
      charts: [
        escrowTrend.length
          ? {
              id: 'escrow-trend',
              title: 'Escrow trajectory',
              description: `Escrow under management across the ${
                payload.timeframeLabel?.toLowerCase() ?? 'selected'
              } window versus ${escrowTargetLabel.toLowerCase()}.`,
              type: 'area',
              dataKey: 'value',
              secondaryKey: 'target',
              data: escrowTrend.map((bucket) => ({
                name: bucket.label,
                value: Number(bucket.value ?? bucket.amount ?? 0),
                target: Number(bucket.target ?? 0)
              }))
            }
          : null,
        disputeBreakdown.length
          ? {
              id: 'dispute-breakdown',
              title: 'Dispute escalations vs resolutions',
              description: 'Track escalated cases against dispute closures for the selected cadence.',
              type: 'bar',
              dataKey: 'resolved',
              secondaryKey: 'escalated',
              data: disputeBreakdown.map((bucket) => ({
                name: bucket.label,
                resolved: Number(bucket.resolved ?? 0),
                escalated: Number(bucket.escalated ?? 0)
              }))
            }
          : null
      ].filter(Boolean),
      upcoming: upcomingCompliance,
      insights: [
        ...securitySignals.map((signal) => `${signal.label}: ${signal.valueLabel} • ${signal.caption}`),
        automationBacklog.length
          ? `Automation backlog tracking ${automationBacklog.length} initiative${automationBacklog.length === 1 ? '' : 's'}.`
          : null,
        ...manualInsights
      ].filter(Boolean)
    }
  };

  const commandMetrics = {
    id: 'command-metrics',
    label: 'Command metrics',
    description: 'Financial oversight, dispute momentum, and SLA adherence for the current operating window.',
    type: 'grid',
    data: {
      cards: [
        {
          title: 'Operating window summary',
          accent: 'from-white via-sky-50 to-indigo-100/70',
          details: [
            `Window: ${payload.timeframeLabel ?? '—'}`,
            `Escrow managed: ${summary.escrowTotalLabel ?? '—'}`,
            `Open disputes: ${summary.openDisputesLabel ?? '—'}`,
            `SLA compliance: ${summary.slaComplianceLabel ?? '—'}`
          ]
        },
        ...tiles.map((tile) => ({
          title: tile.label,
          accent: resolveAccent(tile.status?.tone),
          details: [
            tile.valueLabel ? `Value: ${tile.valueLabel}` : null,
            tile.caption,
            tile.delta ? `Δ ${tile.delta}` : null,
            tile.status?.label ? `Status: ${tile.status.label}` : null
          ].filter(Boolean)
        }))
      ]
    }
  };

  const securitySection = {
    id: 'security-posture',
    label: 'Security & telemetry posture',
    description: 'Adoption, alerting, and ingestion health signals from the last 24 hours.',
    type: 'component',
    component: SecurityTelemetryWorkspace,
    data: {
      initialData: {
        timezone: 'Europe/London',
        updatedAt: payload.generatedAt,
        signals: securitySignals,
        automationTasks: payload.security?.automationBacklog ?? [],
        connectors: payload.security?.connectors ?? [],
        summary: payload.security?.summary ?? {},
        capabilities: payload.security?.capabilities ?? {}
      }
    }
  };

  const operationsSection = queueBoards.length
    ? {
        id: 'operations-queues',
        label: 'Operations queues',
        description: 'Owner updates from provider verification, dispute management, and insurance badge workflows.',
        type: 'grid',
        data: {
          cards: queueBoards.map((board) => ({
            title: board.title,
            accent: 'from-white via-slate-50 to-blue-50/80',
            details: [board.summary, ...board.updates, `Owner: ${board.owner}`].filter(Boolean)
          }))
        }
      }
    : null;

  const disputeSection = disputeBreakdown.length
    ? {
        id: 'dispute-health',
        label: 'Dispute health',
        description: 'Escalated cases versus resolutions for each cadence bucket.',
        type: 'table',
        data: {
          headers: ['Cadence', 'Escalated', 'Resolved', 'Commentary'],
          rows: disputeBreakdown.map((bucket) => {
            const escalated = Number(bucket.escalated ?? 0);
            const resolved = Number(bucket.resolved ?? 0);
            return [
              bucket.label,
              escalated.toLocaleString('en-GB'),
              resolved.toLocaleString('en-GB'),
              disputeCommentary(escalated, resolved)
            ];
          })
        }
      }
    : null;

  const complianceSection = complianceContext
    ? {
        id: 'compliance-controls',
        label: 'Compliance controls',
        description:
          'Control registry, evidence trail, and automation guardrails keeping Fixnado audit-ready across regions.',
        type: 'compliance-controls',
        icon: 'compliance',
        data: {
          loading: Boolean(complianceContext.loading),
          error: complianceContext.error,
          ...(complianceContext.payload || {})
        },
        actions: complianceContext.actions
      }
    : complianceControls.length
      ? {
          id: 'compliance-controls',
          label: 'Compliance controls',
          description: 'Expiring attestations and their current owners over the next 14 days.',
          type: 'list',
          icon: 'compliance',
          data: {
            items: complianceControls.map((control) => ({
              title: control.name,
              description: `${control.detail} • Owner: ${control.owner}`,
              status: `${control.due} • ${complianceStatusLabel(control.tone)}`
            }))
          }
        }
      : null;

  const automationSection = automationBacklog.length
    ? {
        id: 'automation-backlog',
        label: 'Automation backlog',
        description: 'AI and automation initiatives with their current readiness state.',
        type: 'list',
        data: {
          items: automationBacklog.map((item) => ({
            title: item.name,
            description: item.notes,
            status: `${item.status} • ${automationStatusLabel(item.tone)}`
          }))
        }
      }
    : null;

  const zoneGovernanceSection = {
    id: 'zone-governance',
    label: 'Zone governance',
    description: 'Launch the dedicated zone workspace to edit polygons, metadata, and service coverage.',
    type: 'settings',
    data: {
      panels: [
        {
          id: 'zone-governance-panel',
          title: 'Zone design & coverage',
          description: 'Draw polygons, manage dispatch guardrails, and attach services to live zones.',
          items: [
            {
              id: 'open-zone-workspace',
              label: 'Zone builder workspace',
              helper: 'Create, edit, and audit production-ready service zones.',
              type: 'action',
              cta: 'Open workspace',
              href: '/admin/zones'
            },
            {
              id: 'bulk-zone-import',
              label: 'Bulk GeoJSON ingestion',
              helper: 'Upload FeatureCollections with RBAC tags and automation policies.',
              type: 'action',
              cta: 'Launch importer',
              href: '/admin/zones#zone-bulk-import'
            }
          ]
        }
      ]
    }
  };
  const auditEvents = Array.isArray(payload.audit?.timeline?.events)
    ? payload.audit.timeline.events
    : [];
  const auditSummary = payload.audit?.timeline?.summary ?? {};

  const auditSection = {
    id: 'audit-log',
    label: 'Audit timeline',
    description: 'Manage manual audit checkpoints alongside system-generated controls.',
    icon: 'documents',
    type: 'audit-timeline',
    data: {
      events: auditEvents,
      summary: auditSummary,
      initialTimeframe: auditSummary.timeframe ?? payload.timeframe ?? DEFAULT_TIMEFRAME
    }
  };
  const monetisation = payload.platform?.monetisation;
  const monetisationSection = monetisation
    ? {
        id: 'monetisation-governance',
        label: 'Monetisation governance',
        description: 'Launch the monetisation control centre to govern commissions, subscriptions, and finance integrations.',
        type: 'settings',
        data: {
          panels: [
            {
              id: 'monetisation-console',
              title: 'Monetisation control centre',
              description: 'Keep commission structures, subscription packages, and Stripe/Escrow credentials aligned.',
              status: monetisation.commissionsEnabled ? 'Commissions active' : 'Commissions disabled',
              items: [
                {
                  id: 'launch-console',
                  label: 'Monetisation console',
                  helper: 'Adjust commission structures, subscription packages, and finance credentials.',
                  type: 'action',
                  href: '/admin/monetisation',
                  cta: 'Open console'
                },
                {
                  id: 'base-rate',
                  label: 'Default commission rate',
                  helper: 'Fallback platform share applied when no bespoke rule matches.',
                  value: monetisation.baseRateLabel
                },
                {
                  id: 'subscription-state',
                  label: 'Subscription state',
                  helper: monetisation.subscriptionEnabled ? 'Subscription gating enforced' : 'Subscriptions disabled',
                  value: `${monetisation.subscriptionCount ?? 0} packages`
                },
                {
                  id: 'integration-health',
                  label: 'Integration readiness',
                  helper: [
                    monetisation.stripeConnected ? 'Stripe linked' : 'Stripe pending',
                    monetisation.escrowConnected ? 'Escrow ready' : 'Escrow not configured',
                    monetisation.smtpReady ? 'SMTP ready' : 'SMTP pending',
                    monetisation.storageConfigured ? 'R2 storage connected' : 'Storage pending'
                  ].join(' • ')
                }
              ]
            }
          ]
        }
      }
    : null;

  const auditSection = auditTimeline.length
    ? {
        id: 'audit-log',
        label: 'Audit timeline',
        description: 'Latest pipeline runs, compliance reviews, and dispute checkpoints.',
        type: 'table',
        data: {
          headers: ['Time', 'Event', 'Owner', 'Status'],
          rows: auditTimeline.map((entry) => [entry.time, entry.event, entry.owner, entry.status])
        }
      }
    : null;

  const sections = [
  const upcomingManualEntries = manualUpcoming.slice(0, 4).map((entry) => ({
    title: entry.title,
    when: entry.when,
    status: entry.status || 'Manual'
  }));

  if (upcomingManualEntries.length) {
    overview.analytics.upcoming = [...overview.analytics.upcoming, ...upcomingManualEntries];
  }

  return [
    overview,
    commandMetrics,
    securitySection,
    operationsSection,
    disputeSection,
    complianceSection,
    legalSection,
    automationSection,
    zoneGovernanceSection,
    auditSection
    auditSection,
    monetisationSection
  ].filter(Boolean);

  return { sections, sidebarLinks };
  sections.push({
    id: 'system-settings-link',
    label: 'System settings',
    description: 'Configure email, storage, and integration credentials.',
    type: 'link',
    icon: 'settings',
    routeTo: '/admin/system-settings'
  });

  return sections;
}

export default function AdminDashboard() {
  const navigate = useNavigate();
  const { logout } = useAdminSession();
  const roleMeta = useMemo(() => DASHBOARD_ROLES.find((role) => role.id === 'admin'), []);
  const registeredRoles = useMemo(() => DASHBOARD_ROLES.filter((role) => role.registered), []);
  const [searchParams, setSearchParams] = useSearchParams();
  const timeframeParam = searchParams.get('timeframe') ?? DEFAULT_TIMEFRAME;
  const [timeframe, setTimeframe] = useState(timeframeParam);
  const [state, setState] = useState({ loading: true, data: null, meta: null, error: null });
  const [lastRefreshed, setLastRefreshed] = useState(null);
  const [affiliateState, setAffiliateState] = useState({ loading: true, data: null, error: null });
  const [serviceState, setServiceState] = useState({ loading: true, data: null, error: null });
  const [complianceState, setComplianceState] = useState({ loading: true, error: null, payload: null });
  const [overviewSettings, setOverviewSettings] = useState(null);
  const [overviewSettingsForm, setOverviewSettingsForm] = useState(null);
  const [overviewSettingsLoading, setOverviewSettingsLoading] = useState(true);
  const [overviewSettingsLoadError, setOverviewSettingsLoadError] = useState(null);
  const [overviewSettingsSaving, setOverviewSettingsSaving] = useState(false);
  const [overviewSettingsFormError, setOverviewSettingsFormError] = useState(null);
  const [overviewSettingsSuccess, setOverviewSettingsSuccess] = useState(null);
  const [settingsModalOpen, setSettingsModalOpen] = useState(false);

  useEffect(() => {
    if (timeframeParam !== timeframe) {
      setTimeframe(timeframeParam);
    }
  }, [timeframeParam, timeframe]);

  const loadDashboard = useCallback(
    async ({ signal, timeframe: requestedTimeframe, forceRefresh = false } = {}) => {
      const windowKey = requestedTimeframe ?? timeframe;
      setState((current) => ({ ...current, loading: true, error: null }));
      try {
        const response = await getAdminDashboard({ timeframe: windowKey, signal, forceRefresh });
        setState({ loading: false, data: response.data, meta: response.meta, error: null });
        setLastRefreshed(response.data?.generatedAt ?? new Date().toISOString());
      } catch (error) {
        if (signal?.aborted || error?.name === 'AbortError') {
          return;
        }
        const panelError =
          error instanceof PanelApiError
            ? error
            : new PanelApiError('Unable to load admin dashboard', error?.status ?? 500, { cause: error });
        if (panelError.status === 401 || panelError.status === 403) {
          await logout();
          navigate('/admin', {
            replace: true,
            state: { reason: 'sessionExpired', from: { pathname: '/admin/dashboard' } }
          });
          return;
        }
        setState((current) => ({ ...current, loading: false, error: panelError }));
      }
    },
    [timeframe, logout, navigate]
  );

  const loadServiceManagement = useCallback(
    async ({ signal, silent = false } = {}) => {
      setServiceState((current) => ({
        ...current,
        loading: true,
        error: silent ? current.error : null
      }));

      try {
        const snapshot = await getAdminServiceSummary({ signal });
        setServiceState({ loading: false, data: snapshot, error: null });
        return snapshot;
      } catch (error) {
        if (signal?.aborted || error?.name === 'AbortError') {
          return null;
        }

        const panelError =
          error instanceof PanelApiError
            ? error
            : new PanelApiError('Unable to load service management', error?.status ?? 500, {
                cause: error
              });

        setServiceState((current) => ({ ...current, loading: false, error: panelError }));
        throw panelError;
      }
    },
    []
  );

  const loadComplianceControls = useCallback(
    async ({ signal } = {}) => {
      setComplianceState((current) => ({ ...current, loading: true, error: null }));
      try {
        const payload = await fetchComplianceControls({ signal });
        setComplianceState({ loading: false, error: null, payload });
      } catch (error) {
        if (signal?.aborted || error?.name === 'AbortError') {
          return;
        }
        setComplianceState((current) => ({ ...current, loading: false, error, payload: current.payload }));
      }
    },
    []
  );

  const handleCreateControl = useCallback(
    async (payload) => {
      await createComplianceControlRequest(payload);
      await loadComplianceControls();
    },
    [loadComplianceControls]
  );

  const handleUpdateControl = useCallback(
    async (controlId, payload) => {
      await updateComplianceControlRequest(controlId, payload);
      await loadComplianceControls();
    },
    [loadComplianceControls]
  );

  const handleDeleteControl = useCallback(
    async (controlId) => {
      await deleteComplianceControlRequest(controlId);
      await loadComplianceControls();
    },
    [loadComplianceControls]
  );

  const handleUpdateAutomation = useCallback(async (settings) => {
    const updated = await updateComplianceAutomation(settings);
    setComplianceState((current) => ({
      ...current,
      payload: current.payload
        ? { ...current.payload, automation: updated }
        : {
            controls: [],
            summary: { total: 0, overdue: 0, dueSoon: 0, monitoring: 0 },
            filters: { statuses: [], categories: [], reviewFrequencies: [], controlTypes: [], ownerTeams: [] },
            evidence: [],
            exceptions: [],
            automation: updated
          }
    }));
    return updated;
  }, []);

  useEffect(() => {
    const controller = new AbortController();
    loadDashboard({ signal: controller.signal, timeframe });
    return () => controller.abort();
  }, [loadDashboard, timeframe]);

  useEffect(() => {
    const controller = new AbortController();
    loadServiceManagement({ signal: controller.signal }).catch(() => {});
    return () => controller.abort();
  }, [loadServiceManagement]);

  useEffect(() => {
    if (!state.data?.serviceManagement) {
      return;
    }

    setServiceState((current) => {
      if (current.data && !current.loading) {
        return current;
      }
      return { loading: false, data: state.data.serviceManagement, error: null };
    });
  }, [state.data]);

  useEffect(() => {
    const controller = new AbortController();
    (async () => {
      try {
        const payload = await getAdminAffiliateSettings({ signal: controller.signal });
        setAffiliateState({ loading: false, data: payload, error: null });
      } catch (error) {
        if (controller.signal.aborted) return;
        const err = error instanceof Error ? error : new Error('Unable to load affiliate settings');
        setAffiliateState({ loading: false, data: null, error: err });
      }
    })();
    return () => controller.abort();
  }, []);

  useEffect(() => {
    const controller = new AbortController();
    loadComplianceControls({ signal: controller.signal });
    return () => controller.abort();
  }, [loadComplianceControls]);
    let isMounted = true;
    const controller = new AbortController();
    (async () => {
      setOverviewSettingsLoading(true);
      setOverviewSettingsLoadError(null);
      try {
        const settings = await fetchAdminDashboardOverviewSettings({ signal: controller.signal });
        if (!isMounted) return;
        setOverviewSettings(settings);
      } catch (error) {
        if (controller.signal.aborted || !isMounted) return;
        const message =
          error instanceof Error ? error.message : 'Failed to load overview settings';
        setOverviewSettingsLoadError(message);
      } finally {
        if (!isMounted) return;
        setOverviewSettingsLoading(false);
      }
    })();
    return () => {
      isMounted = false;
      controller.abort();
    };
  }, []);

  useEffect(() => {
    if (!overviewSettings || settingsModalOpen) {
      return;
    }
    setOverviewSettingsForm(buildFormState(overviewSettings));
  }, [overviewSettings, settingsModalOpen]);

  const affiliateSection = useMemo(() => buildAffiliateGovernanceSection(affiliateState), [affiliateState]);

  const handleServiceRefresh = useCallback(() => {
    loadServiceManagement().catch((error) => {
      console.error('[AdminDashboard] Service management refresh failed', error);
    });
  }, [loadServiceManagement]);

  const handleCreateCategory = useCallback(
    async (input) => {
      try {
        const category = await createAdminServiceCategory(input);
        await loadServiceManagement({ silent: true }).catch((error) => {
          console.error('[AdminDashboard] Failed to refresh after creating category', error);
        });
        return category;
      } catch (error) {
        const panelError =
          error instanceof PanelApiError
            ? error
            : new PanelApiError('Unable to create service category', error?.status ?? 500, { cause: error });
        throw panelError;
      }
    },
    [loadServiceManagement]
  );

  const handleUpdateCategory = useCallback(
    async (categoryId, updates) => {
      try {
        const category = await updateAdminServiceCategory(categoryId, updates);
        await loadServiceManagement({ silent: true }).catch((error) => {
          console.error('[AdminDashboard] Failed to refresh after updating category', error);
        });
        return category;
      } catch (error) {
        const panelError =
          error instanceof PanelApiError
            ? error
            : new PanelApiError('Unable to update service category', error?.status ?? 500, { cause: error });
        throw panelError;
      }
    },
    [loadServiceManagement]
  );

  const handleArchiveCategory = useCallback(
    async (categoryId) => {
      try {
        const category = await archiveAdminServiceCategory(categoryId);
        await loadServiceManagement({ silent: true }).catch((error) => {
          console.error('[AdminDashboard] Failed to refresh after archiving category', error);
        });
        return category;
      } catch (error) {
        const panelError =
          error instanceof PanelApiError
            ? error
            : new PanelApiError('Unable to archive service category', error?.status ?? 500, { cause: error });
        throw panelError;
      }
    },
    [loadServiceManagement]
  );

  const handleCreateListing = useCallback(
    async (input) => {
      try {
        const listing = await createAdminServiceListing(input);
        await loadServiceManagement({ silent: true }).catch((error) => {
          console.error('[AdminDashboard] Failed to refresh after creating listing', error);
        });
        return listing;
      } catch (error) {
        const panelError =
          error instanceof PanelApiError
            ? error
            : new PanelApiError('Unable to create service listing', error?.status ?? 500, { cause: error });
        throw panelError;
      }
    },
    [loadServiceManagement]
  );

  const handleUpdateListing = useCallback(
    async (serviceId, updates) => {
      try {
        const listing = await updateAdminServiceListing(serviceId, updates);
        await loadServiceManagement({ silent: true }).catch((error) => {
          console.error('[AdminDashboard] Failed to refresh after updating listing', error);
        });
        return listing;
      } catch (error) {
        const panelError =
          error instanceof PanelApiError
            ? error
            : new PanelApiError('Unable to update service listing', error?.status ?? 500, { cause: error });
        throw panelError;
      }
    },
    [loadServiceManagement]
  );

  const handleUpdateListingStatus = useCallback(
    async (serviceId, status) => {
      try {
        const listing = await updateAdminServiceListingStatus(serviceId, status);
        await loadServiceManagement({ silent: true }).catch((error) => {
          console.error('[AdminDashboard] Failed to refresh after updating listing status', error);
        });
        return listing;
      } catch (error) {
        const panelError =
          error instanceof PanelApiError
            ? error
            : new PanelApiError('Unable to update listing status', error?.status ?? 500, { cause: error });
        throw panelError;
      }
    },
    [loadServiceManagement]
  );

  const handleArchiveListing = useCallback(
    async (serviceId) => {
      try {
        const listing = await archiveAdminServiceListing(serviceId);
        await loadServiceManagement({ silent: true }).catch((error) => {
          console.error('[AdminDashboard] Failed to refresh after archiving listing', error);
        });
        return listing;
      } catch (error) {
        const panelError =
          error instanceof PanelApiError
            ? error
            : new PanelApiError('Unable to archive service listing', error?.status ?? 500, { cause: error });
        throw panelError;
      }
    },
    [loadServiceManagement]
  );

  const serviceSection = useMemo(() => {
    if (!serviceState.loading && !serviceState.error && !serviceState.data) {
      return null;
    }

    const snapshot = serviceState.data ?? {};

    return {
      id: 'service-management',
      label: 'Service listing management',
      description: 'Publish, review, and govern the Fixnado service catalogue across regions.',
      type: 'service-management',
      icon: 'support',
      data: {
        ...snapshot,
        loading: serviceState.loading,
        error: serviceState.error,
        onRefresh: handleServiceRefresh,
        onCreateCategory: handleCreateCategory,
        onUpdateCategory: handleUpdateCategory,
        onArchiveCategory: handleArchiveCategory,
        onCreateListing: handleCreateListing,
        onUpdateListing: handleUpdateListing,
        onUpdateListingStatus: handleUpdateListingStatus,
        onArchiveListing: handleArchiveListing
      }
    };
  }, [
    serviceState,
    handleServiceRefresh,
    handleCreateCategory,
    handleUpdateCategory,
    handleArchiveCategory,
    handleCreateListing,
    handleUpdateListing,
    handleUpdateListingStatus,
    handleArchiveListing
  const navigationModel = useMemo(() => {
    if (!state.data) {
      return { sections: [], sidebarLinks: [] };
    }
    return buildAdminNavigation(state.data, { formatDateLabel, formatRelativeMoment });
  }, [state.data]);

  const navigation = useMemo(() => {
    const sections = [...navigationModel.sections];
  const complianceSectionContext = useMemo(() => {
    const payload =
      complianceState.payload ?? {
        controls: [],
        summary: { total: 0, overdue: 0, dueSoon: 0, monitoring: 0 },
        filters: { statuses: [], categories: [], reviewFrequencies: [], controlTypes: [], ownerTeams: [] },
        automation: {},
        evidence: [],
        exceptions: []
      };
    return {
      loading: complianceState.loading,
      error: complianceState.error,
      payload,
      actions: {
        refresh: () => loadComplianceControls(),
        createControl: handleCreateControl,
        updateControl: handleUpdateControl,
        deleteControl: handleDeleteControl,
        updateAutomation: handleUpdateAutomation
      }
    };
  }, [
    complianceState.loading,
    complianceState.error,
    complianceState.payload,
    loadComplianceControls,
    handleCreateControl,
    handleUpdateControl,
    handleDeleteControl,
    handleUpdateAutomation
  ]);

  const navigation = useMemo(() => {
    const sections = state.data ? buildAdminNavigation(state.data) : [];
    if (serviceSection) {
      sections.push(serviceSection);
    }
    sections.push({
      id: 'zone-management-link',
      label: 'Zone management workspace',
      description: 'Launch the geo-zonal governance tools in a dedicated workspace.',
      href: '/admin/zones'
    });
    const sections = state.data ? buildAdminNavigation(state.data, complianceSectionContext) : [];
    if (affiliateSection) {
      sections.push(affiliateSection);
    }
    sections.push({
<<<<<<< HEAD
      id: 'purchases-link',
      label: 'Purchase management',
      description: 'Create purchase orders, manage suppliers, and align budgets.',
      type: 'link',
      icon: 'documents',
      href: '/admin/purchases'
=======
      id: 'admin-monetisation-link',
      label: 'Monetisation workspace',
      description: 'Open the revenue and affiliate control centre.',
      type: 'link',
      icon: 'finance',
      to: '/admin/monetisation'
>>>>>>> 2da0432f
    });
    return sections;
  }, [state.data, serviceSection, affiliateSection]);
  }, [navigationModel.sections, affiliateSection]);

  const dashboardPayload = state.data
    ? { navigation, sidebarLinks: navigationModel.sidebarLinks }
    : null;
  }, [state.data, affiliateSection, complianceSectionContext]);
  const dashboardPayload = state.data ? { navigation } : null;
  const timeframeOptions = state.data?.timeframeOptions ?? FALLBACK_TIMEFRAME_OPTIONS;
  const isFallback = Boolean(state.meta?.fallback);
  const servedFromCache = Boolean(state.meta?.fromCache && !state.meta?.fallback);

  const handleTimeframeChange = useCallback(
    (next) => {
      setTimeframe(next);
      setSearchParams((current) => {
        const params = new URLSearchParams(current);
        if (next === DEFAULT_TIMEFRAME) {
          params.delete('timeframe');
        } else {
          params.set('timeframe', next);
        }
        return params;
      });
    },
    [setSearchParams]
  );

  const handleRefresh = useCallback(() => {
    loadDashboard({ timeframe, forceRefresh: true });
    loadServiceManagement({ silent: true }).catch((error) => {
      console.error('[AdminDashboard] Service management refresh failed during dashboard refresh', error);
    });
  }, [loadDashboard, timeframe, loadServiceManagement]);

  const handleLogout = useCallback(async () => {
    await logout();
    navigate('/admin', { replace: true, state: { reason: 'signedOut' } });
  }, [logout, navigate]);

  const handleOpenSettings = useCallback(() => {
    if (!overviewSettings) return;
    setOverviewSettingsSuccess(null);
    setOverviewSettingsForm(buildFormState(overviewSettings));
    setOverviewSettingsFormError(null);
    setSettingsModalOpen(true);
  }, [overviewSettings]);

  const handleCloseSettings = useCallback(() => {
    setSettingsModalOpen(false);
    setOverviewSettingsFormError(null);
    if (overviewSettings) {
      setOverviewSettingsForm(buildFormState(overviewSettings));
    }
  }, [overviewSettings]);

  const handleSaveOverviewSettings = useCallback(
    async (payload) => {
      setOverviewSettingsSaving(true);
      setOverviewSettingsFormError(null);
      try {
        const saved = await persistAdminDashboardOverviewSettings(payload);
        setOverviewSettings(saved);
        setOverviewSettingsSuccess('Overview settings updated');
        await loadDashboard({ timeframe, forceRefresh: true });
        return true;
      } catch (error) {
        const message =
          error instanceof Error ? error.message : 'Failed to save overview settings';
        setOverviewSettingsFormError(message);
        return false;
      } finally {
        setOverviewSettingsSaving(false);
      }
    },
    [loadDashboard, timeframe]
  );

  const handleMetricFieldChange = useCallback((metricKey, field, value) => {
    setOverviewSettingsForm((current) => {
      if (!current) return current;
      return {
        ...current,
        metrics: {
          ...current.metrics,
          [metricKey]: {
            ...current.metrics[metricKey],
            [field]: value
          }
        }
      };
    });
  }, []);

  const handleChartFieldChange = useCallback((chartKey, field, value) => {
    setOverviewSettingsForm((current) => {
      if (!current) return current;
      return {
        ...current,
        charts: {
          ...current.charts,
          [chartKey]: {
            ...current.charts[chartKey],
            [field]: value
          }
        }
      };
    });
  }, []);

  const handleAddManualInsight = useCallback(() => {
    setOverviewSettingsForm((current) => {
      if (!current) return current;
      if (current.insights.manual.length >= MAX_OVERVIEW_INSIGHTS) {
        return current;
      }
      return {
        ...current,
        insights: {
          ...current.insights,
          manual: [...current.insights.manual, '']
        }
      };
    });
  }, []);

  const handleManualInsightChange = useCallback((index, value) => {
    setOverviewSettingsForm((current) => {
      if (!current) return current;
      const manual = current.insights.manual.map((entry, entryIndex) =>
        entryIndex === index ? value : entry
      );
      return {
        ...current,
        insights: {
          ...current.insights,
          manual
        }
      };
    });
  }, []);

  const handleRemoveManualInsight = useCallback((index) => {
    setOverviewSettingsForm((current) => {
      if (!current) return current;
      const manual = current.insights.manual.filter((_, entryIndex) => entryIndex !== index);
      return {
        ...current,
        insights: {
          ...current.insights,
          manual
        }
      };
    });
  }, []);

  const handleAddTimelineEntry = useCallback(() => {
    setOverviewSettingsForm((current) => {
      if (!current) return current;
      if (current.timeline.manual.length >= MAX_OVERVIEW_TIMELINE) {
        return current;
      }
      return {
        ...current,
        timeline: {
          ...current.timeline,
          manual: [...current.timeline.manual, { title: '', when: '', status: '' }]
        }
      };
    });
  }, []);

  const handleTimelineEntryChange = useCallback((index, field, value) => {
    setOverviewSettingsForm((current) => {
      if (!current) return current;
      const manual = current.timeline.manual.map((entry, entryIndex) =>
        entryIndex === index ? { ...entry, [field]: value } : entry
      );
      return {
        ...current,
        timeline: {
          ...current.timeline,
          manual
        }
      };
    });
  }, []);

  const handleRemoveTimelineEntry = useCallback((index) => {
    setOverviewSettingsForm((current) => {
      if (!current) return current;
      const manual = current.timeline.manual.filter((_, entryIndex) => entryIndex !== index);
      return {
        ...current,
        timeline: {
          ...current.timeline,
          manual
        }
      };
    });
  }, []);

  const handleAddManualSignal = useCallback(() => {
    setOverviewSettingsForm((current) => {
      if (!current) return current;
      if (current.security.manualSignals.length >= MAX_SECURITY_SIGNALS) {
        return current;
      }
      return {
        ...current,
        security: {
          ...current.security,
          manualSignals: [...current.security.manualSignals, { label: '', caption: '', valueLabel: '', tone: 'info' }]
        }
      };
    });
  }, []);

  const handleManualSignalChange = useCallback((index, field, value) => {
    setOverviewSettingsForm((current) => {
      if (!current) return current;
      const manualSignals = current.security.manualSignals.map((entry, entryIndex) =>
        entryIndex === index ? { ...entry, [field]: value } : entry
      );
      return {
        ...current,
        security: {
          ...current.security,
          manualSignals
        }
      };
    });
  }, []);

  const handleRemoveManualSignal = useCallback((index) => {
    setOverviewSettingsForm((current) => {
      if (!current) return current;
      const manualSignals = current.security.manualSignals.filter((_, entryIndex) => entryIndex !== index);
      return {
        ...current,
        security: {
          ...current.security,
          manualSignals
        }
      };
    });
  }, []);

  const handleAddAutomationEntry = useCallback(() => {
    setOverviewSettingsForm((current) => {
      if (!current) return current;
      if (current.automation.manualBacklog.length >= MAX_AUTOMATION_BACKLOG) {
        return current;
      }
      return {
        ...current,
        automation: {
          ...current.automation,
          manualBacklog: [...current.automation.manualBacklog, { name: '', status: '', notes: '', tone: 'info' }]
        }
      };
    });
  }, []);

  const handleAutomationEntryChange = useCallback((index, field, value) => {
    setOverviewSettingsForm((current) => {
      if (!current) return current;
      const manualBacklog = current.automation.manualBacklog.map((entry, entryIndex) =>
        entryIndex === index ? { ...entry, [field]: value } : entry
      );
      return {
        ...current,
        automation: {
          ...current.automation,
          manualBacklog
        }
      };
    });
  }, []);

  const handleRemoveAutomationEntry = useCallback((index) => {
    setOverviewSettingsForm((current) => {
      if (!current) return current;
      const manualBacklog = current.automation.manualBacklog.filter((_, entryIndex) => entryIndex !== index);
      return {
        ...current,
        automation: {
          ...current.automation,
          manualBacklog
        }
      };
    });
  }, []);

  const handleAddOperationsBoard = useCallback(() => {
    setOverviewSettingsForm((current) => {
      if (!current) return current;
      if (current.operations.manualBoards.length >= MAX_OPERATIONS_BOARDS) {
        return current;
      }
      return {
        ...current,
        operations: {
          ...current.operations,
          manualBoards: [
            ...current.operations.manualBoards,
            { title: '', summary: '', owner: '', updates: [''] }
          ]
        }
      };
    });
  }, []);

  const handleOperationsBoardChange = useCallback((index, field, value) => {
    setOverviewSettingsForm((current) => {
      if (!current) return current;
      const manualBoards = current.operations.manualBoards.map((board, boardIndex) =>
        boardIndex === index ? { ...board, [field]: value } : board
      );
      return {
        ...current,
        operations: {
          ...current.operations,
          manualBoards
        }
      };
    });
  }, []);

  const handleRemoveOperationsBoard = useCallback((index) => {
    setOverviewSettingsForm((current) => {
      if (!current) return current;
      const manualBoards = current.operations.manualBoards.filter((_, boardIndex) => boardIndex !== index);
      return {
        ...current,
        operations: {
          ...current.operations,
          manualBoards
        }
      };
    });
  }, []);

  const handleAddOperationsBoardUpdate = useCallback((boardIndex) => {
    setOverviewSettingsForm((current) => {
      if (!current) return current;
      const manualBoards = current.operations.manualBoards.map((board, index) => {
        if (index !== boardIndex) {
          return board;
        }
        if (board.updates.length >= MAX_OPERATIONS_BOARD_UPDATES) {
          return board;
        }
        return { ...board, updates: [...board.updates, ''] };
      });
      return {
        ...current,
        operations: {
          ...current.operations,
          manualBoards
        }
      };
    });
  }, []);

  const handleOperationsBoardUpdateChange = useCallback((boardIndex, updateIndex, value) => {
    setOverviewSettingsForm((current) => {
      if (!current) return current;
      const manualBoards = current.operations.manualBoards.map((board, index) => {
        if (index !== boardIndex) {
          return board;
        }
        const updates = board.updates.map((entry, entryIndex) =>
          entryIndex === updateIndex ? value : entry
        );
        return { ...board, updates };
      });
      return {
        ...current,
        operations: {
          ...current.operations,
          manualBoards
        }
      };
    });
  }, []);

  const handleRemoveOperationsBoardUpdate = useCallback((boardIndex, updateIndex) => {
    setOverviewSettingsForm((current) => {
      if (!current) return current;
      const manualBoards = current.operations.manualBoards.map((board, index) => {
        if (index !== boardIndex) {
          return board;
        }
        const updates = board.updates.filter((_, entryIndex) => entryIndex !== updateIndex);
        return { ...board, updates: updates.length ? updates : [''] };
      });
      return {
        ...current,
        operations: {
          ...current.operations,
          manualBoards
        }
      };
    });
  }, []);

  const handleAddComplianceControl = useCallback(() => {
    setOverviewSettingsForm((current) => {
      if (!current) return current;
      if (current.compliance.manualControls.length >= MAX_COMPLIANCE_CONTROLS) {
        return current;
      }
      return {
        ...current,
        compliance: {
          ...current.compliance,
          manualControls: [
            ...current.compliance.manualControls,
            { name: '', detail: '', due: '', owner: '', tone: 'info' }
          ]
        }
      };
    });
  }, []);

  const handleComplianceControlChange = useCallback((index, field, value) => {
    setOverviewSettingsForm((current) => {
      if (!current) return current;
      const manualControls = current.compliance.manualControls.map((control, controlIndex) =>
        controlIndex === index ? { ...control, [field]: value } : control
      );
      return {
        ...current,
        compliance: {
          ...current.compliance,
          manualControls
        }
      };
    });
  }, []);

  const handleRemoveComplianceControl = useCallback((index) => {
    setOverviewSettingsForm((current) => {
      if (!current) return current;
      const manualControls = current.compliance.manualControls.filter((_, controlIndex) => controlIndex !== index);
      return {
        ...current,
        compliance: {
          ...current.compliance,
          manualControls
        }
      };
    });
  }, []);

  const handleAddAuditEntry = useCallback(() => {
    setOverviewSettingsForm((current) => {
      if (!current) return current;
      if (current.audit.manualTimeline.length >= MAX_AUDIT_TIMELINE) {
        return current;
      }
      return {
        ...current,
        audit: {
          ...current.audit,
          manualTimeline: [...current.audit.manualTimeline, { time: '', event: '', owner: '', status: '' }]
        }
      };
    });
  }, []);

  const handleAuditEntryChange = useCallback((index, field, value) => {
    setOverviewSettingsForm((current) => {
      if (!current) return current;
      const manualTimeline = current.audit.manualTimeline.map((entry, entryIndex) =>
        entryIndex === index ? { ...entry, [field]: value } : entry
      );
      return {
        ...current,
        audit: {
          ...current.audit,
          manualTimeline
        }
      };
    });
  }, []);

  const handleRemoveAuditEntry = useCallback((index) => {
    setOverviewSettingsForm((current) => {
      if (!current) return current;
      const manualTimeline = current.audit.manualTimeline.filter((_, entryIndex) => entryIndex !== index);
      return {
        ...current,
        audit: {
          ...current.audit,
          manualTimeline
        }
      };
    });
  }, []);

  const handleSubmitOverviewSettings = useCallback(
    async (event) => {
      if (event && typeof event.preventDefault === 'function') {
        event.preventDefault();
      }
      if (!overviewSettingsForm) return;
      const payload = prepareSettingsPayload(overviewSettingsForm);
      const saved = await handleSaveOverviewSettings(payload);
      if (saved) {
        setSettingsModalOpen(false);
      }
    },
    [handleSaveOverviewSettings, overviewSettingsForm]
  );

  if (!roleMeta) {
    return null;
  }

  const personaLabel = state.data?.timeframeLabel
    ? `${roleMeta.persona} • Window: ${state.data.timeframeLabel}`
    : roleMeta.persona;

  const filters = (
    <div className="flex w-full flex-col items-stretch gap-2 sm:w-auto sm:items-end">
      <Button
        to="/admin/home-builder"
        size="sm"
        variant="secondary"
        icon={Squares2X2Icon}
        iconPosition="start"
      >
        Home builder
      </Button>
      <Button
        to="/admin/monetisation"
        size="sm"
        variant="secondary"
        icon={BanknotesIcon}
        iconPosition="start"
      >
        Monetisation controls
      </Button>
      <Button
        to="/admin/live-feed/auditing"
        size="sm"
        variant="secondary"
        icon={EyeIcon}
        iconPosition="start"
      >
        Live feed auditing
        to="/admin/taxonomy"
        size="sm"
        variant="secondary"
        icon={Squares2X2Icon}
        iconPosition="start"
      >
        Taxonomy manager
        to="/admin/seo"
        size="sm"
        variant="secondary"
        icon={TagIcon}
        iconPosition="start"
      >
        Tags &amp; SEO
      </Button>
      <Button
        to="/admin/zones"
        size="sm"
        variant="secondary"
        icon={MapIcon}
        iconPosition="start"
      >
        Geo-zonal builder
      </Button>
      <Button
        to="/admin/website-management"
        size="sm"
        variant="secondary"
        icon={GlobeAltIcon}
        iconPosition="start"
      >
        Website management
        to="/admin/system-settings"
        size="sm"
        variant="secondary"
        icon={Cog8ToothIcon}
        iconPosition="start"
      >
        System settings
        type="button"
        size="sm"
        variant="secondary"
        icon={Cog6ToothIcon}
        iconPosition="start"
        onClick={handleOpenSettings}
        disabled={overviewSettingsLoading || !overviewSettings}
      >
        Configure overview
      </Button>
      <SegmentedControl
        name="Command metrics timeframe"
        value={timeframe}
        options={timeframeOptions}
        onChange={handleTimeframeChange}
        size="sm"
      />
      {isFallback ? <StatusPill tone="warning">Showing cached insights</StatusPill> : null}
      {servedFromCache ? <StatusPill tone="info">Served from cache</StatusPill> : null}
      {state.error ? <StatusPill tone="danger">Refresh failed — {state.error.message}</StatusPill> : null}
      {overviewSettingsLoadError ? (
        <StatusPill tone="danger">{overviewSettingsLoadError}</StatusPill>
      ) : null}
      {overviewSettingsSuccess && !settingsModalOpen ? (
        <StatusPill tone="success">{overviewSettingsSuccess}</StatusPill>
      ) : null}
    </div>
  );

  return (
    <>
      <DashboardLayout
        roleMeta={{ ...roleMeta, persona: personaLabel }}
        registeredRoles={registeredRoles}
        dashboard={dashboardPayload}
        loading={state.loading}
        error={state.error?.message ?? null}
        onRefresh={handleRefresh}
        lastRefreshed={lastRefreshed}
        filters={filters}
        onLogout={handleLogout}
      />
      <OverviewSettingsModal
        open={settingsModalOpen}
        loading={overviewSettingsLoading}
        saving={overviewSettingsSaving}
        error={overviewSettingsFormError}
        form={overviewSettingsForm}
        onClose={handleCloseSettings}
        onSubmit={handleSubmitOverviewSettings}
        onMetricChange={handleMetricFieldChange}
        onChartChange={handleChartFieldChange}
        onAddInsight={handleAddManualInsight}
        onInsightChange={handleManualInsightChange}
        onRemoveInsight={handleRemoveManualInsight}
        onAddTimelineEntry={handleAddTimelineEntry}
        onTimelineEntryChange={handleTimelineEntryChange}
        onRemoveTimelineEntry={handleRemoveTimelineEntry}
        onAddManualSignal={handleAddManualSignal}
        onManualSignalChange={handleManualSignalChange}
        onRemoveManualSignal={handleRemoveManualSignal}
        onAddAutomationEntry={handleAddAutomationEntry}
        onAutomationEntryChange={handleAutomationEntryChange}
        onRemoveAutomationEntry={handleRemoveAutomationEntry}
        onAddOperationsBoard={handleAddOperationsBoard}
        onOperationsBoardChange={handleOperationsBoardChange}
        onRemoveOperationsBoard={handleRemoveOperationsBoard}
        onAddOperationsBoardUpdate={handleAddOperationsBoardUpdate}
        onOperationsBoardUpdateChange={handleOperationsBoardUpdateChange}
        onRemoveOperationsBoardUpdate={handleRemoveOperationsBoardUpdate}
        onAddComplianceControl={handleAddComplianceControl}
        onComplianceControlChange={handleComplianceControlChange}
        onRemoveComplianceControl={handleRemoveComplianceControl}
        onAddAuditEntry={handleAddAuditEntry}
        onAuditEntryChange={handleAuditEntryChange}
        onRemoveAuditEntry={handleRemoveAuditEntry}
      />
    </>
  );
}

function OverviewSettingsModal({
  open,
  loading,
  saving,
  error,
  form,
  onClose,
  onSubmit,
  onMetricChange,
  onChartChange,
  onAddInsight,
  onInsightChange,
  onRemoveInsight,
  onAddTimelineEntry,
  onTimelineEntryChange,
  onRemoveTimelineEntry,
  onAddManualSignal,
  onManualSignalChange,
  onRemoveManualSignal,
  onAddAutomationEntry,
  onAutomationEntryChange,
  onRemoveAutomationEntry,
  onAddOperationsBoard,
  onOperationsBoardChange,
  onRemoveOperationsBoard,
  onAddOperationsBoardUpdate,
  onOperationsBoardUpdateChange,
  onRemoveOperationsBoardUpdate,
  onAddComplianceControl,
  onComplianceControlChange,
  onRemoveComplianceControl,
  onAddAuditEntry,
  onAuditEntryChange,
  onRemoveAuditEntry
}) {
  return (
    <Transition.Root show={open} as={Fragment}>
      <Dialog as="div" className="relative z-50" onClose={saving ? () => {} : onClose}>
        <Transition.Child
          as={Fragment}
          enter="ease-out duration-200"
          enterFrom="opacity-0"
          enterTo="opacity-100"
          leave="ease-in duration-150"
          leaveFrom="opacity-100"
          leaveTo="opacity-0"
        >
          <div className="fixed inset-0 bg-slate-900/40 backdrop-blur-sm" />
        </Transition.Child>

        <div className="fixed inset-0 overflow-y-auto">
          <div className="flex min-h-full items-start justify-center p-4 sm:p-6 lg:p-8">
            <Transition.Child
              as={Fragment}
              enter="ease-out duration-200"
              enterFrom="opacity-0 translate-y-4 sm:translate-y-0 sm:scale-95"
              enterTo="opacity-100 translate-y-0 sm:scale-100"
              leave="ease-in duration-150"
              leaveFrom="opacity-100 translate-y-0 sm:scale-100"
              leaveTo="opacity-0 translate-y-4 sm:translate-y-0 sm:scale-95"
            >
              <Dialog.Panel className="relative w-full max-w-5xl transform overflow-hidden rounded-2xl bg-white shadow-2xl transition-all">
                <form onSubmit={onSubmit} className="flex h-full max-h-[90vh] flex-col">
                  <div className="flex items-start justify-between gap-4 border-b border-slate-200 px-6 py-4 sm:px-8 sm:py-5">
                    <div>
                      <Dialog.Title className="text-lg font-semibold text-slate-900">
                        Configure overview experience
                      </Dialog.Title>
                      <p className="mt-1 max-w-3xl text-sm text-slate-600">
                        Manage the copy, thresholds, curated insights, and upcoming milestones that power the admin overview. Changes apply instantly to all administrators with dashboard access.
                      </p>
                      {error ? (
                        <p className="mt-3 text-sm font-medium text-rose-600">{error}</p>
                      ) : null}
                    </div>
                    <Button type="button" variant="tertiary" size="sm" onClick={onClose} disabled={saving}>
                      Close
                    </Button>
                  </div>

                  <div className="flex-1 overflow-y-auto px-6 py-6 sm:px-8">
                    {loading && !form ? (
                      <div className="flex min-h-[240px] items-center justify-center">
                        <Spinner aria-label="Loading overview settings" />
                      </div>
                    ) : (
                      <div className="space-y-8 pb-6">
                        <section>
                          <h3 className="text-base font-semibold text-slate-900">Metric tiles</h3>
                          <p className="mt-1 text-sm text-slate-600">
                            Update the labels and performance thresholds that appear across the command metrics tiles.
                          </p>
                          <div className="mt-4 space-y-6">
                            {OVERVIEW_METRICS_CONFIG.map((config) => {
                              const metric = form?.metrics?.[config.key] ?? {};
                              return (
                                <div
                                  key={config.key}
                                  className="rounded-xl border border-slate-200 bg-white p-4 shadow-sm ring-1 ring-transparent transition hover:ring-accent/20"
                                >
                                  <div className="flex flex-col gap-2 sm:flex-row sm:items-start sm:justify-between">
                                    <div>
                                      <h4 className="text-sm font-semibold text-slate-900">{config.title}</h4>
                                      <p className="mt-1 text-sm text-slate-600">{config.description}</p>
                                    </div>
                                  </div>
                                  <div className="mt-4 grid gap-4 sm:grid-cols-2">
                                    {config.inputs.map((input) => (
                                      <TextInput
                                        key={input.field}
                                        label={input.label}
                                        optionalLabel={input.optionalLabel}
                                        type={input.type}
                                        inputMode={input.type === 'number' ? 'decimal' : undefined}
                                        step={input.step}
                                        value={metric?.[input.field] ?? ''}
                                        onChange={(event) =>
                                          onMetricChange(config.key, input.field, event.target.value)
                                        }
                                        hint={input.hint}
                                      />
                                    ))}
                                  </div>
                                </div>
                              );
                            })}
                          </div>
                        </section>

                        <section>
                          <h3 className="text-base font-semibold text-slate-900">Charts</h3>
                          <p className="mt-1 text-sm text-slate-600">
                            Control the targets and scaling applied to overview visualisations.
                          </p>
                          <div className="mt-4 space-y-6">
                            {OVERVIEW_CHART_CONFIG.map((config) => {
                              const chart = form?.charts?.[config.key] ?? {};
                              return (
                                <div
                                  key={config.key}
                                  className="rounded-xl border border-slate-200 bg-white p-4 shadow-sm ring-1 ring-transparent transition hover:ring-accent/20"
                                >
                                  <div>
                                    <h4 className="text-sm font-semibold text-slate-900">{config.title}</h4>
                                    <p className="mt-1 text-sm text-slate-600">{config.description}</p>
                                  </div>
                                  <div className="mt-4 grid gap-4 sm:grid-cols-2">
                                    {config.inputs.map((input) => (
                                      <TextInput
                                        key={input.field}
                                        label={input.label}
                                        type={input.type}
                                        inputMode={input.type === 'number' ? 'decimal' : undefined}
                                        step={input.step}
                                        value={chart?.[input.field] ?? ''}
                                        onChange={(event) =>
                                          onChartChange(config.key, input.field, event.target.value)
                                        }
                                        hint={input.hint}
                                      />
                                    ))}
                                  </div>
                                </div>
                              );
                            })}
                          </div>
                        </section>

                        <section>
                          <h3 className="text-base font-semibold text-slate-900">Manual insights</h3>
                          <p className="mt-1 text-sm text-slate-600">
                            Pin curated observations alongside automated signals. Insights appear in the overview insights rail.
                          </p>
                          <div className="mt-4 space-y-4">
                            {form?.insights?.manual?.length ? null : (
                              <p className="text-sm text-slate-500">No manual insights yet. Add one to get started.</p>
                            )}
                            {form?.insights?.manual?.map((entry, index) => (
                              <div
                                key={`insight-${index}`}
                                className="flex flex-col gap-3 rounded-lg border border-slate-200 bg-white p-4 shadow-sm sm:flex-row sm:items-start"
                              >
                                <TextInput
                                  className="flex-1"
                                  label={`Insight ${index + 1}`}
                                  value={entry}
                                  onChange={(event) => onInsightChange(index, event.target.value)}
                                  hint="Visible text shown in the overview insights list."
                                />
                                <Button
                                  type="button"
                                  variant="ghost"
                                  size="sm"
                                  icon={TrashIcon}
                                  iconPosition="start"
                                  onClick={() => onRemoveInsight(index)}
                                  disabled={saving}
                                >
                                  Remove
                                </Button>
                              </div>
                            ))}
                          </div>
                          <div className="mt-4 flex flex-wrap items-center gap-3">
                            <Button
                              type="button"
                              variant="secondary"
                              size="sm"
                              icon={PlusIcon}
                              iconPosition="start"
                              onClick={onAddInsight}
                              disabled={saving || (form?.insights?.manual?.length ?? 0) >= MAX_OVERVIEW_INSIGHTS}
                            >
                              Add insight
                            </Button>
                            {form?.insights?.manual?.length >= MAX_OVERVIEW_INSIGHTS ? (
                              <p className="text-xs font-medium text-slate-500">
                                Maximum of {MAX_OVERVIEW_INSIGHTS} insights reached.
                              </p>
                            ) : null}
                          </div>
                        </section>

                        <section>
                          <h3 className="text-base font-semibold text-slate-900">Upcoming milestones</h3>
                          <p className="mt-1 text-sm text-slate-600">
                            Curate manual milestones that appear in the upcoming compliance and automation timeline.
                          </p>
                          <div className="mt-4 space-y-4">
                            {form?.timeline?.manual?.length ? null : (
                              <p className="text-sm text-slate-500">No custom milestones yet. Add important updates for your operators.</p>
                            )}
                            {form?.timeline?.manual?.map((entry, index) => (
                              <div
                                key={`timeline-${index}`}
                                className="space-y-4 rounded-lg border border-slate-200 bg-white p-4 shadow-sm"
                              >
                                <div className="grid gap-4 md:grid-cols-2">
                                  <TextInput
                                    label="Milestone title"
                                    value={entry.title}
                                    onChange={(event) =>
                                      onTimelineEntryChange(index, 'title', event.target.value)
                                    }
                                    hint="Appears as the title in the overview timeline."
                                  />
                                  <TextInput
                                    label="Due date / window"
                                    value={entry.when}
                                    onChange={(event) =>
                                      onTimelineEntryChange(index, 'when', event.target.value)
                                    }
                                    hint="Shown as the schedule indicator (e.g. 'Next week')."
                                  />
                                  <TextInput
                                    label="Owner or status"
                                    optionalLabel="Optional"
                                    value={entry.status}
                                    onChange={(event) =>
                                      onTimelineEntryChange(index, 'status', event.target.value)
                                    }
                                    hint="Displayed as supporting context under the milestone."
                                  />
                                </div>
                                <div className="flex justify-end">
                                  <Button
                                    type="button"
                                    variant="ghost"
                                    size="sm"
                                    icon={TrashIcon}
                                    iconPosition="start"
                                    onClick={() => onRemoveTimelineEntry(index)}
                                    disabled={saving}
                                  >
                                    Remove milestone
                                  </Button>
                                </div>
                              </div>
                            ))}
                          </div>
                          <div className="mt-4 flex flex-wrap items-center gap-3">
                            <Button
                              type="button"
                              variant="secondary"
                              size="sm"
                              icon={PlusIcon}
                              iconPosition="start"
                              onClick={onAddTimelineEntry}
                              disabled={
                                saving || (form?.timeline?.manual?.length ?? 0) >= MAX_OVERVIEW_TIMELINE
                              }
                            >
                              Add milestone
                            </Button>
                          {form?.timeline?.manual?.length >= MAX_OVERVIEW_TIMELINE ? (
                            <p className="text-xs font-medium text-slate-500">
                              Maximum of {MAX_OVERVIEW_TIMELINE} milestones reached.
                            </p>
                          ) : null}
                        </div>
                      </section>

                      <section>
                        <h3 className="text-base font-semibold text-slate-900">Security posture signals</h3>
                        <p className="mt-1 text-sm text-slate-600">
                          Add manual signals that appear alongside automated MFA, alerting, and ingestion telemetry.
                        </p>
                        <div className="mt-4 space-y-4">
                          {form?.security?.manualSignals?.length ? null : (
                            <p className="text-sm text-slate-500">
                              No manual security signals configured yet.
                            </p>
                          )}
                          {form?.security?.manualSignals?.map((signal, index) => (
                            <div
                              key={`security-signal-${index}`}
                              className="space-y-4 rounded-lg border border-slate-200 bg-white p-4 shadow-sm"
                            >
                              <div className="grid gap-4 md:grid-cols-2">
                                <TextInput
                                  label="Signal title"
                                  value={signal.label}
                                  onChange={(event) => onManualSignalChange(index, 'label', event.target.value)}
                                  hint="Appears as the heading for the manual signal."
                                />
                                <TextInput
                                  label="Value label"
                                  value={signal.valueLabel}
                                  onChange={(event) => onManualSignalChange(index, 'valueLabel', event.target.value)}
                                  hint="Displayed numeric or percentage indicator."
                                />
                                <TextInput
                                  label="Caption"
                                  optionalLabel="Optional"
                                  value={signal.caption}
                                  onChange={(event) => onManualSignalChange(index, 'caption', event.target.value)}
                                  hint="Supplemental context shown under the signal."
                                  className="md:col-span-2"
                                />
                                <div className="md:col-span-2">
                                  <span className="block text-sm font-medium text-slate-700">Tone</span>
                                  <SegmentedControl
                                    className="mt-2"
                                    name={`Manual security tone ${index + 1}`}
                                    value={signal.tone || 'info'}
                                    onChange={(value) => onManualSignalChange(index, 'tone', value)}
                                    options={TONE_OPTIONS}
                                    size="sm"
                                  />
                                </div>
                              </div>
                              <div className="flex justify-end">
                                <Button
                                  type="button"
                                  variant="ghost"
                                  size="sm"
                                  icon={TrashIcon}
                                  iconPosition="start"
                                  onClick={() => onRemoveManualSignal(index)}
                                  disabled={saving}
                                >
                                  Remove signal
                                </Button>
                              </div>
                            </div>
                          ))}
                        </div>
                        <div className="mt-4 flex flex-wrap items-center gap-3">
                          <Button
                            type="button"
                            variant="secondary"
                            size="sm"
                            icon={PlusIcon}
                            iconPosition="start"
                            onClick={onAddManualSignal}
                            disabled={saving || (form?.security?.manualSignals?.length ?? 0) >= MAX_SECURITY_SIGNALS}
                          >
                            Add security signal
                          </Button>
                          {form?.security?.manualSignals?.length >= MAX_SECURITY_SIGNALS ? (
                            <p className="text-xs font-medium text-slate-500">Maximum of {MAX_SECURITY_SIGNALS} signals reached.</p>
                          ) : null}
                        </div>
                      </section>

                      <section>
                        <h3 className="text-base font-semibold text-slate-900">Automation backlog</h3>
                        <p className="mt-1 text-sm text-slate-600">
                          Curate manual automation initiatives that enrich the security &amp; telemetry backlog view.
                        </p>
                        <div className="mt-4 space-y-4">
                          {form?.automation?.manualBacklog?.length ? null : (
                            <p className="text-sm text-slate-500">No manual automation initiatives captured yet.</p>
                          )}
                          {form?.automation?.manualBacklog?.map((item, index) => (
                            <div
                              key={`automation-${index}`}
                              className="space-y-4 rounded-lg border border-slate-200 bg-white p-4 shadow-sm"
                            >
                              <div className="grid gap-4 md:grid-cols-2">
                                <TextInput
                                  label="Initiative name"
                                  value={item.name}
                                  onChange={(event) => onAutomationEntryChange(index, 'name', event.target.value)}
                                  hint="Name displayed in the automation backlog list."
                                />
                                <TextInput
                                  label="Status"
                                  value={item.status}
                                  onChange={(event) => onAutomationEntryChange(index, 'status', event.target.value)}
                                  hint="Headline state such as Pilot, Operational, or Monitoring."
                                />
                                <div className="md:col-span-2 space-y-2">
                                  <span className="block text-sm font-medium text-slate-700">Tone</span>
                                  <SegmentedControl
                                    name={`Automation tone ${index + 1}`}
                                    value={item.tone || 'info'}
                                    onChange={(value) => onAutomationEntryChange(index, 'tone', value)}
                                    options={TONE_OPTIONS}
                                    size="sm"
                                  />
                                </div>
                              </div>
                              <FormField
                                id={`automation-notes-${index}`}
                                label="Notes"
                                optionalLabel="Optional"
                                hint="Provide additional context surfaced under the initiative."
                              >
                                <textarea
                                  id={`automation-notes-${index}`}
                                  className="block w-full rounded-lg border border-slate-300 px-3 py-2 text-sm shadow-sm transition focus:border-accent focus:outline-none focus:ring-2 focus:ring-accent/40"
                                  rows={3}
                                  value={item.notes}
                                  onChange={(event) => onAutomationEntryChange(index, 'notes', event.target.value)}
                                />
                              </FormField>
                              <div className="flex justify-end">
                                <Button
                                  type="button"
                                  variant="ghost"
                                  size="sm"
                                  icon={TrashIcon}
                                  iconPosition="start"
                                  onClick={() => onRemoveAutomationEntry(index)}
                                  disabled={saving}
                                >
                                  Remove initiative
                                </Button>
                              </div>
                            </div>
                          ))}
                        </div>
                        <div className="mt-4 flex flex-wrap items-center gap-3">
                          <Button
                            type="button"
                            variant="secondary"
                            size="sm"
                            icon={PlusIcon}
                            iconPosition="start"
                            onClick={onAddAutomationEntry}
                            disabled={saving || (form?.automation?.manualBacklog?.length ?? 0) >= MAX_AUTOMATION_BACKLOG}
                          >
                            Add automation initiative
                          </Button>
                          {form?.automation?.manualBacklog?.length >= MAX_AUTOMATION_BACKLOG ? (
                            <p className="text-xs font-medium text-slate-500">
                              Maximum of {MAX_AUTOMATION_BACKLOG} initiatives reached.
                            </p>
                          ) : null}
                        </div>
                      </section>

                      <section>
                        <h3 className="text-base font-semibold text-slate-900">Operations boards</h3>
                        <p className="mt-1 text-sm text-slate-600">
                          Draft manual queue summaries that appear with the provider verification, disputes, and insurance boards.
                        </p>
                        <div className="mt-4 space-y-4">
                          {form?.operations?.manualBoards?.length ? null : (
                            <p className="text-sm text-slate-500">No manual boards configured yet.</p>
                          )}
                          {form?.operations?.manualBoards?.map((board, index) => (
                            <div
                              key={`operations-board-${index}`}
                              className="space-y-4 rounded-lg border border-slate-200 bg-white p-4 shadow-sm"
                            >
                              <div className="grid gap-4 md:grid-cols-2">
                                <TextInput
                                  label="Board title"
                                  value={board.title}
                                  onChange={(event) => onOperationsBoardChange(index, 'title', event.target.value)}
                                  hint="Headline shown for the manual queue board."
                                />
                                <TextInput
                                  label="Owner"
                                  optionalLabel="Optional"
                                  value={board.owner}
                                  onChange={(event) => onOperationsBoardChange(index, 'owner', event.target.value)}
                                  hint="Owner string appended to the board summary."
                                />
                                <FormField
                                  id={`operations-summary-${index}`}
                                  label="Summary"
                                  hint="Short description surfaced as the primary board detail."
                                  className="md:col-span-2"
                                >
                                  <textarea
                                    id={`operations-summary-${index}`}
                                    className="block w-full rounded-lg border border-slate-300 px-3 py-2 text-sm shadow-sm transition focus:border-accent focus:outline-none focus:ring-2 focus:ring-accent/40"
                                    rows={3}
                                    value={board.summary}
                                    onChange={(event) => onOperationsBoardChange(index, 'summary', event.target.value)}
                                  />
                                </FormField>
                              </div>
                              <div className="space-y-3">
                                <p className="text-sm font-medium text-slate-700">Updates</p>
                                {board.updates.map((update, updateIndex) => (
                                  <div key={`operations-update-${index}-${updateIndex}`} className="flex flex-col gap-3 sm:flex-row sm:items-start">
                                    <TextInput
                                      className="flex-1"
                                      label={`Update ${updateIndex + 1}`}
                                      value={update}
                                      onChange={(event) =>
                                        onOperationsBoardUpdateChange(index, updateIndex, event.target.value)
                                      }
                                      hint="Appears as a bullet point in the operations board."
                                    />
                                    {board.updates.length > 1 ? (
                                      <Button
                                        type="button"
                                        variant="ghost"
                                        size="sm"
                                        icon={TrashIcon}
                                        iconPosition="start"
                                        onClick={() => onRemoveOperationsBoardUpdate(index, updateIndex)}
                                        disabled={saving}
                                      >
                                        Remove update
                                      </Button>
                                    ) : null}
                                  </div>
                                ))}
                                <div className="flex flex-wrap items-center gap-3">
                                  <Button
                                    type="button"
                                    variant="secondary"
                                    size="sm"
                                    icon={PlusIcon}
                                    iconPosition="start"
                                    onClick={() => onAddOperationsBoardUpdate(index)}
                                    disabled={
                                      saving || board.updates.length >= MAX_OPERATIONS_BOARD_UPDATES
                                    }
                                  >
                                    Add update
                                  </Button>
                                  {board.updates.length >= MAX_OPERATIONS_BOARD_UPDATES ? (
                                    <p className="text-xs font-medium text-slate-500">
                                      Maximum of {MAX_OPERATIONS_BOARD_UPDATES} updates per board.
                                    </p>
                                  ) : null}
                                </div>
                              </div>
                              <div className="flex justify-end">
                                <Button
                                  type="button"
                                  variant="ghost"
                                  size="sm"
                                  icon={TrashIcon}
                                  iconPosition="start"
                                  onClick={() => onRemoveOperationsBoard(index)}
                                  disabled={saving}
                                >
                                  Remove board
                                </Button>
                              </div>
                            </div>
                          ))}
                        </div>
                        <div className="mt-4 flex flex-wrap items-center gap-3">
                          <Button
                            type="button"
                            variant="secondary"
                            size="sm"
                            icon={PlusIcon}
                            iconPosition="start"
                            onClick={onAddOperationsBoard}
                            disabled={saving || (form?.operations?.manualBoards?.length ?? 0) >= MAX_OPERATIONS_BOARDS}
                          >
                            Add board
                          </Button>
                          {form?.operations?.manualBoards?.length >= MAX_OPERATIONS_BOARDS ? (
                            <p className="text-xs font-medium text-slate-500">
                              Maximum of {MAX_OPERATIONS_BOARDS} boards reached.
                            </p>
                          ) : null}
                        </div>
                      </section>

                      <section>
                        <h3 className="text-base font-semibold text-slate-900">Compliance controls</h3>
                        <p className="mt-1 text-sm text-slate-600">
                          Define manual compliance entries surfaced alongside expiring attestations.
                        </p>
                        <div className="mt-4 space-y-4">
                          {form?.compliance?.manualControls?.length ? null : (
                            <p className="text-sm text-slate-500">No manual compliance controls defined yet.</p>
                          )}
                          {form?.compliance?.manualControls?.map((control, index) => (
                            <div
                              key={`compliance-control-${index}`}
                              className="space-y-4 rounded-lg border border-slate-200 bg-white p-4 shadow-sm"
                            >
                              <div className="grid gap-4 md:grid-cols-2">
                                <TextInput
                                  label="Control name"
                                  value={control.name}
                                  onChange={(event) => onComplianceControlChange(index, 'name', event.target.value)}
                                  hint="Headline shown in the compliance list."
                                />
                                <TextInput
                                  label="Due date / window"
                                  value={control.due}
                                  onChange={(event) => onComplianceControlChange(index, 'due', event.target.value)}
                                  hint="Displayed schedule indicator (e.g. Due tomorrow)."
                                />
                                <FormField
                                  id={`compliance-detail-${index}`}
                                  label="Detail"
                                  hint="Supporting text displayed beneath the control."
                                  className="md:col-span-2"
                                >
                                  <textarea
                                    id={`compliance-detail-${index}`}
                                    className="block w-full rounded-lg border border-slate-300 px-3 py-2 text-sm shadow-sm transition focus:border-accent focus:outline-none focus:ring-2 focus:ring-accent/40"
                                    rows={3}
                                    value={control.detail}
                                    onChange={(event) => onComplianceControlChange(index, 'detail', event.target.value)}
                                  />
                                </FormField>
                                <TextInput
                                  label="Owner"
                                  optionalLabel="Optional"
                                  value={control.owner}
                                  onChange={(event) => onComplianceControlChange(index, 'owner', event.target.value)}
                                  hint="Owner or team responsible for the control."
                                />
                                <div>
                                  <span className="block text-sm font-medium text-slate-700">Tone</span>
                                  <SegmentedControl
                                    className="mt-2"
                                    name={`Compliance tone ${index + 1}`}
                                    value={control.tone || 'info'}
                                    onChange={(value) => onComplianceControlChange(index, 'tone', value)}
                                    options={TONE_OPTIONS}
                                    size="sm"
                                  />
                                </div>
                              </div>
                              <div className="flex justify-end">
                                <Button
                                  type="button"
                                  variant="ghost"
                                  size="sm"
                                  icon={TrashIcon}
                                  iconPosition="start"
                                  onClick={() => onRemoveComplianceControl(index)}
                                  disabled={saving}
                                >
                                  Remove control
                                </Button>
                              </div>
                            </div>
                          ))}
                        </div>
                        <div className="mt-4 flex flex-wrap items-center gap-3">
                          <Button
                            type="button"
                            variant="secondary"
                            size="sm"
                            icon={PlusIcon}
                            iconPosition="start"
                            onClick={onAddComplianceControl}
                            disabled={saving || (form?.compliance?.manualControls?.length ?? 0) >= MAX_COMPLIANCE_CONTROLS}
                          >
                            Add compliance control
                          </Button>
                          {form?.compliance?.manualControls?.length >= MAX_COMPLIANCE_CONTROLS ? (
                            <p className="text-xs font-medium text-slate-500">
                              Maximum of {MAX_COMPLIANCE_CONTROLS} controls reached.
                            </p>
                          ) : null}
                        </div>
                      </section>

                      <section>
                        <h3 className="text-base font-semibold text-slate-900">Audit timeline</h3>
                        <p className="mt-1 text-sm text-slate-600">
                          Append manual audit checkpoints that surface within the audit timeline table.
                        </p>
                        <div className="mt-4 space-y-4">
                          {form?.audit?.manualTimeline?.length ? null : (
                            <p className="text-sm text-slate-500">No manual audit events recorded yet.</p>
                          )}
                          {form?.audit?.manualTimeline?.map((entry, index) => (
                            <div
                              key={`audit-entry-${index}`}
                              className="space-y-4 rounded-lg border border-slate-200 bg-white p-4 shadow-sm"
                            >
                              <div className="grid gap-4 md:grid-cols-2">
                                <TextInput
                                  label="Time"
                                  value={entry.time}
                                  onChange={(event) => onAuditEntryChange(index, 'time', event.target.value)}
                                  hint="Displayed timestamp or window (e.g. 08:30 or Last run)."
                                />
                                <TextInput
                                  label="Status"
                                  optionalLabel="Optional"
                                  value={entry.status}
                                  onChange={(event) => onAuditEntryChange(index, 'status', event.target.value)}
                                  hint="Status text shown in the timeline table."
                                />
                                <TextInput
                                  label="Event"
                                  className="md:col-span-2"
                                  value={entry.event}
                                  onChange={(event) => onAuditEntryChange(index, 'event', event.target.value)}
                                  hint="Headline displayed for the audit entry."
                                />
                                <TextInput
                                  label="Owner"
                                  optionalLabel="Optional"
                                  value={entry.owner}
                                  onChange={(event) => onAuditEntryChange(index, 'owner', event.target.value)}
                                  hint="Owner string shown alongside the event."
                                />
                              </div>
                              <div className="flex justify-end">
                                <Button
                                  type="button"
                                  variant="ghost"
                                  size="sm"
                                  icon={TrashIcon}
                                  iconPosition="start"
                                  onClick={() => onRemoveAuditEntry(index)}
                                  disabled={saving}
                                >
                                  Remove audit entry
                                </Button>
                              </div>
                            </div>
                          ))}
                        </div>
                        <div className="mt-4 flex flex-wrap items-center gap-3">
                          <Button
                            type="button"
                            variant="secondary"
                            size="sm"
                            icon={PlusIcon}
                            iconPosition="start"
                            onClick={onAddAuditEntry}
                            disabled={saving || (form?.audit?.manualTimeline?.length ?? 0) >= MAX_AUDIT_TIMELINE}
                          >
                            Add audit entry
                          </Button>
                          {form?.audit?.manualTimeline?.length >= MAX_AUDIT_TIMELINE ? (
                            <p className="text-xs font-medium text-slate-500">
                              Maximum of {MAX_AUDIT_TIMELINE} audit entries reached.
                            </p>
                          ) : null}
                        </div>
                      </section>
                      </div>
                    )}
                  </div>

                  <div className="flex items-center justify-between gap-3 border-t border-slate-200 bg-slate-50 px-6 py-4 sm:px-8">
                    <div className="text-xs text-slate-500">
                      Settings are scoped to administrators with dashboard access. Saved changes sync immediately.
                    </div>
                    <div className="flex items-center gap-3">
                      <Button type="button" variant="secondary" onClick={onClose} disabled={saving}>
                        Cancel
                      </Button>
                      <Button type="submit" variant="primary" loading={saving}>
                        Save overview
                      </Button>
                    </div>
                  </div>
                </form>
              </Dialog.Panel>
            </Transition.Child>
          </div>
        </div>
      </Dialog>
    </Transition.Root>
  );
}<|MERGE_RESOLUTION|>--- conflicted
+++ resolved
@@ -1596,21 +1596,18 @@
       sections.push(affiliateSection);
     }
     sections.push({
-<<<<<<< HEAD
       id: 'purchases-link',
       label: 'Purchase management',
       description: 'Create purchase orders, manage suppliers, and align budgets.',
       type: 'link',
       icon: 'documents',
       href: '/admin/purchases'
-=======
       id: 'admin-monetisation-link',
       label: 'Monetisation workspace',
       description: 'Open the revenue and affiliate control centre.',
       type: 'link',
       icon: 'finance',
       to: '/admin/monetisation'
->>>>>>> 2da0432f
     });
     return sections;
   }, [state.data, serviceSection, affiliateSection]);

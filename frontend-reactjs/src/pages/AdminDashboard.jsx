import { Fragment, useCallback, useEffect, useMemo, useState } from 'react';
import { useNavigate, useSearchParams } from 'react-router-dom';
<<<<<<< HEAD
import { BanknotesIcon, MapIcon, ShieldCheckIcon } from '@heroicons/react/24/outline';
=======
import { BanknotesIcon, ClipboardDocumentListIcon, MapIcon } from '@heroicons/react/24/outline';
import { BanknotesIcon, MapIcon, WalletIcon } from '@heroicons/react/24/outline';
import { BanknotesIcon, ClipboardDocumentListIcon, MapIcon } from '@heroicons/react/24/outline';
import { BanknotesIcon, MapIcon, ShieldCheckIcon } from '@heroicons/react/24/outline';
import { BanknotesIcon, Cog8ToothIcon, MapIcon } from '@heroicons/react/24/outline';
import { BanknotesIcon, MapIcon, BuildingOfficeIcon } from '@heroicons/react/24/outline';
>>>>>>> e1274a79
import DashboardLayout from '../components/dashboard/DashboardLayout.jsx';
import { DASHBOARD_ROLES } from '../constants/dashboardConfig.js';
import {
  getAdminDashboard,
  PanelApiError,
  getAdminProviderDirectory,
  getAdminProviderDetail,
  createAdminProvider,
  updateAdminProvider,
  archiveAdminProvider,
  upsertAdminProviderContact,
  deleteAdminProviderContact,
  upsertAdminProviderCoverage,
  deleteAdminProviderCoverage
} from '../api/panelClient.js';
import { getAdminDashboard, PanelApiError } from '../api/panelClient.js';
import { listEnterpriseAccounts, DEFAULT_SUMMARY } from '../api/enterpriseAdminClient.js';
import { BanknotesIcon, MapIcon, WrenchScrewdriverIcon } from '@heroicons/react/24/outline';
import { BanknotesIcon, MapIcon, SwatchIcon } from '@heroicons/react/24/outline';
import { BanknotesIcon, CubeIcon, MapIcon } from '@heroicons/react/24/outline';
import { BanknotesIcon, MapIcon, Squares2X2Icon } from '@heroicons/react/24/outline';
import { BanknotesIcon, GlobeAltIcon, MapIcon } from '@heroicons/react/24/outline';
import { BanknotesIcon, EyeIcon, MapIcon } from '@heroicons/react/24/outline';
import { BanknotesIcon, Cog8ToothIcon, MapIcon } from '@heroicons/react/24/outline';
import { BanknotesIcon, MapIcon, Squares2X2Icon } from '@heroicons/react/24/outline';
import { Dialog, Transition } from '@headlessui/react';
import { BanknotesIcon, MapIcon, Cog6ToothIcon, PlusIcon, TrashIcon } from '@heroicons/react/24/outline';
import { BanknotesIcon, MapIcon, TagIcon } from '@heroicons/react/24/outline';
import DashboardLayout from '../components/dashboard/DashboardLayout.jsx';
import { DASHBOARD_ROLES } from '../constants/dashboardConfig.js';
import { getAdminDashboard, PanelApiError } from '../api/panelClient.js';
import {
  archiveAdminServiceCategory,
  archiveAdminServiceListing,
  createAdminServiceCategory,
  createAdminServiceListing,
  getAdminServiceSummary,
  updateAdminServiceCategory,
  updateAdminServiceListing,
  updateAdminServiceListingStatus
} from '../api/adminServiceClient.js';
import { Button, SegmentedControl, StatusPill } from '../components/ui/index.js';
import {
  fetchComplianceControls,
  createComplianceControl as createComplianceControlRequest,
  updateComplianceControl as updateComplianceControlRequest,
  deleteComplianceControl as deleteComplianceControlRequest,
  updateComplianceAutomation
} from '../api/adminComplianceClient.js';
import {
  Button,
  SegmentedControl,
  StatusPill,
  TextInput,
  Spinner,
  FormField
} from '../components/ui/index.js';
import { useAdminSession } from '../providers/AdminSessionProvider.jsx';
import { getAdminAffiliateSettings } from '../api/affiliateClient.js';
import AdminProfileSettingsPanel from '../components/admin/profile/AdminProfileSettingsPanel.jsx';
import {
  getAdminProfileSettings,
  updateAdminProfileSettings,
  createAdminDelegate,
  updateAdminDelegate,
  deleteAdminDelegate
} from '../api/adminProfileClient.js';
import { CommandMetricsConfigurator } from '../modules/commandMetrics/index.js';
import { buildLegalAdminNavigation } from '../features/legal/adminDashboardNavigation.js';
import {
  fetchAdminDashboardOverviewSettings,
  persistAdminDashboardOverviewSettings
} from '../api/adminDashboardSettingsClient.js';
import SecurityTelemetryWorkspace from '../components/security/telemetry/index.js';

const currencyFormatter = (currency = 'USD') =>
  new Intl.NumberFormat(undefined, { style: 'currency', currency, maximumFractionDigits: 2 });
const numberFormatter = new Intl.NumberFormat();
const dateTimeFormatter = new Intl.DateTimeFormat(undefined, {
  dateStyle: 'medium',
  timeStyle: 'short'
});

function formatDateLabel(value) {
  if (!value) {
    return 'Not scheduled';
  }
  const parsed = new Date(value);
  if (Number.isNaN(parsed.getTime())) {
    return value;
  }
  return parsed.toLocaleString(undefined, {
    year: 'numeric',
    month: 'short',
    day: 'numeric',
    hour: '2-digit',
    minute: '2-digit'
  });
}

function formatRelativeMoment(value) {
  if (!value) {
    return '—';
  }
  const parsed = new Date(value);
  if (Number.isNaN(parsed.getTime())) {
    return '—';
  }
  const diffMs = Date.now() - parsed.getTime();
  const minutes = Math.round(diffMs / 60000);
  if (minutes < 1) return 'moments ago';
  if (minutes < 60) return `${minutes} minute${minutes === 1 ? '' : 's'} ago`;
  const hours = Math.round(minutes / 60);
  if (hours < 24) return `${hours} hour${hours === 1 ? '' : 's'} ago`;
  const days = Math.round(hours / 24);
  return `${days} day${days === 1 ? '' : 's'} ago`;
}

function resolveRecurrence(rule) {
  if (!rule) return 'One time';
  if (rule.recurrenceType === 'infinite') return 'Infinite';
  if (rule.recurrenceType === 'finite') {
    return `${rule.recurrenceLimit ?? 0} conversions`; // fallback text
  }
  return 'One time';
}

function formatCurrency(amount, currency = 'USD') {
  const formatter = currencyFormatter(currency);
  const numeric = Number.parseFloat(amount ?? 0);
  return formatter.format(Number.isNaN(numeric) ? 0 : numeric);
}

function buildAffiliateGovernanceSection(affiliateState) {
  if (!affiliateState) return null;

  if (affiliateState.loading && !affiliateState.data) {
    return {
      id: 'affiliate-governance',
      label: 'Affiliate monetisation',
      description: 'Synchronising unified payout controls for web and mobile affiliates.',
      type: 'settings',
      data: {
        panels: [
          {
            id: 'affiliate-loading',
            title: 'Programme status',
            description: 'Preparing affiliate guardrails…',
            status: 'Loading',
            items: [
              {
                id: 'loading',
                label: 'Affiliate insights',
                helper: 'Live commission tiers and earnings',
                value: 'Loading…'
              }
            ]
          }
        ]
      }
    };
  }

  if (affiliateState.error) {
    return {
      id: 'affiliate-governance',
      label: 'Affiliate monetisation',
      description: 'Monitor affiliate guardrails and payout readiness.',
      type: 'settings',
      data: {
        panels: [
          {
            id: 'affiliate-error',
            title: 'Affiliate controls',
            description: 'We were unable to load the affiliate configuration snapshot.',
            status: 'Attention required',
            items: [
              {
                id: 'error',
                label: 'Status',
                helper: 'Retry from Monetisation controls if the issue persists.',
                value: affiliateState.error.message
              }
            ]
          }
        ]
      }
    };
  }

  if (!affiliateState.data) {
    return null;
  }

  const { settings, rules = [], performance = [] } = affiliateState.data;

  const ruleItems = rules.length
    ? rules.slice(0, 4).map((rule) => ({
        id: rule.id,
        label: `${rule.tierLabel} • ${rule.name}`,
        helper: `${formatCurrency(rule.minTransactionValue)} – ${
          rule.maxTransactionValue != null ? formatCurrency(rule.maxTransactionValue) : '∞'
        } • ${resolveRecurrence(rule)}`,
        value: `${Number.parseFloat(rule.commissionRate ?? 0).toFixed(2)}%`
      }))
    : [
        {
          id: 'no-rules',
          label: 'Commission tiers',
          helper: 'No active tiers configured yet',
          value: 'Create tiers from Monetisation controls'
        }
      ];

  const performerItems = performance.length
    ? performance.slice(0, 4).map((record) => ({
        id: record.id,
        label: record.referralCode ? record.referralCode.toUpperCase() : 'Affiliate partner',
        helper: `${formatCurrency(record.totalCommissionEarned)} earned • ${formatCurrency(record.lifetimeRevenue)} revenue influenced`,
        value: `${numberFormatter.format(record.totalReferred ?? 0)} referrals`
      }))
    : [
        {
          id: 'no-performance',
          label: 'Performance snapshot',
          helper: 'No affiliate activity captured yet',
          value: 'Monitor once partners onboard'
        }
      ];

  return {
    id: 'affiliate-governance',
    label: 'Affiliate monetisation',
    description: 'Guardrails for tiered commissions and payout cadence across Fixnado surfaces.',
    type: 'settings',
    data: {
      panels: [
        {
          id: 'programme-settings',
          title: settings.programmeName || 'Affiliate programme',
          description:
            settings.programmeTagline || 'Applies to both the enterprise web portal and the mobile command centre.',
          status: settings.autoApproveReferrals ? 'Auto approval enabled' : 'Manual approval',
          items: [
            settings.contactEmail
              ? {
                  id: 'contact-email',
                  label: 'Partner desk email',
                  helper: 'Primary contact for affiliate operations',
                  value: settings.contactEmail
                }
              : null,
            settings.partnerPortalUrl
              ? {
                  id: 'partner-portal',
                  label: 'Partner portal',
                  helper: 'Opens in a new window',
                  value: settings.partnerPortalUrl
                }
              : null,
            settings.onboardingGuideUrl
              ? {
                  id: 'guide',
                  label: 'Onboarding guide',
                  helper: 'Shareable setup playbook for new partners',
                  value: settings.onboardingGuideUrl
                }
              : null,
            {
              id: 'payout-cadence',
              label: 'Payout cadence',
              helper: 'Release schedule for approved commission balances',
              value: `Every ${settings.payoutCadenceDays} days`
            },
            {
              id: 'minimum-payout',
              label: 'Minimum payout',
              helper: 'Threshold before settlement is triggered',
              value: formatCurrency(settings.minimumPayoutAmount)
            },
            {
              id: 'referral-window',
              label: 'Attribution window',
              helper: 'Eligible conversion window per referral',
              value: `${settings.referralAttributionWindowDays} days`
            },
            {
              id: 'auto-approve',
              label: 'Auto approval',
              helper: 'Real-time commission approval for trusted partners',
              type: 'toggle',
              enabled: Boolean(settings.autoApproveReferrals)
            },
            settings.disclosureUrl
              ? {
                  id: 'disclosure',
                  label: 'Disclosure policy',
                  helper: 'Affiliate terms accessible to partners',
                  value: settings.disclosureUrl
                }
              : null
          ].filter(Boolean)
        },
        {
          id: 'commission-tiers',
          title: 'Commission tiers',
          description: 'Percentage tiers triggered by transaction value bands.',
          items: ruleItems
        },
        {
          id: 'affiliate-performance',
          title: 'Performance leaders',
          description: 'Top earning partners across the last attribution window.',
          items: performerItems
        }
      ]
    }
  };
}

function buildEnterpriseLaunchpad(snapshot) {
  if (!snapshot) return null;

  if (snapshot.loading) {
    return {
      id: 'enterprise-management',
      label: 'Enterprise management',
      description: 'Provision programmes, coverage maps, and escalation ladders for enterprise clients.',
      type: 'settings',
      data: {
        panels: [
          {
            id: 'enterprise-loading',
            title: 'Enterprise readiness',
            description: 'Synchronising enterprise programmes from the admin API.',
            status: 'Syncing accounts…',
            items: [
              {
                id: 'enterprise-launch-loading',
                label: 'Open control centre',
                helper: 'Manage programmes, coverage, and runbooks',
                type: 'action',
                cta: 'Open workspace',
                href: '/admin/enterprise'
              }
            ]
          }
        ]
      }
    };
  }

  if (snapshot.error) {
    return {
      id: 'enterprise-management',
      label: 'Enterprise management',
      description: 'Provision programmes, coverage maps, and escalation ladders for enterprise clients.',
      type: 'settings',
      data: {
        panels: [
          {
            id: 'enterprise-error',
            title: 'Enterprise readiness',
            description: 'We were unable to load the enterprise snapshot.',
            status: 'Attention required',
            items: [
              {
                id: 'enterprise-error-message',
                label: 'Status',
                helper: 'Retry once the admin API is reachable.',
                value: snapshot.error
              },
              {
                id: 'enterprise-launch-error',
                label: 'Open control centre',
                helper: 'Manage programmes, coverage, and runbooks',
                type: 'action',
                cta: 'Open workspace',
                href: '/admin/enterprise'
              }
            ]
          }
        ]
      }
    };
  }

  const { summary } = snapshot;
  const format = (value) => Number(value ?? 0).toLocaleString();
  return {
    id: 'enterprise-management',
    label: 'Enterprise management',
    description: 'Provision programmes, coverage maps, and escalation ladders for enterprise clients.',
    type: 'settings',
    data: {
      panels: [
        {
          id: 'enterprise-summary',
          title: 'Enterprise readiness',
          description: 'Snapshot of enterprise programmes managed by Fixnado operations.',
          status: `${format(summary.sites)} sites • ${format(summary.stakeholders)} stakeholders`,
          items: [
            {
              id: 'enterprise-programmes',
              label: 'Enterprise programmes',
              helper: 'Accounts tracked across Fixnado',
              value: format(summary.total)
            },
            {
              id: 'enterprise-active',
              label: 'Active programmes',
              helper: 'Live operational workspaces',
              value: format(summary.active)
            },
            {
              id: 'enterprise-archived',
              label: 'Archived programmes',
              helper: 'Locked historical records',
              value: format(summary.archived)
            },
            {
              id: 'enterprise-playbooks',
              label: 'Playbooks catalogued',
              helper: 'Runbooks managed across accounts',
              value: format(summary.playbooks)
            },
            {
              id: 'enterprise-launch',
              label: 'Open control centre',
              helper: 'Manage programmes, coverage, and runbooks',
              type: 'action',
              cta: 'Open workspace',
              href: '/admin/enterprise'
            }
          ]
        }
      ]
    }
  };
}

const DEFAULT_TIMEFRAME = '7d';
const FALLBACK_TIMEFRAME_OPTIONS = [
  { value: '7d', label: '7 days' },
  { value: '30d', label: '30 days' },
  { value: '90d', label: '90 days' }
];

const ACCENT_BY_TONE = {
  success: 'from-white via-sky-50 to-emerald-100/60',
  info: 'from-white via-indigo-50 to-sky-100/60',
  warning: 'from-white via-amber-50 to-amber-100/80',
  danger: 'from-white via-rose-50 to-rose-100/80',
  neutral: 'from-white via-slate-50 to-slate-100'
};

const DEFAULT_PROFILE_PAYLOAD = {
  profile: {
    firstName: '',
    lastName: '',
    email: '',
    jobTitle: '',
    department: '',
    phoneNumber: '',
    avatarUrl: '',
    timezone: 'UTC'
  },
  address: {
    line1: '',
    line2: '',
    city: '',
    state: '',
    postalCode: '',
    country: ''
  },
  notifications: {
    email: true,
    sms: false,
    push: false,
    slack: false,
    pagerDuty: false,
    weeklyDigest: true
  },
  notificationEmails: [],
  delegates: [],
  audit: {
    updatedAt: null
  }
};
const OVERVIEW_METRICS_CONFIG = [
  {
    key: 'escrow',
    title: 'Escrow under management',
    description: 'Controls the liquidity tile copy and multiplier thresholds for escrow value reporting.',
    inputs: [
      {
        field: 'label',
        label: 'Metric name',
        type: 'text',
        hint: 'Heading presented in the overview metrics grid.'
      },
      {
        field: 'caption',
        label: 'Short caption',
        type: 'text',
        optionalLabel: 'Optional',
        hint: 'Supporting description beneath the metric.'
      },
      {
        field: 'targetHighMultiplier',
        label: 'Stretch multiplier',
        type: 'number',
        step: '0.01',
        hint: 'Multiplier for the target (green) band shown in charts.'
      },
      {
        field: 'targetMediumMultiplier',
        label: 'Baseline multiplier',
        type: 'number',
        step: '0.01',
        hint: 'Multiplier for the baseline performance band.'
      }
    ]
  },
  {
    key: 'disputes',
    title: 'Dispute load',
    description: 'Tune thresholds for dispute escalation monitoring in the overview tiles.',
    inputs: [
      {
        field: 'label',
        label: 'Metric name',
        type: 'text',
        hint: 'Heading presented in the overview metrics grid.'
      },
      {
        field: 'caption',
        label: 'Short caption',
        type: 'text',
        optionalLabel: 'Optional',
        hint: 'Supporting description beneath the metric.'
      },
      {
        field: 'thresholdLowMultiplier',
        label: 'Healthy multiplier',
        type: 'number',
        step: '0.01',
        hint: 'Threshold multiplier for green status messaging.'
      },
      {
        field: 'thresholdMediumMultiplier',
        label: 'Caution multiplier',
        type: 'number',
        step: '0.01',
        hint: 'Multiplier at which the dashboard flags amber status.'
      }
    ]
  },
  {
    key: 'jobs',
    title: 'Live jobs',
    description: 'Adjust the live jobs tile copy and multiplier thresholds.',
    inputs: [
      {
        field: 'label',
        label: 'Metric name',
        type: 'text',
        hint: 'Heading presented in the overview metrics grid.'
      },
      {
        field: 'caption',
        label: 'Short caption',
        type: 'text',
        optionalLabel: 'Optional',
        hint: 'Supporting description beneath the metric.'
      },
      {
        field: 'targetHighMultiplier',
        label: 'Stretch multiplier',
        type: 'number',
        step: '0.01',
        hint: 'Multiplier for maximum jobs target messaging.'
      },
      {
        field: 'targetMediumMultiplier',
        label: 'Baseline multiplier',
        type: 'number',
        step: '0.01',
        hint: 'Multiplier for baseline jobs target messaging.'
      }
    ]
  },
  {
    key: 'sla',
    title: 'SLA compliance',
    description: 'Set the SLA target and warning thresholds for the overview.',
    inputs: [
      {
        field: 'label',
        label: 'Metric name',
        type: 'text',
        hint: 'Heading presented in the overview metrics grid.'
      },
      {
        field: 'caption',
        label: 'Short caption',
        type: 'text',
        optionalLabel: 'Optional',
        hint: 'Supporting description beneath the metric.'
      },
      {
        field: 'goal',
        label: 'Target %',
        type: 'number',
        step: '0.1',
        hint: 'Target compliance percentage shown as the goal.'
      },
      {
        field: 'warningThreshold',
        label: 'Warning %',
        type: 'number',
        step: '0.1',
        hint: 'Threshold for warning badge messaging.'
      }
    ]
  }
];

const OVERVIEW_CHART_CONFIG = [
  {
    key: 'escrow',
    title: 'Escrow chart target',
    description: 'Update the comparison target applied to the escrow trend visual.',
    inputs: [
      {
        field: 'targetLabel',
        label: 'Target label',
        type: 'text',
        hint: 'Visible legend label for the target band.'
      },
      {
        field: 'targetDivisor',
        label: 'Target divisor',
        type: 'number',
        step: '1',
        hint: 'Used to scale large escrow numbers (e.g. 1000000 for millions).'
      }
    ]
  }
];

const MAX_OVERVIEW_INSIGHTS = 12;
const MAX_OVERVIEW_TIMELINE = 12;
const MAX_SECURITY_SIGNALS = 6;
const MAX_AUTOMATION_BACKLOG = 8;
const MAX_OPERATIONS_BOARDS = 6;
const MAX_OPERATIONS_BOARD_UPDATES = 5;
const MAX_COMPLIANCE_CONTROLS = 8;
const MAX_AUDIT_TIMELINE = 10;

const TONE_OPTIONS = [
  { value: 'success', label: 'Success' },
  { value: 'info', label: 'Info' },
  { value: 'warning', label: 'Warning' },
  { value: 'danger', label: 'Alert' }
];

function buildFormState(settings) {
  if (!settings) {
    return null;
  }

  const metricState = (metric = {}) => ({
    label: metric.label ?? '',
    caption: metric.caption ?? '',
    targetHighMultiplier:
      metric.targetHighMultiplier != null ? String(metric.targetHighMultiplier) : '',
    targetMediumMultiplier:
      metric.targetMediumMultiplier != null ? String(metric.targetMediumMultiplier) : '',
    thresholdLowMultiplier:
      metric.thresholdLowMultiplier != null ? String(metric.thresholdLowMultiplier) : '',
    thresholdMediumMultiplier:
      metric.thresholdMediumMultiplier != null ? String(metric.thresholdMediumMultiplier) : '',
    goal: metric.goal != null ? String(metric.goal) : '',
    warningThreshold: metric.warningThreshold != null ? String(metric.warningThreshold) : ''
  });

  const manualInsights = Array.isArray(settings.insights?.manual)
    ? [...settings.insights.manual]
    : [];

  const manualTimeline = Array.isArray(settings.timeline?.manual)
    ? settings.timeline.manual.map((entry) => ({
        title: entry?.title ?? '',
        when: entry?.when ?? '',
        status: entry?.status ?? ''
      }))
    : [];

  const manualSignals = Array.isArray(settings.security?.manualSignals)
    ? settings.security.manualSignals.map((signal) => ({
        label: signal?.label ?? '',
        caption: signal?.caption ?? '',
        valueLabel: signal?.valueLabel ?? '',
        tone: signal?.tone ?? 'info'
      }))
    : [];

  const manualBacklog = Array.isArray(settings.automation?.manualBacklog)
    ? settings.automation.manualBacklog.map((item) => ({
        name: item?.name ?? '',
        status: item?.status ?? '',
        notes: item?.notes ?? '',
        tone: item?.tone ?? 'info'
      }))
    : [];

  const manualBoards = Array.isArray(settings.queues?.manualBoards)
    ? settings.queues.manualBoards.map((board) => ({
        title: board?.title ?? '',
        summary: board?.summary ?? '',
        owner: board?.owner ?? '',
        updates: Array.isArray(board?.updates)
          ? board.updates.map((entry) => entry ?? '').filter((entry) => typeof entry === 'string')
          : []
      }))
    : [];

  const manualControls = Array.isArray(settings.queues?.manualComplianceControls)
    ? settings.queues.manualComplianceControls.map((control) => ({
        name: control?.name ?? '',
        detail: control?.detail ?? '',
        due: control?.due ?? '',
        owner: control?.owner ?? '',
        tone: control?.tone ?? 'info'
      }))
    : [];

  const manualAuditTimeline = Array.isArray(settings.audit?.manualTimeline)
    ? settings.audit.manualTimeline.map((entry) => ({
        time: entry?.time ?? '',
        event: entry?.event ?? '',
        owner: entry?.owner ?? '',
        status: entry?.status ?? ''
      }))
    : [];

  return {
    metrics: {
      escrow: metricState(settings.metrics?.escrow),
      disputes: metricState(settings.metrics?.disputes),
      jobs: metricState(settings.metrics?.jobs),
      sla: metricState(settings.metrics?.sla)
    },
    charts: {
      escrow: {
        targetDivisor:
          settings.charts?.escrow?.targetDivisor != null
            ? String(settings.charts.escrow.targetDivisor)
            : '',
        targetLabel: settings.charts?.escrow?.targetLabel ?? ''
      }
    },
    insights: { manual: manualInsights },
    timeline: { manual: manualTimeline },
    security: { manualSignals },
    automation: { manualBacklog },
    operations: { manualBoards },
    compliance: { manualControls },
    audit: { manualTimeline: manualAuditTimeline }
  };
}

function prepareSettingsPayload(form) {
  const parseNumber = (value) => {
    const parsed = Number.parseFloat(value);
    return Number.isFinite(parsed) ? parsed : undefined;
  };

  const metrics = {
    escrow: {
      label: form.metrics.escrow.label.trim(),
      caption: form.metrics.escrow.caption.trim()
    },
    disputes: {
      label: form.metrics.disputes.label.trim(),
      caption: form.metrics.disputes.caption.trim()
    },
    jobs: {
      label: form.metrics.jobs.label.trim(),
      caption: form.metrics.jobs.caption.trim()
    },
    sla: {
      label: form.metrics.sla.label.trim(),
      caption: form.metrics.sla.caption.trim()
    }
  };

  const maybeAssign = (target, key, value) => {
    if (value !== undefined) {
      target[key] = value;
    }
  };

  maybeAssign(metrics.escrow, 'targetHighMultiplier', parseNumber(form.metrics.escrow.targetHighMultiplier));
  maybeAssign(metrics.escrow, 'targetMediumMultiplier', parseNumber(form.metrics.escrow.targetMediumMultiplier));
  maybeAssign(metrics.disputes, 'thresholdLowMultiplier', parseNumber(form.metrics.disputes.thresholdLowMultiplier));
  maybeAssign(
    metrics.disputes,
    'thresholdMediumMultiplier',
    parseNumber(form.metrics.disputes.thresholdMediumMultiplier)
  );
  maybeAssign(metrics.jobs, 'targetHighMultiplier', parseNumber(form.metrics.jobs.targetHighMultiplier));
  maybeAssign(metrics.jobs, 'targetMediumMultiplier', parseNumber(form.metrics.jobs.targetMediumMultiplier));
  maybeAssign(metrics.sla, 'goal', parseNumber(form.metrics.sla.goal));
  maybeAssign(metrics.sla, 'warningThreshold', parseNumber(form.metrics.sla.warningThreshold));

  const chartDivisor = parseNumber(form.charts.escrow.targetDivisor);
  const charts = {
    escrow: {
      targetLabel: form.charts.escrow.targetLabel.trim()
    }
  };
  if (chartDivisor !== undefined) {
    charts.escrow.targetDivisor = chartDivisor;
  }

  const manualInsights = form.insights.manual
    .map((entry) => entry.trim())
    .filter((entry, index, arr) => entry && arr.indexOf(entry) === index);

  const manualTimeline = form.timeline.manual
    .map((entry) => ({
      title: entry.title.trim(),
      when: entry.when.trim(),
      status: entry.status.trim()
    }))
    .filter((entry) => entry.title && entry.when);

  const manualSignals = form.security.manualSignals
    .map((entry) => ({
      label: entry.label.trim(),
      caption: entry.caption.trim(),
      valueLabel: entry.valueLabel.trim(),
      tone: entry.tone || 'info'
    }))
    .filter((entry) => entry.label && entry.valueLabel);

  const manualBacklog = form.automation.manualBacklog
    .map((entry) => ({
      name: entry.name.trim(),
      status: entry.status.trim(),
      notes: entry.notes.trim(),
      tone: entry.tone || 'info'
    }))
    .filter((entry) => entry.name && entry.status);

  const manualBoards = form.operations.manualBoards
    .map((entry) => ({
      title: entry.title.trim(),
      summary: entry.summary.trim(),
      owner: entry.owner.trim(),
      updates: entry.updates.map((update) => update.trim()).filter(Boolean)
    }))
    .filter((entry) => entry.title && entry.summary);

  const manualControls = form.compliance.manualControls
    .map((entry) => ({
      name: entry.name.trim(),
      detail: entry.detail.trim(),
      due: entry.due.trim(),
      owner: entry.owner.trim(),
      tone: entry.tone || 'info'
    }))
    .filter((entry) => entry.name && entry.detail && entry.due);

  const manualAudit = form.audit.manualTimeline
    .map((entry) => ({
      time: entry.time.trim(),
      event: entry.event.trim(),
      owner: entry.owner.trim(),
      status: entry.status.trim()
    }))
    .filter((entry) => entry.time && entry.event);

  return {
    metrics,
    charts,
    insights: { manual: manualInsights },
    timeline: { manual: manualTimeline },
    security: { manualSignals },
    automation: { manualBacklog },
    queues: {
      manualBoards,
      manualComplianceControls: manualControls
    },
    audit: { manualTimeline: manualAudit }
  };
}

function resolveAccent(tone) {
  return ACCENT_BY_TONE[tone] ?? ACCENT_BY_TONE.info;
}

function resolveTrend(delta) {
  if (!delta) return 'up';
  return /^[-−]/.test(delta.trim()) ? 'down' : 'up';
}

function disputeCommentary(escalated, resolved) {
  if (escalated > resolved) {
    return 'Escalations outpacing resolutions — deploy senior reviewers.';
  }
  if (resolved > escalated) {
    return 'Resolution velocity healthy — maintain staffing cadence.';
  }
  return 'Escalations balanced with resolutions.';
}

function resolveDisputeSnapshotStatus(escalated, resolved) {
  if (escalated === 0 && resolved === 0) {
    return 'monitor';
  }
  if (resolved >= escalated) {
    return 'on_track';
  }
  const delta = escalated - resolved;
  if (delta >= 5) {
    return 'at_risk';
  }
  return 'monitor';
}

function complianceStatusLabel(tone) {
  if (tone === 'danger') return 'Escalate immediately';
  if (tone === 'warning') return 'Prioritise this window';
  return 'On track';
}

function buildAdminNavigation(payload) {
function automationStatusLabel(tone) {
  if (tone === 'warning') return 'Monitor delivery';
  if (tone === 'success') return 'Operational';
  return 'In progress';
}

function formatJobStatus(status) {
  if (!status) return '—';
  return status.charAt(0).toUpperCase() + status.slice(1);
}

function formatJobTimestamp(isoString) {
  if (!isoString) return '—';
  const date = new Date(isoString);
  if (Number.isNaN(date.getTime())) {
    return '—';
  }
  return dateTimeFormatter.format(date);
}

function buildAdminNavigation(payload) {
function formatRelativeTime(timestamp) {
  if (!timestamp) return null;
  const last = new Date(timestamp);
  if (Number.isNaN(last.getTime())) return null;
  const diffMs = Date.now() - last.getTime();
  const diffMinutes = Math.round(diffMs / 60000);
  if (diffMinutes < 1) return 'moments ago';
  if (diffMinutes < 60) return `${diffMinutes} minute${diffMinutes === 1 ? '' : 's'} ago`;
  const diffHours = Math.round(diffMinutes / 60);
  if (diffHours < 24) return `${diffHours} hour${diffHours === 1 ? '' : 's'} ago`;
  const diffDays = Math.round(diffHours / 24);
  if (diffDays < 7) return `${diffDays} day${diffDays === 1 ? '' : 's'} ago`;
  const diffWeeks = Math.round(diffDays / 7);
  if (diffWeeks < 5) return `${diffWeeks} week${diffWeeks === 1 ? '' : 's'} ago`;
  const diffMonths = Math.round(diffDays / 30);
  if (diffMonths < 12) return `${diffMonths} month${diffMonths === 1 ? '' : 's'} ago`;
  const diffYears = Math.round(diffDays / 365);
  return `${diffYears} year${diffYears === 1 ? '' : 's'} ago`;
}

function buildAdminNavigation(payload, options = {}) {
function buildAdminNavigation(payload, helpers) {
function buildAdminNavigation(payload, complianceContext = null) {
  if (!payload) {
    return { sections: [], sidebarLinks: [] };
  }

  const tiles = payload.metrics?.command?.tiles ?? [];
  const summary = payload.metrics?.command?.summary ?? {};
  const escrowTrend = payload.charts?.escrowTrend?.buckets ?? [];
  const escrowTargetLabel = payload.charts?.escrowTrend?.targetLabel ?? 'baseline targets';
  const disputeBreakdown = payload.charts?.disputeBreakdown?.buckets ?? [];
  const securitySignals = payload.security?.signals ?? [];
  const automationBacklog = payload.security?.automationBacklog ?? [];
  const legalSummary = payload.legal ?? null;
  const queueBoards = payload.queues?.boards ?? [];
  const complianceControls = payload.queues?.complianceControls ?? [];
  const inboxSummary = payload.inbox ?? null;
  const complianceRegistry = Array.isArray(complianceContext?.payload?.controls)
    ? complianceContext.payload.controls
    : [];
  const auditTimeline = payload.audit?.timeline ?? [];
  const customJobSummary = payload.customJobs?.summary ?? {};
  const buildCommandMetricsLink =
    typeof options.commandMetricsLink === 'function'
      ? options.commandMetricsLink
      : (view) => {
          const params = new URLSearchParams();
          params.set('panel', 'command-metrics');
          if (view) {
            params.set('view', view);
          }
          return `/admin/dashboard?${params.toString()}`;
        };
  const configRelative = summary.configUpdatedAt ? formatRelativeTime(summary.configUpdatedAt) : null;
  const manualInsights = Array.isArray(payload.overview?.manualInsights)
    ? payload.overview.manualInsights.filter((item) => typeof item === 'string' && item.trim().length > 0)
    : [];
  const manualUpcoming = Array.isArray(payload.overview?.manualUpcoming)
    ? payload.overview.manualUpcoming.filter(
        (entry) => entry && typeof entry.title === 'string' && typeof entry.when === 'string'
      )
    : [];

  const upcomingCompliance = (complianceRegistry.length
    ? complianceRegistry.map((control) => ({
        title: control.title,
        when: control.dueLabel ||
          (control.nextReviewAt ? new Date(control.nextReviewAt).toLocaleDateString() : 'Scheduled'),
        status: control.ownerTeam || control.owner?.name || 'Compliance Ops'
      }))
    : complianceControls.map((control) => ({
        title: control.name,
        when: control.due,
        status: control.owner
      })))
    .slice(0, 4);

  const { section: legalSection, sidebarLinks } = buildLegalAdminNavigation(legalSummary, helpers);

  const overview = {
    id: 'overview',
    label: 'Overview',
    description: 'At-a-glance operations, compliance, and automation posture for Fixnado administrators.',
    type: 'overview',
    analytics: {
      metrics: tiles.map((tile) => ({
        label: tile.label,
        value: tile.valueLabel ?? `${tile.value?.amount ?? '—'}`,
        change: tile.delta ? `${tile.delta} vs previous window` : 'No delta reported',
        trend: resolveTrend(tile.delta)
      })),
      charts: [
        escrowTrend.length
          ? {
              id: 'escrow-trend',
              title: 'Escrow trajectory',
              description: `Escrow under management across the ${
                payload.timeframeLabel?.toLowerCase() ?? 'selected'
              } window versus ${escrowTargetLabel.toLowerCase()}.`,
              type: 'area',
              dataKey: 'value',
              secondaryKey: 'target',
              data: escrowTrend.map((bucket) => ({
                name: bucket.label,
                value: Number(bucket.value ?? bucket.amount ?? 0),
                target: Number(bucket.target ?? 0)
              }))
            }
          : null,
        disputeBreakdown.length
          ? {
              id: 'dispute-breakdown',
              title: 'Dispute escalations vs resolutions',
              description: 'Track escalated cases against dispute closures for the selected cadence.',
              type: 'bar',
              dataKey: 'resolved',
              secondaryKey: 'escalated',
              data: disputeBreakdown.map((bucket) => ({
                name: bucket.label,
                resolved: Number(bucket.resolved ?? 0),
                escalated: Number(bucket.escalated ?? 0)
              }))
            }
          : null
      ].filter(Boolean),
      upcoming: upcomingCompliance,
      insights: [
        ...securitySignals.map((signal) => `${signal.label}: ${signal.valueLabel} • ${signal.caption}`),
        automationBacklog.length
          ? `Automation backlog tracking ${automationBacklog.length} initiative${automationBacklog.length === 1 ? '' : 's'}.`
          : null,
        ...manualInsights
      ].filter(Boolean)
    }
  };

  const commandMetrics = {
    id: 'command-metrics',
    label: 'Command metrics',
    description: 'Financial oversight, dispute momentum, and SLA adherence for the current operating window.',
    type: 'grid',
    data: {
      cards: (() => {
        const summaryNotes = Array.isArray(summary.notes) ? summary.notes : [];
        const baseDetails = [
          `Window: ${payload.timeframeLabel ?? '—'}`,
          `Escrow managed: ${summary.escrowTotalLabel ?? '—'}`,
          `Open disputes: ${summary.openDisputesLabel ?? '—'}`,
          `SLA compliance: ${summary.slaComplianceLabel ?? '—'}`,
          ...summaryNotes
        ];
        if (configRelative) {
          baseDetails.push(`Configuration saved ${configRelative}`);
        }

        const primaryCards = [
          {
            title: 'Operating window summary',
            accent: 'from-white via-sky-50 to-indigo-100/70',
            details: baseDetails
          },
          ...tiles.map((tile) => ({
            title: tile.label,
            accent: resolveAccent(tile.status?.tone),
            details: [
              tile.valueLabel ? `Value: ${tile.valueLabel}` : null,
              tile.caption,
              tile.delta ? `Δ ${tile.delta}` : null,
              tile.status?.label ? `Status: ${tile.status.label}` : null
            ].filter(Boolean)
          }))
        ];

        const customCards = Array.isArray(payload.metrics?.command?.customCards)
          ? payload.metrics.command.customCards
          : [];

        const extended = customCards.map((card) => ({
          title: card.title,
          accent: resolveAccent(card.tone ?? 'info'),
          details: Array.isArray(card.details) ? card.details : [],
          mediaUrl: card.mediaUrl ?? null,
          mediaAlt: card.mediaAlt ?? card.title,
          cta: card.cta ?? null
        }));

        return [...primaryCards, ...extended];
      })()
    }
  };

  const commandMetricsAdmin = {
    id: 'command-metrics-admin',
    label: 'Command metrics configuration',
    description: 'Manage highlight notes, thresholds, and custom dashboard callouts for the command centre.',
    type: 'settings',
    data: {
      panels: [
        {
          id: 'command-metrics-config',
          title: 'Command metrics workspace',
          description: 'Everything required to keep the command centre insights accurate and actionable.',
          status: configRelative ? `Last saved ${configRelative}` : 'Awaiting first save',
          items: [
            {
              id: 'command-metrics-highlights',
              label: 'Operating window highlights',
              helper: 'Edit the guidance chips that appear above the operating window summary.',
              type: 'action',
              href: buildCommandMetricsLink('summary'),
              cta: 'Edit highlights'
            },
            {
              id: 'command-metrics-thresholds',
              label: 'Metric thresholds',
              helper: 'Adjust the targets that power the traffic-light states.',
              type: 'action',
              href: buildCommandMetricsLink('thresholds'),
              cta: 'Tune thresholds'
            },
            {
              id: 'command-metrics-cards',
              label: 'Custom dashboard cards',
              helper: 'Add contextual callouts and deep links for operators.',
              type: 'action',
              href: buildCommandMetricsLink('cards'),
              cta: 'Manage cards'
            }
          ]
        }
      ]
    }
  };

  const customJobsSection = {
    id: 'custom-job-operations',
    label: 'Custom jobs',
    icon: 'pipeline',
    description: 'Oversee bespoke briefs, bids, and provider negotiations.',
    type: 'settings',
    data: {
      panels: [
        {
          id: 'custom-job-console',
          title: 'Custom job console',
          description: 'Launch the dedicated workspace for bespoke work orders, bids, and awards.',
          items: [
            {
              id: 'open-briefs',
              label: 'Open briefs',
              helper: 'Live custom jobs awaiting fulfilment',
              value: `${(customJobSummary.openCount ?? 0).toLocaleString()} open`
            },
            {
              id: 'created-window',
              label: 'Briefs created',
              helper: `Within ${payload.timeframeLabel ?? 'current window'}`,
              value: `${(customJobSummary.createdInWindow ?? 0).toLocaleString()} new`
            },
            {
              id: 'active-bids',
              label: 'Active bids',
              helper: 'Negotiations in progress across briefs',
              value: `${(customJobSummary.activeBidCount ?? 0).toLocaleString()} active`
            },
            customJobSummary.latestUpdate
              ? {
                  id: 'latest-activity',
                  label: 'Latest activity',
                  helper: `Status: ${formatJobStatus(customJobSummary.latestUpdate.status)}`,
                  value: formatJobTimestamp(customJobSummary.latestUpdate.updatedAt)
                }
              : null,
            {
              id: 'launch-console',
              label: 'Management workspace',
              helper: 'Create briefs, review bids, exchange attachments, and award providers.',
              type: 'action',
              href: '/admin/custom-jobs',
              cta: 'Open console'
            }
          ].filter(Boolean)
        }
      ]
    }
  };

  const securitySection = securitySignals.length
    ? {
        id: 'security-posture',
        label: 'Security & telemetry posture',
        description: 'Adoption, alerting, and ingestion health signals from the last 24 hours.',
        type: 'grid',
        data: {
          cards: securitySignals.map((signal) => ({
            title: `${signal.label} — ${signal.valueLabel}`,
            accent: resolveAccent(signal.tone),
            details: [
              signal.caption,
              signal.tone === 'danger'
                ? 'Immediate investigation required.'
                : signal.tone === 'warning'
                  ? 'Monitor closely and prepare contingency.'
                  : 'Tracking to plan.'
            ]
          }))
        }
  const securitySection = {
    id: 'security-posture',
    label: 'Security & telemetry posture',
    description: 'Adoption, alerting, and ingestion health signals from the last 24 hours.',
    type: 'component',
    component: SecurityTelemetryWorkspace,
    data: {
      initialData: {
        timezone: 'Europe/London',
        updatedAt: payload.generatedAt,
        signals: securitySignals,
        automationTasks: payload.security?.automationBacklog ?? [],
        connectors: payload.security?.connectors ?? [],
        summary: payload.security?.summary ?? {},
        capabilities: payload.security?.capabilities ?? {}
      }
    }
  };

  const operationsBoards = queueBoards.map((board) => ({
    ...board,
    updates: (board.updates || []).map((update, index) =>
      typeof update === 'string'
        ? {
            id: `${board.id}-update-${index}`,
            headline: update,
            body: '',
            tone: 'info',
            recordedAt: null,
            attachments: []
          }
        : update
    )
  }));

  const operationsSection = {
    id: 'operations-queues',
    label: 'Operations queues',
    description: 'Owner updates from provider verification, dispute management, and insurance badge workflows.',
    type: 'operations-queues',
    icon: 'operations',
    data: {
      boards: operationsBoards,
      capabilities: payload.queues?.capabilities ?? null
    }
  };

  const disputeSnapshot = disputeBreakdown.map((bucket) => {
    const escalated = Number(bucket.escalated ?? 0);
    const resolved = Number(bucket.resolved ?? 0);
    return {
      id: bucket.id || bucket.label,
      label: bucket.label,
      escalated,
      resolved,
      commentary: disputeCommentary(escalated, resolved),
      status: resolveDisputeSnapshotStatus(escalated, resolved)
    };
  });

  const disputeSection = {
    id: 'dispute-health',
    label: 'Dispute health',
    description: 'Manage dispute cadence buckets, playbooks, and live resolution targets.',
    type: 'dispute-workspace',
    data: {
      snapshot: disputeSnapshot,
      defaultBucketId: options.defaultDisputeBucketId || undefined
    }
  };

  const complianceSection = complianceContext
    ? {
        id: 'compliance-controls',
        label: 'Compliance controls',
        description:
          'Control registry, evidence trail, and automation guardrails keeping Fixnado audit-ready across regions.',
        type: 'compliance-controls',
        icon: 'compliance',
        data: {
          loading: Boolean(complianceContext.loading),
          error: complianceContext.error,
          ...(complianceContext.payload || {})
        },
        actions: complianceContext.actions
      }
    : complianceControls.length
      ? {
          id: 'compliance-controls',
          label: 'Compliance controls',
          description: 'Expiring attestations and their current owners over the next 14 days.',
          type: 'list',
          icon: 'compliance',
          data: {
            items: complianceControls.map((control) => ({
              title: control.name,
              description: `${control.detail} • Owner: ${control.owner}`,
              status: `${control.due} • ${complianceStatusLabel(control.tone)}`
            }))
          }
        }
      : null;

  const automationSection = {
    id: 'automation-backlog',
    label: 'Automation backlog',
    description: 'AI and automation initiatives with their current readiness state.',
    type: 'automation',
    data: {
      items: automationBacklog,
      summary:
        automationBacklog.length > 0
          ? `Tracking ${automationBacklog.length} initiative${automationBacklog.length === 1 ? '' : 's'}`
          : 'No automation initiatives yet'
    }
  };

  const zoneGovernanceSection = {
    id: 'zone-governance',
    label: 'Zone governance',
    description: 'Launch the dedicated zone workspace to edit polygons, metadata, and service coverage.',
    type: 'settings',
    data: {
      panels: [
        {
          id: 'zone-governance-panel',
          title: 'Zone design & coverage',
          description: 'Draw polygons, manage dispatch guardrails, and attach services to live zones.',
          items: [
            {
              id: 'open-zone-workspace',
              label: 'Zone builder workspace',
              helper: 'Create, edit, and audit production-ready service zones.',
              type: 'action',
              cta: 'Open workspace',
              href: '/admin/zones'
            },
            {
              id: 'bulk-zone-import',
              label: 'Bulk GeoJSON ingestion',
              helper: 'Upload FeatureCollections with RBAC tags and automation policies.',
              type: 'action',
              cta: 'Launch importer',
              href: '/admin/zones#zone-bulk-import'
            }
          ]
        }
      ]
    }
  };
  const auditEvents = Array.isArray(payload.audit?.timeline?.events)
    ? payload.audit.timeline.events
    : [];
  const auditSummary = payload.audit?.timeline?.summary ?? {};

  const auditSection = {
    id: 'audit-log',
    label: 'Audit timeline',
    description: 'Manage manual audit checkpoints alongside system-generated controls.',
    icon: 'documents',
    type: 'audit-timeline',
    data: {
      events: auditEvents,
      summary: auditSummary,
      initialTimeframe: auditSummary.timeframe ?? payload.timeframe ?? DEFAULT_TIMEFRAME
    }
  };
  const monetisation = payload.platform?.monetisation;
  const monetisationSection = monetisation
    ? {
        id: 'monetisation-governance',
        label: 'Monetisation governance',
        description: 'Launch the monetisation control centre to govern commissions, subscriptions, and finance integrations.',
        type: 'settings',
        data: {
          panels: [
            {
              id: 'monetisation-console',
              title: 'Monetisation control centre',
              description: 'Keep commission structures, subscription packages, and Stripe/Escrow credentials aligned.',
              status: monetisation.commissionsEnabled ? 'Commissions active' : 'Commissions disabled',
              items: [
                {
                  id: 'launch-console',
                  label: 'Monetisation console',
                  helper: 'Adjust commission structures, subscription packages, and finance credentials.',
                  type: 'action',
                  href: '/admin/monetisation',
                  cta: 'Open console'
                },
                {
                  id: 'base-rate',
                  label: 'Default commission rate',
                  helper: 'Fallback platform share applied when no bespoke rule matches.',
                  value: monetisation.baseRateLabel
                },
                {
                  id: 'subscription-state',
                  label: 'Subscription state',
                  helper: monetisation.subscriptionEnabled ? 'Subscription gating enforced' : 'Subscriptions disabled',
                  value: `${monetisation.subscriptionCount ?? 0} packages`
                },
                {
                  id: 'integration-health',
                  label: 'Integration readiness',
                  helper: [
                    monetisation.stripeConnected ? 'Stripe linked' : 'Stripe pending',
                    monetisation.escrowConnected ? 'Escrow ready' : 'Escrow not configured',
                    monetisation.smtpReady ? 'SMTP ready' : 'SMTP pending',
                    monetisation.storageConfigured ? 'R2 storage connected' : 'Storage pending'
                  ].join(' • ')
                }
              ]
            }
          ]
        }
      }
    : null;

  const auditSection = auditTimeline.length
    ? {
        id: 'audit-log',
        label: 'Audit timeline',
        description: 'Latest pipeline runs, compliance reviews, and dispute checkpoints.',
        type: 'table',
        data: {
          headers: ['Time', 'Event', 'Owner', 'Status'],
          rows: auditTimeline.map((entry) => [entry.time, entry.event, entry.owner, entry.status])
        }
      }
    : null;

<<<<<<< HEAD
  const escrowConsoleLink = {
    id: 'escrow-console-link',
    label: 'Escrow management',
    description: 'Manual overrides, release approvals, and dispute controls.',
    type: 'link',
    href: '/admin/escrows',
    icon: 'finance'
  };
=======
  const navigation = [
    overview,
    commandMetrics,
    customJobsSection,
  const inboxSection = inboxSummary
    ? {
        id: 'inbox',
        label: 'Unified inbox',
        description: 'Queue health, SLA posture, and automation guardrails for communications.',
        type: 'settings',
        data: {
          panels: [
            {
              id: 'inbox-health',
              title: 'Inbox health',
              description: 'Monitor backlog, SLA breaches, and response times.',
              items: [
                {
                  id: 'inbox-backlog',
                  label: 'Backlog',
                  helper: 'Open conversations across queues',
                  type: 'value',
                  value: numberFormatter.format(inboxSummary.metrics?.backlog ?? 0)
                },
                {
                  id: 'inbox-awaiting',
                  label: 'Awaiting response',
                  helper: 'Threads where the last reply is from a participant',
                  type: 'value',
                  value: numberFormatter.format(inboxSummary.metrics?.awaitingResponse ?? 0)
                },
                {
                  id: 'inbox-breaches',
                  label: 'SLA breaches',
                  helper: 'Conversations exceeding queue SLA targets',
                  type: 'value',
                  value: numberFormatter.format(inboxSummary.metrics?.breachRisk ?? 0)
                },
                {
                  id: 'inbox-templates',
                  label: 'Active templates',
                  helper: 'Ready-to-send responses',
                  type: 'value',
                  value: numberFormatter.format(inboxSummary.metrics?.templatesActive ?? 0)
                },
                {
                  id: 'inbox-first-response',
                  label: 'Avg first response',
                  helper: 'Minutes to first agent reply',
                  type: 'value',
                  value:
                    inboxSummary.metrics?.averageFirstResponseMinutes != null
                      ? `${Number(inboxSummary.metrics.averageFirstResponseMinutes).toFixed(1)} min`
                      : 'Not enough data'
                }
              ]
            },
            {
              id: 'inbox-queues',
              title: 'Queue spotlight',
              description: 'Top queues by backlog and attention required.',
              items: (inboxSummary.queues ?? []).slice(0, 3).map((queue) => ({
                id: queue.id,
                label: queue.name,
                helper: `${numberFormatter.format(queue.awaitingResponse ?? 0)} awaiting • ${numberFormatter.format(queue.breachRisk ?? 0)} breaches`,
                value: `${numberFormatter.format(queue.backlog ?? 0)} open`
              }))
            },
            {
              id: 'inbox-automation',
              title: 'Automation & guardrails',
              description: 'Current routing and attachment guardrails.',
              items: [
                {
                  id: 'inbox-auto-assign',
                  label: 'Auto-assign',
                  helper: 'Automatically distribute new conversations',
                  type: 'toggle',
                  enabled: Boolean(inboxSummary.configuration?.autoAssignEnabled)
                },
                {
                  id: 'inbox-attachments',
                  label: 'Attachments',
                  helper: `${inboxSummary.configuration?.maxAttachmentMb ?? 0}MB • ${(inboxSummary.configuration?.allowedFileTypes ?? ['jpg', 'png', 'pdf']).join(', ')}`,
                  type: 'toggle',
                  enabled: Boolean(inboxSummary.configuration?.attachmentsEnabled)
                },
                {
                  id: 'inbox-ai-assist',
                  label: 'AI assist',
                  helper:
                    inboxSummary.configuration?.aiAssistEnabled
                      ? `Provider: ${inboxSummary.configuration?.aiAssistProvider || 'configured'}`
                      : 'Disabled',
                  type: 'toggle',
                  enabled: Boolean(inboxSummary.configuration?.aiAssistEnabled)
                },
                {
                  id: 'inbox-quiet-hours',
                  label: 'Quiet hours',
                  helper: inboxSummary.configuration?.quietHours || 'Not configured',
                  type: 'value',
                  value: inboxSummary.configuration?.quietHours || 'Not configured'
                },
                {
                  id: 'inbox-manage',
                  label: 'Inbox administration',
                  helper: 'Open the inbox control workspace to edit queues and templates',
                  type: 'action',
                  cta: 'Manage inbox',
                  href: '/admin/inbox'
                }
              ]
            }
          ]
        }
      }
    : null;
  const navigation = [
  const sections = [
  const upcomingManualEntries = manualUpcoming.slice(0, 4).map((entry) => ({
    title: entry.title,
    when: entry.when,
    status: entry.status || 'Manual'
  }));

  if (upcomingManualEntries.length) {
    overview.analytics.upcoming = [...overview.analytics.upcoming, ...upcomingManualEntries];
  }
>>>>>>> e1274a79

  return [
    overview,
    commandMetrics,
    commandMetricsAdmin,
    securitySection,
    operationsSection,
    disputeSection,
    complianceSection,
    inboxSection,
    legalSection,
    automationSection,
<<<<<<< HEAD
    auditSection,
    escrowConsoleLink
=======
    zoneGovernanceSection,
    auditSection
    auditSection,
    monetisationSection
>>>>>>> e1274a79
  ].filter(Boolean);

  navigation.push({
    id: 'settings-preferences-link',
    label: 'Settings & preferences',
    description: 'Configure admin workspace defaults and escalation controls.',
    type: 'link',
    icon: 'settings',
    href: '/admin/preferences'
  });

  return navigation;
    id: 'appearance-management',
    label: 'Appearance management',
    description: 'Govern admin look & feel, brand assets, and marketing variants.',
    icon: 'assets',
    href: '/admin/appearance'
  });

  return navigation;
    id: 'admin-rentals-link',
    label: 'Rental management',
    description: 'Open the dedicated rental operations workspace.',
    type: 'route',
    icon: 'assets',
    href: '/admin/rentals'
  });

  return navigation;
  return { sections, sidebarLinks };
  sections.push({
    id: 'system-settings-link',
    label: 'System settings',
    description: 'Configure email, storage, and integration credentials.',
    type: 'link',
    icon: 'settings',
    routeTo: '/admin/system-settings'
  });

  return sections;
}

export default function AdminDashboard() {
  const navigate = useNavigate();
  const { logout } = useAdminSession();
  const roleMeta = useMemo(() => DASHBOARD_ROLES.find((role) => role.id === 'admin'), []);
  const registeredRoles = useMemo(() => DASHBOARD_ROLES.filter((role) => role.registered), []);
  const [searchParams, setSearchParams] = useSearchParams();
  const timeframeParam = searchParams.get('timeframe') ?? DEFAULT_TIMEFRAME;
  const focusSectionId = searchParams.get('focus');
  const disputeBucketIdParam = searchParams.get('bucket');
  const panelParam = searchParams.get('panel');
  const viewParam = searchParams.get('view') ?? 'summary';
  const focusParam = searchParams.get('focus');
  const [timeframe, setTimeframe] = useState(timeframeParam);
  const [state, setState] = useState({ loading: true, data: null, meta: null, error: null });
  const [lastRefreshed, setLastRefreshed] = useState(null);
  const [affiliateState, setAffiliateState] = useState({ loading: true, data: null, error: null });
  const [providerState, setProviderState] = useState({
    loading: false,
    error: null,
    list: [],
    summary: null,
    enums: {},
    pagination: null,
    detailLoading: false,
    detailError: null,
    selectedId: null,
    selected: null
  });
  const [profileState, setProfileState] = useState({
    loading: true,
    saving: false,
    data: null,
    error: null,
    success: null
  });
  const configuratorOpen = panelParam === 'command-metrics';
  const [enterpriseSnapshot, setEnterpriseSnapshot] = useState({
    loading: true,
    summary: DEFAULT_SUMMARY,
    error: null
  });
  const [serviceState, setServiceState] = useState({ loading: true, data: null, error: null });
  const [complianceState, setComplianceState] = useState({ loading: true, error: null, payload: null });
  const [overviewSettings, setOverviewSettings] = useState(null);
  const [overviewSettingsForm, setOverviewSettingsForm] = useState(null);
  const [overviewSettingsLoading, setOverviewSettingsLoading] = useState(true);
  const [overviewSettingsLoadError, setOverviewSettingsLoadError] = useState(null);
  const [overviewSettingsSaving, setOverviewSettingsSaving] = useState(false);
  const [overviewSettingsFormError, setOverviewSettingsFormError] = useState(null);
  const [overviewSettingsSuccess, setOverviewSettingsSuccess] = useState(null);
  const [settingsModalOpen, setSettingsModalOpen] = useState(false);

  useEffect(() => {
    setTimeframe(timeframeParam);
  }, [timeframeParam]);

  const loadDashboard = useCallback(
    async ({ signal, timeframe: requestedTimeframe, forceRefresh = false } = {}) => {
      const windowKey = requestedTimeframe ?? timeframe;
      setState((current) => ({ ...current, loading: true, error: null }));
      try {
        const response = await getAdminDashboard({ timeframe: windowKey, signal, forceRefresh });
        setState({ loading: false, data: response.data, meta: response.meta, error: null });
        setLastRefreshed(response.data?.generatedAt ?? new Date().toISOString());
      } catch (error) {
        if (signal?.aborted || error?.name === 'AbortError') {
          return;
        }
        const panelError =
          error instanceof PanelApiError
            ? error
            : new PanelApiError('Unable to load admin dashboard', error?.status ?? 500, { cause: error });
        if (panelError.status === 401 || panelError.status === 403) {
          await logout();
          navigate('/admin', {
            replace: true,
            state: { reason: 'sessionExpired', from: { pathname: '/admin/dashboard' } }
          });
          return;
        }
        setState((current) => ({ ...current, loading: false, error: panelError }));
      }
    },
    [timeframe, logout, navigate]
  );

  const handleProviderAuthError = useCallback(
    async (error) => {
      if (error instanceof PanelApiError && (error.status === 401 || error.status === 403)) {
        await logout();
        navigate('/admin', {
          replace: true,
          state: { reason: 'sessionExpired', from: { pathname: '/admin/dashboard' } }
        });
        return true;
      }
      return false;
    },
    [logout, navigate]
  );

  const loadProviderDirectory = useCallback(
    async ({ signal, forceRefresh = false } = {}) => {
      setProviderState((current) => ({ ...current, loading: true, error: null }));
      try {
        const directory = await getAdminProviderDirectory({ signal, forceRefresh });
        setProviderState((current) => ({
          ...current,
          loading: false,
          error: null,
          list: directory.providers ?? [],
          summary: directory.summary ?? null,
          enums: directory.enums ?? {},
          pagination: directory.pagination ?? null
        }));
        return directory;
      } catch (error) {
        if (signal?.aborted || error?.name === 'AbortError') {
          setProviderState((current) => ({ ...current, loading: false }));
          return null;
        }
        const panelError =
          error instanceof PanelApiError
            ? error
            : new PanelApiError('Unable to load providers', error?.status ?? 500, { cause: error });
        await handleProviderAuthError(panelError);
        setProviderState((current) => ({ ...current, loading: false, error: panelError }));
        return null;
      }
    },
    [handleProviderAuthError]
  );

  const loadProviderDetail = useCallback(
    async (companyId, { signal, forceRefresh = false } = {}) => {
      if (!companyId) {
        return null;
      }
      setProviderState((current) => ({ ...current, detailLoading: true, detailError: null, selectedId: companyId }));
      try {
        const detail = await getAdminProviderDetail({ companyId, signal, forceRefresh });
        setProviderState((current) => ({
          ...current,
          detailLoading: false,
          detailError: null,
          selectedId: companyId,
          selected: detail
        }));
        return detail;
      } catch (error) {
        if (signal?.aborted || error?.name === 'AbortError') {
          setProviderState((current) => ({ ...current, detailLoading: false }));
          return null;
        }
        const panelError =
          error instanceof PanelApiError
            ? error
            : new PanelApiError('Unable to load provider detail', error?.status ?? 500, { cause: error });
        await handleProviderAuthError(panelError);
        setProviderState((current) => ({
          ...current,
          detailLoading: false,
          detailError: panelError,
          selectedId: companyId
        }));
        return null;
      }
    },
    [handleProviderAuthError]
  );

  const loadServiceManagement = useCallback(
    async ({ signal, silent = false } = {}) => {
      setServiceState((current) => ({
        ...current,
        loading: true,
        error: silent ? current.error : null
      }));

      try {
        const snapshot = await getAdminServiceSummary({ signal });
        setServiceState({ loading: false, data: snapshot, error: null });
        return snapshot;
      } catch (error) {
        if (signal?.aborted || error?.name === 'AbortError') {
          return null;
        }

        const panelError =
          error instanceof PanelApiError
            ? error
            : new PanelApiError('Unable to load service management', error?.status ?? 500, {
                cause: error
              });

  const commandMetricsHrefBuilder = useCallback(
    (view) => {
      const params = new URLSearchParams();
      if (timeframe !== DEFAULT_TIMEFRAME) {
        params.set('timeframe', timeframe);
      }
      params.set('panel', 'command-metrics');
      if (view) {
        params.set('view', view);
      }
      return `/admin/dashboard?${params.toString()}`;
    },
    [timeframe]
  );

  const navigation = useMemo(() => {
    const sections = state.data
      ? buildAdminNavigation(state.data, { commandMetricsLink: commandMetricsHrefBuilder })
      : [];
    if (affiliateSection) {
      sections.push(affiliateSection);
    }
    return sections;
  }, [state.data, affiliateSection, commandMetricsHrefBuilder]);
        setServiceState((current) => ({ ...current, loading: false, error: panelError }));
        throw panelError;
      }
    },
    []
  );

  const loadComplianceControls = useCallback(
    async ({ signal } = {}) => {
      setComplianceState((current) => ({ ...current, loading: true, error: null }));
      try {
        const payload = await fetchComplianceControls({ signal });
        setComplianceState({ loading: false, error: null, payload });
      } catch (error) {
        if (signal?.aborted || error?.name === 'AbortError') {
          return;
        }
        setComplianceState((current) => ({ ...current, loading: false, error, payload: current.payload }));
      }
    },
    []
  );

  const handleCreateControl = useCallback(
    async (payload) => {
      await createComplianceControlRequest(payload);
      await loadComplianceControls();
    },
    [loadComplianceControls]
  );

  const handleUpdateControl = useCallback(
    async (controlId, payload) => {
      await updateComplianceControlRequest(controlId, payload);
      await loadComplianceControls();
    },
    [loadComplianceControls]
  );

  const handleDeleteControl = useCallback(
    async (controlId) => {
      await deleteComplianceControlRequest(controlId);
      await loadComplianceControls();
    },
    [loadComplianceControls]
  );

  const handleUpdateAutomation = useCallback(async (settings) => {
    const updated = await updateComplianceAutomation(settings);
    setComplianceState((current) => ({
      ...current,
      payload: current.payload
        ? { ...current.payload, automation: updated }
        : {
            controls: [],
            summary: { total: 0, overdue: 0, dueSoon: 0, monitoring: 0 },
            filters: { statuses: [], categories: [], reviewFrequencies: [], controlTypes: [], ownerTeams: [] },
            evidence: [],
            exceptions: [],
            automation: updated
          }
    }));
    return updated;
  }, []);

  useEffect(() => {
    const controller = new AbortController();
    loadDashboard({ signal: controller.signal, timeframe });
    return () => controller.abort();
  }, [loadDashboard, timeframe]);

  useEffect(() => {
    const controller = new AbortController();
    loadServiceManagement({ signal: controller.signal }).catch(() => {});
    return () => controller.abort();
  }, [loadServiceManagement]);

  useEffect(() => {
    if (!state.data?.serviceManagement) {
      return;
    }

    setServiceState((current) => {
      if (current.data && !current.loading) {
        return current;
      }
      return { loading: false, data: state.data.serviceManagement, error: null };
    });
  }, [state.data]);

  useEffect(() => {
    const controller = new AbortController();
    (async () => {
      try {
        const payload = await getAdminAffiliateSettings({ signal: controller.signal });
        setAffiliateState({ loading: false, data: payload, error: null });
      } catch (error) {
        if (controller.signal.aborted) return;
        const err = error instanceof Error ? error : new Error('Unable to load affiliate settings');
        setAffiliateState({ loading: false, data: null, error: err });
      }
    })();
    return () => controller.abort();
  }, []);

  useEffect(() => {
    const controller = new AbortController();
    (async () => {
      const directory = await loadProviderDirectory({ signal: controller.signal });
      if (!directory?.providers?.length) {
        return;
      }
      const firstId = directory.providers[0]?.id;
      if (!firstId) {
        return;
      }
      let shouldFetchDetail = false;
      setProviderState((current) => {
        if (current.selectedId) {
          return current;
        }
        shouldFetchDetail = true;
        return { ...current, selectedId: firstId };
      });
      if (shouldFetchDetail) {
        await loadProviderDetail(firstId, { signal: controller.signal });
      }
    })();
    return () => controller.abort();
  }, [loadProviderDirectory, loadProviderDetail]);
  const loadProfileSettings = useCallback(async () => {
    setProfileState((current) => ({ ...current, loading: true, error: null, success: null }));
    try {
      const payload = await getAdminProfileSettings();
      setProfileState({ loading: false, saving: false, data: payload, error: null, success: null });
    } catch (error) {
      const message = error instanceof Error ? error.message : 'Failed to load profile settings';
      setProfileState((current) => ({ ...current, loading: false, error: message }));
    }
  }, []);

  useEffect(() => {
    loadProfileSettings();
  }, [loadProfileSettings]);

  const handleProfileSave = useCallback(
    async (payload) => {
      setProfileState((current) => ({ ...current, saving: true, error: null, success: null }));
      try {
        const updated = await updateAdminProfileSettings(payload);
        setProfileState({ loading: false, saving: false, data: updated, error: null, success: 'Profile settings saved' });
      } catch (error) {
        const message = error instanceof Error ? error.message : 'Failed to save profile settings';
        setProfileState((current) => ({ ...current, saving: false, error: message }));
        throw (error instanceof Error ? error : new Error(message));
      }
    },
    []
  );

  const handleDelegateCreate = useCallback(
    async (payload) => {
      setProfileState((current) => ({ ...current, saving: true, error: null, success: null }));
      try {
        const delegate = await createAdminDelegate(payload);
        setProfileState((current) => {
          const now = new Date().toISOString();
          const base = current.data
            ? {
                profile: { ...current.data.profile },
                address: { ...current.data.address },
                notifications: {
                  ...DEFAULT_PROFILE_PAYLOAD.notifications,
                  ...(current.data.notifications ?? {})
                },
                notificationEmails: Array.isArray(current.data.notificationEmails)
                  ? current.data.notificationEmails.slice()
                  : [],
                delegates: Array.isArray(current.data.delegates)
                  ? current.data.delegates.slice()
                  : [],
                audit: { ...(current.data.audit ?? {}) }
              }
            : JSON.parse(JSON.stringify(DEFAULT_PROFILE_PAYLOAD));
          const existingDelegates = Array.isArray(base.delegates) ? base.delegates : [];
          const nextDelegates = existingDelegates.some((item) => item.id === delegate.id)
            ? existingDelegates.map((item) => (item.id === delegate.id ? delegate : item))
            : [...existingDelegates, delegate];
          return {
            ...current,
            saving: false,
            loading: false,
            data: {
              ...base,
              delegates: nextDelegates,
              audit: { ...(base.audit ?? {}), updatedAt: now }
            },
            error: null,
            success: 'Delegate added'
          };
        });
      } catch (error) {
        const message = error instanceof Error ? error.message : 'Failed to add delegate';
        setProfileState((current) => ({ ...current, saving: false, error: message }));
        throw (error instanceof Error ? error : new Error(message));
      }
    },
    []
  );

  const handleDelegateUpdate = useCallback(
    async (delegateId, payload) => {
      setProfileState((current) => ({ ...current, saving: true, error: null, success: null }));
      try {
        const delegate = await updateAdminDelegate(delegateId, payload);
        setProfileState((current) => {
          const now = new Date().toISOString();
          if (!current.data) {
            return {
              ...current,
              saving: false,
              loading: false,
              data: {
                ...JSON.parse(JSON.stringify(DEFAULT_PROFILE_PAYLOAD)),
                delegates: [delegate],
                audit: { updatedAt: now }
              },
              error: null,
              success: 'Delegate updated'
            };
          }
          const nextDelegates = (current.data.delegates ?? []).map((item) =>
            item.id === delegate.id ? delegate : item
          );
          return {
            ...current,
            saving: false,
            loading: false,
            data: {
              ...current.data,
              delegates: nextDelegates,
              audit: { ...(current.data.audit ?? {}), updatedAt: now }
            },
            error: null,
            success: 'Delegate updated'
          };
        });
      } catch (error) {
        const message = error instanceof Error ? error.message : 'Failed to update delegate';
        setProfileState((current) => ({ ...current, saving: false, error: message }));
        throw (error instanceof Error ? error : new Error(message));
      }
    },
    []
  );

  const handleDelegateDelete = useCallback(
    async (delegateId) => {
      setProfileState((current) => ({ ...current, saving: true, error: null, success: null }));
      try {
        await deleteAdminDelegate(delegateId);
        setProfileState((current) => {
          if (!current.data) {
            return { ...current, saving: false, loading: false, error: null, success: 'Delegate removed' };
          }
          const now = new Date().toISOString();
          const nextDelegates = (current.data.delegates ?? []).filter((item) => item.id !== delegateId);
          return {
            ...current,
            saving: false,
            loading: false,
            data: {
              ...current.data,
              delegates: nextDelegates,
              audit: { ...(current.data.audit ?? {}), updatedAt: now }
            },
            error: null,
            success: 'Delegate removed'
          };
        });
      } catch (error) {
        const message = error instanceof Error ? error.message : 'Failed to remove delegate';
        setProfileState((current) => ({ ...current, saving: false, error: message }));
        throw (error instanceof Error ? error : new Error(message));
      }
    },
    []
  );

  const affiliateSection = useMemo(() => buildAffiliateGovernanceSection(affiliateState), [affiliateState]);
  const profileSettingsSection = useMemo(
    () => ({
      id: 'profile-settings-control',
      label: 'Profile settings',
      description: 'Identity, addresses, notifications, and delegate controls.',
      icon: 'profile',
      type: 'custom',
      render: () => (
        <AdminProfileSettingsPanel
          data={profileState.data}
          loading={profileState.loading}
          saving={profileState.saving}
          error={profileState.error}
          success={profileState.success}
          onRefresh={loadProfileSettings}
          onSubmit={handleProfileSave}
          onCreateDelegate={handleDelegateCreate}
          onUpdateDelegate={handleDelegateUpdate}
          onDeleteDelegate={handleDelegateDelete}
        />
      )
    }),
    [
      profileState,
      loadProfileSettings,
      handleProfileSave,
      handleDelegateCreate,
      handleDelegateUpdate,
      handleDelegateDelete
    ]
  useEffect(() => {
    const controller = new AbortController();
    (async () => {
      try {
        const payload = await listEnterpriseAccounts({ includeArchived: true, signal: controller.signal });
        setEnterpriseSnapshot({
          loading: false,
          summary: { ...DEFAULT_SUMMARY, ...payload.summary },
          error: null
        });
      } catch (error) {
        if (controller.signal.aborted) return;
        const message = error instanceof Error ? error.message : 'Unable to load enterprise snapshot';
        setEnterpriseSnapshot({ loading: false, summary: DEFAULT_SUMMARY, error: message });
      }
    })();
    return () => controller.abort();
  }, []);

    loadComplianceControls({ signal: controller.signal });
    return () => controller.abort();
  }, [loadComplianceControls]);
    let isMounted = true;
    const controller = new AbortController();
    (async () => {
      setOverviewSettingsLoading(true);
      setOverviewSettingsLoadError(null);
      try {
        const settings = await fetchAdminDashboardOverviewSettings({ signal: controller.signal });
        if (!isMounted) return;
        setOverviewSettings(settings);
      } catch (error) {
        if (controller.signal.aborted || !isMounted) return;
        const message =
          error instanceof Error ? error.message : 'Failed to load overview settings';
        setOverviewSettingsLoadError(message);
      } finally {
        if (!isMounted) return;
        setOverviewSettingsLoading(false);
      }
    })();
    return () => {
      isMounted = false;
      controller.abort();
    };
  }, []);

  useEffect(() => {
    if (!overviewSettings || settingsModalOpen) {
      return;
    }
    sections.push({
      id: 'wallet-management-link',
      label: 'Wallet management',
      description: 'Configure balances, guardrails, and ledger activity for Fixnado wallets.',
      icon: 'finance',
      href: '/admin/wallets'
    });
    return sections;
  }, [state.data, affiliateSection]);
  const dashboardPayload = state.data ? { navigation } : null;
  const timeframeOptions = state.data?.timeframeOptions ?? FALLBACK_TIMEFRAME_OPTIONS;
  const isFallback = Boolean(state.meta?.fallback);
  const servedFromCache = Boolean(state.meta?.fromCache && !state.meta?.fallback);
    setOverviewSettingsForm(buildFormState(overviewSettings));
  }, [overviewSettings, settingsModalOpen]);

  const affiliateSection = useMemo(() => buildAffiliateGovernanceSection(affiliateState), [affiliateState]);
  const userManagementSection = useMemo(
    () => ({
      id: 'user-management',
      label: 'User management',
      description: 'Provision, audit, and secure Fixnado accounts across roles.',
      type: 'user-management',
      icon: 'users'
    }),
    []
  );

  const handleSelectProvider = useCallback(
    async (companyId) => {
      if (!companyId) {
        return;
      }
      let shouldFetch = true;
      setProviderState((current) => {
        if (current.selectedId === companyId && current.selected && !current.detailError) {
          shouldFetch = false;
          return current;
        }
        return { ...current, selectedId: companyId };
      });
      if (shouldFetch) {
        await loadProviderDetail(companyId);
      }
    },
    [loadProviderDetail]
  );

  const handleRefreshProviderDirectory = useCallback(
    async () => {
      const directory = await loadProviderDirectory({ forceRefresh: true });
      if (!directory) {
        return;
      }
      let nextSelectedId = null;
      setProviderState((current) => {
        const providerIds = new Set((directory.providers ?? []).map((provider) => provider.id));
        const fallbackId = directory.providers?.[0]?.id ?? null;
        nextSelectedId = current.selectedId && providerIds.has(current.selectedId) ? current.selectedId : fallbackId;
        if (!nextSelectedId) {
          return { ...current, selectedId: null, selected: null, detailError: null };
        }
        return { ...current, selectedId: nextSelectedId };
      });
      if (nextSelectedId) {
        await loadProviderDetail(nextSelectedId, { forceRefresh: true });
      }
    },
    [loadProviderDirectory, loadProviderDetail]
  );

  const handleCreateProvider = useCallback(
    async (payload) => {
      try {
        const detail = await createAdminProvider(payload);
        const companyId = detail?.company?.id ?? null;
        if (companyId) {
          setProviderState((current) => ({ ...current, selectedId: companyId, selected: detail, detailError: null }));
        }
        await loadProviderDirectory({ forceRefresh: true });
        if (companyId) {
          await loadProviderDetail(companyId, { forceRefresh: true });
        }
        return detail;
      } catch (error) {
        const panelError =
          error instanceof PanelApiError
            ? error
            : new PanelApiError('Unable to create provider', error?.status ?? 500, { cause: error });
        await handleProviderAuthError(panelError);
        throw panelError;
      }
    },
    [loadProviderDirectory, loadProviderDetail, handleProviderAuthError]
  );

  const handleUpdateProvider = useCallback(
    async (companyId, payload) => {
      try {
        const detail = await updateAdminProvider(companyId, payload);
        setProviderState((current) => {
          if (current.selectedId !== companyId) {
            return current;
          }
          return { ...current, selected: detail, detailError: null };
        });
        await loadProviderDirectory({ forceRefresh: true });
        return detail;
      } catch (error) {
        const panelError =
          error instanceof PanelApiError
            ? error
            : new PanelApiError('Unable to update provider', error?.status ?? 500, { cause: error });
        await handleProviderAuthError(panelError);
        throw panelError;
      }
    },
    [loadProviderDirectory, handleProviderAuthError]
  );

  const handleUpsertProviderContact = useCallback(
    async (companyId, contactId, payload) => {
      try {
        const result = await upsertAdminProviderContact(companyId, contactId, payload);
        await loadProviderDetail(companyId, { forceRefresh: true });
        await loadProviderDirectory({ forceRefresh: true });
        return result;
      } catch (error) {
        const panelError =
          error instanceof PanelApiError
            ? error
            : new PanelApiError('Unable to save contact', error?.status ?? 500, { cause: error });
        await handleProviderAuthError(panelError);
        throw panelError;
      }
    },
    [loadProviderDetail, loadProviderDirectory, handleProviderAuthError]
  );

  const handleDeleteProviderContact = useCallback(
    async (companyId, contactId) => {
      try {
        await deleteAdminProviderContact(companyId, contactId);
        await loadProviderDetail(companyId, { forceRefresh: true });
        await loadProviderDirectory({ forceRefresh: true });
      } catch (error) {
        const panelError =
          error instanceof PanelApiError
            ? error
            : new PanelApiError('Unable to delete contact', error?.status ?? 500, { cause: error });
        await handleProviderAuthError(panelError);
        throw panelError;
      }
    },
    [loadProviderDetail, loadProviderDirectory, handleProviderAuthError]
  );

  const handleUpsertProviderCoverage = useCallback(
    async (companyId, coverageId, payload) => {
      try {
        const result = await upsertAdminProviderCoverage(companyId, coverageId, payload);
        await loadProviderDetail(companyId, { forceRefresh: true });
        await loadProviderDirectory({ forceRefresh: true });
        return result;
      } catch (error) {
        const panelError =
          error instanceof PanelApiError
            ? error
            : new PanelApiError('Unable to save coverage', error?.status ?? 500, { cause: error });
        await handleProviderAuthError(panelError);
        throw panelError;
      }
    },
    [loadProviderDetail, loadProviderDirectory, handleProviderAuthError]
  );

  const handleDeleteProviderCoverage = useCallback(
    async (companyId, coverageId) => {
      try {
        await deleteAdminProviderCoverage(companyId, coverageId);
        await loadProviderDetail(companyId, { forceRefresh: true });
        await loadProviderDirectory({ forceRefresh: true });
      } catch (error) {
        const panelError =
          error instanceof PanelApiError
            ? error
            : new PanelApiError('Unable to delete coverage', error?.status ?? 500, { cause: error });
        await handleProviderAuthError(panelError);
        throw panelError;
      }
    },
    [loadProviderDetail, loadProviderDirectory, handleProviderAuthError]
  );

  const handleArchiveProvider = useCallback(
    async (companyId, payload) => {
      try {
        const result = await archiveAdminProvider(companyId, payload);
        await loadProviderDirectory({ forceRefresh: true });
        setProviderState((current) => ({
          ...current,
          selectedId: companyId,
          selected: result,
          detailError: null,
          detailLoading: false
        }));
        return result;
      } catch (error) {
        const panelError =
          error instanceof PanelApiError
            ? error
            : new PanelApiError('Unable to archive provider', error?.status ?? 500, { cause: error });
        await handleProviderAuthError(panelError);
        throw panelError;
      }
    },
    [loadProviderDirectory, handleProviderAuthError]
  );

  const providerHandlers = useMemo(
    () => ({
      onRefreshDirectory: handleRefreshProviderDirectory,
      onSelectProvider: handleSelectProvider,
      onCreateProvider: handleCreateProvider,
      onUpdateProvider: handleUpdateProvider,
      onUpsertContact: handleUpsertProviderContact,
      onDeleteContact: handleDeleteProviderContact,
      onUpsertCoverage: handleUpsertProviderCoverage,
      onDeleteCoverage: handleDeleteProviderCoverage,
      onArchiveProvider: handleArchiveProvider
    }),
    [
      handleRefreshProviderDirectory,
      handleSelectProvider,
      handleCreateProvider,
      handleUpdateProvider,
      handleUpsertProviderContact,
      handleDeleteProviderContact,
      handleUpsertProviderCoverage,
      handleDeleteProviderCoverage,
      handleArchiveProvider
    ]
  );

  const providerSection = useMemo(() => {
    const directoryEnums = providerState.enums ?? {};
    const detailEnums = providerState.selected?.enums ?? {};
    const mergedEnums = {
      ...directoryEnums,
      ...detailEnums,
      statuses: detailEnums.statuses ?? directoryEnums.statuses ?? [],
      onboardingStages: detailEnums.onboardingStages ?? directoryEnums.onboardingStages ?? [],
      tiers: detailEnums.tiers ?? directoryEnums.tiers ?? [],
      riskLevels: detailEnums.riskLevels ?? directoryEnums.riskLevels ?? [],
      coverageTypes: detailEnums.coverageTypes ?? directoryEnums.coverageTypes ?? [],
      insuredStatuses: detailEnums.insuredStatuses ?? directoryEnums.insuredStatuses ?? [],
      regions: directoryEnums.regions ?? [],
      zones: detailEnums.zones ?? []
    };

    return {
      id: 'provider-management',
      label: 'SME / provider management',
      description:
        'Onboard, update, and monitor Fixnado SMEs with live coverage, contact ownership, and compliance records.',
      icon: 'provider',
      type: 'provider-management',
      data: {
        loading: providerState.loading,
        list: providerState.list,
        summary: providerState.summary,
        enums: mergedEnums,
        error: providerState.error,
        detailLoading: providerState.detailLoading,
        detailError: providerState.detailError,
        selected: providerState.selected,
        selectedId: providerState.selectedId,
        handlers: providerHandlers
      }
    };
  }, [providerState, providerHandlers]);

  const navigation = useMemo(() => {
    const sections = state.data ? [...buildAdminNavigation(state.data)] : [];
    if (affiliateSection) {
      sections.push(affiliateSection);
    }
    sections.push(userManagementSection);
    return sections;
  }, [state.data, affiliateSection, userManagementSection]);
  const dashboardPayload = useMemo(() => {
    if (!navigation.length) {
      return state.data ? { ...state.data, navigation: [] } : null;
    }
    if (state.data) {
      return { ...state.data, navigation };
    }
    return {
      navigation,
      persona: roleMeta?.id ?? 'admin',
      metadata: {}
    };
  }, [navigation, state.data, roleMeta]);
  const enterpriseSection = useMemo(() => buildEnterpriseLaunchpad(enterpriseSnapshot), [enterpriseSnapshot]);

  const handleServiceRefresh = useCallback(() => {
    loadServiceManagement().catch((error) => {
      console.error('[AdminDashboard] Service management refresh failed', error);
    });
  }, [loadServiceManagement]);

  const handleCreateCategory = useCallback(
    async (input) => {
      try {
        const category = await createAdminServiceCategory(input);
        await loadServiceManagement({ silent: true }).catch((error) => {
          console.error('[AdminDashboard] Failed to refresh after creating category', error);
        });
        return category;
      } catch (error) {
        const panelError =
          error instanceof PanelApiError
            ? error
            : new PanelApiError('Unable to create service category', error?.status ?? 500, { cause: error });
        throw panelError;
      }
    },
    [loadServiceManagement]
  );

  const handleUpdateCategory = useCallback(
    async (categoryId, updates) => {
      try {
        const category = await updateAdminServiceCategory(categoryId, updates);
        await loadServiceManagement({ silent: true }).catch((error) => {
          console.error('[AdminDashboard] Failed to refresh after updating category', error);
        });
        return category;
      } catch (error) {
        const panelError =
          error instanceof PanelApiError
            ? error
            : new PanelApiError('Unable to update service category', error?.status ?? 500, { cause: error });
        throw panelError;
      }
    },
    [loadServiceManagement]
  );

  const handleArchiveCategory = useCallback(
    async (categoryId) => {
      try {
        const category = await archiveAdminServiceCategory(categoryId);
        await loadServiceManagement({ silent: true }).catch((error) => {
          console.error('[AdminDashboard] Failed to refresh after archiving category', error);
        });
        return category;
      } catch (error) {
        const panelError =
          error instanceof PanelApiError
            ? error
            : new PanelApiError('Unable to archive service category', error?.status ?? 500, { cause: error });
        throw panelError;
      }
    },
    [loadServiceManagement]
  );

  const handleCreateListing = useCallback(
    async (input) => {
      try {
        const listing = await createAdminServiceListing(input);
        await loadServiceManagement({ silent: true }).catch((error) => {
          console.error('[AdminDashboard] Failed to refresh after creating listing', error);
        });
        return listing;
      } catch (error) {
        const panelError =
          error instanceof PanelApiError
            ? error
            : new PanelApiError('Unable to create service listing', error?.status ?? 500, { cause: error });
        throw panelError;
      }
    },
    [loadServiceManagement]
  );

  const handleUpdateListing = useCallback(
    async (serviceId, updates) => {
      try {
        const listing = await updateAdminServiceListing(serviceId, updates);
        await loadServiceManagement({ silent: true }).catch((error) => {
          console.error('[AdminDashboard] Failed to refresh after updating listing', error);
        });
        return listing;
      } catch (error) {
        const panelError =
          error instanceof PanelApiError
            ? error
            : new PanelApiError('Unable to update service listing', error?.status ?? 500, { cause: error });
        throw panelError;
      }
    },
    [loadServiceManagement]
  );

  const handleUpdateListingStatus = useCallback(
    async (serviceId, status) => {
      try {
        const listing = await updateAdminServiceListingStatus(serviceId, status);
        await loadServiceManagement({ silent: true }).catch((error) => {
          console.error('[AdminDashboard] Failed to refresh after updating listing status', error);
        });
        return listing;
      } catch (error) {
        const panelError =
          error instanceof PanelApiError
            ? error
            : new PanelApiError('Unable to update listing status', error?.status ?? 500, { cause: error });
        throw panelError;
      }
    },
    [loadServiceManagement]
  );

  const handleArchiveListing = useCallback(
    async (serviceId) => {
      try {
        const listing = await archiveAdminServiceListing(serviceId);
        await loadServiceManagement({ silent: true }).catch((error) => {
          console.error('[AdminDashboard] Failed to refresh after archiving listing', error);
        });
        return listing;
      } catch (error) {
        const panelError =
          error instanceof PanelApiError
            ? error
            : new PanelApiError('Unable to archive service listing', error?.status ?? 500, { cause: error });
        throw panelError;
      }
    },
    [loadServiceManagement]
  );

  const serviceSection = useMemo(() => {
    if (!serviceState.loading && !serviceState.error && !serviceState.data) {
      return null;
    }

    const snapshot = serviceState.data ?? {};

    return {
      id: 'service-management',
      label: 'Service listing management',
      description: 'Publish, review, and govern the Fixnado service catalogue across regions.',
      type: 'service-management',
      icon: 'support',
      data: {
        ...snapshot,
        loading: serviceState.loading,
        error: serviceState.error,
        onRefresh: handleServiceRefresh,
        onCreateCategory: handleCreateCategory,
        onUpdateCategory: handleUpdateCategory,
        onArchiveCategory: handleArchiveCategory,
        onCreateListing: handleCreateListing,
        onUpdateListing: handleUpdateListing,
        onUpdateListingStatus: handleUpdateListingStatus,
        onArchiveListing: handleArchiveListing
      }
    };
  }, [
    serviceState,
    handleServiceRefresh,
    handleCreateCategory,
    handleUpdateCategory,
    handleArchiveCategory,
    handleCreateListing,
    handleUpdateListing,
    handleUpdateListingStatus,
    handleArchiveListing
  const navigationModel = useMemo(() => {
    if (!state.data) {
      return { sections: [], sidebarLinks: [] };
    }
    return buildAdminNavigation(state.data, { formatDateLabel, formatRelativeMoment });
  }, [state.data]);

  const navigation = useMemo(() => {
    const sections = [...navigationModel.sections];
  const complianceSectionContext = useMemo(() => {
    const payload =
      complianceState.payload ?? {
        controls: [],
        summary: { total: 0, overdue: 0, dueSoon: 0, monitoring: 0 },
        filters: { statuses: [], categories: [], reviewFrequencies: [], controlTypes: [], ownerTeams: [] },
        automation: {},
        evidence: [],
        exceptions: []
      };
    return {
      loading: complianceState.loading,
      error: complianceState.error,
      payload,
      actions: {
        refresh: () => loadComplianceControls(),
        createControl: handleCreateControl,
        updateControl: handleUpdateControl,
        deleteControl: handleDeleteControl,
        updateAutomation: handleUpdateAutomation
      }
    };
  }, [
    complianceState.loading,
    complianceState.error,
    complianceState.payload,
    loadComplianceControls,
    handleCreateControl,
    handleUpdateControl,
    handleDeleteControl,
    handleUpdateAutomation
  ]);

  const navigation = useMemo(() => {
    const sections = state.data
      ? buildAdminNavigation(state.data, { defaultDisputeBucketId: disputeBucketIdParam || undefined })
      : [];
    const sections = state.data ? buildAdminNavigation(state.data) : [];
    if (providerSection) {
      sections.push(providerSection);
    }
    if (enterpriseSection) {
      sections.push(enterpriseSection);
    }
    if (serviceSection) {
      sections.push(serviceSection);
    }
    sections.push({
      id: 'zone-management-link',
      label: 'Zone management workspace',
      description: 'Launch the geo-zonal governance tools in a dedicated workspace.',
      href: '/admin/zones'
    });
    const sections = state.data ? buildAdminNavigation(state.data, complianceSectionContext) : [];
    if (affiliateSection) {
      sections.push(affiliateSection);
    }
    sections.push({
      id: 'role-management-link',
      label: 'Role management',
      description: 'Manage roles, permissions, and member assignments.',
      type: 'link',
      href: '/admin/roles'
    });
    sections.push(profileSettingsSection);
    return sections;
  }, [state.data, providerSection, affiliateSection]);
  const dashboardPayload = navigation.length ? { navigation } : null;
  }, [state.data, affiliateSection, profileSettingsSection]);
    sections.push({
      id: 'purchases-link',
      label: 'Purchase management',
      description: 'Create purchase orders, manage suppliers, and align budgets.',
      type: 'link',
      icon: 'documents',
      href: '/admin/purchases'
      id: 'admin-monetisation-link',
      label: 'Monetisation workspace',
      description: 'Open the revenue and affiliate control centre.',
      type: 'link',
      icon: 'finance',
      to: '/admin/monetisation'
    });
    return sections;
  }, [state.data, affiliateSection, disputeBucketIdParam]);
  }, [state.data, affiliateSection, enterpriseSection]);
  }, [state.data, affiliateSection]);
  const dashboardPayload = state.data ? { ...state.data, navigation } : null;
  }, [state.data, serviceSection, affiliateSection]);
  }, [navigationModel.sections, affiliateSection]);

  const dashboardPayload = state.data
    ? { navigation, sidebarLinks: navigationModel.sidebarLinks }
    : null;
  }, [state.data, affiliateSection, complianceSectionContext]);
  const dashboardPayload = state.data ? { navigation } : null;
  const timeframeOptions = state.data?.timeframeOptions ?? FALLBACK_TIMEFRAME_OPTIONS;
  const isFallback = Boolean(state.meta?.fallback);
  const servedFromCache = Boolean(state.meta?.fromCache && !state.meta?.fallback);

  const handleTimeframeChange = useCallback(
    (next) => {
      setTimeframe(next);
      setSearchParams((current) => {
        const params = new URLSearchParams(current);
        if (next === DEFAULT_TIMEFRAME) {
          params.delete('timeframe');
        } else {
          params.set('timeframe', next);
        }
        return params;
      });
    },
    [setSearchParams]
  );

  const openConfigurator = useCallback(
    (view = 'summary') => {
      setSearchParams((current) => {
        const params = new URLSearchParams(current);
        params.set('panel', 'command-metrics');
        if (view) {
          params.set('view', view);
        } else {
          params.delete('view');
        }
        if (timeframe === DEFAULT_TIMEFRAME) {
          params.delete('timeframe');
        } else {
          params.set('timeframe', timeframe);
        }
        return params;
      });
    },
    [setSearchParams, timeframe]
  );

  const closeConfigurator = useCallback(() => {
    setSearchParams((current) => {
      const params = new URLSearchParams(current);
      params.delete('panel');
      params.delete('view');
      if (timeframe === DEFAULT_TIMEFRAME) {
        params.delete('timeframe');
      } else {
        params.set('timeframe', timeframe);
      }
      return params;
    });
  }, [setSearchParams, timeframe]);

  const handleConfiguratorViewChange = useCallback(
    (view) => {
      setSearchParams((current) => {
        const params = new URLSearchParams(current);
        params.set('panel', 'command-metrics');
        if (view) {
          params.set('view', view);
        } else {
          params.delete('view');
        }
        if (timeframe === DEFAULT_TIMEFRAME) {
          params.delete('timeframe');
        } else {
          params.set('timeframe', timeframe);
        }
        return params;
      });
    },
    [setSearchParams, timeframe]
  const handleSectionChange = useCallback(
    (sectionId) => {
      setSearchParams((current) => {
        const params = new URLSearchParams(current);
        const currentFocus = params.get('focus');
        if (sectionId && sectionId !== 'overview') {
          if (currentFocus === sectionId) {
            return current;
          }
          params.set('focus', sectionId);
          return params;
        }
        if (!currentFocus) {
          return current;
        }
        params.delete('focus');
        return params;
      }, { replace: true });
    },
    [setSearchParams]
  );

  const handleRefresh = useCallback(() => {
    loadDashboard({ timeframe, forceRefresh: true });
    loadServiceManagement({ silent: true }).catch((error) => {
      console.error('[AdminDashboard] Service management refresh failed during dashboard refresh', error);
    });
  }, [loadDashboard, timeframe, loadServiceManagement]);

  const handleLogout = useCallback(async () => {
    await logout();
    navigate('/admin', { replace: true, state: { reason: 'signedOut' } });
  }, [logout, navigate]);

  const handleOpenSettings = useCallback(() => {
    if (!overviewSettings) return;
    setOverviewSettingsSuccess(null);
    setOverviewSettingsForm(buildFormState(overviewSettings));
    setOverviewSettingsFormError(null);
    setSettingsModalOpen(true);
  }, [overviewSettings]);

  const handleCloseSettings = useCallback(() => {
    setSettingsModalOpen(false);
    setOverviewSettingsFormError(null);
    if (overviewSettings) {
      setOverviewSettingsForm(buildFormState(overviewSettings));
    }
  }, [overviewSettings]);

  const handleSaveOverviewSettings = useCallback(
    async (payload) => {
      setOverviewSettingsSaving(true);
      setOverviewSettingsFormError(null);
      try {
        const saved = await persistAdminDashboardOverviewSettings(payload);
        setOverviewSettings(saved);
        setOverviewSettingsSuccess('Overview settings updated');
        await loadDashboard({ timeframe, forceRefresh: true });
        return true;
      } catch (error) {
        const message =
          error instanceof Error ? error.message : 'Failed to save overview settings';
        setOverviewSettingsFormError(message);
        return false;
      } finally {
        setOverviewSettingsSaving(false);
      }
    },
    [loadDashboard, timeframe]
  );

  const handleMetricFieldChange = useCallback((metricKey, field, value) => {
    setOverviewSettingsForm((current) => {
      if (!current) return current;
      return {
        ...current,
        metrics: {
          ...current.metrics,
          [metricKey]: {
            ...current.metrics[metricKey],
            [field]: value
          }
        }
      };
    });
  }, []);

  const handleChartFieldChange = useCallback((chartKey, field, value) => {
    setOverviewSettingsForm((current) => {
      if (!current) return current;
      return {
        ...current,
        charts: {
          ...current.charts,
          [chartKey]: {
            ...current.charts[chartKey],
            [field]: value
          }
        }
      };
    });
  }, []);

  const handleAddManualInsight = useCallback(() => {
    setOverviewSettingsForm((current) => {
      if (!current) return current;
      if (current.insights.manual.length >= MAX_OVERVIEW_INSIGHTS) {
        return current;
      }
      return {
        ...current,
        insights: {
          ...current.insights,
          manual: [...current.insights.manual, '']
        }
      };
    });
  }, []);

  const handleManualInsightChange = useCallback((index, value) => {
    setOverviewSettingsForm((current) => {
      if (!current) return current;
      const manual = current.insights.manual.map((entry, entryIndex) =>
        entryIndex === index ? value : entry
      );
      return {
        ...current,
        insights: {
          ...current.insights,
          manual
        }
      };
    });
  }, []);

  const handleRemoveManualInsight = useCallback((index) => {
    setOverviewSettingsForm((current) => {
      if (!current) return current;
      const manual = current.insights.manual.filter((_, entryIndex) => entryIndex !== index);
      return {
        ...current,
        insights: {
          ...current.insights,
          manual
        }
      };
    });
  }, []);

  const handleAddTimelineEntry = useCallback(() => {
    setOverviewSettingsForm((current) => {
      if (!current) return current;
      if (current.timeline.manual.length >= MAX_OVERVIEW_TIMELINE) {
        return current;
      }
      return {
        ...current,
        timeline: {
          ...current.timeline,
          manual: [...current.timeline.manual, { title: '', when: '', status: '' }]
        }
      };
    });
  }, []);

  const handleTimelineEntryChange = useCallback((index, field, value) => {
    setOverviewSettingsForm((current) => {
      if (!current) return current;
      const manual = current.timeline.manual.map((entry, entryIndex) =>
        entryIndex === index ? { ...entry, [field]: value } : entry
      );
      return {
        ...current,
        timeline: {
          ...current.timeline,
          manual
        }
      };
    });
  }, []);

  const handleRemoveTimelineEntry = useCallback((index) => {
    setOverviewSettingsForm((current) => {
      if (!current) return current;
      const manual = current.timeline.manual.filter((_, entryIndex) => entryIndex !== index);
      return {
        ...current,
        timeline: {
          ...current.timeline,
          manual
        }
      };
    });
  }, []);

  const handleAddManualSignal = useCallback(() => {
    setOverviewSettingsForm((current) => {
      if (!current) return current;
      if (current.security.manualSignals.length >= MAX_SECURITY_SIGNALS) {
        return current;
      }
      return {
        ...current,
        security: {
          ...current.security,
          manualSignals: [...current.security.manualSignals, { label: '', caption: '', valueLabel: '', tone: 'info' }]
        }
      };
    });
  }, []);

  const handleManualSignalChange = useCallback((index, field, value) => {
    setOverviewSettingsForm((current) => {
      if (!current) return current;
      const manualSignals = current.security.manualSignals.map((entry, entryIndex) =>
        entryIndex === index ? { ...entry, [field]: value } : entry
      );
      return {
        ...current,
        security: {
          ...current.security,
          manualSignals
        }
      };
    });
  }, []);

  const handleRemoveManualSignal = useCallback((index) => {
    setOverviewSettingsForm((current) => {
      if (!current) return current;
      const manualSignals = current.security.manualSignals.filter((_, entryIndex) => entryIndex !== index);
      return {
        ...current,
        security: {
          ...current.security,
          manualSignals
        }
      };
    });
  }, []);

  const handleAddAutomationEntry = useCallback(() => {
    setOverviewSettingsForm((current) => {
      if (!current) return current;
      if (current.automation.manualBacklog.length >= MAX_AUTOMATION_BACKLOG) {
        return current;
      }
      return {
        ...current,
        automation: {
          ...current.automation,
          manualBacklog: [...current.automation.manualBacklog, { name: '', status: '', notes: '', tone: 'info' }]
        }
      };
    });
  }, []);

  const handleAutomationEntryChange = useCallback((index, field, value) => {
    setOverviewSettingsForm((current) => {
      if (!current) return current;
      const manualBacklog = current.automation.manualBacklog.map((entry, entryIndex) =>
        entryIndex === index ? { ...entry, [field]: value } : entry
      );
      return {
        ...current,
        automation: {
          ...current.automation,
          manualBacklog
        }
      };
    });
  }, []);

  const handleRemoveAutomationEntry = useCallback((index) => {
    setOverviewSettingsForm((current) => {
      if (!current) return current;
      const manualBacklog = current.automation.manualBacklog.filter((_, entryIndex) => entryIndex !== index);
      return {
        ...current,
        automation: {
          ...current.automation,
          manualBacklog
        }
      };
    });
  }, []);

  const handleAddOperationsBoard = useCallback(() => {
    setOverviewSettingsForm((current) => {
      if (!current) return current;
      if (current.operations.manualBoards.length >= MAX_OPERATIONS_BOARDS) {
        return current;
      }
      return {
        ...current,
        operations: {
          ...current.operations,
          manualBoards: [
            ...current.operations.manualBoards,
            { title: '', summary: '', owner: '', updates: [''] }
          ]
        }
      };
    });
  }, []);

  const handleOperationsBoardChange = useCallback((index, field, value) => {
    setOverviewSettingsForm((current) => {
      if (!current) return current;
      const manualBoards = current.operations.manualBoards.map((board, boardIndex) =>
        boardIndex === index ? { ...board, [field]: value } : board
      );
      return {
        ...current,
        operations: {
          ...current.operations,
          manualBoards
        }
      };
    });
  }, []);

  const handleRemoveOperationsBoard = useCallback((index) => {
    setOverviewSettingsForm((current) => {
      if (!current) return current;
      const manualBoards = current.operations.manualBoards.filter((_, boardIndex) => boardIndex !== index);
      return {
        ...current,
        operations: {
          ...current.operations,
          manualBoards
        }
      };
    });
  }, []);

  const handleAddOperationsBoardUpdate = useCallback((boardIndex) => {
    setOverviewSettingsForm((current) => {
      if (!current) return current;
      const manualBoards = current.operations.manualBoards.map((board, index) => {
        if (index !== boardIndex) {
          return board;
        }
        if (board.updates.length >= MAX_OPERATIONS_BOARD_UPDATES) {
          return board;
        }
        return { ...board, updates: [...board.updates, ''] };
      });
      return {
        ...current,
        operations: {
          ...current.operations,
          manualBoards
        }
      };
    });
  }, []);

  const handleOperationsBoardUpdateChange = useCallback((boardIndex, updateIndex, value) => {
    setOverviewSettingsForm((current) => {
      if (!current) return current;
      const manualBoards = current.operations.manualBoards.map((board, index) => {
        if (index !== boardIndex) {
          return board;
        }
        const updates = board.updates.map((entry, entryIndex) =>
          entryIndex === updateIndex ? value : entry
        );
        return { ...board, updates };
      });
      return {
        ...current,
        operations: {
          ...current.operations,
          manualBoards
        }
      };
    });
  }, []);

  const handleRemoveOperationsBoardUpdate = useCallback((boardIndex, updateIndex) => {
    setOverviewSettingsForm((current) => {
      if (!current) return current;
      const manualBoards = current.operations.manualBoards.map((board, index) => {
        if (index !== boardIndex) {
          return board;
        }
        const updates = board.updates.filter((_, entryIndex) => entryIndex !== updateIndex);
        return { ...board, updates: updates.length ? updates : [''] };
      });
      return {
        ...current,
        operations: {
          ...current.operations,
          manualBoards
        }
      };
    });
  }, []);

  const handleAddComplianceControl = useCallback(() => {
    setOverviewSettingsForm((current) => {
      if (!current) return current;
      if (current.compliance.manualControls.length >= MAX_COMPLIANCE_CONTROLS) {
        return current;
      }
      return {
        ...current,
        compliance: {
          ...current.compliance,
          manualControls: [
            ...current.compliance.manualControls,
            { name: '', detail: '', due: '', owner: '', tone: 'info' }
          ]
        }
      };
    });
  }, []);

  const handleComplianceControlChange = useCallback((index, field, value) => {
    setOverviewSettingsForm((current) => {
      if (!current) return current;
      const manualControls = current.compliance.manualControls.map((control, controlIndex) =>
        controlIndex === index ? { ...control, [field]: value } : control
      );
      return {
        ...current,
        compliance: {
          ...current.compliance,
          manualControls
        }
      };
    });
  }, []);

  const handleRemoveComplianceControl = useCallback((index) => {
    setOverviewSettingsForm((current) => {
      if (!current) return current;
      const manualControls = current.compliance.manualControls.filter((_, controlIndex) => controlIndex !== index);
      return {
        ...current,
        compliance: {
          ...current.compliance,
          manualControls
        }
      };
    });
  }, []);

  const handleAddAuditEntry = useCallback(() => {
    setOverviewSettingsForm((current) => {
      if (!current) return current;
      if (current.audit.manualTimeline.length >= MAX_AUDIT_TIMELINE) {
        return current;
      }
      return {
        ...current,
        audit: {
          ...current.audit,
          manualTimeline: [...current.audit.manualTimeline, { time: '', event: '', owner: '', status: '' }]
        }
      };
    });
  }, []);

  const handleAuditEntryChange = useCallback((index, field, value) => {
    setOverviewSettingsForm((current) => {
      if (!current) return current;
      const manualTimeline = current.audit.manualTimeline.map((entry, entryIndex) =>
        entryIndex === index ? { ...entry, [field]: value } : entry
      );
      return {
        ...current,
        audit: {
          ...current.audit,
          manualTimeline
        }
      };
    });
  }, []);

  const handleRemoveAuditEntry = useCallback((index) => {
    setOverviewSettingsForm((current) => {
      if (!current) return current;
      const manualTimeline = current.audit.manualTimeline.filter((_, entryIndex) => entryIndex !== index);
      return {
        ...current,
        audit: {
          ...current.audit,
          manualTimeline
        }
      };
    });
  }, []);

  const handleSubmitOverviewSettings = useCallback(
    async (event) => {
      if (event && typeof event.preventDefault === 'function') {
        event.preventDefault();
      }
      if (!overviewSettingsForm) return;
      const payload = prepareSettingsPayload(overviewSettingsForm);
      const saved = await handleSaveOverviewSettings(payload);
      if (saved) {
        setSettingsModalOpen(false);
      }
    },
    [handleSaveOverviewSettings, overviewSettingsForm]
  );

  if (!roleMeta) {
    return null;
  }

  const personaLabel = state.data?.timeframeLabel
    ? `${roleMeta.persona} • Window: ${state.data.timeframeLabel}`
    : roleMeta.persona;

  const filters = (
    <div className="flex w-full flex-col items-stretch gap-2 sm:w-auto sm:items-end">
      <Button
        to="/admin/home-builder"
        size="sm"
        variant="secondary"
        icon={Squares2X2Icon}
        iconPosition="start"
      >
        Home builder
      </Button>
      <Button
        to="/admin/monetisation"
        size="sm"
        variant="secondary"
        icon={BanknotesIcon}
        iconPosition="start"
      >
        Monetisation controls
      </Button>
      <Button
        to="/admin/bookings"
        to="/admin/custom-jobs"
        size="sm"
        variant="secondary"
        icon={ClipboardDocumentListIcon}
        iconPosition="start"
      >
        Booking management
        Custom job management
        to="/admin/roles"
        size="sm"
        variant="secondary"
        icon={ShieldCheckIcon}
        iconPosition="start"
      >
        Role management
        to="/admin/preferences"
        size="sm"
        variant="secondary"
        icon={Cog8ToothIcon}
        iconPosition="start"
      >
        Settings preferences
        to="/admin/appearance"
        size="sm"
        variant="secondary"
        icon={SwatchIcon}
        iconPosition="start"
      >
        Appearance management
        to="/admin/rentals"
        size="sm"
        variant="secondary"
        icon={CubeIcon}
        iconPosition="start"
      >
        Rental management
        to="/admin/live-feed/auditing"
        size="sm"
        variant="secondary"
        icon={EyeIcon}
        iconPosition="start"
      >
        Live feed auditing
        to="/admin/taxonomy"
        size="sm"
        variant="secondary"
        icon={Squares2X2Icon}
        iconPosition="start"
      >
        Taxonomy manager
        to="/admin/seo"
        size="sm"
        variant="secondary"
        icon={TagIcon}
        iconPosition="start"
      >
        Tags &amp; SEO
      </Button>
      <Button
        to="/admin/zones"
        size="sm"
        variant="secondary"
        icon={MapIcon}
        iconPosition="start"
      >
        Geo-zonal builder
      </Button>
      <Button
<<<<<<< HEAD
        to="/admin/escrows"
        size="sm"
        variant="secondary"
        icon={ShieldCheckIcon}
        iconPosition="start"
      >
        Escrow management
=======
        to="/admin/wallets"
        size="sm"
        variant="secondary"
        icon={WalletIcon}
        iconPosition="start"
      >
        Wallet management
        type="button"
        size="sm"
        variant="primary"
        icon={Cog8ToothIcon}
        iconPosition="start"
        onClick={() => openConfigurator()}
      >
        Configure metrics
        to="/admin/enterprise"
        size="sm"
        variant="secondary"
        icon={BuildingOfficeIcon}
        iconPosition="start"
      >
        Enterprise management
        to="/admin/marketplace"
        size="sm"
        variant="secondary"
        icon={WrenchScrewdriverIcon}
        iconPosition="start"
      >
        Marketplace workspace
        to="/admin/website-management"
        size="sm"
        variant="secondary"
        icon={GlobeAltIcon}
        iconPosition="start"
      >
        Website management
        to="/admin/system-settings"
        size="sm"
        variant="secondary"
        icon={Cog8ToothIcon}
        iconPosition="start"
      >
        System settings
        type="button"
        size="sm"
        variant="secondary"
        icon={Cog6ToothIcon}
        iconPosition="start"
        onClick={handleOpenSettings}
        disabled={overviewSettingsLoading || !overviewSettings}
      >
        Configure overview
>>>>>>> e1274a79
      </Button>
      <SegmentedControl
        name="Command metrics timeframe"
        value={timeframe}
        options={timeframeOptions}
        onChange={handleTimeframeChange}
        size="sm"
      />
      {isFallback ? <StatusPill tone="warning">Showing cached insights</StatusPill> : null}
      {servedFromCache ? <StatusPill tone="info">Served from cache</StatusPill> : null}
      {state.error ? <StatusPill tone="danger">Refresh failed — {state.error.message}</StatusPill> : null}
      {overviewSettingsLoadError ? (
        <StatusPill tone="danger">{overviewSettingsLoadError}</StatusPill>
      ) : null}
      {overviewSettingsSuccess && !settingsModalOpen ? (
        <StatusPill tone="success">{overviewSettingsSuccess}</StatusPill>
      ) : null}
    </div>
  );

  return (
    <DashboardLayout
      roleMeta={{ ...roleMeta, persona: personaLabel }}
      registeredRoles={registeredRoles}
      dashboard={dashboardPayload}
      loading={state.loading}
      error={state.error?.message ?? null}
      onRefresh={handleRefresh}
      lastRefreshed={lastRefreshed}
      filters={filters}
      initialSectionId={focusParam}
      onSectionChange={handleSectionChange}
      onLogout={handleLogout}
      initialSectionId={focusSectionId || undefined}
    />
    <>
      <DashboardLayout
        roleMeta={{ ...roleMeta, persona: personaLabel }}
        registeredRoles={registeredRoles}
        dashboard={dashboardPayload}
        loading={state.loading}
        error={state.error?.message ?? null}
        onRefresh={handleRefresh}
        lastRefreshed={lastRefreshed}
        filters={filters}
        onLogout={handleLogout}
      />
      <CommandMetricsConfigurator
        open={configuratorOpen}
        initialView={viewParam}
        onClose={closeConfigurator}
        onUpdated={() => loadDashboard({ timeframe, forceRefresh: true })}
        onViewChange={handleConfiguratorViewChange}
      />
    </>
      <OverviewSettingsModal
        open={settingsModalOpen}
        loading={overviewSettingsLoading}
        saving={overviewSettingsSaving}
        error={overviewSettingsFormError}
        form={overviewSettingsForm}
        onClose={handleCloseSettings}
        onSubmit={handleSubmitOverviewSettings}
        onMetricChange={handleMetricFieldChange}
        onChartChange={handleChartFieldChange}
        onAddInsight={handleAddManualInsight}
        onInsightChange={handleManualInsightChange}
        onRemoveInsight={handleRemoveManualInsight}
        onAddTimelineEntry={handleAddTimelineEntry}
        onTimelineEntryChange={handleTimelineEntryChange}
        onRemoveTimelineEntry={handleRemoveTimelineEntry}
        onAddManualSignal={handleAddManualSignal}
        onManualSignalChange={handleManualSignalChange}
        onRemoveManualSignal={handleRemoveManualSignal}
        onAddAutomationEntry={handleAddAutomationEntry}
        onAutomationEntryChange={handleAutomationEntryChange}
        onRemoveAutomationEntry={handleRemoveAutomationEntry}
        onAddOperationsBoard={handleAddOperationsBoard}
        onOperationsBoardChange={handleOperationsBoardChange}
        onRemoveOperationsBoard={handleRemoveOperationsBoard}
        onAddOperationsBoardUpdate={handleAddOperationsBoardUpdate}
        onOperationsBoardUpdateChange={handleOperationsBoardUpdateChange}
        onRemoveOperationsBoardUpdate={handleRemoveOperationsBoardUpdate}
        onAddComplianceControl={handleAddComplianceControl}
        onComplianceControlChange={handleComplianceControlChange}
        onRemoveComplianceControl={handleRemoveComplianceControl}
        onAddAuditEntry={handleAddAuditEntry}
        onAuditEntryChange={handleAuditEntryChange}
        onRemoveAuditEntry={handleRemoveAuditEntry}
      />
    </>
  );
}

function OverviewSettingsModal({
  open,
  loading,
  saving,
  error,
  form,
  onClose,
  onSubmit,
  onMetricChange,
  onChartChange,
  onAddInsight,
  onInsightChange,
  onRemoveInsight,
  onAddTimelineEntry,
  onTimelineEntryChange,
  onRemoveTimelineEntry,
  onAddManualSignal,
  onManualSignalChange,
  onRemoveManualSignal,
  onAddAutomationEntry,
  onAutomationEntryChange,
  onRemoveAutomationEntry,
  onAddOperationsBoard,
  onOperationsBoardChange,
  onRemoveOperationsBoard,
  onAddOperationsBoardUpdate,
  onOperationsBoardUpdateChange,
  onRemoveOperationsBoardUpdate,
  onAddComplianceControl,
  onComplianceControlChange,
  onRemoveComplianceControl,
  onAddAuditEntry,
  onAuditEntryChange,
  onRemoveAuditEntry
}) {
  return (
    <Transition.Root show={open} as={Fragment}>
      <Dialog as="div" className="relative z-50" onClose={saving ? () => {} : onClose}>
        <Transition.Child
          as={Fragment}
          enter="ease-out duration-200"
          enterFrom="opacity-0"
          enterTo="opacity-100"
          leave="ease-in duration-150"
          leaveFrom="opacity-100"
          leaveTo="opacity-0"
        >
          <div className="fixed inset-0 bg-slate-900/40 backdrop-blur-sm" />
        </Transition.Child>

        <div className="fixed inset-0 overflow-y-auto">
          <div className="flex min-h-full items-start justify-center p-4 sm:p-6 lg:p-8">
            <Transition.Child
              as={Fragment}
              enter="ease-out duration-200"
              enterFrom="opacity-0 translate-y-4 sm:translate-y-0 sm:scale-95"
              enterTo="opacity-100 translate-y-0 sm:scale-100"
              leave="ease-in duration-150"
              leaveFrom="opacity-100 translate-y-0 sm:scale-100"
              leaveTo="opacity-0 translate-y-4 sm:translate-y-0 sm:scale-95"
            >
              <Dialog.Panel className="relative w-full max-w-5xl transform overflow-hidden rounded-2xl bg-white shadow-2xl transition-all">
                <form onSubmit={onSubmit} className="flex h-full max-h-[90vh] flex-col">
                  <div className="flex items-start justify-between gap-4 border-b border-slate-200 px-6 py-4 sm:px-8 sm:py-5">
                    <div>
                      <Dialog.Title className="text-lg font-semibold text-slate-900">
                        Configure overview experience
                      </Dialog.Title>
                      <p className="mt-1 max-w-3xl text-sm text-slate-600">
                        Manage the copy, thresholds, curated insights, and upcoming milestones that power the admin overview. Changes apply instantly to all administrators with dashboard access.
                      </p>
                      {error ? (
                        <p className="mt-3 text-sm font-medium text-rose-600">{error}</p>
                      ) : null}
                    </div>
                    <Button type="button" variant="tertiary" size="sm" onClick={onClose} disabled={saving}>
                      Close
                    </Button>
                  </div>

                  <div className="flex-1 overflow-y-auto px-6 py-6 sm:px-8">
                    {loading && !form ? (
                      <div className="flex min-h-[240px] items-center justify-center">
                        <Spinner aria-label="Loading overview settings" />
                      </div>
                    ) : (
                      <div className="space-y-8 pb-6">
                        <section>
                          <h3 className="text-base font-semibold text-slate-900">Metric tiles</h3>
                          <p className="mt-1 text-sm text-slate-600">
                            Update the labels and performance thresholds that appear across the command metrics tiles.
                          </p>
                          <div className="mt-4 space-y-6">
                            {OVERVIEW_METRICS_CONFIG.map((config) => {
                              const metric = form?.metrics?.[config.key] ?? {};
                              return (
                                <div
                                  key={config.key}
                                  className="rounded-xl border border-slate-200 bg-white p-4 shadow-sm ring-1 ring-transparent transition hover:ring-accent/20"
                                >
                                  <div className="flex flex-col gap-2 sm:flex-row sm:items-start sm:justify-between">
                                    <div>
                                      <h4 className="text-sm font-semibold text-slate-900">{config.title}</h4>
                                      <p className="mt-1 text-sm text-slate-600">{config.description}</p>
                                    </div>
                                  </div>
                                  <div className="mt-4 grid gap-4 sm:grid-cols-2">
                                    {config.inputs.map((input) => (
                                      <TextInput
                                        key={input.field}
                                        label={input.label}
                                        optionalLabel={input.optionalLabel}
                                        type={input.type}
                                        inputMode={input.type === 'number' ? 'decimal' : undefined}
                                        step={input.step}
                                        value={metric?.[input.field] ?? ''}
                                        onChange={(event) =>
                                          onMetricChange(config.key, input.field, event.target.value)
                                        }
                                        hint={input.hint}
                                      />
                                    ))}
                                  </div>
                                </div>
                              );
                            })}
                          </div>
                        </section>

                        <section>
                          <h3 className="text-base font-semibold text-slate-900">Charts</h3>
                          <p className="mt-1 text-sm text-slate-600">
                            Control the targets and scaling applied to overview visualisations.
                          </p>
                          <div className="mt-4 space-y-6">
                            {OVERVIEW_CHART_CONFIG.map((config) => {
                              const chart = form?.charts?.[config.key] ?? {};
                              return (
                                <div
                                  key={config.key}
                                  className="rounded-xl border border-slate-200 bg-white p-4 shadow-sm ring-1 ring-transparent transition hover:ring-accent/20"
                                >
                                  <div>
                                    <h4 className="text-sm font-semibold text-slate-900">{config.title}</h4>
                                    <p className="mt-1 text-sm text-slate-600">{config.description}</p>
                                  </div>
                                  <div className="mt-4 grid gap-4 sm:grid-cols-2">
                                    {config.inputs.map((input) => (
                                      <TextInput
                                        key={input.field}
                                        label={input.label}
                                        type={input.type}
                                        inputMode={input.type === 'number' ? 'decimal' : undefined}
                                        step={input.step}
                                        value={chart?.[input.field] ?? ''}
                                        onChange={(event) =>
                                          onChartChange(config.key, input.field, event.target.value)
                                        }
                                        hint={input.hint}
                                      />
                                    ))}
                                  </div>
                                </div>
                              );
                            })}
                          </div>
                        </section>

                        <section>
                          <h3 className="text-base font-semibold text-slate-900">Manual insights</h3>
                          <p className="mt-1 text-sm text-slate-600">
                            Pin curated observations alongside automated signals. Insights appear in the overview insights rail.
                          </p>
                          <div className="mt-4 space-y-4">
                            {form?.insights?.manual?.length ? null : (
                              <p className="text-sm text-slate-500">No manual insights yet. Add one to get started.</p>
                            )}
                            {form?.insights?.manual?.map((entry, index) => (
                              <div
                                key={`insight-${index}`}
                                className="flex flex-col gap-3 rounded-lg border border-slate-200 bg-white p-4 shadow-sm sm:flex-row sm:items-start"
                              >
                                <TextInput
                                  className="flex-1"
                                  label={`Insight ${index + 1}`}
                                  value={entry}
                                  onChange={(event) => onInsightChange(index, event.target.value)}
                                  hint="Visible text shown in the overview insights list."
                                />
                                <Button
                                  type="button"
                                  variant="ghost"
                                  size="sm"
                                  icon={TrashIcon}
                                  iconPosition="start"
                                  onClick={() => onRemoveInsight(index)}
                                  disabled={saving}
                                >
                                  Remove
                                </Button>
                              </div>
                            ))}
                          </div>
                          <div className="mt-4 flex flex-wrap items-center gap-3">
                            <Button
                              type="button"
                              variant="secondary"
                              size="sm"
                              icon={PlusIcon}
                              iconPosition="start"
                              onClick={onAddInsight}
                              disabled={saving || (form?.insights?.manual?.length ?? 0) >= MAX_OVERVIEW_INSIGHTS}
                            >
                              Add insight
                            </Button>
                            {form?.insights?.manual?.length >= MAX_OVERVIEW_INSIGHTS ? (
                              <p className="text-xs font-medium text-slate-500">
                                Maximum of {MAX_OVERVIEW_INSIGHTS} insights reached.
                              </p>
                            ) : null}
                          </div>
                        </section>

                        <section>
                          <h3 className="text-base font-semibold text-slate-900">Upcoming milestones</h3>
                          <p className="mt-1 text-sm text-slate-600">
                            Curate manual milestones that appear in the upcoming compliance and automation timeline.
                          </p>
                          <div className="mt-4 space-y-4">
                            {form?.timeline?.manual?.length ? null : (
                              <p className="text-sm text-slate-500">No custom milestones yet. Add important updates for your operators.</p>
                            )}
                            {form?.timeline?.manual?.map((entry, index) => (
                              <div
                                key={`timeline-${index}`}
                                className="space-y-4 rounded-lg border border-slate-200 bg-white p-4 shadow-sm"
                              >
                                <div className="grid gap-4 md:grid-cols-2">
                                  <TextInput
                                    label="Milestone title"
                                    value={entry.title}
                                    onChange={(event) =>
                                      onTimelineEntryChange(index, 'title', event.target.value)
                                    }
                                    hint="Appears as the title in the overview timeline."
                                  />
                                  <TextInput
                                    label="Due date / window"
                                    value={entry.when}
                                    onChange={(event) =>
                                      onTimelineEntryChange(index, 'when', event.target.value)
                                    }
                                    hint="Shown as the schedule indicator (e.g. 'Next week')."
                                  />
                                  <TextInput
                                    label="Owner or status"
                                    optionalLabel="Optional"
                                    value={entry.status}
                                    onChange={(event) =>
                                      onTimelineEntryChange(index, 'status', event.target.value)
                                    }
                                    hint="Displayed as supporting context under the milestone."
                                  />
                                </div>
                                <div className="flex justify-end">
                                  <Button
                                    type="button"
                                    variant="ghost"
                                    size="sm"
                                    icon={TrashIcon}
                                    iconPosition="start"
                                    onClick={() => onRemoveTimelineEntry(index)}
                                    disabled={saving}
                                  >
                                    Remove milestone
                                  </Button>
                                </div>
                              </div>
                            ))}
                          </div>
                          <div className="mt-4 flex flex-wrap items-center gap-3">
                            <Button
                              type="button"
                              variant="secondary"
                              size="sm"
                              icon={PlusIcon}
                              iconPosition="start"
                              onClick={onAddTimelineEntry}
                              disabled={
                                saving || (form?.timeline?.manual?.length ?? 0) >= MAX_OVERVIEW_TIMELINE
                              }
                            >
                              Add milestone
                            </Button>
                          {form?.timeline?.manual?.length >= MAX_OVERVIEW_TIMELINE ? (
                            <p className="text-xs font-medium text-slate-500">
                              Maximum of {MAX_OVERVIEW_TIMELINE} milestones reached.
                            </p>
                          ) : null}
                        </div>
                      </section>

                      <section>
                        <h3 className="text-base font-semibold text-slate-900">Security posture signals</h3>
                        <p className="mt-1 text-sm text-slate-600">
                          Add manual signals that appear alongside automated MFA, alerting, and ingestion telemetry.
                        </p>
                        <div className="mt-4 space-y-4">
                          {form?.security?.manualSignals?.length ? null : (
                            <p className="text-sm text-slate-500">
                              No manual security signals configured yet.
                            </p>
                          )}
                          {form?.security?.manualSignals?.map((signal, index) => (
                            <div
                              key={`security-signal-${index}`}
                              className="space-y-4 rounded-lg border border-slate-200 bg-white p-4 shadow-sm"
                            >
                              <div className="grid gap-4 md:grid-cols-2">
                                <TextInput
                                  label="Signal title"
                                  value={signal.label}
                                  onChange={(event) => onManualSignalChange(index, 'label', event.target.value)}
                                  hint="Appears as the heading for the manual signal."
                                />
                                <TextInput
                                  label="Value label"
                                  value={signal.valueLabel}
                                  onChange={(event) => onManualSignalChange(index, 'valueLabel', event.target.value)}
                                  hint="Displayed numeric or percentage indicator."
                                />
                                <TextInput
                                  label="Caption"
                                  optionalLabel="Optional"
                                  value={signal.caption}
                                  onChange={(event) => onManualSignalChange(index, 'caption', event.target.value)}
                                  hint="Supplemental context shown under the signal."
                                  className="md:col-span-2"
                                />
                                <div className="md:col-span-2">
                                  <span className="block text-sm font-medium text-slate-700">Tone</span>
                                  <SegmentedControl
                                    className="mt-2"
                                    name={`Manual security tone ${index + 1}`}
                                    value={signal.tone || 'info'}
                                    onChange={(value) => onManualSignalChange(index, 'tone', value)}
                                    options={TONE_OPTIONS}
                                    size="sm"
                                  />
                                </div>
                              </div>
                              <div className="flex justify-end">
                                <Button
                                  type="button"
                                  variant="ghost"
                                  size="sm"
                                  icon={TrashIcon}
                                  iconPosition="start"
                                  onClick={() => onRemoveManualSignal(index)}
                                  disabled={saving}
                                >
                                  Remove signal
                                </Button>
                              </div>
                            </div>
                          ))}
                        </div>
                        <div className="mt-4 flex flex-wrap items-center gap-3">
                          <Button
                            type="button"
                            variant="secondary"
                            size="sm"
                            icon={PlusIcon}
                            iconPosition="start"
                            onClick={onAddManualSignal}
                            disabled={saving || (form?.security?.manualSignals?.length ?? 0) >= MAX_SECURITY_SIGNALS}
                          >
                            Add security signal
                          </Button>
                          {form?.security?.manualSignals?.length >= MAX_SECURITY_SIGNALS ? (
                            <p className="text-xs font-medium text-slate-500">Maximum of {MAX_SECURITY_SIGNALS} signals reached.</p>
                          ) : null}
                        </div>
                      </section>

                      <section>
                        <h3 className="text-base font-semibold text-slate-900">Automation backlog</h3>
                        <p className="mt-1 text-sm text-slate-600">
                          Curate manual automation initiatives that enrich the security &amp; telemetry backlog view.
                        </p>
                        <div className="mt-4 space-y-4">
                          {form?.automation?.manualBacklog?.length ? null : (
                            <p className="text-sm text-slate-500">No manual automation initiatives captured yet.</p>
                          )}
                          {form?.automation?.manualBacklog?.map((item, index) => (
                            <div
                              key={`automation-${index}`}
                              className="space-y-4 rounded-lg border border-slate-200 bg-white p-4 shadow-sm"
                            >
                              <div className="grid gap-4 md:grid-cols-2">
                                <TextInput
                                  label="Initiative name"
                                  value={item.name}
                                  onChange={(event) => onAutomationEntryChange(index, 'name', event.target.value)}
                                  hint="Name displayed in the automation backlog list."
                                />
                                <TextInput
                                  label="Status"
                                  value={item.status}
                                  onChange={(event) => onAutomationEntryChange(index, 'status', event.target.value)}
                                  hint="Headline state such as Pilot, Operational, or Monitoring."
                                />
                                <div className="md:col-span-2 space-y-2">
                                  <span className="block text-sm font-medium text-slate-700">Tone</span>
                                  <SegmentedControl
                                    name={`Automation tone ${index + 1}`}
                                    value={item.tone || 'info'}
                                    onChange={(value) => onAutomationEntryChange(index, 'tone', value)}
                                    options={TONE_OPTIONS}
                                    size="sm"
                                  />
                                </div>
                              </div>
                              <FormField
                                id={`automation-notes-${index}`}
                                label="Notes"
                                optionalLabel="Optional"
                                hint="Provide additional context surfaced under the initiative."
                              >
                                <textarea
                                  id={`automation-notes-${index}`}
                                  className="block w-full rounded-lg border border-slate-300 px-3 py-2 text-sm shadow-sm transition focus:border-accent focus:outline-none focus:ring-2 focus:ring-accent/40"
                                  rows={3}
                                  value={item.notes}
                                  onChange={(event) => onAutomationEntryChange(index, 'notes', event.target.value)}
                                />
                              </FormField>
                              <div className="flex justify-end">
                                <Button
                                  type="button"
                                  variant="ghost"
                                  size="sm"
                                  icon={TrashIcon}
                                  iconPosition="start"
                                  onClick={() => onRemoveAutomationEntry(index)}
                                  disabled={saving}
                                >
                                  Remove initiative
                                </Button>
                              </div>
                            </div>
                          ))}
                        </div>
                        <div className="mt-4 flex flex-wrap items-center gap-3">
                          <Button
                            type="button"
                            variant="secondary"
                            size="sm"
                            icon={PlusIcon}
                            iconPosition="start"
                            onClick={onAddAutomationEntry}
                            disabled={saving || (form?.automation?.manualBacklog?.length ?? 0) >= MAX_AUTOMATION_BACKLOG}
                          >
                            Add automation initiative
                          </Button>
                          {form?.automation?.manualBacklog?.length >= MAX_AUTOMATION_BACKLOG ? (
                            <p className="text-xs font-medium text-slate-500">
                              Maximum of {MAX_AUTOMATION_BACKLOG} initiatives reached.
                            </p>
                          ) : null}
                        </div>
                      </section>

                      <section>
                        <h3 className="text-base font-semibold text-slate-900">Operations boards</h3>
                        <p className="mt-1 text-sm text-slate-600">
                          Draft manual queue summaries that appear with the provider verification, disputes, and insurance boards.
                        </p>
                        <div className="mt-4 space-y-4">
                          {form?.operations?.manualBoards?.length ? null : (
                            <p className="text-sm text-slate-500">No manual boards configured yet.</p>
                          )}
                          {form?.operations?.manualBoards?.map((board, index) => (
                            <div
                              key={`operations-board-${index}`}
                              className="space-y-4 rounded-lg border border-slate-200 bg-white p-4 shadow-sm"
                            >
                              <div className="grid gap-4 md:grid-cols-2">
                                <TextInput
                                  label="Board title"
                                  value={board.title}
                                  onChange={(event) => onOperationsBoardChange(index, 'title', event.target.value)}
                                  hint="Headline shown for the manual queue board."
                                />
                                <TextInput
                                  label="Owner"
                                  optionalLabel="Optional"
                                  value={board.owner}
                                  onChange={(event) => onOperationsBoardChange(index, 'owner', event.target.value)}
                                  hint="Owner string appended to the board summary."
                                />
                                <FormField
                                  id={`operations-summary-${index}`}
                                  label="Summary"
                                  hint="Short description surfaced as the primary board detail."
                                  className="md:col-span-2"
                                >
                                  <textarea
                                    id={`operations-summary-${index}`}
                                    className="block w-full rounded-lg border border-slate-300 px-3 py-2 text-sm shadow-sm transition focus:border-accent focus:outline-none focus:ring-2 focus:ring-accent/40"
                                    rows={3}
                                    value={board.summary}
                                    onChange={(event) => onOperationsBoardChange(index, 'summary', event.target.value)}
                                  />
                                </FormField>
                              </div>
                              <div className="space-y-3">
                                <p className="text-sm font-medium text-slate-700">Updates</p>
                                {board.updates.map((update, updateIndex) => (
                                  <div key={`operations-update-${index}-${updateIndex}`} className="flex flex-col gap-3 sm:flex-row sm:items-start">
                                    <TextInput
                                      className="flex-1"
                                      label={`Update ${updateIndex + 1}`}
                                      value={update}
                                      onChange={(event) =>
                                        onOperationsBoardUpdateChange(index, updateIndex, event.target.value)
                                      }
                                      hint="Appears as a bullet point in the operations board."
                                    />
                                    {board.updates.length > 1 ? (
                                      <Button
                                        type="button"
                                        variant="ghost"
                                        size="sm"
                                        icon={TrashIcon}
                                        iconPosition="start"
                                        onClick={() => onRemoveOperationsBoardUpdate(index, updateIndex)}
                                        disabled={saving}
                                      >
                                        Remove update
                                      </Button>
                                    ) : null}
                                  </div>
                                ))}
                                <div className="flex flex-wrap items-center gap-3">
                                  <Button
                                    type="button"
                                    variant="secondary"
                                    size="sm"
                                    icon={PlusIcon}
                                    iconPosition="start"
                                    onClick={() => onAddOperationsBoardUpdate(index)}
                                    disabled={
                                      saving || board.updates.length >= MAX_OPERATIONS_BOARD_UPDATES
                                    }
                                  >
                                    Add update
                                  </Button>
                                  {board.updates.length >= MAX_OPERATIONS_BOARD_UPDATES ? (
                                    <p className="text-xs font-medium text-slate-500">
                                      Maximum of {MAX_OPERATIONS_BOARD_UPDATES} updates per board.
                                    </p>
                                  ) : null}
                                </div>
                              </div>
                              <div className="flex justify-end">
                                <Button
                                  type="button"
                                  variant="ghost"
                                  size="sm"
                                  icon={TrashIcon}
                                  iconPosition="start"
                                  onClick={() => onRemoveOperationsBoard(index)}
                                  disabled={saving}
                                >
                                  Remove board
                                </Button>
                              </div>
                            </div>
                          ))}
                        </div>
                        <div className="mt-4 flex flex-wrap items-center gap-3">
                          <Button
                            type="button"
                            variant="secondary"
                            size="sm"
                            icon={PlusIcon}
                            iconPosition="start"
                            onClick={onAddOperationsBoard}
                            disabled={saving || (form?.operations?.manualBoards?.length ?? 0) >= MAX_OPERATIONS_BOARDS}
                          >
                            Add board
                          </Button>
                          {form?.operations?.manualBoards?.length >= MAX_OPERATIONS_BOARDS ? (
                            <p className="text-xs font-medium text-slate-500">
                              Maximum of {MAX_OPERATIONS_BOARDS} boards reached.
                            </p>
                          ) : null}
                        </div>
                      </section>

                      <section>
                        <h3 className="text-base font-semibold text-slate-900">Compliance controls</h3>
                        <p className="mt-1 text-sm text-slate-600">
                          Define manual compliance entries surfaced alongside expiring attestations.
                        </p>
                        <div className="mt-4 space-y-4">
                          {form?.compliance?.manualControls?.length ? null : (
                            <p className="text-sm text-slate-500">No manual compliance controls defined yet.</p>
                          )}
                          {form?.compliance?.manualControls?.map((control, index) => (
                            <div
                              key={`compliance-control-${index}`}
                              className="space-y-4 rounded-lg border border-slate-200 bg-white p-4 shadow-sm"
                            >
                              <div className="grid gap-4 md:grid-cols-2">
                                <TextInput
                                  label="Control name"
                                  value={control.name}
                                  onChange={(event) => onComplianceControlChange(index, 'name', event.target.value)}
                                  hint="Headline shown in the compliance list."
                                />
                                <TextInput
                                  label="Due date / window"
                                  value={control.due}
                                  onChange={(event) => onComplianceControlChange(index, 'due', event.target.value)}
                                  hint="Displayed schedule indicator (e.g. Due tomorrow)."
                                />
                                <FormField
                                  id={`compliance-detail-${index}`}
                                  label="Detail"
                                  hint="Supporting text displayed beneath the control."
                                  className="md:col-span-2"
                                >
                                  <textarea
                                    id={`compliance-detail-${index}`}
                                    className="block w-full rounded-lg border border-slate-300 px-3 py-2 text-sm shadow-sm transition focus:border-accent focus:outline-none focus:ring-2 focus:ring-accent/40"
                                    rows={3}
                                    value={control.detail}
                                    onChange={(event) => onComplianceControlChange(index, 'detail', event.target.value)}
                                  />
                                </FormField>
                                <TextInput
                                  label="Owner"
                                  optionalLabel="Optional"
                                  value={control.owner}
                                  onChange={(event) => onComplianceControlChange(index, 'owner', event.target.value)}
                                  hint="Owner or team responsible for the control."
                                />
                                <div>
                                  <span className="block text-sm font-medium text-slate-700">Tone</span>
                                  <SegmentedControl
                                    className="mt-2"
                                    name={`Compliance tone ${index + 1}`}
                                    value={control.tone || 'info'}
                                    onChange={(value) => onComplianceControlChange(index, 'tone', value)}
                                    options={TONE_OPTIONS}
                                    size="sm"
                                  />
                                </div>
                              </div>
                              <div className="flex justify-end">
                                <Button
                                  type="button"
                                  variant="ghost"
                                  size="sm"
                                  icon={TrashIcon}
                                  iconPosition="start"
                                  onClick={() => onRemoveComplianceControl(index)}
                                  disabled={saving}
                                >
                                  Remove control
                                </Button>
                              </div>
                            </div>
                          ))}
                        </div>
                        <div className="mt-4 flex flex-wrap items-center gap-3">
                          <Button
                            type="button"
                            variant="secondary"
                            size="sm"
                            icon={PlusIcon}
                            iconPosition="start"
                            onClick={onAddComplianceControl}
                            disabled={saving || (form?.compliance?.manualControls?.length ?? 0) >= MAX_COMPLIANCE_CONTROLS}
                          >
                            Add compliance control
                          </Button>
                          {form?.compliance?.manualControls?.length >= MAX_COMPLIANCE_CONTROLS ? (
                            <p className="text-xs font-medium text-slate-500">
                              Maximum of {MAX_COMPLIANCE_CONTROLS} controls reached.
                            </p>
                          ) : null}
                        </div>
                      </section>

                      <section>
                        <h3 className="text-base font-semibold text-slate-900">Audit timeline</h3>
                        <p className="mt-1 text-sm text-slate-600">
                          Append manual audit checkpoints that surface within the audit timeline table.
                        </p>
                        <div className="mt-4 space-y-4">
                          {form?.audit?.manualTimeline?.length ? null : (
                            <p className="text-sm text-slate-500">No manual audit events recorded yet.</p>
                          )}
                          {form?.audit?.manualTimeline?.map((entry, index) => (
                            <div
                              key={`audit-entry-${index}`}
                              className="space-y-4 rounded-lg border border-slate-200 bg-white p-4 shadow-sm"
                            >
                              <div className="grid gap-4 md:grid-cols-2">
                                <TextInput
                                  label="Time"
                                  value={entry.time}
                                  onChange={(event) => onAuditEntryChange(index, 'time', event.target.value)}
                                  hint="Displayed timestamp or window (e.g. 08:30 or Last run)."
                                />
                                <TextInput
                                  label="Status"
                                  optionalLabel="Optional"
                                  value={entry.status}
                                  onChange={(event) => onAuditEntryChange(index, 'status', event.target.value)}
                                  hint="Status text shown in the timeline table."
                                />
                                <TextInput
                                  label="Event"
                                  className="md:col-span-2"
                                  value={entry.event}
                                  onChange={(event) => onAuditEntryChange(index, 'event', event.target.value)}
                                  hint="Headline displayed for the audit entry."
                                />
                                <TextInput
                                  label="Owner"
                                  optionalLabel="Optional"
                                  value={entry.owner}
                                  onChange={(event) => onAuditEntryChange(index, 'owner', event.target.value)}
                                  hint="Owner string shown alongside the event."
                                />
                              </div>
                              <div className="flex justify-end">
                                <Button
                                  type="button"
                                  variant="ghost"
                                  size="sm"
                                  icon={TrashIcon}
                                  iconPosition="start"
                                  onClick={() => onRemoveAuditEntry(index)}
                                  disabled={saving}
                                >
                                  Remove audit entry
                                </Button>
                              </div>
                            </div>
                          ))}
                        </div>
                        <div className="mt-4 flex flex-wrap items-center gap-3">
                          <Button
                            type="button"
                            variant="secondary"
                            size="sm"
                            icon={PlusIcon}
                            iconPosition="start"
                            onClick={onAddAuditEntry}
                            disabled={saving || (form?.audit?.manualTimeline?.length ?? 0) >= MAX_AUDIT_TIMELINE}
                          >
                            Add audit entry
                          </Button>
                          {form?.audit?.manualTimeline?.length >= MAX_AUDIT_TIMELINE ? (
                            <p className="text-xs font-medium text-slate-500">
                              Maximum of {MAX_AUDIT_TIMELINE} audit entries reached.
                            </p>
                          ) : null}
                        </div>
                      </section>
                      </div>
                    )}
                  </div>

                  <div className="flex items-center justify-between gap-3 border-t border-slate-200 bg-slate-50 px-6 py-4 sm:px-8">
                    <div className="text-xs text-slate-500">
                      Settings are scoped to administrators with dashboard access. Saved changes sync immediately.
                    </div>
                    <div className="flex items-center gap-3">
                      <Button type="button" variant="secondary" onClick={onClose} disabled={saving}>
                        Cancel
                      </Button>
                      <Button type="submit" variant="primary" loading={saving}>
                        Save overview
                      </Button>
                    </div>
                  </div>
                </form>
              </Dialog.Panel>
            </Transition.Child>
          </div>
        </div>
      </Dialog>
    </Transition.Root>
  );
}<|MERGE_RESOLUTION|>--- conflicted
+++ resolved
@@ -1,15 +1,12 @@
 import { Fragment, useCallback, useEffect, useMemo, useState } from 'react';
 import { useNavigate, useSearchParams } from 'react-router-dom';
-<<<<<<< HEAD
 import { BanknotesIcon, MapIcon, ShieldCheckIcon } from '@heroicons/react/24/outline';
-=======
 import { BanknotesIcon, ClipboardDocumentListIcon, MapIcon } from '@heroicons/react/24/outline';
 import { BanknotesIcon, MapIcon, WalletIcon } from '@heroicons/react/24/outline';
 import { BanknotesIcon, ClipboardDocumentListIcon, MapIcon } from '@heroicons/react/24/outline';
 import { BanknotesIcon, MapIcon, ShieldCheckIcon } from '@heroicons/react/24/outline';
 import { BanknotesIcon, Cog8ToothIcon, MapIcon } from '@heroicons/react/24/outline';
 import { BanknotesIcon, MapIcon, BuildingOfficeIcon } from '@heroicons/react/24/outline';
->>>>>>> e1274a79
 import DashboardLayout from '../components/dashboard/DashboardLayout.jsx';
 import { DASHBOARD_ROLES } from '../constants/dashboardConfig.js';
 import {
@@ -1511,7 +1508,6 @@
       }
     : null;
 
-<<<<<<< HEAD
   const escrowConsoleLink = {
     id: 'escrow-console-link',
     label: 'Escrow management',
@@ -1520,7 +1516,6 @@
     href: '/admin/escrows',
     icon: 'finance'
   };
-=======
   const navigation = [
     overview,
     commandMetrics,
@@ -1650,7 +1645,6 @@
   if (upcomingManualEntries.length) {
     overview.analytics.upcoming = [...overview.analytics.upcoming, ...upcomingManualEntries];
   }
->>>>>>> e1274a79
 
   return [
     overview,
@@ -1663,15 +1657,12 @@
     inboxSection,
     legalSection,
     automationSection,
-<<<<<<< HEAD
     auditSection,
     escrowConsoleLink
-=======
     zoneGovernanceSection,
     auditSection
     auditSection,
     monetisationSection
->>>>>>> e1274a79
   ].filter(Boolean);
 
   navigation.push({
@@ -3573,7 +3564,6 @@
         Geo-zonal builder
       </Button>
       <Button
-<<<<<<< HEAD
         to="/admin/escrows"
         size="sm"
         variant="secondary"
@@ -3581,7 +3571,6 @@
         iconPosition="start"
       >
         Escrow management
-=======
         to="/admin/wallets"
         size="sm"
         variant="secondary"
@@ -3634,7 +3623,6 @@
         disabled={overviewSettingsLoading || !overviewSettings}
       >
         Configure overview
->>>>>>> e1274a79
       </Button>
       <SegmentedControl
         name="Command metrics timeframe"

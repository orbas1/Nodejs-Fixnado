--- conflicted
+++ resolved
@@ -1,8 +1,6 @@
 import { Fragment, useCallback, useEffect, useMemo, useState } from 'react';
 import { useNavigate, useSearchParams } from 'react-router-dom';
-<<<<<<< HEAD
 import { BanknotesIcon, CubeIcon, MapIcon } from '@heroicons/react/24/outline';
-=======
 import { BanknotesIcon, MapIcon, Squares2X2Icon } from '@heroicons/react/24/outline';
 import { BanknotesIcon, GlobeAltIcon, MapIcon } from '@heroicons/react/24/outline';
 import { BanknotesIcon, EyeIcon, MapIcon } from '@heroicons/react/24/outline';
@@ -11,7 +9,6 @@
 import { Dialog, Transition } from '@headlessui/react';
 import { BanknotesIcon, MapIcon, Cog6ToothIcon, PlusIcon, TrashIcon } from '@heroicons/react/24/outline';
 import { BanknotesIcon, MapIcon, TagIcon } from '@heroicons/react/24/outline';
->>>>>>> 9fdbde97
 import DashboardLayout from '../components/dashboard/DashboardLayout.jsx';
 import { DASHBOARD_ROLES } from '../constants/dashboardConfig.js';
 import { getAdminDashboard, PanelApiError } from '../api/panelClient.js';
@@ -1101,9 +1098,7 @@
       }
     : null;
 
-<<<<<<< HEAD
   const navigation = [
-=======
   const sections = [
   const upcomingManualEntries = manualUpcoming.slice(0, 4).map((entry) => ({
     title: entry.title,
@@ -1116,7 +1111,6 @@
   }
 
   return [
->>>>>>> 9fdbde97
     overview,
     commandMetrics,
     securitySection,
@@ -1131,7 +1125,6 @@
     monetisationSection
   ].filter(Boolean);
 
-<<<<<<< HEAD
   navigation.push({
     id: 'admin-rentals-link',
     label: 'Rental management',
@@ -1142,7 +1135,6 @@
   });
 
   return navigation;
-=======
   return { sections, sidebarLinks };
   sections.push({
     id: 'system-settings-link',
@@ -1154,7 +1146,6 @@
   });
 
   return sections;
->>>>>>> 9fdbde97
 }
 
 export default function AdminDashboard() {
@@ -2177,7 +2168,6 @@
         Monetisation controls
       </Button>
       <Button
-<<<<<<< HEAD
         to="/admin/rentals"
         size="sm"
         variant="secondary"
@@ -2185,7 +2175,6 @@
         iconPosition="start"
       >
         Rental management
-=======
         to="/admin/live-feed/auditing"
         size="sm"
         variant="secondary"
@@ -2207,7 +2196,6 @@
         iconPosition="start"
       >
         Tags &amp; SEO
->>>>>>> 9fdbde97
       </Button>
       <Button
         to="/admin/zones"

--- conflicted
+++ resolved
@@ -1,12 +1,9 @@
 import { Fragment, useCallback, useEffect, useMemo, useState } from 'react';
 import { useNavigate, useSearchParams } from 'react-router-dom';
-<<<<<<< HEAD
 import { BanknotesIcon, ClipboardDocumentListIcon, MapIcon } from '@heroicons/react/24/outline';
-=======
 import { BanknotesIcon, MapIcon, ShieldCheckIcon } from '@heroicons/react/24/outline';
 import { BanknotesIcon, Cog8ToothIcon, MapIcon } from '@heroicons/react/24/outline';
 import { BanknotesIcon, MapIcon, BuildingOfficeIcon } from '@heroicons/react/24/outline';
->>>>>>> 8f5aa3bf
 import DashboardLayout from '../components/dashboard/DashboardLayout.jsx';
 import { DASHBOARD_ROLES } from '../constants/dashboardConfig.js';
 import { getAdminDashboard, PanelApiError } from '../api/panelClient.js';
@@ -940,7 +937,6 @@
   return 'In progress';
 }
 
-<<<<<<< HEAD
 function formatJobStatus(status) {
   if (!status) return '—';
   return status.charAt(0).toUpperCase() + status.slice(1);
@@ -956,7 +952,6 @@
 }
 
 function buildAdminNavigation(payload) {
-=======
 function formatRelativeTime(timestamp) {
   if (!timestamp) return null;
   const last = new Date(timestamp);
@@ -980,7 +975,6 @@
 function buildAdminNavigation(payload, options = {}) {
 function buildAdminNavigation(payload, helpers) {
 function buildAdminNavigation(payload, complianceContext = null) {
->>>>>>> 8f5aa3bf
   if (!payload) {
     return { sections: [], sidebarLinks: [] };
   }
@@ -1000,9 +994,7 @@
     ? complianceContext.payload.controls
     : [];
   const auditTimeline = payload.audit?.timeline ?? [];
-<<<<<<< HEAD
   const customJobSummary = payload.customJobs?.summary ?? {};
-=======
   const buildCommandMetricsLink =
     typeof options.commandMetricsLink === 'function'
       ? options.commandMetricsLink
@@ -1039,7 +1031,6 @@
     .slice(0, 4);
 
   const { section: legalSection, sidebarLinks } = buildLegalAdminNavigation(legalSummary, helpers);
->>>>>>> 8f5aa3bf
 
   const overview = {
     id: 'overview',
@@ -1196,7 +1187,6 @@
     }
   };
 
-<<<<<<< HEAD
   const customJobsSection = {
     id: 'custom-job-operations',
     label: 'Custom jobs',
@@ -1270,7 +1260,6 @@
             ]
           }))
         }
-=======
   const securitySection = {
     id: 'security-posture',
     label: 'Security & telemetry posture',
@@ -1286,7 +1275,6 @@
         connectors: payload.security?.connectors ?? [],
         summary: payload.security?.summary ?? {},
         capabilities: payload.security?.capabilities ?? {}
->>>>>>> 8f5aa3bf
       }
     }
   };
@@ -1507,9 +1495,7 @@
   const navigation = [
     overview,
     commandMetrics,
-<<<<<<< HEAD
     customJobsSection,
-=======
   const inboxSection = inboxSummary
     ? {
         id: 'inbox',
@@ -1640,7 +1626,6 @@
     overview,
     commandMetrics,
     commandMetricsAdmin,
->>>>>>> 8f5aa3bf
     securitySection,
     operationsSection,
     disputeSection,
@@ -3090,7 +3075,6 @@
         Monetisation controls
       </Button>
       <Button
-<<<<<<< HEAD
         to="/admin/custom-jobs"
         size="sm"
         variant="secondary"
@@ -3098,7 +3082,6 @@
         iconPosition="start"
       >
         Custom job management
-=======
         to="/admin/roles"
         size="sm"
         variant="secondary"
@@ -3148,7 +3131,6 @@
         iconPosition="start"
       >
         Tags &amp; SEO
->>>>>>> 8f5aa3bf
       </Button>
       <Button
         to="/admin/zones"

--- conflicted
+++ resolved
@@ -890,8 +890,6 @@
   return 'In progress';
 }
 
-<<<<<<< HEAD
-=======
 function formatRelativeTime(timestamp) {
   if (!timestamp) return null;
   const last = new Date(timestamp);
@@ -912,7 +910,6 @@
   return `${diffYears} year${diffYears === 1 ? '' : 's'} ago`;
 }
 
->>>>>>> 515b64e0
 function buildAdminNavigation(payload, options = {}) {
 function buildAdminNavigation(payload, helpers) {
 function buildAdminNavigation(payload, complianceContext = null) {
@@ -1541,13 +1538,10 @@
   const registeredRoles = useMemo(() => DASHBOARD_ROLES.filter((role) => role.registered), []);
   const [searchParams, setSearchParams] = useSearchParams();
   const timeframeParam = searchParams.get('timeframe') ?? DEFAULT_TIMEFRAME;
-<<<<<<< HEAD
   const focusSectionId = searchParams.get('focus');
   const disputeBucketIdParam = searchParams.get('bucket');
-=======
   const panelParam = searchParams.get('panel');
   const viewParam = searchParams.get('view') ?? 'summary';
->>>>>>> 515b64e0
   const focusParam = searchParams.get('focus');
   const [timeframe, setTimeframe] = useState(timeframeParam);
   const [state, setState] = useState({ loading: true, data: null, meta: null, error: null });

import { Fragment, useCallback, useEffect, useMemo, useState } from 'react';
import { useNavigate, useSearchParams } from 'react-router-dom';
import { BanknotesIcon, Cog8ToothIcon, MapIcon } from '@heroicons/react/24/outline';
import { BanknotesIcon, MapIcon, BuildingOfficeIcon } from '@heroicons/react/24/outline';
import DashboardLayout from '../components/dashboard/DashboardLayout.jsx';
import { DASHBOARD_ROLES } from '../constants/dashboardConfig.js';
import { getAdminDashboard, PanelApiError } from '../api/panelClient.js';
import { listEnterpriseAccounts, DEFAULT_SUMMARY } from '../api/enterpriseAdminClient.js';
import { BanknotesIcon, MapIcon, WrenchScrewdriverIcon } from '@heroicons/react/24/outline';
import { BanknotesIcon, MapIcon, SwatchIcon } from '@heroicons/react/24/outline';
import { BanknotesIcon, CubeIcon, MapIcon } from '@heroicons/react/24/outline';
import { BanknotesIcon, MapIcon, Squares2X2Icon } from '@heroicons/react/24/outline';
import { BanknotesIcon, GlobeAltIcon, MapIcon } from '@heroicons/react/24/outline';
import { BanknotesIcon, EyeIcon, MapIcon } from '@heroicons/react/24/outline';
import { BanknotesIcon, Cog8ToothIcon, MapIcon } from '@heroicons/react/24/outline';
import { BanknotesIcon, MapIcon, Squares2X2Icon } from '@heroicons/react/24/outline';
import { Dialog, Transition } from '@headlessui/react';
import { BanknotesIcon, MapIcon, Cog6ToothIcon, PlusIcon, TrashIcon } from '@heroicons/react/24/outline';
import { BanknotesIcon, MapIcon, TagIcon } from '@heroicons/react/24/outline';
import DashboardLayout from '../components/dashboard/DashboardLayout.jsx';
import { DASHBOARD_ROLES } from '../constants/dashboardConfig.js';
import { getAdminDashboard, PanelApiError } from '../api/panelClient.js';
import {
  archiveAdminServiceCategory,
  archiveAdminServiceListing,
  createAdminServiceCategory,
  createAdminServiceListing,
  getAdminServiceSummary,
  updateAdminServiceCategory,
  updateAdminServiceListing,
  updateAdminServiceListingStatus
} from '../api/adminServiceClient.js';
import { Button, SegmentedControl, StatusPill } from '../components/ui/index.js';
import {
  fetchComplianceControls,
  createComplianceControl as createComplianceControlRequest,
  updateComplianceControl as updateComplianceControlRequest,
  deleteComplianceControl as deleteComplianceControlRequest,
  updateComplianceAutomation
} from '../api/adminComplianceClient.js';
import {
  Button,
  SegmentedControl,
  StatusPill,
  TextInput,
  Spinner,
  FormField
} from '../components/ui/index.js';
import { useAdminSession } from '../providers/AdminSessionProvider.jsx';
import { getAdminAffiliateSettings } from '../api/affiliateClient.js';
<<<<<<< HEAD
import AdminProfileSettingsPanel from '../components/admin/profile/AdminProfileSettingsPanel.jsx';
import {
  getAdminProfileSettings,
  updateAdminProfileSettings,
  createAdminDelegate,
  updateAdminDelegate,
  deleteAdminDelegate
} from '../api/adminProfileClient.js';
=======
import { CommandMetricsConfigurator } from '../modules/commandMetrics/index.js';
import { buildLegalAdminNavigation } from '../features/legal/adminDashboardNavigation.js';
import {
  fetchAdminDashboardOverviewSettings,
  persistAdminDashboardOverviewSettings
} from '../api/adminDashboardSettingsClient.js';
import SecurityTelemetryWorkspace from '../components/security/telemetry/index.js';
>>>>>>> 7913fc60

const currencyFormatter = (currency = 'USD') =>
  new Intl.NumberFormat(undefined, { style: 'currency', currency, maximumFractionDigits: 2 });
const numberFormatter = new Intl.NumberFormat();

function formatDateLabel(value) {
  if (!value) {
    return 'Not scheduled';
  }
  const parsed = new Date(value);
  if (Number.isNaN(parsed.getTime())) {
    return value;
  }
  return parsed.toLocaleString(undefined, {
    year: 'numeric',
    month: 'short',
    day: 'numeric',
    hour: '2-digit',
    minute: '2-digit'
  });
}

function formatRelativeMoment(value) {
  if (!value) {
    return '—';
  }
  const parsed = new Date(value);
  if (Number.isNaN(parsed.getTime())) {
    return '—';
  }
  const diffMs = Date.now() - parsed.getTime();
  const minutes = Math.round(diffMs / 60000);
  if (minutes < 1) return 'moments ago';
  if (minutes < 60) return `${minutes} minute${minutes === 1 ? '' : 's'} ago`;
  const hours = Math.round(minutes / 60);
  if (hours < 24) return `${hours} hour${hours === 1 ? '' : 's'} ago`;
  const days = Math.round(hours / 24);
  return `${days} day${days === 1 ? '' : 's'} ago`;
}

function resolveRecurrence(rule) {
  if (!rule) return 'One time';
  if (rule.recurrenceType === 'infinite') return 'Infinite';
  if (rule.recurrenceType === 'finite') {
    return `${rule.recurrenceLimit ?? 0} conversions`; // fallback text
  }
  return 'One time';
}

function formatCurrency(amount, currency = 'USD') {
  const formatter = currencyFormatter(currency);
  const numeric = Number.parseFloat(amount ?? 0);
  return formatter.format(Number.isNaN(numeric) ? 0 : numeric);
}

function buildAffiliateGovernanceSection(affiliateState) {
  if (!affiliateState) return null;

  if (affiliateState.loading && !affiliateState.data) {
    return {
      id: 'affiliate-governance',
      label: 'Affiliate monetisation',
      description: 'Synchronising unified payout controls for web and mobile affiliates.',
      type: 'settings',
      data: {
        panels: [
          {
            id: 'affiliate-loading',
            title: 'Programme status',
            description: 'Preparing affiliate guardrails…',
            status: 'Loading',
            items: [
              {
                id: 'loading',
                label: 'Affiliate insights',
                helper: 'Live commission tiers and earnings',
                value: 'Loading…'
              }
            ]
          }
        ]
      }
    };
  }

  if (affiliateState.error) {
    return {
      id: 'affiliate-governance',
      label: 'Affiliate monetisation',
      description: 'Monitor affiliate guardrails and payout readiness.',
      type: 'settings',
      data: {
        panels: [
          {
            id: 'affiliate-error',
            title: 'Affiliate controls',
            description: 'We were unable to load the affiliate configuration snapshot.',
            status: 'Attention required',
            items: [
              {
                id: 'error',
                label: 'Status',
                helper: 'Retry from Monetisation controls if the issue persists.',
                value: affiliateState.error.message
              }
            ]
          }
        ]
      }
    };
  }

  if (!affiliateState.data) {
    return null;
  }

  const { settings, rules = [], performance = [] } = affiliateState.data;

  const ruleItems = rules.length
    ? rules.slice(0, 4).map((rule) => ({
        id: rule.id,
        label: `${rule.tierLabel} • ${rule.name}`,
        helper: `${formatCurrency(rule.minTransactionValue)} – ${
          rule.maxTransactionValue != null ? formatCurrency(rule.maxTransactionValue) : '∞'
        } • ${resolveRecurrence(rule)}`,
        value: `${Number.parseFloat(rule.commissionRate ?? 0).toFixed(2)}%`
      }))
    : [
        {
          id: 'no-rules',
          label: 'Commission tiers',
          helper: 'No active tiers configured yet',
          value: 'Create tiers from Monetisation controls'
        }
      ];

  const performerItems = performance.length
    ? performance.slice(0, 4).map((record) => ({
        id: record.id,
        label: record.referralCode ? record.referralCode.toUpperCase() : 'Affiliate partner',
        helper: `${formatCurrency(record.totalCommissionEarned)} earned • ${formatCurrency(record.lifetimeRevenue)} revenue influenced`,
        value: `${numberFormatter.format(record.totalReferred ?? 0)} referrals`
      }))
    : [
        {
          id: 'no-performance',
          label: 'Performance snapshot',
          helper: 'No affiliate activity captured yet',
          value: 'Monitor once partners onboard'
        }
      ];

  return {
    id: 'affiliate-governance',
    label: 'Affiliate monetisation',
    description: 'Guardrails for tiered commissions and payout cadence across Fixnado surfaces.',
    type: 'settings',
    data: {
      panels: [
        {
          id: 'programme-settings',
          title: settings.programmeName || 'Affiliate programme',
          description:
            settings.programmeTagline || 'Applies to both the enterprise web portal and the mobile command centre.',
          status: settings.autoApproveReferrals ? 'Auto approval enabled' : 'Manual approval',
          items: [
            settings.contactEmail
              ? {
                  id: 'contact-email',
                  label: 'Partner desk email',
                  helper: 'Primary contact for affiliate operations',
                  value: settings.contactEmail
                }
              : null,
            settings.partnerPortalUrl
              ? {
                  id: 'partner-portal',
                  label: 'Partner portal',
                  helper: 'Opens in a new window',
                  value: settings.partnerPortalUrl
                }
              : null,
            settings.onboardingGuideUrl
              ? {
                  id: 'guide',
                  label: 'Onboarding guide',
                  helper: 'Shareable setup playbook for new partners',
                  value: settings.onboardingGuideUrl
                }
              : null,
            {
              id: 'payout-cadence',
              label: 'Payout cadence',
              helper: 'Release schedule for approved commission balances',
              value: `Every ${settings.payoutCadenceDays} days`
            },
            {
              id: 'minimum-payout',
              label: 'Minimum payout',
              helper: 'Threshold before settlement is triggered',
              value: formatCurrency(settings.minimumPayoutAmount)
            },
            {
              id: 'referral-window',
              label: 'Attribution window',
              helper: 'Eligible conversion window per referral',
              value: `${settings.referralAttributionWindowDays} days`
            },
            {
              id: 'auto-approve',
              label: 'Auto approval',
              helper: 'Real-time commission approval for trusted partners',
              type: 'toggle',
              enabled: Boolean(settings.autoApproveReferrals)
            },
            settings.disclosureUrl
              ? {
                  id: 'disclosure',
                  label: 'Disclosure policy',
                  helper: 'Affiliate terms accessible to partners',
                  value: settings.disclosureUrl
                }
              : null
          ].filter(Boolean)
        },
        {
          id: 'commission-tiers',
          title: 'Commission tiers',
          description: 'Percentage tiers triggered by transaction value bands.',
          items: ruleItems
        },
        {
          id: 'affiliate-performance',
          title: 'Performance leaders',
          description: 'Top earning partners across the last attribution window.',
          items: performerItems
        }
      ]
    }
  };
}

function buildEnterpriseLaunchpad(snapshot) {
  if (!snapshot) return null;

  if (snapshot.loading) {
    return {
      id: 'enterprise-management',
      label: 'Enterprise management',
      description: 'Provision programmes, coverage maps, and escalation ladders for enterprise clients.',
      type: 'settings',
      data: {
        panels: [
          {
            id: 'enterprise-loading',
            title: 'Enterprise readiness',
            description: 'Synchronising enterprise programmes from the admin API.',
            status: 'Syncing accounts…',
            items: [
              {
                id: 'enterprise-launch-loading',
                label: 'Open control centre',
                helper: 'Manage programmes, coverage, and runbooks',
                type: 'action',
                cta: 'Open workspace',
                href: '/admin/enterprise'
              }
            ]
          }
        ]
      }
    };
  }

  if (snapshot.error) {
    return {
      id: 'enterprise-management',
      label: 'Enterprise management',
      description: 'Provision programmes, coverage maps, and escalation ladders for enterprise clients.',
      type: 'settings',
      data: {
        panels: [
          {
            id: 'enterprise-error',
            title: 'Enterprise readiness',
            description: 'We were unable to load the enterprise snapshot.',
            status: 'Attention required',
            items: [
              {
                id: 'enterprise-error-message',
                label: 'Status',
                helper: 'Retry once the admin API is reachable.',
                value: snapshot.error
              },
              {
                id: 'enterprise-launch-error',
                label: 'Open control centre',
                helper: 'Manage programmes, coverage, and runbooks',
                type: 'action',
                cta: 'Open workspace',
                href: '/admin/enterprise'
              }
            ]
          }
        ]
      }
    };
  }

  const { summary } = snapshot;
  const format = (value) => Number(value ?? 0).toLocaleString();
  return {
    id: 'enterprise-management',
    label: 'Enterprise management',
    description: 'Provision programmes, coverage maps, and escalation ladders for enterprise clients.',
    type: 'settings',
    data: {
      panels: [
        {
          id: 'enterprise-summary',
          title: 'Enterprise readiness',
          description: 'Snapshot of enterprise programmes managed by Fixnado operations.',
          status: `${format(summary.sites)} sites • ${format(summary.stakeholders)} stakeholders`,
          items: [
            {
              id: 'enterprise-programmes',
              label: 'Enterprise programmes',
              helper: 'Accounts tracked across Fixnado',
              value: format(summary.total)
            },
            {
              id: 'enterprise-active',
              label: 'Active programmes',
              helper: 'Live operational workspaces',
              value: format(summary.active)
            },
            {
              id: 'enterprise-archived',
              label: 'Archived programmes',
              helper: 'Locked historical records',
              value: format(summary.archived)
            },
            {
              id: 'enterprise-playbooks',
              label: 'Playbooks catalogued',
              helper: 'Runbooks managed across accounts',
              value: format(summary.playbooks)
            },
            {
              id: 'enterprise-launch',
              label: 'Open control centre',
              helper: 'Manage programmes, coverage, and runbooks',
              type: 'action',
              cta: 'Open workspace',
              href: '/admin/enterprise'
            }
          ]
        }
      ]
    }
  };
}

const DEFAULT_TIMEFRAME = '7d';
const FALLBACK_TIMEFRAME_OPTIONS = [
  { value: '7d', label: '7 days' },
  { value: '30d', label: '30 days' },
  { value: '90d', label: '90 days' }
];

const ACCENT_BY_TONE = {
  success: 'from-white via-sky-50 to-emerald-100/60',
  info: 'from-white via-indigo-50 to-sky-100/60',
  warning: 'from-white via-amber-50 to-amber-100/80',
  danger: 'from-white via-rose-50 to-rose-100/80',
  neutral: 'from-white via-slate-50 to-slate-100'
};

<<<<<<< HEAD
const DEFAULT_PROFILE_PAYLOAD = {
  profile: {
    firstName: '',
    lastName: '',
    email: '',
    jobTitle: '',
    department: '',
    phoneNumber: '',
    avatarUrl: '',
    timezone: 'UTC'
  },
  address: {
    line1: '',
    line2: '',
    city: '',
    state: '',
    postalCode: '',
    country: ''
  },
  notifications: {
    email: true,
    sms: false,
    push: false,
    slack: false,
    pagerDuty: false,
    weeklyDigest: true
  },
  notificationEmails: [],
  delegates: [],
  audit: {
    updatedAt: null
  }
};
=======
const OVERVIEW_METRICS_CONFIG = [
  {
    key: 'escrow',
    title: 'Escrow under management',
    description: 'Controls the liquidity tile copy and multiplier thresholds for escrow value reporting.',
    inputs: [
      {
        field: 'label',
        label: 'Metric name',
        type: 'text',
        hint: 'Heading presented in the overview metrics grid.'
      },
      {
        field: 'caption',
        label: 'Short caption',
        type: 'text',
        optionalLabel: 'Optional',
        hint: 'Supporting description beneath the metric.'
      },
      {
        field: 'targetHighMultiplier',
        label: 'Stretch multiplier',
        type: 'number',
        step: '0.01',
        hint: 'Multiplier for the target (green) band shown in charts.'
      },
      {
        field: 'targetMediumMultiplier',
        label: 'Baseline multiplier',
        type: 'number',
        step: '0.01',
        hint: 'Multiplier for the baseline performance band.'
      }
    ]
  },
  {
    key: 'disputes',
    title: 'Dispute load',
    description: 'Tune thresholds for dispute escalation monitoring in the overview tiles.',
    inputs: [
      {
        field: 'label',
        label: 'Metric name',
        type: 'text',
        hint: 'Heading presented in the overview metrics grid.'
      },
      {
        field: 'caption',
        label: 'Short caption',
        type: 'text',
        optionalLabel: 'Optional',
        hint: 'Supporting description beneath the metric.'
      },
      {
        field: 'thresholdLowMultiplier',
        label: 'Healthy multiplier',
        type: 'number',
        step: '0.01',
        hint: 'Threshold multiplier for green status messaging.'
      },
      {
        field: 'thresholdMediumMultiplier',
        label: 'Caution multiplier',
        type: 'number',
        step: '0.01',
        hint: 'Multiplier at which the dashboard flags amber status.'
      }
    ]
  },
  {
    key: 'jobs',
    title: 'Live jobs',
    description: 'Adjust the live jobs tile copy and multiplier thresholds.',
    inputs: [
      {
        field: 'label',
        label: 'Metric name',
        type: 'text',
        hint: 'Heading presented in the overview metrics grid.'
      },
      {
        field: 'caption',
        label: 'Short caption',
        type: 'text',
        optionalLabel: 'Optional',
        hint: 'Supporting description beneath the metric.'
      },
      {
        field: 'targetHighMultiplier',
        label: 'Stretch multiplier',
        type: 'number',
        step: '0.01',
        hint: 'Multiplier for maximum jobs target messaging.'
      },
      {
        field: 'targetMediumMultiplier',
        label: 'Baseline multiplier',
        type: 'number',
        step: '0.01',
        hint: 'Multiplier for baseline jobs target messaging.'
      }
    ]
  },
  {
    key: 'sla',
    title: 'SLA compliance',
    description: 'Set the SLA target and warning thresholds for the overview.',
    inputs: [
      {
        field: 'label',
        label: 'Metric name',
        type: 'text',
        hint: 'Heading presented in the overview metrics grid.'
      },
      {
        field: 'caption',
        label: 'Short caption',
        type: 'text',
        optionalLabel: 'Optional',
        hint: 'Supporting description beneath the metric.'
      },
      {
        field: 'goal',
        label: 'Target %',
        type: 'number',
        step: '0.1',
        hint: 'Target compliance percentage shown as the goal.'
      },
      {
        field: 'warningThreshold',
        label: 'Warning %',
        type: 'number',
        step: '0.1',
        hint: 'Threshold for warning badge messaging.'
      }
    ]
  }
];

const OVERVIEW_CHART_CONFIG = [
  {
    key: 'escrow',
    title: 'Escrow chart target',
    description: 'Update the comparison target applied to the escrow trend visual.',
    inputs: [
      {
        field: 'targetLabel',
        label: 'Target label',
        type: 'text',
        hint: 'Visible legend label for the target band.'
      },
      {
        field: 'targetDivisor',
        label: 'Target divisor',
        type: 'number',
        step: '1',
        hint: 'Used to scale large escrow numbers (e.g. 1000000 for millions).'
      }
    ]
  }
];

const MAX_OVERVIEW_INSIGHTS = 12;
const MAX_OVERVIEW_TIMELINE = 12;
const MAX_SECURITY_SIGNALS = 6;
const MAX_AUTOMATION_BACKLOG = 8;
const MAX_OPERATIONS_BOARDS = 6;
const MAX_OPERATIONS_BOARD_UPDATES = 5;
const MAX_COMPLIANCE_CONTROLS = 8;
const MAX_AUDIT_TIMELINE = 10;

const TONE_OPTIONS = [
  { value: 'success', label: 'Success' },
  { value: 'info', label: 'Info' },
  { value: 'warning', label: 'Warning' },
  { value: 'danger', label: 'Alert' }
];

function buildFormState(settings) {
  if (!settings) {
    return null;
  }

  const metricState = (metric = {}) => ({
    label: metric.label ?? '',
    caption: metric.caption ?? '',
    targetHighMultiplier:
      metric.targetHighMultiplier != null ? String(metric.targetHighMultiplier) : '',
    targetMediumMultiplier:
      metric.targetMediumMultiplier != null ? String(metric.targetMediumMultiplier) : '',
    thresholdLowMultiplier:
      metric.thresholdLowMultiplier != null ? String(metric.thresholdLowMultiplier) : '',
    thresholdMediumMultiplier:
      metric.thresholdMediumMultiplier != null ? String(metric.thresholdMediumMultiplier) : '',
    goal: metric.goal != null ? String(metric.goal) : '',
    warningThreshold: metric.warningThreshold != null ? String(metric.warningThreshold) : ''
  });

  const manualInsights = Array.isArray(settings.insights?.manual)
    ? [...settings.insights.manual]
    : [];

  const manualTimeline = Array.isArray(settings.timeline?.manual)
    ? settings.timeline.manual.map((entry) => ({
        title: entry?.title ?? '',
        when: entry?.when ?? '',
        status: entry?.status ?? ''
      }))
    : [];

  const manualSignals = Array.isArray(settings.security?.manualSignals)
    ? settings.security.manualSignals.map((signal) => ({
        label: signal?.label ?? '',
        caption: signal?.caption ?? '',
        valueLabel: signal?.valueLabel ?? '',
        tone: signal?.tone ?? 'info'
      }))
    : [];

  const manualBacklog = Array.isArray(settings.automation?.manualBacklog)
    ? settings.automation.manualBacklog.map((item) => ({
        name: item?.name ?? '',
        status: item?.status ?? '',
        notes: item?.notes ?? '',
        tone: item?.tone ?? 'info'
      }))
    : [];

  const manualBoards = Array.isArray(settings.queues?.manualBoards)
    ? settings.queues.manualBoards.map((board) => ({
        title: board?.title ?? '',
        summary: board?.summary ?? '',
        owner: board?.owner ?? '',
        updates: Array.isArray(board?.updates)
          ? board.updates.map((entry) => entry ?? '').filter((entry) => typeof entry === 'string')
          : []
      }))
    : [];

  const manualControls = Array.isArray(settings.queues?.manualComplianceControls)
    ? settings.queues.manualComplianceControls.map((control) => ({
        name: control?.name ?? '',
        detail: control?.detail ?? '',
        due: control?.due ?? '',
        owner: control?.owner ?? '',
        tone: control?.tone ?? 'info'
      }))
    : [];

  const manualAuditTimeline = Array.isArray(settings.audit?.manualTimeline)
    ? settings.audit.manualTimeline.map((entry) => ({
        time: entry?.time ?? '',
        event: entry?.event ?? '',
        owner: entry?.owner ?? '',
        status: entry?.status ?? ''
      }))
    : [];

  return {
    metrics: {
      escrow: metricState(settings.metrics?.escrow),
      disputes: metricState(settings.metrics?.disputes),
      jobs: metricState(settings.metrics?.jobs),
      sla: metricState(settings.metrics?.sla)
    },
    charts: {
      escrow: {
        targetDivisor:
          settings.charts?.escrow?.targetDivisor != null
            ? String(settings.charts.escrow.targetDivisor)
            : '',
        targetLabel: settings.charts?.escrow?.targetLabel ?? ''
      }
    },
    insights: { manual: manualInsights },
    timeline: { manual: manualTimeline },
    security: { manualSignals },
    automation: { manualBacklog },
    operations: { manualBoards },
    compliance: { manualControls },
    audit: { manualTimeline: manualAuditTimeline }
  };
}

function prepareSettingsPayload(form) {
  const parseNumber = (value) => {
    const parsed = Number.parseFloat(value);
    return Number.isFinite(parsed) ? parsed : undefined;
  };

  const metrics = {
    escrow: {
      label: form.metrics.escrow.label.trim(),
      caption: form.metrics.escrow.caption.trim()
    },
    disputes: {
      label: form.metrics.disputes.label.trim(),
      caption: form.metrics.disputes.caption.trim()
    },
    jobs: {
      label: form.metrics.jobs.label.trim(),
      caption: form.metrics.jobs.caption.trim()
    },
    sla: {
      label: form.metrics.sla.label.trim(),
      caption: form.metrics.sla.caption.trim()
    }
  };

  const maybeAssign = (target, key, value) => {
    if (value !== undefined) {
      target[key] = value;
    }
  };

  maybeAssign(metrics.escrow, 'targetHighMultiplier', parseNumber(form.metrics.escrow.targetHighMultiplier));
  maybeAssign(metrics.escrow, 'targetMediumMultiplier', parseNumber(form.metrics.escrow.targetMediumMultiplier));
  maybeAssign(metrics.disputes, 'thresholdLowMultiplier', parseNumber(form.metrics.disputes.thresholdLowMultiplier));
  maybeAssign(
    metrics.disputes,
    'thresholdMediumMultiplier',
    parseNumber(form.metrics.disputes.thresholdMediumMultiplier)
  );
  maybeAssign(metrics.jobs, 'targetHighMultiplier', parseNumber(form.metrics.jobs.targetHighMultiplier));
  maybeAssign(metrics.jobs, 'targetMediumMultiplier', parseNumber(form.metrics.jobs.targetMediumMultiplier));
  maybeAssign(metrics.sla, 'goal', parseNumber(form.metrics.sla.goal));
  maybeAssign(metrics.sla, 'warningThreshold', parseNumber(form.metrics.sla.warningThreshold));

  const chartDivisor = parseNumber(form.charts.escrow.targetDivisor);
  const charts = {
    escrow: {
      targetLabel: form.charts.escrow.targetLabel.trim()
    }
  };
  if (chartDivisor !== undefined) {
    charts.escrow.targetDivisor = chartDivisor;
  }

  const manualInsights = form.insights.manual
    .map((entry) => entry.trim())
    .filter((entry, index, arr) => entry && arr.indexOf(entry) === index);

  const manualTimeline = form.timeline.manual
    .map((entry) => ({
      title: entry.title.trim(),
      when: entry.when.trim(),
      status: entry.status.trim()
    }))
    .filter((entry) => entry.title && entry.when);

  const manualSignals = form.security.manualSignals
    .map((entry) => ({
      label: entry.label.trim(),
      caption: entry.caption.trim(),
      valueLabel: entry.valueLabel.trim(),
      tone: entry.tone || 'info'
    }))
    .filter((entry) => entry.label && entry.valueLabel);

  const manualBacklog = form.automation.manualBacklog
    .map((entry) => ({
      name: entry.name.trim(),
      status: entry.status.trim(),
      notes: entry.notes.trim(),
      tone: entry.tone || 'info'
    }))
    .filter((entry) => entry.name && entry.status);

  const manualBoards = form.operations.manualBoards
    .map((entry) => ({
      title: entry.title.trim(),
      summary: entry.summary.trim(),
      owner: entry.owner.trim(),
      updates: entry.updates.map((update) => update.trim()).filter(Boolean)
    }))
    .filter((entry) => entry.title && entry.summary);

  const manualControls = form.compliance.manualControls
    .map((entry) => ({
      name: entry.name.trim(),
      detail: entry.detail.trim(),
      due: entry.due.trim(),
      owner: entry.owner.trim(),
      tone: entry.tone || 'info'
    }))
    .filter((entry) => entry.name && entry.detail && entry.due);

  const manualAudit = form.audit.manualTimeline
    .map((entry) => ({
      time: entry.time.trim(),
      event: entry.event.trim(),
      owner: entry.owner.trim(),
      status: entry.status.trim()
    }))
    .filter((entry) => entry.time && entry.event);

  return {
    metrics,
    charts,
    insights: { manual: manualInsights },
    timeline: { manual: manualTimeline },
    security: { manualSignals },
    automation: { manualBacklog },
    queues: {
      manualBoards,
      manualComplianceControls: manualControls
    },
    audit: { manualTimeline: manualAudit }
  };
}
>>>>>>> 7913fc60

function resolveAccent(tone) {
  return ACCENT_BY_TONE[tone] ?? ACCENT_BY_TONE.info;
}

function resolveTrend(delta) {
  if (!delta) return 'up';
  return /^[-−]/.test(delta.trim()) ? 'down' : 'up';
}

function disputeCommentary(escalated, resolved) {
  if (escalated > resolved) {
    return 'Escalations outpacing resolutions — deploy senior reviewers.';
  }
  if (resolved > escalated) {
    return 'Resolution velocity healthy — maintain staffing cadence.';
  }
  return 'Escalations balanced with resolutions.';
}

function resolveDisputeSnapshotStatus(escalated, resolved) {
  if (escalated === 0 && resolved === 0) {
    return 'monitor';
  }
  if (resolved >= escalated) {
    return 'on_track';
  }
  const delta = escalated - resolved;
  if (delta >= 5) {
    return 'at_risk';
  }
  return 'monitor';
}

function complianceStatusLabel(tone) {
  if (tone === 'danger') return 'Escalate immediately';
  if (tone === 'warning') return 'Prioritise this window';
  return 'On track';
}

function buildAdminNavigation(payload) {
function automationStatusLabel(tone) {
  if (tone === 'warning') return 'Monitor delivery';
  if (tone === 'success') return 'Operational';
  return 'In progress';
}

function formatRelativeTime(timestamp) {
  if (!timestamp) return null;
  const last = new Date(timestamp);
  if (Number.isNaN(last.getTime())) return null;
  const diffMs = Date.now() - last.getTime();
  const diffMinutes = Math.round(diffMs / 60000);
  if (diffMinutes < 1) return 'moments ago';
  if (diffMinutes < 60) return `${diffMinutes} minute${diffMinutes === 1 ? '' : 's'} ago`;
  const diffHours = Math.round(diffMinutes / 60);
  if (diffHours < 24) return `${diffHours} hour${diffHours === 1 ? '' : 's'} ago`;
  const diffDays = Math.round(diffHours / 24);
  if (diffDays < 7) return `${diffDays} day${diffDays === 1 ? '' : 's'} ago`;
  const diffWeeks = Math.round(diffDays / 7);
  if (diffWeeks < 5) return `${diffWeeks} week${diffWeeks === 1 ? '' : 's'} ago`;
  const diffMonths = Math.round(diffDays / 30);
  if (diffMonths < 12) return `${diffMonths} month${diffMonths === 1 ? '' : 's'} ago`;
  const diffYears = Math.round(diffDays / 365);
  return `${diffYears} year${diffYears === 1 ? '' : 's'} ago`;
}

function buildAdminNavigation(payload, options = {}) {
function buildAdminNavigation(payload, helpers) {
function buildAdminNavigation(payload, complianceContext = null) {
  if (!payload) {
    return { sections: [], sidebarLinks: [] };
  }

  const tiles = payload.metrics?.command?.tiles ?? [];
  const summary = payload.metrics?.command?.summary ?? {};
  const escrowTrend = payload.charts?.escrowTrend?.buckets ?? [];
  const escrowTargetLabel = payload.charts?.escrowTrend?.targetLabel ?? 'baseline targets';
  const disputeBreakdown = payload.charts?.disputeBreakdown?.buckets ?? [];
  const securitySignals = payload.security?.signals ?? [];
  const automationBacklog = payload.security?.automationBacklog ?? [];
  const legalSummary = payload.legal ?? null;
  const queueBoards = payload.queues?.boards ?? [];
  const complianceControls = payload.queues?.complianceControls ?? [];
  const inboxSummary = payload.inbox ?? null;
  const complianceRegistry = Array.isArray(complianceContext?.payload?.controls)
    ? complianceContext.payload.controls
    : [];
  const auditTimeline = payload.audit?.timeline ?? [];
  const buildCommandMetricsLink =
    typeof options.commandMetricsLink === 'function'
      ? options.commandMetricsLink
      : (view) => {
          const params = new URLSearchParams();
          params.set('panel', 'command-metrics');
          if (view) {
            params.set('view', view);
          }
          return `/admin/dashboard?${params.toString()}`;
        };
  const configRelative = summary.configUpdatedAt ? formatRelativeTime(summary.configUpdatedAt) : null;
  const manualInsights = Array.isArray(payload.overview?.manualInsights)
    ? payload.overview.manualInsights.filter((item) => typeof item === 'string' && item.trim().length > 0)
    : [];
  const manualUpcoming = Array.isArray(payload.overview?.manualUpcoming)
    ? payload.overview.manualUpcoming.filter(
        (entry) => entry && typeof entry.title === 'string' && typeof entry.when === 'string'
      )
    : [];

  const upcomingCompliance = (complianceRegistry.length
    ? complianceRegistry.map((control) => ({
        title: control.title,
        when: control.dueLabel ||
          (control.nextReviewAt ? new Date(control.nextReviewAt).toLocaleDateString() : 'Scheduled'),
        status: control.ownerTeam || control.owner?.name || 'Compliance Ops'
      }))
    : complianceControls.map((control) => ({
        title: control.name,
        when: control.due,
        status: control.owner
      })))
    .slice(0, 4);

  const { section: legalSection, sidebarLinks } = buildLegalAdminNavigation(legalSummary, helpers);

  const overview = {
    id: 'overview',
    label: 'Overview',
    description: 'At-a-glance operations, compliance, and automation posture for Fixnado administrators.',
    type: 'overview',
    analytics: {
      metrics: tiles.map((tile) => ({
        label: tile.label,
        value: tile.valueLabel ?? `${tile.value?.amount ?? '—'}`,
        change: tile.delta ? `${tile.delta} vs previous window` : 'No delta reported',
        trend: resolveTrend(tile.delta)
      })),
      charts: [
        escrowTrend.length
          ? {
              id: 'escrow-trend',
              title: 'Escrow trajectory',
              description: `Escrow under management across the ${
                payload.timeframeLabel?.toLowerCase() ?? 'selected'
              } window versus ${escrowTargetLabel.toLowerCase()}.`,
              type: 'area',
              dataKey: 'value',
              secondaryKey: 'target',
              data: escrowTrend.map((bucket) => ({
                name: bucket.label,
                value: Number(bucket.value ?? bucket.amount ?? 0),
                target: Number(bucket.target ?? 0)
              }))
            }
          : null,
        disputeBreakdown.length
          ? {
              id: 'dispute-breakdown',
              title: 'Dispute escalations vs resolutions',
              description: 'Track escalated cases against dispute closures for the selected cadence.',
              type: 'bar',
              dataKey: 'resolved',
              secondaryKey: 'escalated',
              data: disputeBreakdown.map((bucket) => ({
                name: bucket.label,
                resolved: Number(bucket.resolved ?? 0),
                escalated: Number(bucket.escalated ?? 0)
              }))
            }
          : null
      ].filter(Boolean),
      upcoming: upcomingCompliance,
      insights: [
        ...securitySignals.map((signal) => `${signal.label}: ${signal.valueLabel} • ${signal.caption}`),
        automationBacklog.length
          ? `Automation backlog tracking ${automationBacklog.length} initiative${automationBacklog.length === 1 ? '' : 's'}.`
          : null,
        ...manualInsights
      ].filter(Boolean)
    }
  };

  const commandMetrics = {
    id: 'command-metrics',
    label: 'Command metrics',
    description: 'Financial oversight, dispute momentum, and SLA adherence for the current operating window.',
    type: 'grid',
    data: {
      cards: (() => {
        const summaryNotes = Array.isArray(summary.notes) ? summary.notes : [];
        const baseDetails = [
          `Window: ${payload.timeframeLabel ?? '—'}`,
          `Escrow managed: ${summary.escrowTotalLabel ?? '—'}`,
          `Open disputes: ${summary.openDisputesLabel ?? '—'}`,
          `SLA compliance: ${summary.slaComplianceLabel ?? '—'}`,
          ...summaryNotes
        ];
        if (configRelative) {
          baseDetails.push(`Configuration saved ${configRelative}`);
        }

        const primaryCards = [
          {
            title: 'Operating window summary',
            accent: 'from-white via-sky-50 to-indigo-100/70',
            details: baseDetails
          },
          ...tiles.map((tile) => ({
            title: tile.label,
            accent: resolveAccent(tile.status?.tone),
            details: [
              tile.valueLabel ? `Value: ${tile.valueLabel}` : null,
              tile.caption,
              tile.delta ? `Δ ${tile.delta}` : null,
              tile.status?.label ? `Status: ${tile.status.label}` : null
            ].filter(Boolean)
          }))
        ];

        const customCards = Array.isArray(payload.metrics?.command?.customCards)
          ? payload.metrics.command.customCards
          : [];

        const extended = customCards.map((card) => ({
          title: card.title,
          accent: resolveAccent(card.tone ?? 'info'),
          details: Array.isArray(card.details) ? card.details : [],
          mediaUrl: card.mediaUrl ?? null,
          mediaAlt: card.mediaAlt ?? card.title,
          cta: card.cta ?? null
        }));

        return [...primaryCards, ...extended];
      })()
    }
  };

  const commandMetricsAdmin = {
    id: 'command-metrics-admin',
    label: 'Command metrics configuration',
    description: 'Manage highlight notes, thresholds, and custom dashboard callouts for the command centre.',
    type: 'settings',
    data: {
      panels: [
        {
          id: 'command-metrics-config',
          title: 'Command metrics workspace',
          description: 'Everything required to keep the command centre insights accurate and actionable.',
          status: configRelative ? `Last saved ${configRelative}` : 'Awaiting first save',
          items: [
            {
              id: 'command-metrics-highlights',
              label: 'Operating window highlights',
              helper: 'Edit the guidance chips that appear above the operating window summary.',
              type: 'action',
              href: buildCommandMetricsLink('summary'),
              cta: 'Edit highlights'
            },
            {
              id: 'command-metrics-thresholds',
              label: 'Metric thresholds',
              helper: 'Adjust the targets that power the traffic-light states.',
              type: 'action',
              href: buildCommandMetricsLink('thresholds'),
              cta: 'Tune thresholds'
            },
            {
              id: 'command-metrics-cards',
              label: 'Custom dashboard cards',
              helper: 'Add contextual callouts and deep links for operators.',
              type: 'action',
              href: buildCommandMetricsLink('cards'),
              cta: 'Manage cards'
            }
          ]
        }
      ]
    }
  };

  const securitySection = {
    id: 'security-posture',
    label: 'Security & telemetry posture',
    description: 'Adoption, alerting, and ingestion health signals from the last 24 hours.',
    type: 'component',
    component: SecurityTelemetryWorkspace,
    data: {
      initialData: {
        timezone: 'Europe/London',
        updatedAt: payload.generatedAt,
        signals: securitySignals,
        automationTasks: payload.security?.automationBacklog ?? [],
        connectors: payload.security?.connectors ?? [],
        summary: payload.security?.summary ?? {},
        capabilities: payload.security?.capabilities ?? {}
      }
    }
  };

  const operationsBoards = queueBoards.map((board) => ({
    ...board,
    updates: (board.updates || []).map((update, index) =>
      typeof update === 'string'
        ? {
            id: `${board.id}-update-${index}`,
            headline: update,
            body: '',
            tone: 'info',
            recordedAt: null,
            attachments: []
          }
        : update
    )
  }));

  const operationsSection = {
    id: 'operations-queues',
    label: 'Operations queues',
    description: 'Owner updates from provider verification, dispute management, and insurance badge workflows.',
    type: 'operations-queues',
    icon: 'operations',
    data: {
      boards: operationsBoards,
      capabilities: payload.queues?.capabilities ?? null
    }
  };

  const disputeSnapshot = disputeBreakdown.map((bucket) => {
    const escalated = Number(bucket.escalated ?? 0);
    const resolved = Number(bucket.resolved ?? 0);
    return {
      id: bucket.id || bucket.label,
      label: bucket.label,
      escalated,
      resolved,
      commentary: disputeCommentary(escalated, resolved),
      status: resolveDisputeSnapshotStatus(escalated, resolved)
    };
  });

  const disputeSection = {
    id: 'dispute-health',
    label: 'Dispute health',
    description: 'Manage dispute cadence buckets, playbooks, and live resolution targets.',
    type: 'dispute-workspace',
    data: {
      snapshot: disputeSnapshot,
      defaultBucketId: options.defaultDisputeBucketId || undefined
    }
  };

  const complianceSection = complianceContext
    ? {
        id: 'compliance-controls',
        label: 'Compliance controls',
        description:
          'Control registry, evidence trail, and automation guardrails keeping Fixnado audit-ready across regions.',
        type: 'compliance-controls',
        icon: 'compliance',
        data: {
          loading: Boolean(complianceContext.loading),
          error: complianceContext.error,
          ...(complianceContext.payload || {})
        },
        actions: complianceContext.actions
      }
    : complianceControls.length
      ? {
          id: 'compliance-controls',
          label: 'Compliance controls',
          description: 'Expiring attestations and their current owners over the next 14 days.',
          type: 'list',
          icon: 'compliance',
          data: {
            items: complianceControls.map((control) => ({
              title: control.name,
              description: `${control.detail} • Owner: ${control.owner}`,
              status: `${control.due} • ${complianceStatusLabel(control.tone)}`
            }))
          }
        }
      : null;

  const automationSection = {
    id: 'automation-backlog',
    label: 'Automation backlog',
    description: 'AI and automation initiatives with their current readiness state.',
    type: 'automation',
    data: {
      items: automationBacklog,
      summary:
        automationBacklog.length > 0
          ? `Tracking ${automationBacklog.length} initiative${automationBacklog.length === 1 ? '' : 's'}`
          : 'No automation initiatives yet'
    }
  };

  const zoneGovernanceSection = {
    id: 'zone-governance',
    label: 'Zone governance',
    description: 'Launch the dedicated zone workspace to edit polygons, metadata, and service coverage.',
    type: 'settings',
    data: {
      panels: [
        {
          id: 'zone-governance-panel',
          title: 'Zone design & coverage',
          description: 'Draw polygons, manage dispatch guardrails, and attach services to live zones.',
          items: [
            {
              id: 'open-zone-workspace',
              label: 'Zone builder workspace',
              helper: 'Create, edit, and audit production-ready service zones.',
              type: 'action',
              cta: 'Open workspace',
              href: '/admin/zones'
            },
            {
              id: 'bulk-zone-import',
              label: 'Bulk GeoJSON ingestion',
              helper: 'Upload FeatureCollections with RBAC tags and automation policies.',
              type: 'action',
              cta: 'Launch importer',
              href: '/admin/zones#zone-bulk-import'
            }
          ]
        }
      ]
    }
  };
  const auditEvents = Array.isArray(payload.audit?.timeline?.events)
    ? payload.audit.timeline.events
    : [];
  const auditSummary = payload.audit?.timeline?.summary ?? {};

  const auditSection = {
    id: 'audit-log',
    label: 'Audit timeline',
    description: 'Manage manual audit checkpoints alongside system-generated controls.',
    icon: 'documents',
    type: 'audit-timeline',
    data: {
      events: auditEvents,
      summary: auditSummary,
      initialTimeframe: auditSummary.timeframe ?? payload.timeframe ?? DEFAULT_TIMEFRAME
    }
  };
  const monetisation = payload.platform?.monetisation;
  const monetisationSection = monetisation
    ? {
        id: 'monetisation-governance',
        label: 'Monetisation governance',
        description: 'Launch the monetisation control centre to govern commissions, subscriptions, and finance integrations.',
        type: 'settings',
        data: {
          panels: [
            {
              id: 'monetisation-console',
              title: 'Monetisation control centre',
              description: 'Keep commission structures, subscription packages, and Stripe/Escrow credentials aligned.',
              status: monetisation.commissionsEnabled ? 'Commissions active' : 'Commissions disabled',
              items: [
                {
                  id: 'launch-console',
                  label: 'Monetisation console',
                  helper: 'Adjust commission structures, subscription packages, and finance credentials.',
                  type: 'action',
                  href: '/admin/monetisation',
                  cta: 'Open console'
                },
                {
                  id: 'base-rate',
                  label: 'Default commission rate',
                  helper: 'Fallback platform share applied when no bespoke rule matches.',
                  value: monetisation.baseRateLabel
                },
                {
                  id: 'subscription-state',
                  label: 'Subscription state',
                  helper: monetisation.subscriptionEnabled ? 'Subscription gating enforced' : 'Subscriptions disabled',
                  value: `${monetisation.subscriptionCount ?? 0} packages`
                },
                {
                  id: 'integration-health',
                  label: 'Integration readiness',
                  helper: [
                    monetisation.stripeConnected ? 'Stripe linked' : 'Stripe pending',
                    monetisation.escrowConnected ? 'Escrow ready' : 'Escrow not configured',
                    monetisation.smtpReady ? 'SMTP ready' : 'SMTP pending',
                    monetisation.storageConfigured ? 'R2 storage connected' : 'Storage pending'
                  ].join(' • ')
                }
              ]
            }
          ]
        }
      }
    : null;

  const auditSection = auditTimeline.length
    ? {
        id: 'audit-log',
        label: 'Audit timeline',
        description: 'Latest pipeline runs, compliance reviews, and dispute checkpoints.',
        type: 'table',
        data: {
          headers: ['Time', 'Event', 'Owner', 'Status'],
          rows: auditTimeline.map((entry) => [entry.time, entry.event, entry.owner, entry.status])
        }
      }
    : null;

  const navigation = [
    overview,
    commandMetrics,
  const inboxSection = inboxSummary
    ? {
        id: 'inbox',
        label: 'Unified inbox',
        description: 'Queue health, SLA posture, and automation guardrails for communications.',
        type: 'settings',
        data: {
          panels: [
            {
              id: 'inbox-health',
              title: 'Inbox health',
              description: 'Monitor backlog, SLA breaches, and response times.',
              items: [
                {
                  id: 'inbox-backlog',
                  label: 'Backlog',
                  helper: 'Open conversations across queues',
                  type: 'value',
                  value: numberFormatter.format(inboxSummary.metrics?.backlog ?? 0)
                },
                {
                  id: 'inbox-awaiting',
                  label: 'Awaiting response',
                  helper: 'Threads where the last reply is from a participant',
                  type: 'value',
                  value: numberFormatter.format(inboxSummary.metrics?.awaitingResponse ?? 0)
                },
                {
                  id: 'inbox-breaches',
                  label: 'SLA breaches',
                  helper: 'Conversations exceeding queue SLA targets',
                  type: 'value',
                  value: numberFormatter.format(inboxSummary.metrics?.breachRisk ?? 0)
                },
                {
                  id: 'inbox-templates',
                  label: 'Active templates',
                  helper: 'Ready-to-send responses',
                  type: 'value',
                  value: numberFormatter.format(inboxSummary.metrics?.templatesActive ?? 0)
                },
                {
                  id: 'inbox-first-response',
                  label: 'Avg first response',
                  helper: 'Minutes to first agent reply',
                  type: 'value',
                  value:
                    inboxSummary.metrics?.averageFirstResponseMinutes != null
                      ? `${Number(inboxSummary.metrics.averageFirstResponseMinutes).toFixed(1)} min`
                      : 'Not enough data'
                }
              ]
            },
            {
              id: 'inbox-queues',
              title: 'Queue spotlight',
              description: 'Top queues by backlog and attention required.',
              items: (inboxSummary.queues ?? []).slice(0, 3).map((queue) => ({
                id: queue.id,
                label: queue.name,
                helper: `${numberFormatter.format(queue.awaitingResponse ?? 0)} awaiting • ${numberFormatter.format(queue.breachRisk ?? 0)} breaches`,
                value: `${numberFormatter.format(queue.backlog ?? 0)} open`
              }))
            },
            {
              id: 'inbox-automation',
              title: 'Automation & guardrails',
              description: 'Current routing and attachment guardrails.',
              items: [
                {
                  id: 'inbox-auto-assign',
                  label: 'Auto-assign',
                  helper: 'Automatically distribute new conversations',
                  type: 'toggle',
                  enabled: Boolean(inboxSummary.configuration?.autoAssignEnabled)
                },
                {
                  id: 'inbox-attachments',
                  label: 'Attachments',
                  helper: `${inboxSummary.configuration?.maxAttachmentMb ?? 0}MB • ${(inboxSummary.configuration?.allowedFileTypes ?? ['jpg', 'png', 'pdf']).join(', ')}`,
                  type: 'toggle',
                  enabled: Boolean(inboxSummary.configuration?.attachmentsEnabled)
                },
                {
                  id: 'inbox-ai-assist',
                  label: 'AI assist',
                  helper:
                    inboxSummary.configuration?.aiAssistEnabled
                      ? `Provider: ${inboxSummary.configuration?.aiAssistProvider || 'configured'}`
                      : 'Disabled',
                  type: 'toggle',
                  enabled: Boolean(inboxSummary.configuration?.aiAssistEnabled)
                },
                {
                  id: 'inbox-quiet-hours',
                  label: 'Quiet hours',
                  helper: inboxSummary.configuration?.quietHours || 'Not configured',
                  type: 'value',
                  value: inboxSummary.configuration?.quietHours || 'Not configured'
                },
                {
                  id: 'inbox-manage',
                  label: 'Inbox administration',
                  helper: 'Open the inbox control workspace to edit queues and templates',
                  type: 'action',
                  cta: 'Manage inbox',
                  href: '/admin/inbox'
                }
              ]
            }
          ]
        }
      }
    : null;
  const navigation = [
  const sections = [
  const upcomingManualEntries = manualUpcoming.slice(0, 4).map((entry) => ({
    title: entry.title,
    when: entry.when,
    status: entry.status || 'Manual'
  }));

  if (upcomingManualEntries.length) {
    overview.analytics.upcoming = [...overview.analytics.upcoming, ...upcomingManualEntries];
  }

  return [
    overview,
    commandMetrics,
    commandMetricsAdmin,
    securitySection,
    operationsSection,
    disputeSection,
    complianceSection,
    inboxSection,
    legalSection,
    automationSection,
    zoneGovernanceSection,
    auditSection
    auditSection,
    monetisationSection
  ].filter(Boolean);

  navigation.push({
    id: 'settings-preferences-link',
    label: 'Settings & preferences',
    description: 'Configure admin workspace defaults and escalation controls.',
    type: 'link',
    icon: 'settings',
    href: '/admin/preferences'
  });

  return navigation;
    id: 'appearance-management',
    label: 'Appearance management',
    description: 'Govern admin look & feel, brand assets, and marketing variants.',
    icon: 'assets',
    href: '/admin/appearance'
  });

  return navigation;
    id: 'admin-rentals-link',
    label: 'Rental management',
    description: 'Open the dedicated rental operations workspace.',
    type: 'route',
    icon: 'assets',
    href: '/admin/rentals'
  });

  return navigation;
  return { sections, sidebarLinks };
  sections.push({
    id: 'system-settings-link',
    label: 'System settings',
    description: 'Configure email, storage, and integration credentials.',
    type: 'link',
    icon: 'settings',
    routeTo: '/admin/system-settings'
  });

  return sections;
}

export default function AdminDashboard() {
  const navigate = useNavigate();
  const { logout } = useAdminSession();
  const roleMeta = useMemo(() => DASHBOARD_ROLES.find((role) => role.id === 'admin'), []);
  const registeredRoles = useMemo(() => DASHBOARD_ROLES.filter((role) => role.registered), []);
  const [searchParams, setSearchParams] = useSearchParams();
  const timeframeParam = searchParams.get('timeframe') ?? DEFAULT_TIMEFRAME;
  const focusSectionId = searchParams.get('focus');
  const disputeBucketIdParam = searchParams.get('bucket');
  const panelParam = searchParams.get('panel');
  const viewParam = searchParams.get('view') ?? 'summary';
  const focusParam = searchParams.get('focus');
  const [timeframe, setTimeframe] = useState(timeframeParam);
  const [state, setState] = useState({ loading: true, data: null, meta: null, error: null });
  const [lastRefreshed, setLastRefreshed] = useState(null);
  const [affiliateState, setAffiliateState] = useState({ loading: true, data: null, error: null });
<<<<<<< HEAD
  const [profileState, setProfileState] = useState({
    loading: true,
    saving: false,
    data: null,
    error: null,
    success: null
  });
=======
  const configuratorOpen = panelParam === 'command-metrics';
  const [enterpriseSnapshot, setEnterpriseSnapshot] = useState({
    loading: true,
    summary: DEFAULT_SUMMARY,
    error: null
  });
  const [serviceState, setServiceState] = useState({ loading: true, data: null, error: null });
  const [complianceState, setComplianceState] = useState({ loading: true, error: null, payload: null });
  const [overviewSettings, setOverviewSettings] = useState(null);
  const [overviewSettingsForm, setOverviewSettingsForm] = useState(null);
  const [overviewSettingsLoading, setOverviewSettingsLoading] = useState(true);
  const [overviewSettingsLoadError, setOverviewSettingsLoadError] = useState(null);
  const [overviewSettingsSaving, setOverviewSettingsSaving] = useState(false);
  const [overviewSettingsFormError, setOverviewSettingsFormError] = useState(null);
  const [overviewSettingsSuccess, setOverviewSettingsSuccess] = useState(null);
  const [settingsModalOpen, setSettingsModalOpen] = useState(false);
>>>>>>> 7913fc60

  useEffect(() => {
    setTimeframe(timeframeParam);
  }, [timeframeParam]);

  const loadDashboard = useCallback(
    async ({ signal, timeframe: requestedTimeframe, forceRefresh = false } = {}) => {
      const windowKey = requestedTimeframe ?? timeframe;
      setState((current) => ({ ...current, loading: true, error: null }));
      try {
        const response = await getAdminDashboard({ timeframe: windowKey, signal, forceRefresh });
        setState({ loading: false, data: response.data, meta: response.meta, error: null });
        setLastRefreshed(response.data?.generatedAt ?? new Date().toISOString());
      } catch (error) {
        if (signal?.aborted || error?.name === 'AbortError') {
          return;
        }
        const panelError =
          error instanceof PanelApiError
            ? error
            : new PanelApiError('Unable to load admin dashboard', error?.status ?? 500, { cause: error });
        if (panelError.status === 401 || panelError.status === 403) {
          await logout();
          navigate('/admin', {
            replace: true,
            state: { reason: 'sessionExpired', from: { pathname: '/admin/dashboard' } }
          });
          return;
        }
        setState((current) => ({ ...current, loading: false, error: panelError }));
      }
    },
    [timeframe, logout, navigate]
  );

  const loadServiceManagement = useCallback(
    async ({ signal, silent = false } = {}) => {
      setServiceState((current) => ({
        ...current,
        loading: true,
        error: silent ? current.error : null
      }));

      try {
        const snapshot = await getAdminServiceSummary({ signal });
        setServiceState({ loading: false, data: snapshot, error: null });
        return snapshot;
      } catch (error) {
        if (signal?.aborted || error?.name === 'AbortError') {
          return null;
        }

        const panelError =
          error instanceof PanelApiError
            ? error
            : new PanelApiError('Unable to load service management', error?.status ?? 500, {
                cause: error
              });

  const commandMetricsHrefBuilder = useCallback(
    (view) => {
      const params = new URLSearchParams();
      if (timeframe !== DEFAULT_TIMEFRAME) {
        params.set('timeframe', timeframe);
      }
      params.set('panel', 'command-metrics');
      if (view) {
        params.set('view', view);
      }
      return `/admin/dashboard?${params.toString()}`;
    },
    [timeframe]
  );

  const navigation = useMemo(() => {
    const sections = state.data
      ? buildAdminNavigation(state.data, { commandMetricsLink: commandMetricsHrefBuilder })
      : [];
    if (affiliateSection) {
      sections.push(affiliateSection);
    }
    return sections;
  }, [state.data, affiliateSection, commandMetricsHrefBuilder]);
        setServiceState((current) => ({ ...current, loading: false, error: panelError }));
        throw panelError;
      }
    },
    []
  );

  const loadComplianceControls = useCallback(
    async ({ signal } = {}) => {
      setComplianceState((current) => ({ ...current, loading: true, error: null }));
      try {
        const payload = await fetchComplianceControls({ signal });
        setComplianceState({ loading: false, error: null, payload });
      } catch (error) {
        if (signal?.aborted || error?.name === 'AbortError') {
          return;
        }
        setComplianceState((current) => ({ ...current, loading: false, error, payload: current.payload }));
      }
    },
    []
  );

  const handleCreateControl = useCallback(
    async (payload) => {
      await createComplianceControlRequest(payload);
      await loadComplianceControls();
    },
    [loadComplianceControls]
  );

  const handleUpdateControl = useCallback(
    async (controlId, payload) => {
      await updateComplianceControlRequest(controlId, payload);
      await loadComplianceControls();
    },
    [loadComplianceControls]
  );

  const handleDeleteControl = useCallback(
    async (controlId) => {
      await deleteComplianceControlRequest(controlId);
      await loadComplianceControls();
    },
    [loadComplianceControls]
  );

  const handleUpdateAutomation = useCallback(async (settings) => {
    const updated = await updateComplianceAutomation(settings);
    setComplianceState((current) => ({
      ...current,
      payload: current.payload
        ? { ...current.payload, automation: updated }
        : {
            controls: [],
            summary: { total: 0, overdue: 0, dueSoon: 0, monitoring: 0 },
            filters: { statuses: [], categories: [], reviewFrequencies: [], controlTypes: [], ownerTeams: [] },
            evidence: [],
            exceptions: [],
            automation: updated
          }
    }));
    return updated;
  }, []);

  useEffect(() => {
    const controller = new AbortController();
    loadDashboard({ signal: controller.signal, timeframe });
    return () => controller.abort();
  }, [loadDashboard, timeframe]);

  useEffect(() => {
    const controller = new AbortController();
    loadServiceManagement({ signal: controller.signal }).catch(() => {});
    return () => controller.abort();
  }, [loadServiceManagement]);

  useEffect(() => {
    if (!state.data?.serviceManagement) {
      return;
    }

    setServiceState((current) => {
      if (current.data && !current.loading) {
        return current;
      }
      return { loading: false, data: state.data.serviceManagement, error: null };
    });
  }, [state.data]);

  useEffect(() => {
    const controller = new AbortController();
    (async () => {
      try {
        const payload = await getAdminAffiliateSettings({ signal: controller.signal });
        setAffiliateState({ loading: false, data: payload, error: null });
      } catch (error) {
        if (controller.signal.aborted) return;
        const err = error instanceof Error ? error : new Error('Unable to load affiliate settings');
        setAffiliateState({ loading: false, data: null, error: err });
      }
    })();
    return () => controller.abort();
  }, []);

<<<<<<< HEAD
  const loadProfileSettings = useCallback(async () => {
    setProfileState((current) => ({ ...current, loading: true, error: null, success: null }));
    try {
      const payload = await getAdminProfileSettings();
      setProfileState({ loading: false, saving: false, data: payload, error: null, success: null });
    } catch (error) {
      const message = error instanceof Error ? error.message : 'Failed to load profile settings';
      setProfileState((current) => ({ ...current, loading: false, error: message }));
    }
  }, []);

  useEffect(() => {
    loadProfileSettings();
  }, [loadProfileSettings]);

  const handleProfileSave = useCallback(
    async (payload) => {
      setProfileState((current) => ({ ...current, saving: true, error: null, success: null }));
      try {
        const updated = await updateAdminProfileSettings(payload);
        setProfileState({ loading: false, saving: false, data: updated, error: null, success: 'Profile settings saved' });
      } catch (error) {
        const message = error instanceof Error ? error.message : 'Failed to save profile settings';
        setProfileState((current) => ({ ...current, saving: false, error: message }));
        throw (error instanceof Error ? error : new Error(message));
      }
    },
    []
  );

  const handleDelegateCreate = useCallback(
    async (payload) => {
      setProfileState((current) => ({ ...current, saving: true, error: null, success: null }));
      try {
        const delegate = await createAdminDelegate(payload);
        setProfileState((current) => {
          const now = new Date().toISOString();
          const base = current.data
            ? {
                profile: { ...current.data.profile },
                address: { ...current.data.address },
                notifications: {
                  ...DEFAULT_PROFILE_PAYLOAD.notifications,
                  ...(current.data.notifications ?? {})
                },
                notificationEmails: Array.isArray(current.data.notificationEmails)
                  ? current.data.notificationEmails.slice()
                  : [],
                delegates: Array.isArray(current.data.delegates)
                  ? current.data.delegates.slice()
                  : [],
                audit: { ...(current.data.audit ?? {}) }
              }
            : JSON.parse(JSON.stringify(DEFAULT_PROFILE_PAYLOAD));
          const existingDelegates = Array.isArray(base.delegates) ? base.delegates : [];
          const nextDelegates = existingDelegates.some((item) => item.id === delegate.id)
            ? existingDelegates.map((item) => (item.id === delegate.id ? delegate : item))
            : [...existingDelegates, delegate];
          return {
            ...current,
            saving: false,
            loading: false,
            data: {
              ...base,
              delegates: nextDelegates,
              audit: { ...(base.audit ?? {}), updatedAt: now }
            },
            error: null,
            success: 'Delegate added'
          };
        });
      } catch (error) {
        const message = error instanceof Error ? error.message : 'Failed to add delegate';
        setProfileState((current) => ({ ...current, saving: false, error: message }));
        throw (error instanceof Error ? error : new Error(message));
      }
    },
    []
  );

  const handleDelegateUpdate = useCallback(
    async (delegateId, payload) => {
      setProfileState((current) => ({ ...current, saving: true, error: null, success: null }));
      try {
        const delegate = await updateAdminDelegate(delegateId, payload);
        setProfileState((current) => {
          const now = new Date().toISOString();
          if (!current.data) {
            return {
              ...current,
              saving: false,
              loading: false,
              data: {
                ...JSON.parse(JSON.stringify(DEFAULT_PROFILE_PAYLOAD)),
                delegates: [delegate],
                audit: { updatedAt: now }
              },
              error: null,
              success: 'Delegate updated'
            };
          }
          const nextDelegates = (current.data.delegates ?? []).map((item) =>
            item.id === delegate.id ? delegate : item
          );
          return {
            ...current,
            saving: false,
            loading: false,
            data: {
              ...current.data,
              delegates: nextDelegates,
              audit: { ...(current.data.audit ?? {}), updatedAt: now }
            },
            error: null,
            success: 'Delegate updated'
          };
        });
      } catch (error) {
        const message = error instanceof Error ? error.message : 'Failed to update delegate';
        setProfileState((current) => ({ ...current, saving: false, error: message }));
        throw (error instanceof Error ? error : new Error(message));
      }
    },
    []
  );

  const handleDelegateDelete = useCallback(
    async (delegateId) => {
      setProfileState((current) => ({ ...current, saving: true, error: null, success: null }));
      try {
        await deleteAdminDelegate(delegateId);
        setProfileState((current) => {
          if (!current.data) {
            return { ...current, saving: false, loading: false, error: null, success: 'Delegate removed' };
          }
          const now = new Date().toISOString();
          const nextDelegates = (current.data.delegates ?? []).filter((item) => item.id !== delegateId);
          return {
            ...current,
            saving: false,
            loading: false,
            data: {
              ...current.data,
              delegates: nextDelegates,
              audit: { ...(current.data.audit ?? {}), updatedAt: now }
            },
            error: null,
            success: 'Delegate removed'
          };
        });
      } catch (error) {
        const message = error instanceof Error ? error.message : 'Failed to remove delegate';
        setProfileState((current) => ({ ...current, saving: false, error: message }));
        throw (error instanceof Error ? error : new Error(message));
      }
    },
    []
  );

  const affiliateSection = useMemo(() => buildAffiliateGovernanceSection(affiliateState), [affiliateState]);
  const profileSettingsSection = useMemo(
    () => ({
      id: 'profile-settings-control',
      label: 'Profile settings',
      description: 'Identity, addresses, notifications, and delegate controls.',
      icon: 'profile',
      type: 'custom',
      render: () => (
        <AdminProfileSettingsPanel
          data={profileState.data}
          loading={profileState.loading}
          saving={profileState.saving}
          error={profileState.error}
          success={profileState.success}
          onRefresh={loadProfileSettings}
          onSubmit={handleProfileSave}
          onCreateDelegate={handleDelegateCreate}
          onUpdateDelegate={handleDelegateUpdate}
          onDeleteDelegate={handleDelegateDelete}
        />
      )
    }),
    [
      profileState,
      loadProfileSettings,
      handleProfileSave,
      handleDelegateCreate,
      handleDelegateUpdate,
      handleDelegateDelete
    ]
=======
  useEffect(() => {
    const controller = new AbortController();
    (async () => {
      try {
        const payload = await listEnterpriseAccounts({ includeArchived: true, signal: controller.signal });
        setEnterpriseSnapshot({
          loading: false,
          summary: { ...DEFAULT_SUMMARY, ...payload.summary },
          error: null
        });
      } catch (error) {
        if (controller.signal.aborted) return;
        const message = error instanceof Error ? error.message : 'Unable to load enterprise snapshot';
        setEnterpriseSnapshot({ loading: false, summary: DEFAULT_SUMMARY, error: message });
      }
    })();
    return () => controller.abort();
  }, []);

    loadComplianceControls({ signal: controller.signal });
    return () => controller.abort();
  }, [loadComplianceControls]);
    let isMounted = true;
    const controller = new AbortController();
    (async () => {
      setOverviewSettingsLoading(true);
      setOverviewSettingsLoadError(null);
      try {
        const settings = await fetchAdminDashboardOverviewSettings({ signal: controller.signal });
        if (!isMounted) return;
        setOverviewSettings(settings);
      } catch (error) {
        if (controller.signal.aborted || !isMounted) return;
        const message =
          error instanceof Error ? error.message : 'Failed to load overview settings';
        setOverviewSettingsLoadError(message);
      } finally {
        if (!isMounted) return;
        setOverviewSettingsLoading(false);
      }
    })();
    return () => {
      isMounted = false;
      controller.abort();
    };
  }, []);

  useEffect(() => {
    if (!overviewSettings || settingsModalOpen) {
      return;
    }
    setOverviewSettingsForm(buildFormState(overviewSettings));
  }, [overviewSettings, settingsModalOpen]);

  const affiliateSection = useMemo(() => buildAffiliateGovernanceSection(affiliateState), [affiliateState]);
  const userManagementSection = useMemo(
    () => ({
      id: 'user-management',
      label: 'User management',
      description: 'Provision, audit, and secure Fixnado accounts across roles.',
      type: 'user-management',
      icon: 'users'
    }),
    []
>>>>>>> 7913fc60
  );

  const navigation = useMemo(() => {
    const sections = state.data ? [...buildAdminNavigation(state.data)] : [];
    if (affiliateSection) {
      sections.push(affiliateSection);
    }
    sections.push(userManagementSection);
    return sections;
  }, [state.data, affiliateSection, userManagementSection]);
  const dashboardPayload = useMemo(() => {
    if (!navigation.length) {
      return state.data ? { ...state.data, navigation: [] } : null;
    }
    if (state.data) {
      return { ...state.data, navigation };
    }
    return {
      navigation,
      persona: roleMeta?.id ?? 'admin',
      metadata: {}
    };
  }, [navigation, state.data, roleMeta]);
  const enterpriseSection = useMemo(() => buildEnterpriseLaunchpad(enterpriseSnapshot), [enterpriseSnapshot]);

  const handleServiceRefresh = useCallback(() => {
    loadServiceManagement().catch((error) => {
      console.error('[AdminDashboard] Service management refresh failed', error);
    });
  }, [loadServiceManagement]);

  const handleCreateCategory = useCallback(
    async (input) => {
      try {
        const category = await createAdminServiceCategory(input);
        await loadServiceManagement({ silent: true }).catch((error) => {
          console.error('[AdminDashboard] Failed to refresh after creating category', error);
        });
        return category;
      } catch (error) {
        const panelError =
          error instanceof PanelApiError
            ? error
            : new PanelApiError('Unable to create service category', error?.status ?? 500, { cause: error });
        throw panelError;
      }
    },
    [loadServiceManagement]
  );

  const handleUpdateCategory = useCallback(
    async (categoryId, updates) => {
      try {
        const category = await updateAdminServiceCategory(categoryId, updates);
        await loadServiceManagement({ silent: true }).catch((error) => {
          console.error('[AdminDashboard] Failed to refresh after updating category', error);
        });
        return category;
      } catch (error) {
        const panelError =
          error instanceof PanelApiError
            ? error
            : new PanelApiError('Unable to update service category', error?.status ?? 500, { cause: error });
        throw panelError;
      }
    },
    [loadServiceManagement]
  );

  const handleArchiveCategory = useCallback(
    async (categoryId) => {
      try {
        const category = await archiveAdminServiceCategory(categoryId);
        await loadServiceManagement({ silent: true }).catch((error) => {
          console.error('[AdminDashboard] Failed to refresh after archiving category', error);
        });
        return category;
      } catch (error) {
        const panelError =
          error instanceof PanelApiError
            ? error
            : new PanelApiError('Unable to archive service category', error?.status ?? 500, { cause: error });
        throw panelError;
      }
    },
    [loadServiceManagement]
  );

  const handleCreateListing = useCallback(
    async (input) => {
      try {
        const listing = await createAdminServiceListing(input);
        await loadServiceManagement({ silent: true }).catch((error) => {
          console.error('[AdminDashboard] Failed to refresh after creating listing', error);
        });
        return listing;
      } catch (error) {
        const panelError =
          error instanceof PanelApiError
            ? error
            : new PanelApiError('Unable to create service listing', error?.status ?? 500, { cause: error });
        throw panelError;
      }
    },
    [loadServiceManagement]
  );

  const handleUpdateListing = useCallback(
    async (serviceId, updates) => {
      try {
        const listing = await updateAdminServiceListing(serviceId, updates);
        await loadServiceManagement({ silent: true }).catch((error) => {
          console.error('[AdminDashboard] Failed to refresh after updating listing', error);
        });
        return listing;
      } catch (error) {
        const panelError =
          error instanceof PanelApiError
            ? error
            : new PanelApiError('Unable to update service listing', error?.status ?? 500, { cause: error });
        throw panelError;
      }
    },
    [loadServiceManagement]
  );

  const handleUpdateListingStatus = useCallback(
    async (serviceId, status) => {
      try {
        const listing = await updateAdminServiceListingStatus(serviceId, status);
        await loadServiceManagement({ silent: true }).catch((error) => {
          console.error('[AdminDashboard] Failed to refresh after updating listing status', error);
        });
        return listing;
      } catch (error) {
        const panelError =
          error instanceof PanelApiError
            ? error
            : new PanelApiError('Unable to update listing status', error?.status ?? 500, { cause: error });
        throw panelError;
      }
    },
    [loadServiceManagement]
  );

  const handleArchiveListing = useCallback(
    async (serviceId) => {
      try {
        const listing = await archiveAdminServiceListing(serviceId);
        await loadServiceManagement({ silent: true }).catch((error) => {
          console.error('[AdminDashboard] Failed to refresh after archiving listing', error);
        });
        return listing;
      } catch (error) {
        const panelError =
          error instanceof PanelApiError
            ? error
            : new PanelApiError('Unable to archive service listing', error?.status ?? 500, { cause: error });
        throw panelError;
      }
    },
    [loadServiceManagement]
  );

  const serviceSection = useMemo(() => {
    if (!serviceState.loading && !serviceState.error && !serviceState.data) {
      return null;
    }

    const snapshot = serviceState.data ?? {};

    return {
      id: 'service-management',
      label: 'Service listing management',
      description: 'Publish, review, and govern the Fixnado service catalogue across regions.',
      type: 'service-management',
      icon: 'support',
      data: {
        ...snapshot,
        loading: serviceState.loading,
        error: serviceState.error,
        onRefresh: handleServiceRefresh,
        onCreateCategory: handleCreateCategory,
        onUpdateCategory: handleUpdateCategory,
        onArchiveCategory: handleArchiveCategory,
        onCreateListing: handleCreateListing,
        onUpdateListing: handleUpdateListing,
        onUpdateListingStatus: handleUpdateListingStatus,
        onArchiveListing: handleArchiveListing
      }
    };
  }, [
    serviceState,
    handleServiceRefresh,
    handleCreateCategory,
    handleUpdateCategory,
    handleArchiveCategory,
    handleCreateListing,
    handleUpdateListing,
    handleUpdateListingStatus,
    handleArchiveListing
  const navigationModel = useMemo(() => {
    if (!state.data) {
      return { sections: [], sidebarLinks: [] };
    }
    return buildAdminNavigation(state.data, { formatDateLabel, formatRelativeMoment });
  }, [state.data]);

  const navigation = useMemo(() => {
    const sections = [...navigationModel.sections];
  const complianceSectionContext = useMemo(() => {
    const payload =
      complianceState.payload ?? {
        controls: [],
        summary: { total: 0, overdue: 0, dueSoon: 0, monitoring: 0 },
        filters: { statuses: [], categories: [], reviewFrequencies: [], controlTypes: [], ownerTeams: [] },
        automation: {},
        evidence: [],
        exceptions: []
      };
    return {
      loading: complianceState.loading,
      error: complianceState.error,
      payload,
      actions: {
        refresh: () => loadComplianceControls(),
        createControl: handleCreateControl,
        updateControl: handleUpdateControl,
        deleteControl: handleDeleteControl,
        updateAutomation: handleUpdateAutomation
      }
    };
  }, [
    complianceState.loading,
    complianceState.error,
    complianceState.payload,
    loadComplianceControls,
    handleCreateControl,
    handleUpdateControl,
    handleDeleteControl,
    handleUpdateAutomation
  ]);

  const navigation = useMemo(() => {
    const sections = state.data
      ? buildAdminNavigation(state.data, { defaultDisputeBucketId: disputeBucketIdParam || undefined })
      : [];
    const sections = state.data ? buildAdminNavigation(state.data) : [];
    if (enterpriseSection) {
      sections.push(enterpriseSection);
    }
    if (serviceSection) {
      sections.push(serviceSection);
    }
    sections.push({
      id: 'zone-management-link',
      label: 'Zone management workspace',
      description: 'Launch the geo-zonal governance tools in a dedicated workspace.',
      href: '/admin/zones'
    });
    const sections = state.data ? buildAdminNavigation(state.data, complianceSectionContext) : [];
    if (affiliateSection) {
      sections.push(affiliateSection);
    }
<<<<<<< HEAD
    sections.push(profileSettingsSection);
    return sections;
  }, [state.data, affiliateSection, profileSettingsSection]);
=======
    sections.push({
      id: 'purchases-link',
      label: 'Purchase management',
      description: 'Create purchase orders, manage suppliers, and align budgets.',
      type: 'link',
      icon: 'documents',
      href: '/admin/purchases'
      id: 'admin-monetisation-link',
      label: 'Monetisation workspace',
      description: 'Open the revenue and affiliate control centre.',
      type: 'link',
      icon: 'finance',
      to: '/admin/monetisation'
    });
    return sections;
  }, [state.data, affiliateSection, disputeBucketIdParam]);
  }, [state.data, affiliateSection, enterpriseSection]);
  }, [state.data, affiliateSection]);
  const dashboardPayload = state.data ? { ...state.data, navigation } : null;
  }, [state.data, serviceSection, affiliateSection]);
  }, [navigationModel.sections, affiliateSection]);

  const dashboardPayload = state.data
    ? { navigation, sidebarLinks: navigationModel.sidebarLinks }
    : null;
  }, [state.data, affiliateSection, complianceSectionContext]);
>>>>>>> 7913fc60
  const dashboardPayload = state.data ? { navigation } : null;
  const timeframeOptions = state.data?.timeframeOptions ?? FALLBACK_TIMEFRAME_OPTIONS;
  const isFallback = Boolean(state.meta?.fallback);
  const servedFromCache = Boolean(state.meta?.fromCache && !state.meta?.fallback);

  const handleTimeframeChange = useCallback(
    (next) => {
      setTimeframe(next);
      setSearchParams((current) => {
        const params = new URLSearchParams(current);
        if (next === DEFAULT_TIMEFRAME) {
          params.delete('timeframe');
        } else {
          params.set('timeframe', next);
        }
        return params;
      });
    },
    [setSearchParams]
  );

  const openConfigurator = useCallback(
    (view = 'summary') => {
      setSearchParams((current) => {
        const params = new URLSearchParams(current);
        params.set('panel', 'command-metrics');
        if (view) {
          params.set('view', view);
        } else {
          params.delete('view');
        }
        if (timeframe === DEFAULT_TIMEFRAME) {
          params.delete('timeframe');
        } else {
          params.set('timeframe', timeframe);
        }
        return params;
      });
    },
    [setSearchParams, timeframe]
  );

  const closeConfigurator = useCallback(() => {
    setSearchParams((current) => {
      const params = new URLSearchParams(current);
      params.delete('panel');
      params.delete('view');
      if (timeframe === DEFAULT_TIMEFRAME) {
        params.delete('timeframe');
      } else {
        params.set('timeframe', timeframe);
      }
      return params;
    });
  }, [setSearchParams, timeframe]);

  const handleConfiguratorViewChange = useCallback(
    (view) => {
      setSearchParams((current) => {
        const params = new URLSearchParams(current);
        params.set('panel', 'command-metrics');
        if (view) {
          params.set('view', view);
        } else {
          params.delete('view');
        }
        if (timeframe === DEFAULT_TIMEFRAME) {
          params.delete('timeframe');
        } else {
          params.set('timeframe', timeframe);
        }
        return params;
      });
    },
    [setSearchParams, timeframe]
  const handleSectionChange = useCallback(
    (sectionId) => {
      setSearchParams((current) => {
        const params = new URLSearchParams(current);
        const currentFocus = params.get('focus');
        if (sectionId && sectionId !== 'overview') {
          if (currentFocus === sectionId) {
            return current;
          }
          params.set('focus', sectionId);
          return params;
        }
        if (!currentFocus) {
          return current;
        }
        params.delete('focus');
        return params;
      }, { replace: true });
    },
    [setSearchParams]
  );

  const handleRefresh = useCallback(() => {
    loadDashboard({ timeframe, forceRefresh: true });
    loadServiceManagement({ silent: true }).catch((error) => {
      console.error('[AdminDashboard] Service management refresh failed during dashboard refresh', error);
    });
  }, [loadDashboard, timeframe, loadServiceManagement]);

  const handleLogout = useCallback(async () => {
    await logout();
    navigate('/admin', { replace: true, state: { reason: 'signedOut' } });
  }, [logout, navigate]);

  const handleOpenSettings = useCallback(() => {
    if (!overviewSettings) return;
    setOverviewSettingsSuccess(null);
    setOverviewSettingsForm(buildFormState(overviewSettings));
    setOverviewSettingsFormError(null);
    setSettingsModalOpen(true);
  }, [overviewSettings]);

  const handleCloseSettings = useCallback(() => {
    setSettingsModalOpen(false);
    setOverviewSettingsFormError(null);
    if (overviewSettings) {
      setOverviewSettingsForm(buildFormState(overviewSettings));
    }
  }, [overviewSettings]);

  const handleSaveOverviewSettings = useCallback(
    async (payload) => {
      setOverviewSettingsSaving(true);
      setOverviewSettingsFormError(null);
      try {
        const saved = await persistAdminDashboardOverviewSettings(payload);
        setOverviewSettings(saved);
        setOverviewSettingsSuccess('Overview settings updated');
        await loadDashboard({ timeframe, forceRefresh: true });
        return true;
      } catch (error) {
        const message =
          error instanceof Error ? error.message : 'Failed to save overview settings';
        setOverviewSettingsFormError(message);
        return false;
      } finally {
        setOverviewSettingsSaving(false);
      }
    },
    [loadDashboard, timeframe]
  );

  const handleMetricFieldChange = useCallback((metricKey, field, value) => {
    setOverviewSettingsForm((current) => {
      if (!current) return current;
      return {
        ...current,
        metrics: {
          ...current.metrics,
          [metricKey]: {
            ...current.metrics[metricKey],
            [field]: value
          }
        }
      };
    });
  }, []);

  const handleChartFieldChange = useCallback((chartKey, field, value) => {
    setOverviewSettingsForm((current) => {
      if (!current) return current;
      return {
        ...current,
        charts: {
          ...current.charts,
          [chartKey]: {
            ...current.charts[chartKey],
            [field]: value
          }
        }
      };
    });
  }, []);

  const handleAddManualInsight = useCallback(() => {
    setOverviewSettingsForm((current) => {
      if (!current) return current;
      if (current.insights.manual.length >= MAX_OVERVIEW_INSIGHTS) {
        return current;
      }
      return {
        ...current,
        insights: {
          ...current.insights,
          manual: [...current.insights.manual, '']
        }
      };
    });
  }, []);

  const handleManualInsightChange = useCallback((index, value) => {
    setOverviewSettingsForm((current) => {
      if (!current) return current;
      const manual = current.insights.manual.map((entry, entryIndex) =>
        entryIndex === index ? value : entry
      );
      return {
        ...current,
        insights: {
          ...current.insights,
          manual
        }
      };
    });
  }, []);

  const handleRemoveManualInsight = useCallback((index) => {
    setOverviewSettingsForm((current) => {
      if (!current) return current;
      const manual = current.insights.manual.filter((_, entryIndex) => entryIndex !== index);
      return {
        ...current,
        insights: {
          ...current.insights,
          manual
        }
      };
    });
  }, []);

  const handleAddTimelineEntry = useCallback(() => {
    setOverviewSettingsForm((current) => {
      if (!current) return current;
      if (current.timeline.manual.length >= MAX_OVERVIEW_TIMELINE) {
        return current;
      }
      return {
        ...current,
        timeline: {
          ...current.timeline,
          manual: [...current.timeline.manual, { title: '', when: '', status: '' }]
        }
      };
    });
  }, []);

  const handleTimelineEntryChange = useCallback((index, field, value) => {
    setOverviewSettingsForm((current) => {
      if (!current) return current;
      const manual = current.timeline.manual.map((entry, entryIndex) =>
        entryIndex === index ? { ...entry, [field]: value } : entry
      );
      return {
        ...current,
        timeline: {
          ...current.timeline,
          manual
        }
      };
    });
  }, []);

  const handleRemoveTimelineEntry = useCallback((index) => {
    setOverviewSettingsForm((current) => {
      if (!current) return current;
      const manual = current.timeline.manual.filter((_, entryIndex) => entryIndex !== index);
      return {
        ...current,
        timeline: {
          ...current.timeline,
          manual
        }
      };
    });
  }, []);

  const handleAddManualSignal = useCallback(() => {
    setOverviewSettingsForm((current) => {
      if (!current) return current;
      if (current.security.manualSignals.length >= MAX_SECURITY_SIGNALS) {
        return current;
      }
      return {
        ...current,
        security: {
          ...current.security,
          manualSignals: [...current.security.manualSignals, { label: '', caption: '', valueLabel: '', tone: 'info' }]
        }
      };
    });
  }, []);

  const handleManualSignalChange = useCallback((index, field, value) => {
    setOverviewSettingsForm((current) => {
      if (!current) return current;
      const manualSignals = current.security.manualSignals.map((entry, entryIndex) =>
        entryIndex === index ? { ...entry, [field]: value } : entry
      );
      return {
        ...current,
        security: {
          ...current.security,
          manualSignals
        }
      };
    });
  }, []);

  const handleRemoveManualSignal = useCallback((index) => {
    setOverviewSettingsForm((current) => {
      if (!current) return current;
      const manualSignals = current.security.manualSignals.filter((_, entryIndex) => entryIndex !== index);
      return {
        ...current,
        security: {
          ...current.security,
          manualSignals
        }
      };
    });
  }, []);

  const handleAddAutomationEntry = useCallback(() => {
    setOverviewSettingsForm((current) => {
      if (!current) return current;
      if (current.automation.manualBacklog.length >= MAX_AUTOMATION_BACKLOG) {
        return current;
      }
      return {
        ...current,
        automation: {
          ...current.automation,
          manualBacklog: [...current.automation.manualBacklog, { name: '', status: '', notes: '', tone: 'info' }]
        }
      };
    });
  }, []);

  const handleAutomationEntryChange = useCallback((index, field, value) => {
    setOverviewSettingsForm((current) => {
      if (!current) return current;
      const manualBacklog = current.automation.manualBacklog.map((entry, entryIndex) =>
        entryIndex === index ? { ...entry, [field]: value } : entry
      );
      return {
        ...current,
        automation: {
          ...current.automation,
          manualBacklog
        }
      };
    });
  }, []);

  const handleRemoveAutomationEntry = useCallback((index) => {
    setOverviewSettingsForm((current) => {
      if (!current) return current;
      const manualBacklog = current.automation.manualBacklog.filter((_, entryIndex) => entryIndex !== index);
      return {
        ...current,
        automation: {
          ...current.automation,
          manualBacklog
        }
      };
    });
  }, []);

  const handleAddOperationsBoard = useCallback(() => {
    setOverviewSettingsForm((current) => {
      if (!current) return current;
      if (current.operations.manualBoards.length >= MAX_OPERATIONS_BOARDS) {
        return current;
      }
      return {
        ...current,
        operations: {
          ...current.operations,
          manualBoards: [
            ...current.operations.manualBoards,
            { title: '', summary: '', owner: '', updates: [''] }
          ]
        }
      };
    });
  }, []);

  const handleOperationsBoardChange = useCallback((index, field, value) => {
    setOverviewSettingsForm((current) => {
      if (!current) return current;
      const manualBoards = current.operations.manualBoards.map((board, boardIndex) =>
        boardIndex === index ? { ...board, [field]: value } : board
      );
      return {
        ...current,
        operations: {
          ...current.operations,
          manualBoards
        }
      };
    });
  }, []);

  const handleRemoveOperationsBoard = useCallback((index) => {
    setOverviewSettingsForm((current) => {
      if (!current) return current;
      const manualBoards = current.operations.manualBoards.filter((_, boardIndex) => boardIndex !== index);
      return {
        ...current,
        operations: {
          ...current.operations,
          manualBoards
        }
      };
    });
  }, []);

  const handleAddOperationsBoardUpdate = useCallback((boardIndex) => {
    setOverviewSettingsForm((current) => {
      if (!current) return current;
      const manualBoards = current.operations.manualBoards.map((board, index) => {
        if (index !== boardIndex) {
          return board;
        }
        if (board.updates.length >= MAX_OPERATIONS_BOARD_UPDATES) {
          return board;
        }
        return { ...board, updates: [...board.updates, ''] };
      });
      return {
        ...current,
        operations: {
          ...current.operations,
          manualBoards
        }
      };
    });
  }, []);

  const handleOperationsBoardUpdateChange = useCallback((boardIndex, updateIndex, value) => {
    setOverviewSettingsForm((current) => {
      if (!current) return current;
      const manualBoards = current.operations.manualBoards.map((board, index) => {
        if (index !== boardIndex) {
          return board;
        }
        const updates = board.updates.map((entry, entryIndex) =>
          entryIndex === updateIndex ? value : entry
        );
        return { ...board, updates };
      });
      return {
        ...current,
        operations: {
          ...current.operations,
          manualBoards
        }
      };
    });
  }, []);

  const handleRemoveOperationsBoardUpdate = useCallback((boardIndex, updateIndex) => {
    setOverviewSettingsForm((current) => {
      if (!current) return current;
      const manualBoards = current.operations.manualBoards.map((board, index) => {
        if (index !== boardIndex) {
          return board;
        }
        const updates = board.updates.filter((_, entryIndex) => entryIndex !== updateIndex);
        return { ...board, updates: updates.length ? updates : [''] };
      });
      return {
        ...current,
        operations: {
          ...current.operations,
          manualBoards
        }
      };
    });
  }, []);

  const handleAddComplianceControl = useCallback(() => {
    setOverviewSettingsForm((current) => {
      if (!current) return current;
      if (current.compliance.manualControls.length >= MAX_COMPLIANCE_CONTROLS) {
        return current;
      }
      return {
        ...current,
        compliance: {
          ...current.compliance,
          manualControls: [
            ...current.compliance.manualControls,
            { name: '', detail: '', due: '', owner: '', tone: 'info' }
          ]
        }
      };
    });
  }, []);

  const handleComplianceControlChange = useCallback((index, field, value) => {
    setOverviewSettingsForm((current) => {
      if (!current) return current;
      const manualControls = current.compliance.manualControls.map((control, controlIndex) =>
        controlIndex === index ? { ...control, [field]: value } : control
      );
      return {
        ...current,
        compliance: {
          ...current.compliance,
          manualControls
        }
      };
    });
  }, []);

  const handleRemoveComplianceControl = useCallback((index) => {
    setOverviewSettingsForm((current) => {
      if (!current) return current;
      const manualControls = current.compliance.manualControls.filter((_, controlIndex) => controlIndex !== index);
      return {
        ...current,
        compliance: {
          ...current.compliance,
          manualControls
        }
      };
    });
  }, []);

  const handleAddAuditEntry = useCallback(() => {
    setOverviewSettingsForm((current) => {
      if (!current) return current;
      if (current.audit.manualTimeline.length >= MAX_AUDIT_TIMELINE) {
        return current;
      }
      return {
        ...current,
        audit: {
          ...current.audit,
          manualTimeline: [...current.audit.manualTimeline, { time: '', event: '', owner: '', status: '' }]
        }
      };
    });
  }, []);

  const handleAuditEntryChange = useCallback((index, field, value) => {
    setOverviewSettingsForm((current) => {
      if (!current) return current;
      const manualTimeline = current.audit.manualTimeline.map((entry, entryIndex) =>
        entryIndex === index ? { ...entry, [field]: value } : entry
      );
      return {
        ...current,
        audit: {
          ...current.audit,
          manualTimeline
        }
      };
    });
  }, []);

  const handleRemoveAuditEntry = useCallback((index) => {
    setOverviewSettingsForm((current) => {
      if (!current) return current;
      const manualTimeline = current.audit.manualTimeline.filter((_, entryIndex) => entryIndex !== index);
      return {
        ...current,
        audit: {
          ...current.audit,
          manualTimeline
        }
      };
    });
  }, []);

  const handleSubmitOverviewSettings = useCallback(
    async (event) => {
      if (event && typeof event.preventDefault === 'function') {
        event.preventDefault();
      }
      if (!overviewSettingsForm) return;
      const payload = prepareSettingsPayload(overviewSettingsForm);
      const saved = await handleSaveOverviewSettings(payload);
      if (saved) {
        setSettingsModalOpen(false);
      }
    },
    [handleSaveOverviewSettings, overviewSettingsForm]
  );

  if (!roleMeta) {
    return null;
  }

  const personaLabel = state.data?.timeframeLabel
    ? `${roleMeta.persona} • Window: ${state.data.timeframeLabel}`
    : roleMeta.persona;

  const filters = (
    <div className="flex w-full flex-col items-stretch gap-2 sm:w-auto sm:items-end">
      <Button
        to="/admin/home-builder"
        size="sm"
        variant="secondary"
        icon={Squares2X2Icon}
        iconPosition="start"
      >
        Home builder
      </Button>
      <Button
        to="/admin/monetisation"
        size="sm"
        variant="secondary"
        icon={BanknotesIcon}
        iconPosition="start"
      >
        Monetisation controls
      </Button>
      <Button
        to="/admin/preferences"
        size="sm"
        variant="secondary"
        icon={Cog8ToothIcon}
        iconPosition="start"
      >
        Settings preferences
        to="/admin/appearance"
        size="sm"
        variant="secondary"
        icon={SwatchIcon}
        iconPosition="start"
      >
        Appearance management
        to="/admin/rentals"
        size="sm"
        variant="secondary"
        icon={CubeIcon}
        iconPosition="start"
      >
        Rental management
        to="/admin/live-feed/auditing"
        size="sm"
        variant="secondary"
        icon={EyeIcon}
        iconPosition="start"
      >
        Live feed auditing
        to="/admin/taxonomy"
        size="sm"
        variant="secondary"
        icon={Squares2X2Icon}
        iconPosition="start"
      >
        Taxonomy manager
        to="/admin/seo"
        size="sm"
        variant="secondary"
        icon={TagIcon}
        iconPosition="start"
      >
        Tags &amp; SEO
      </Button>
      <Button
        to="/admin/zones"
        size="sm"
        variant="secondary"
        icon={MapIcon}
        iconPosition="start"
      >
        Geo-zonal builder
      </Button>
      <Button
        type="button"
        size="sm"
        variant="primary"
        icon={Cog8ToothIcon}
        iconPosition="start"
        onClick={() => openConfigurator()}
      >
        Configure metrics
        to="/admin/enterprise"
        size="sm"
        variant="secondary"
        icon={BuildingOfficeIcon}
        iconPosition="start"
      >
        Enterprise management
        to="/admin/marketplace"
        size="sm"
        variant="secondary"
        icon={WrenchScrewdriverIcon}
        iconPosition="start"
      >
        Marketplace workspace
        to="/admin/website-management"
        size="sm"
        variant="secondary"
        icon={GlobeAltIcon}
        iconPosition="start"
      >
        Website management
        to="/admin/system-settings"
        size="sm"
        variant="secondary"
        icon={Cog8ToothIcon}
        iconPosition="start"
      >
        System settings
        type="button"
        size="sm"
        variant="secondary"
        icon={Cog6ToothIcon}
        iconPosition="start"
        onClick={handleOpenSettings}
        disabled={overviewSettingsLoading || !overviewSettings}
      >
        Configure overview
      </Button>
      <SegmentedControl
        name="Command metrics timeframe"
        value={timeframe}
        options={timeframeOptions}
        onChange={handleTimeframeChange}
        size="sm"
      />
      {isFallback ? <StatusPill tone="warning">Showing cached insights</StatusPill> : null}
      {servedFromCache ? <StatusPill tone="info">Served from cache</StatusPill> : null}
      {state.error ? <StatusPill tone="danger">Refresh failed — {state.error.message}</StatusPill> : null}
      {overviewSettingsLoadError ? (
        <StatusPill tone="danger">{overviewSettingsLoadError}</StatusPill>
      ) : null}
      {overviewSettingsSuccess && !settingsModalOpen ? (
        <StatusPill tone="success">{overviewSettingsSuccess}</StatusPill>
      ) : null}
    </div>
  );

  return (
    <DashboardLayout
      roleMeta={{ ...roleMeta, persona: personaLabel }}
      registeredRoles={registeredRoles}
      dashboard={dashboardPayload}
      loading={state.loading}
      error={state.error?.message ?? null}
      onRefresh={handleRefresh}
      lastRefreshed={lastRefreshed}
      filters={filters}
      initialSectionId={focusParam}
      onSectionChange={handleSectionChange}
      onLogout={handleLogout}
      initialSectionId={focusSectionId || undefined}
    />
    <>
      <DashboardLayout
        roleMeta={{ ...roleMeta, persona: personaLabel }}
        registeredRoles={registeredRoles}
        dashboard={dashboardPayload}
        loading={state.loading}
        error={state.error?.message ?? null}
        onRefresh={handleRefresh}
        lastRefreshed={lastRefreshed}
        filters={filters}
        onLogout={handleLogout}
      />
      <CommandMetricsConfigurator
        open={configuratorOpen}
        initialView={viewParam}
        onClose={closeConfigurator}
        onUpdated={() => loadDashboard({ timeframe, forceRefresh: true })}
        onViewChange={handleConfiguratorViewChange}
      />
    </>
      <OverviewSettingsModal
        open={settingsModalOpen}
        loading={overviewSettingsLoading}
        saving={overviewSettingsSaving}
        error={overviewSettingsFormError}
        form={overviewSettingsForm}
        onClose={handleCloseSettings}
        onSubmit={handleSubmitOverviewSettings}
        onMetricChange={handleMetricFieldChange}
        onChartChange={handleChartFieldChange}
        onAddInsight={handleAddManualInsight}
        onInsightChange={handleManualInsightChange}
        onRemoveInsight={handleRemoveManualInsight}
        onAddTimelineEntry={handleAddTimelineEntry}
        onTimelineEntryChange={handleTimelineEntryChange}
        onRemoveTimelineEntry={handleRemoveTimelineEntry}
        onAddManualSignal={handleAddManualSignal}
        onManualSignalChange={handleManualSignalChange}
        onRemoveManualSignal={handleRemoveManualSignal}
        onAddAutomationEntry={handleAddAutomationEntry}
        onAutomationEntryChange={handleAutomationEntryChange}
        onRemoveAutomationEntry={handleRemoveAutomationEntry}
        onAddOperationsBoard={handleAddOperationsBoard}
        onOperationsBoardChange={handleOperationsBoardChange}
        onRemoveOperationsBoard={handleRemoveOperationsBoard}
        onAddOperationsBoardUpdate={handleAddOperationsBoardUpdate}
        onOperationsBoardUpdateChange={handleOperationsBoardUpdateChange}
        onRemoveOperationsBoardUpdate={handleRemoveOperationsBoardUpdate}
        onAddComplianceControl={handleAddComplianceControl}
        onComplianceControlChange={handleComplianceControlChange}
        onRemoveComplianceControl={handleRemoveComplianceControl}
        onAddAuditEntry={handleAddAuditEntry}
        onAuditEntryChange={handleAuditEntryChange}
        onRemoveAuditEntry={handleRemoveAuditEntry}
      />
    </>
  );
}

function OverviewSettingsModal({
  open,
  loading,
  saving,
  error,
  form,
  onClose,
  onSubmit,
  onMetricChange,
  onChartChange,
  onAddInsight,
  onInsightChange,
  onRemoveInsight,
  onAddTimelineEntry,
  onTimelineEntryChange,
  onRemoveTimelineEntry,
  onAddManualSignal,
  onManualSignalChange,
  onRemoveManualSignal,
  onAddAutomationEntry,
  onAutomationEntryChange,
  onRemoveAutomationEntry,
  onAddOperationsBoard,
  onOperationsBoardChange,
  onRemoveOperationsBoard,
  onAddOperationsBoardUpdate,
  onOperationsBoardUpdateChange,
  onRemoveOperationsBoardUpdate,
  onAddComplianceControl,
  onComplianceControlChange,
  onRemoveComplianceControl,
  onAddAuditEntry,
  onAuditEntryChange,
  onRemoveAuditEntry
}) {
  return (
    <Transition.Root show={open} as={Fragment}>
      <Dialog as="div" className="relative z-50" onClose={saving ? () => {} : onClose}>
        <Transition.Child
          as={Fragment}
          enter="ease-out duration-200"
          enterFrom="opacity-0"
          enterTo="opacity-100"
          leave="ease-in duration-150"
          leaveFrom="opacity-100"
          leaveTo="opacity-0"
        >
          <div className="fixed inset-0 bg-slate-900/40 backdrop-blur-sm" />
        </Transition.Child>

        <div className="fixed inset-0 overflow-y-auto">
          <div className="flex min-h-full items-start justify-center p-4 sm:p-6 lg:p-8">
            <Transition.Child
              as={Fragment}
              enter="ease-out duration-200"
              enterFrom="opacity-0 translate-y-4 sm:translate-y-0 sm:scale-95"
              enterTo="opacity-100 translate-y-0 sm:scale-100"
              leave="ease-in duration-150"
              leaveFrom="opacity-100 translate-y-0 sm:scale-100"
              leaveTo="opacity-0 translate-y-4 sm:translate-y-0 sm:scale-95"
            >
              <Dialog.Panel className="relative w-full max-w-5xl transform overflow-hidden rounded-2xl bg-white shadow-2xl transition-all">
                <form onSubmit={onSubmit} className="flex h-full max-h-[90vh] flex-col">
                  <div className="flex items-start justify-between gap-4 border-b border-slate-200 px-6 py-4 sm:px-8 sm:py-5">
                    <div>
                      <Dialog.Title className="text-lg font-semibold text-slate-900">
                        Configure overview experience
                      </Dialog.Title>
                      <p className="mt-1 max-w-3xl text-sm text-slate-600">
                        Manage the copy, thresholds, curated insights, and upcoming milestones that power the admin overview. Changes apply instantly to all administrators with dashboard access.
                      </p>
                      {error ? (
                        <p className="mt-3 text-sm font-medium text-rose-600">{error}</p>
                      ) : null}
                    </div>
                    <Button type="button" variant="tertiary" size="sm" onClick={onClose} disabled={saving}>
                      Close
                    </Button>
                  </div>

                  <div className="flex-1 overflow-y-auto px-6 py-6 sm:px-8">
                    {loading && !form ? (
                      <div className="flex min-h-[240px] items-center justify-center">
                        <Spinner aria-label="Loading overview settings" />
                      </div>
                    ) : (
                      <div className="space-y-8 pb-6">
                        <section>
                          <h3 className="text-base font-semibold text-slate-900">Metric tiles</h3>
                          <p className="mt-1 text-sm text-slate-600">
                            Update the labels and performance thresholds that appear across the command metrics tiles.
                          </p>
                          <div className="mt-4 space-y-6">
                            {OVERVIEW_METRICS_CONFIG.map((config) => {
                              const metric = form?.metrics?.[config.key] ?? {};
                              return (
                                <div
                                  key={config.key}
                                  className="rounded-xl border border-slate-200 bg-white p-4 shadow-sm ring-1 ring-transparent transition hover:ring-accent/20"
                                >
                                  <div className="flex flex-col gap-2 sm:flex-row sm:items-start sm:justify-between">
                                    <div>
                                      <h4 className="text-sm font-semibold text-slate-900">{config.title}</h4>
                                      <p className="mt-1 text-sm text-slate-600">{config.description}</p>
                                    </div>
                                  </div>
                                  <div className="mt-4 grid gap-4 sm:grid-cols-2">
                                    {config.inputs.map((input) => (
                                      <TextInput
                                        key={input.field}
                                        label={input.label}
                                        optionalLabel={input.optionalLabel}
                                        type={input.type}
                                        inputMode={input.type === 'number' ? 'decimal' : undefined}
                                        step={input.step}
                                        value={metric?.[input.field] ?? ''}
                                        onChange={(event) =>
                                          onMetricChange(config.key, input.field, event.target.value)
                                        }
                                        hint={input.hint}
                                      />
                                    ))}
                                  </div>
                                </div>
                              );
                            })}
                          </div>
                        </section>

                        <section>
                          <h3 className="text-base font-semibold text-slate-900">Charts</h3>
                          <p className="mt-1 text-sm text-slate-600">
                            Control the targets and scaling applied to overview visualisations.
                          </p>
                          <div className="mt-4 space-y-6">
                            {OVERVIEW_CHART_CONFIG.map((config) => {
                              const chart = form?.charts?.[config.key] ?? {};
                              return (
                                <div
                                  key={config.key}
                                  className="rounded-xl border border-slate-200 bg-white p-4 shadow-sm ring-1 ring-transparent transition hover:ring-accent/20"
                                >
                                  <div>
                                    <h4 className="text-sm font-semibold text-slate-900">{config.title}</h4>
                                    <p className="mt-1 text-sm text-slate-600">{config.description}</p>
                                  </div>
                                  <div className="mt-4 grid gap-4 sm:grid-cols-2">
                                    {config.inputs.map((input) => (
                                      <TextInput
                                        key={input.field}
                                        label={input.label}
                                        type={input.type}
                                        inputMode={input.type === 'number' ? 'decimal' : undefined}
                                        step={input.step}
                                        value={chart?.[input.field] ?? ''}
                                        onChange={(event) =>
                                          onChartChange(config.key, input.field, event.target.value)
                                        }
                                        hint={input.hint}
                                      />
                                    ))}
                                  </div>
                                </div>
                              );
                            })}
                          </div>
                        </section>

                        <section>
                          <h3 className="text-base font-semibold text-slate-900">Manual insights</h3>
                          <p className="mt-1 text-sm text-slate-600">
                            Pin curated observations alongside automated signals. Insights appear in the overview insights rail.
                          </p>
                          <div className="mt-4 space-y-4">
                            {form?.insights?.manual?.length ? null : (
                              <p className="text-sm text-slate-500">No manual insights yet. Add one to get started.</p>
                            )}
                            {form?.insights?.manual?.map((entry, index) => (
                              <div
                                key={`insight-${index}`}
                                className="flex flex-col gap-3 rounded-lg border border-slate-200 bg-white p-4 shadow-sm sm:flex-row sm:items-start"
                              >
                                <TextInput
                                  className="flex-1"
                                  label={`Insight ${index + 1}`}
                                  value={entry}
                                  onChange={(event) => onInsightChange(index, event.target.value)}
                                  hint="Visible text shown in the overview insights list."
                                />
                                <Button
                                  type="button"
                                  variant="ghost"
                                  size="sm"
                                  icon={TrashIcon}
                                  iconPosition="start"
                                  onClick={() => onRemoveInsight(index)}
                                  disabled={saving}
                                >
                                  Remove
                                </Button>
                              </div>
                            ))}
                          </div>
                          <div className="mt-4 flex flex-wrap items-center gap-3">
                            <Button
                              type="button"
                              variant="secondary"
                              size="sm"
                              icon={PlusIcon}
                              iconPosition="start"
                              onClick={onAddInsight}
                              disabled={saving || (form?.insights?.manual?.length ?? 0) >= MAX_OVERVIEW_INSIGHTS}
                            >
                              Add insight
                            </Button>
                            {form?.insights?.manual?.length >= MAX_OVERVIEW_INSIGHTS ? (
                              <p className="text-xs font-medium text-slate-500">
                                Maximum of {MAX_OVERVIEW_INSIGHTS} insights reached.
                              </p>
                            ) : null}
                          </div>
                        </section>

                        <section>
                          <h3 className="text-base font-semibold text-slate-900">Upcoming milestones</h3>
                          <p className="mt-1 text-sm text-slate-600">
                            Curate manual milestones that appear in the upcoming compliance and automation timeline.
                          </p>
                          <div className="mt-4 space-y-4">
                            {form?.timeline?.manual?.length ? null : (
                              <p className="text-sm text-slate-500">No custom milestones yet. Add important updates for your operators.</p>
                            )}
                            {form?.timeline?.manual?.map((entry, index) => (
                              <div
                                key={`timeline-${index}`}
                                className="space-y-4 rounded-lg border border-slate-200 bg-white p-4 shadow-sm"
                              >
                                <div className="grid gap-4 md:grid-cols-2">
                                  <TextInput
                                    label="Milestone title"
                                    value={entry.title}
                                    onChange={(event) =>
                                      onTimelineEntryChange(index, 'title', event.target.value)
                                    }
                                    hint="Appears as the title in the overview timeline."
                                  />
                                  <TextInput
                                    label="Due date / window"
                                    value={entry.when}
                                    onChange={(event) =>
                                      onTimelineEntryChange(index, 'when', event.target.value)
                                    }
                                    hint="Shown as the schedule indicator (e.g. 'Next week')."
                                  />
                                  <TextInput
                                    label="Owner or status"
                                    optionalLabel="Optional"
                                    value={entry.status}
                                    onChange={(event) =>
                                      onTimelineEntryChange(index, 'status', event.target.value)
                                    }
                                    hint="Displayed as supporting context under the milestone."
                                  />
                                </div>
                                <div className="flex justify-end">
                                  <Button
                                    type="button"
                                    variant="ghost"
                                    size="sm"
                                    icon={TrashIcon}
                                    iconPosition="start"
                                    onClick={() => onRemoveTimelineEntry(index)}
                                    disabled={saving}
                                  >
                                    Remove milestone
                                  </Button>
                                </div>
                              </div>
                            ))}
                          </div>
                          <div className="mt-4 flex flex-wrap items-center gap-3">
                            <Button
                              type="button"
                              variant="secondary"
                              size="sm"
                              icon={PlusIcon}
                              iconPosition="start"
                              onClick={onAddTimelineEntry}
                              disabled={
                                saving || (form?.timeline?.manual?.length ?? 0) >= MAX_OVERVIEW_TIMELINE
                              }
                            >
                              Add milestone
                            </Button>
                          {form?.timeline?.manual?.length >= MAX_OVERVIEW_TIMELINE ? (
                            <p className="text-xs font-medium text-slate-500">
                              Maximum of {MAX_OVERVIEW_TIMELINE} milestones reached.
                            </p>
                          ) : null}
                        </div>
                      </section>

                      <section>
                        <h3 className="text-base font-semibold text-slate-900">Security posture signals</h3>
                        <p className="mt-1 text-sm text-slate-600">
                          Add manual signals that appear alongside automated MFA, alerting, and ingestion telemetry.
                        </p>
                        <div className="mt-4 space-y-4">
                          {form?.security?.manualSignals?.length ? null : (
                            <p className="text-sm text-slate-500">
                              No manual security signals configured yet.
                            </p>
                          )}
                          {form?.security?.manualSignals?.map((signal, index) => (
                            <div
                              key={`security-signal-${index}`}
                              className="space-y-4 rounded-lg border border-slate-200 bg-white p-4 shadow-sm"
                            >
                              <div className="grid gap-4 md:grid-cols-2">
                                <TextInput
                                  label="Signal title"
                                  value={signal.label}
                                  onChange={(event) => onManualSignalChange(index, 'label', event.target.value)}
                                  hint="Appears as the heading for the manual signal."
                                />
                                <TextInput
                                  label="Value label"
                                  value={signal.valueLabel}
                                  onChange={(event) => onManualSignalChange(index, 'valueLabel', event.target.value)}
                                  hint="Displayed numeric or percentage indicator."
                                />
                                <TextInput
                                  label="Caption"
                                  optionalLabel="Optional"
                                  value={signal.caption}
                                  onChange={(event) => onManualSignalChange(index, 'caption', event.target.value)}
                                  hint="Supplemental context shown under the signal."
                                  className="md:col-span-2"
                                />
                                <div className="md:col-span-2">
                                  <span className="block text-sm font-medium text-slate-700">Tone</span>
                                  <SegmentedControl
                                    className="mt-2"
                                    name={`Manual security tone ${index + 1}`}
                                    value={signal.tone || 'info'}
                                    onChange={(value) => onManualSignalChange(index, 'tone', value)}
                                    options={TONE_OPTIONS}
                                    size="sm"
                                  />
                                </div>
                              </div>
                              <div className="flex justify-end">
                                <Button
                                  type="button"
                                  variant="ghost"
                                  size="sm"
                                  icon={TrashIcon}
                                  iconPosition="start"
                                  onClick={() => onRemoveManualSignal(index)}
                                  disabled={saving}
                                >
                                  Remove signal
                                </Button>
                              </div>
                            </div>
                          ))}
                        </div>
                        <div className="mt-4 flex flex-wrap items-center gap-3">
                          <Button
                            type="button"
                            variant="secondary"
                            size="sm"
                            icon={PlusIcon}
                            iconPosition="start"
                            onClick={onAddManualSignal}
                            disabled={saving || (form?.security?.manualSignals?.length ?? 0) >= MAX_SECURITY_SIGNALS}
                          >
                            Add security signal
                          </Button>
                          {form?.security?.manualSignals?.length >= MAX_SECURITY_SIGNALS ? (
                            <p className="text-xs font-medium text-slate-500">Maximum of {MAX_SECURITY_SIGNALS} signals reached.</p>
                          ) : null}
                        </div>
                      </section>

                      <section>
                        <h3 className="text-base font-semibold text-slate-900">Automation backlog</h3>
                        <p className="mt-1 text-sm text-slate-600">
                          Curate manual automation initiatives that enrich the security &amp; telemetry backlog view.
                        </p>
                        <div className="mt-4 space-y-4">
                          {form?.automation?.manualBacklog?.length ? null : (
                            <p className="text-sm text-slate-500">No manual automation initiatives captured yet.</p>
                          )}
                          {form?.automation?.manualBacklog?.map((item, index) => (
                            <div
                              key={`automation-${index}`}
                              className="space-y-4 rounded-lg border border-slate-200 bg-white p-4 shadow-sm"
                            >
                              <div className="grid gap-4 md:grid-cols-2">
                                <TextInput
                                  label="Initiative name"
                                  value={item.name}
                                  onChange={(event) => onAutomationEntryChange(index, 'name', event.target.value)}
                                  hint="Name displayed in the automation backlog list."
                                />
                                <TextInput
                                  label="Status"
                                  value={item.status}
                                  onChange={(event) => onAutomationEntryChange(index, 'status', event.target.value)}
                                  hint="Headline state such as Pilot, Operational, or Monitoring."
                                />
                                <div className="md:col-span-2 space-y-2">
                                  <span className="block text-sm font-medium text-slate-700">Tone</span>
                                  <SegmentedControl
                                    name={`Automation tone ${index + 1}`}
                                    value={item.tone || 'info'}
                                    onChange={(value) => onAutomationEntryChange(index, 'tone', value)}
                                    options={TONE_OPTIONS}
                                    size="sm"
                                  />
                                </div>
                              </div>
                              <FormField
                                id={`automation-notes-${index}`}
                                label="Notes"
                                optionalLabel="Optional"
                                hint="Provide additional context surfaced under the initiative."
                              >
                                <textarea
                                  id={`automation-notes-${index}`}
                                  className="block w-full rounded-lg border border-slate-300 px-3 py-2 text-sm shadow-sm transition focus:border-accent focus:outline-none focus:ring-2 focus:ring-accent/40"
                                  rows={3}
                                  value={item.notes}
                                  onChange={(event) => onAutomationEntryChange(index, 'notes', event.target.value)}
                                />
                              </FormField>
                              <div className="flex justify-end">
                                <Button
                                  type="button"
                                  variant="ghost"
                                  size="sm"
                                  icon={TrashIcon}
                                  iconPosition="start"
                                  onClick={() => onRemoveAutomationEntry(index)}
                                  disabled={saving}
                                >
                                  Remove initiative
                                </Button>
                              </div>
                            </div>
                          ))}
                        </div>
                        <div className="mt-4 flex flex-wrap items-center gap-3">
                          <Button
                            type="button"
                            variant="secondary"
                            size="sm"
                            icon={PlusIcon}
                            iconPosition="start"
                            onClick={onAddAutomationEntry}
                            disabled={saving || (form?.automation?.manualBacklog?.length ?? 0) >= MAX_AUTOMATION_BACKLOG}
                          >
                            Add automation initiative
                          </Button>
                          {form?.automation?.manualBacklog?.length >= MAX_AUTOMATION_BACKLOG ? (
                            <p className="text-xs font-medium text-slate-500">
                              Maximum of {MAX_AUTOMATION_BACKLOG} initiatives reached.
                            </p>
                          ) : null}
                        </div>
                      </section>

                      <section>
                        <h3 className="text-base font-semibold text-slate-900">Operations boards</h3>
                        <p className="mt-1 text-sm text-slate-600">
                          Draft manual queue summaries that appear with the provider verification, disputes, and insurance boards.
                        </p>
                        <div className="mt-4 space-y-4">
                          {form?.operations?.manualBoards?.length ? null : (
                            <p className="text-sm text-slate-500">No manual boards configured yet.</p>
                          )}
                          {form?.operations?.manualBoards?.map((board, index) => (
                            <div
                              key={`operations-board-${index}`}
                              className="space-y-4 rounded-lg border border-slate-200 bg-white p-4 shadow-sm"
                            >
                              <div className="grid gap-4 md:grid-cols-2">
                                <TextInput
                                  label="Board title"
                                  value={board.title}
                                  onChange={(event) => onOperationsBoardChange(index, 'title', event.target.value)}
                                  hint="Headline shown for the manual queue board."
                                />
                                <TextInput
                                  label="Owner"
                                  optionalLabel="Optional"
                                  value={board.owner}
                                  onChange={(event) => onOperationsBoardChange(index, 'owner', event.target.value)}
                                  hint="Owner string appended to the board summary."
                                />
                                <FormField
                                  id={`operations-summary-${index}`}
                                  label="Summary"
                                  hint="Short description surfaced as the primary board detail."
                                  className="md:col-span-2"
                                >
                                  <textarea
                                    id={`operations-summary-${index}`}
                                    className="block w-full rounded-lg border border-slate-300 px-3 py-2 text-sm shadow-sm transition focus:border-accent focus:outline-none focus:ring-2 focus:ring-accent/40"
                                    rows={3}
                                    value={board.summary}
                                    onChange={(event) => onOperationsBoardChange(index, 'summary', event.target.value)}
                                  />
                                </FormField>
                              </div>
                              <div className="space-y-3">
                                <p className="text-sm font-medium text-slate-700">Updates</p>
                                {board.updates.map((update, updateIndex) => (
                                  <div key={`operations-update-${index}-${updateIndex}`} className="flex flex-col gap-3 sm:flex-row sm:items-start">
                                    <TextInput
                                      className="flex-1"
                                      label={`Update ${updateIndex + 1}`}
                                      value={update}
                                      onChange={(event) =>
                                        onOperationsBoardUpdateChange(index, updateIndex, event.target.value)
                                      }
                                      hint="Appears as a bullet point in the operations board."
                                    />
                                    {board.updates.length > 1 ? (
                                      <Button
                                        type="button"
                                        variant="ghost"
                                        size="sm"
                                        icon={TrashIcon}
                                        iconPosition="start"
                                        onClick={() => onRemoveOperationsBoardUpdate(index, updateIndex)}
                                        disabled={saving}
                                      >
                                        Remove update
                                      </Button>
                                    ) : null}
                                  </div>
                                ))}
                                <div className="flex flex-wrap items-center gap-3">
                                  <Button
                                    type="button"
                                    variant="secondary"
                                    size="sm"
                                    icon={PlusIcon}
                                    iconPosition="start"
                                    onClick={() => onAddOperationsBoardUpdate(index)}
                                    disabled={
                                      saving || board.updates.length >= MAX_OPERATIONS_BOARD_UPDATES
                                    }
                                  >
                                    Add update
                                  </Button>
                                  {board.updates.length >= MAX_OPERATIONS_BOARD_UPDATES ? (
                                    <p className="text-xs font-medium text-slate-500">
                                      Maximum of {MAX_OPERATIONS_BOARD_UPDATES} updates per board.
                                    </p>
                                  ) : null}
                                </div>
                              </div>
                              <div className="flex justify-end">
                                <Button
                                  type="button"
                                  variant="ghost"
                                  size="sm"
                                  icon={TrashIcon}
                                  iconPosition="start"
                                  onClick={() => onRemoveOperationsBoard(index)}
                                  disabled={saving}
                                >
                                  Remove board
                                </Button>
                              </div>
                            </div>
                          ))}
                        </div>
                        <div className="mt-4 flex flex-wrap items-center gap-3">
                          <Button
                            type="button"
                            variant="secondary"
                            size="sm"
                            icon={PlusIcon}
                            iconPosition="start"
                            onClick={onAddOperationsBoard}
                            disabled={saving || (form?.operations?.manualBoards?.length ?? 0) >= MAX_OPERATIONS_BOARDS}
                          >
                            Add board
                          </Button>
                          {form?.operations?.manualBoards?.length >= MAX_OPERATIONS_BOARDS ? (
                            <p className="text-xs font-medium text-slate-500">
                              Maximum of {MAX_OPERATIONS_BOARDS} boards reached.
                            </p>
                          ) : null}
                        </div>
                      </section>

                      <section>
                        <h3 className="text-base font-semibold text-slate-900">Compliance controls</h3>
                        <p className="mt-1 text-sm text-slate-600">
                          Define manual compliance entries surfaced alongside expiring attestations.
                        </p>
                        <div className="mt-4 space-y-4">
                          {form?.compliance?.manualControls?.length ? null : (
                            <p className="text-sm text-slate-500">No manual compliance controls defined yet.</p>
                          )}
                          {form?.compliance?.manualControls?.map((control, index) => (
                            <div
                              key={`compliance-control-${index}`}
                              className="space-y-4 rounded-lg border border-slate-200 bg-white p-4 shadow-sm"
                            >
                              <div className="grid gap-4 md:grid-cols-2">
                                <TextInput
                                  label="Control name"
                                  value={control.name}
                                  onChange={(event) => onComplianceControlChange(index, 'name', event.target.value)}
                                  hint="Headline shown in the compliance list."
                                />
                                <TextInput
                                  label="Due date / window"
                                  value={control.due}
                                  onChange={(event) => onComplianceControlChange(index, 'due', event.target.value)}
                                  hint="Displayed schedule indicator (e.g. Due tomorrow)."
                                />
                                <FormField
                                  id={`compliance-detail-${index}`}
                                  label="Detail"
                                  hint="Supporting text displayed beneath the control."
                                  className="md:col-span-2"
                                >
                                  <textarea
                                    id={`compliance-detail-${index}`}
                                    className="block w-full rounded-lg border border-slate-300 px-3 py-2 text-sm shadow-sm transition focus:border-accent focus:outline-none focus:ring-2 focus:ring-accent/40"
                                    rows={3}
                                    value={control.detail}
                                    onChange={(event) => onComplianceControlChange(index, 'detail', event.target.value)}
                                  />
                                </FormField>
                                <TextInput
                                  label="Owner"
                                  optionalLabel="Optional"
                                  value={control.owner}
                                  onChange={(event) => onComplianceControlChange(index, 'owner', event.target.value)}
                                  hint="Owner or team responsible for the control."
                                />
                                <div>
                                  <span className="block text-sm font-medium text-slate-700">Tone</span>
                                  <SegmentedControl
                                    className="mt-2"
                                    name={`Compliance tone ${index + 1}`}
                                    value={control.tone || 'info'}
                                    onChange={(value) => onComplianceControlChange(index, 'tone', value)}
                                    options={TONE_OPTIONS}
                                    size="sm"
                                  />
                                </div>
                              </div>
                              <div className="flex justify-end">
                                <Button
                                  type="button"
                                  variant="ghost"
                                  size="sm"
                                  icon={TrashIcon}
                                  iconPosition="start"
                                  onClick={() => onRemoveComplianceControl(index)}
                                  disabled={saving}
                                >
                                  Remove control
                                </Button>
                              </div>
                            </div>
                          ))}
                        </div>
                        <div className="mt-4 flex flex-wrap items-center gap-3">
                          <Button
                            type="button"
                            variant="secondary"
                            size="sm"
                            icon={PlusIcon}
                            iconPosition="start"
                            onClick={onAddComplianceControl}
                            disabled={saving || (form?.compliance?.manualControls?.length ?? 0) >= MAX_COMPLIANCE_CONTROLS}
                          >
                            Add compliance control
                          </Button>
                          {form?.compliance?.manualControls?.length >= MAX_COMPLIANCE_CONTROLS ? (
                            <p className="text-xs font-medium text-slate-500">
                              Maximum of {MAX_COMPLIANCE_CONTROLS} controls reached.
                            </p>
                          ) : null}
                        </div>
                      </section>

                      <section>
                        <h3 className="text-base font-semibold text-slate-900">Audit timeline</h3>
                        <p className="mt-1 text-sm text-slate-600">
                          Append manual audit checkpoints that surface within the audit timeline table.
                        </p>
                        <div className="mt-4 space-y-4">
                          {form?.audit?.manualTimeline?.length ? null : (
                            <p className="text-sm text-slate-500">No manual audit events recorded yet.</p>
                          )}
                          {form?.audit?.manualTimeline?.map((entry, index) => (
                            <div
                              key={`audit-entry-${index}`}
                              className="space-y-4 rounded-lg border border-slate-200 bg-white p-4 shadow-sm"
                            >
                              <div className="grid gap-4 md:grid-cols-2">
                                <TextInput
                                  label="Time"
                                  value={entry.time}
                                  onChange={(event) => onAuditEntryChange(index, 'time', event.target.value)}
                                  hint="Displayed timestamp or window (e.g. 08:30 or Last run)."
                                />
                                <TextInput
                                  label="Status"
                                  optionalLabel="Optional"
                                  value={entry.status}
                                  onChange={(event) => onAuditEntryChange(index, 'status', event.target.value)}
                                  hint="Status text shown in the timeline table."
                                />
                                <TextInput
                                  label="Event"
                                  className="md:col-span-2"
                                  value={entry.event}
                                  onChange={(event) => onAuditEntryChange(index, 'event', event.target.value)}
                                  hint="Headline displayed for the audit entry."
                                />
                                <TextInput
                                  label="Owner"
                                  optionalLabel="Optional"
                                  value={entry.owner}
                                  onChange={(event) => onAuditEntryChange(index, 'owner', event.target.value)}
                                  hint="Owner string shown alongside the event."
                                />
                              </div>
                              <div className="flex justify-end">
                                <Button
                                  type="button"
                                  variant="ghost"
                                  size="sm"
                                  icon={TrashIcon}
                                  iconPosition="start"
                                  onClick={() => onRemoveAuditEntry(index)}
                                  disabled={saving}
                                >
                                  Remove audit entry
                                </Button>
                              </div>
                            </div>
                          ))}
                        </div>
                        <div className="mt-4 flex flex-wrap items-center gap-3">
                          <Button
                            type="button"
                            variant="secondary"
                            size="sm"
                            icon={PlusIcon}
                            iconPosition="start"
                            onClick={onAddAuditEntry}
                            disabled={saving || (form?.audit?.manualTimeline?.length ?? 0) >= MAX_AUDIT_TIMELINE}
                          >
                            Add audit entry
                          </Button>
                          {form?.audit?.manualTimeline?.length >= MAX_AUDIT_TIMELINE ? (
                            <p className="text-xs font-medium text-slate-500">
                              Maximum of {MAX_AUDIT_TIMELINE} audit entries reached.
                            </p>
                          ) : null}
                        </div>
                      </section>
                      </div>
                    )}
                  </div>

                  <div className="flex items-center justify-between gap-3 border-t border-slate-200 bg-slate-50 px-6 py-4 sm:px-8">
                    <div className="text-xs text-slate-500">
                      Settings are scoped to administrators with dashboard access. Saved changes sync immediately.
                    </div>
                    <div className="flex items-center gap-3">
                      <Button type="button" variant="secondary" onClick={onClose} disabled={saving}>
                        Cancel
                      </Button>
                      <Button type="submit" variant="primary" loading={saving}>
                        Save overview
                      </Button>
                    </div>
                  </div>
                </form>
              </Dialog.Panel>
            </Transition.Child>
          </div>
        </div>
      </Dialog>
    </Transition.Root>
  );
}<|MERGE_RESOLUTION|>--- conflicted
+++ resolved
@@ -48,7 +48,6 @@
 } from '../components/ui/index.js';
 import { useAdminSession } from '../providers/AdminSessionProvider.jsx';
 import { getAdminAffiliateSettings } from '../api/affiliateClient.js';
-<<<<<<< HEAD
 import AdminProfileSettingsPanel from '../components/admin/profile/AdminProfileSettingsPanel.jsx';
 import {
   getAdminProfileSettings,
@@ -57,7 +56,6 @@
   updateAdminDelegate,
   deleteAdminDelegate
 } from '../api/adminProfileClient.js';
-=======
 import { CommandMetricsConfigurator } from '../modules/commandMetrics/index.js';
 import { buildLegalAdminNavigation } from '../features/legal/adminDashboardNavigation.js';
 import {
@@ -65,7 +63,6 @@
   persistAdminDashboardOverviewSettings
 } from '../api/adminDashboardSettingsClient.js';
 import SecurityTelemetryWorkspace from '../components/security/telemetry/index.js';
->>>>>>> 7913fc60
 
 const currencyFormatter = (currency = 'USD') =>
   new Intl.NumberFormat(undefined, { style: 'currency', currency, maximumFractionDigits: 2 });
@@ -444,7 +441,6 @@
   neutral: 'from-white via-slate-50 to-slate-100'
 };
 
-<<<<<<< HEAD
 const DEFAULT_PROFILE_PAYLOAD = {
   profile: {
     firstName: '',
@@ -478,7 +474,6 @@
     updatedAt: null
   }
 };
-=======
 const OVERVIEW_METRICS_CONFIG = [
   {
     key: 'escrow',
@@ -889,7 +884,6 @@
     audit: { manualTimeline: manualAudit }
   };
 }
->>>>>>> 7913fc60
 
 function resolveAccent(tone) {
   return ACCENT_BY_TONE[tone] ?? ACCENT_BY_TONE.info;
@@ -1605,7 +1599,6 @@
   const [state, setState] = useState({ loading: true, data: null, meta: null, error: null });
   const [lastRefreshed, setLastRefreshed] = useState(null);
   const [affiliateState, setAffiliateState] = useState({ loading: true, data: null, error: null });
-<<<<<<< HEAD
   const [profileState, setProfileState] = useState({
     loading: true,
     saving: false,
@@ -1613,7 +1606,6 @@
     error: null,
     success: null
   });
-=======
   const configuratorOpen = panelParam === 'command-metrics';
   const [enterpriseSnapshot, setEnterpriseSnapshot] = useState({
     loading: true,
@@ -1630,7 +1622,6 @@
   const [overviewSettingsFormError, setOverviewSettingsFormError] = useState(null);
   const [overviewSettingsSuccess, setOverviewSettingsSuccess] = useState(null);
   const [settingsModalOpen, setSettingsModalOpen] = useState(false);
->>>>>>> 7913fc60
 
   useEffect(() => {
     setTimeframe(timeframeParam);
@@ -1819,7 +1810,6 @@
     return () => controller.abort();
   }, []);
 
-<<<<<<< HEAD
   const loadProfileSettings = useCallback(async () => {
     setProfileState((current) => ({ ...current, loading: true, error: null, success: null }));
     try {
@@ -2010,7 +2000,6 @@
       handleDelegateUpdate,
       handleDelegateDelete
     ]
-=======
   useEffect(() => {
     const controller = new AbortController();
     (async () => {
@@ -2075,7 +2064,6 @@
       icon: 'users'
     }),
     []
->>>>>>> 7913fc60
   );
 
   const navigation = useMemo(() => {
@@ -2340,11 +2328,9 @@
     if (affiliateSection) {
       sections.push(affiliateSection);
     }
-<<<<<<< HEAD
     sections.push(profileSettingsSection);
     return sections;
   }, [state.data, affiliateSection, profileSettingsSection]);
-=======
     sections.push({
       id: 'purchases-link',
       label: 'Purchase management',
@@ -2371,7 +2357,6 @@
     ? { navigation, sidebarLinks: navigationModel.sidebarLinks }
     : null;
   }, [state.data, affiliateSection, complianceSectionContext]);
->>>>>>> 7913fc60
   const dashboardPayload = state.data ? { navigation } : null;
   const timeframeOptions = state.data?.timeframeOptions ?? FALLBACK_TIMEFRAME_OPTIONS;
   const isFallback = Boolean(state.meta?.fallback);

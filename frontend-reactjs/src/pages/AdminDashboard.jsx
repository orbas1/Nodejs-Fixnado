import { Fragment, useCallback, useEffect, useMemo, useState } from 'react';
import { useNavigate, useSearchParams } from 'react-router-dom';
import { BanknotesIcon, GlobeAltIcon, MapIcon } from '@heroicons/react/24/outline';
import { BanknotesIcon, EyeIcon, MapIcon } from '@heroicons/react/24/outline';
import { BanknotesIcon, Cog8ToothIcon, MapIcon } from '@heroicons/react/24/outline';
import { BanknotesIcon, MapIcon, Squares2X2Icon } from '@heroicons/react/24/outline';
import { Dialog, Transition } from '@headlessui/react';
import { BanknotesIcon, MapIcon, Cog6ToothIcon, PlusIcon, TrashIcon } from '@heroicons/react/24/outline';
import { BanknotesIcon, MapIcon, TagIcon } from '@heroicons/react/24/outline';
import DashboardLayout from '../components/dashboard/DashboardLayout.jsx';
import { DASHBOARD_ROLES } from '../constants/dashboardConfig.js';
import { getAdminDashboard, PanelApiError } from '../api/panelClient.js';
import { Button, SegmentedControl, StatusPill } from '../components/ui/index.js';
import {
  fetchComplianceControls,
  createComplianceControl as createComplianceControlRequest,
  updateComplianceControl as updateComplianceControlRequest,
  deleteComplianceControl as deleteComplianceControlRequest,
  updateComplianceAutomation
} from '../api/adminComplianceClient.js';
import {
  Button,
  SegmentedControl,
  StatusPill,
  TextInput,
  Spinner,
  FormField
} from '../components/ui/index.js';
import { useAdminSession } from '../providers/AdminSessionProvider.jsx';
import { getAdminAffiliateSettings } from '../api/affiliateClient.js';
<<<<<<< HEAD
import { buildLegalAdminNavigation } from '../features/legal/adminDashboardNavigation.js';
=======
import {
  fetchAdminDashboardOverviewSettings,
  persistAdminDashboardOverviewSettings
} from '../api/adminDashboardSettingsClient.js';
import SecurityTelemetryWorkspace from '../components/security/telemetry/index.js';
>>>>>>> 834e61e5

const currencyFormatter = (currency = 'USD') =>
  new Intl.NumberFormat(undefined, { style: 'currency', currency, maximumFractionDigits: 2 });
const numberFormatter = new Intl.NumberFormat();

function formatDateLabel(value) {
  if (!value) {
    return 'Not scheduled';
  }
  const parsed = new Date(value);
  if (Number.isNaN(parsed.getTime())) {
    return value;
  }
  return parsed.toLocaleString(undefined, {
    year: 'numeric',
    month: 'short',
    day: 'numeric',
    hour: '2-digit',
    minute: '2-digit'
  });
}

function formatRelativeMoment(value) {
  if (!value) {
    return '—';
  }
  const parsed = new Date(value);
  if (Number.isNaN(parsed.getTime())) {
    return '—';
  }
  const diffMs = Date.now() - parsed.getTime();
  const minutes = Math.round(diffMs / 60000);
  if (minutes < 1) return 'moments ago';
  if (minutes < 60) return `${minutes} minute${minutes === 1 ? '' : 's'} ago`;
  const hours = Math.round(minutes / 60);
  if (hours < 24) return `${hours} hour${hours === 1 ? '' : 's'} ago`;
  const days = Math.round(hours / 24);
  return `${days} day${days === 1 ? '' : 's'} ago`;
}

function resolveRecurrence(rule) {
  if (!rule) return 'One time';
  if (rule.recurrenceType === 'infinite') return 'Infinite';
  if (rule.recurrenceType === 'finite') {
    return `${rule.recurrenceLimit ?? 0} conversions`; // fallback text
  }
  return 'One time';
}

function formatCurrency(amount, currency = 'USD') {
  const formatter = currencyFormatter(currency);
  const numeric = Number.parseFloat(amount ?? 0);
  return formatter.format(Number.isNaN(numeric) ? 0 : numeric);
}

function buildAffiliateGovernanceSection(affiliateState) {
  if (!affiliateState) return null;

  if (affiliateState.loading && !affiliateState.data) {
    return {
      id: 'affiliate-governance',
      label: 'Affiliate monetisation',
      description: 'Synchronising unified payout controls for web and mobile affiliates.',
      type: 'settings',
      data: {
        panels: [
          {
            id: 'affiliate-loading',
            title: 'Programme status',
            description: 'Preparing affiliate guardrails…',
            status: 'Loading',
            items: [
              {
                id: 'loading',
                label: 'Affiliate insights',
                helper: 'Live commission tiers and earnings',
                value: 'Loading…'
              }
            ]
          }
        ]
      }
    };
  }

  if (affiliateState.error) {
    return {
      id: 'affiliate-governance',
      label: 'Affiliate monetisation',
      description: 'Monitor affiliate guardrails and payout readiness.',
      type: 'settings',
      data: {
        panels: [
          {
            id: 'affiliate-error',
            title: 'Affiliate controls',
            description: 'We were unable to load the affiliate configuration snapshot.',
            status: 'Attention required',
            items: [
              {
                id: 'error',
                label: 'Status',
                helper: 'Retry from Monetisation controls if the issue persists.',
                value: affiliateState.error.message
              }
            ]
          }
        ]
      }
    };
  }

  if (!affiliateState.data) {
    return null;
  }

  const { settings, rules = [], performance = [] } = affiliateState.data;

  const ruleItems = rules.length
    ? rules.slice(0, 4).map((rule) => ({
        id: rule.id,
        label: `${rule.tierLabel} • ${rule.name}`,
        helper: `${formatCurrency(rule.minTransactionValue)} – ${
          rule.maxTransactionValue != null ? formatCurrency(rule.maxTransactionValue) : '∞'
        } • ${resolveRecurrence(rule)}`,
        value: `${Number.parseFloat(rule.commissionRate ?? 0).toFixed(2)}%`
      }))
    : [
        {
          id: 'no-rules',
          label: 'Commission tiers',
          helper: 'No active tiers configured yet',
          value: 'Create tiers from Monetisation controls'
        }
      ];

  const performerItems = performance.length
    ? performance.slice(0, 4).map((record) => ({
        id: record.id,
        label: record.referralCode ? record.referralCode.toUpperCase() : 'Affiliate partner',
        helper: `${formatCurrency(record.totalCommissionEarned)} earned • ${formatCurrency(record.lifetimeRevenue)} revenue influenced`,
        value: `${numberFormatter.format(record.totalReferred ?? 0)} referrals`
      }))
    : [
        {
          id: 'no-performance',
          label: 'Performance snapshot',
          helper: 'No affiliate activity captured yet',
          value: 'Monitor once partners onboard'
        }
      ];

  return {
    id: 'affiliate-governance',
    label: 'Affiliate monetisation',
    description: 'Guardrails for tiered commissions and payout cadence across Fixnado surfaces.',
    type: 'settings',
    data: {
      panels: [
        {
          id: 'programme-settings',
          title: settings.programmeName || 'Affiliate programme',
          description:
            settings.programmeTagline || 'Applies to both the enterprise web portal and the mobile command centre.',
          status: settings.autoApproveReferrals ? 'Auto approval enabled' : 'Manual approval',
          items: [
            settings.contactEmail
              ? {
                  id: 'contact-email',
                  label: 'Partner desk email',
                  helper: 'Primary contact for affiliate operations',
                  value: settings.contactEmail
                }
              : null,
            settings.partnerPortalUrl
              ? {
                  id: 'partner-portal',
                  label: 'Partner portal',
                  helper: 'Opens in a new window',
                  value: settings.partnerPortalUrl
                }
              : null,
            settings.onboardingGuideUrl
              ? {
                  id: 'guide',
                  label: 'Onboarding guide',
                  helper: 'Shareable setup playbook for new partners',
                  value: settings.onboardingGuideUrl
                }
              : null,
            {
              id: 'payout-cadence',
              label: 'Payout cadence',
              helper: 'Release schedule for approved commission balances',
              value: `Every ${settings.payoutCadenceDays} days`
            },
            {
              id: 'minimum-payout',
              label: 'Minimum payout',
              helper: 'Threshold before settlement is triggered',
              value: formatCurrency(settings.minimumPayoutAmount)
            },
            {
              id: 'referral-window',
              label: 'Attribution window',
              helper: 'Eligible conversion window per referral',
              value: `${settings.referralAttributionWindowDays} days`
            },
            {
              id: 'auto-approve',
              label: 'Auto approval',
              helper: 'Real-time commission approval for trusted partners',
              type: 'toggle',
              enabled: Boolean(settings.autoApproveReferrals)
            },
            settings.disclosureUrl
              ? {
                  id: 'disclosure',
                  label: 'Disclosure policy',
                  helper: 'Affiliate terms accessible to partners',
                  value: settings.disclosureUrl
                }
              : null
          ].filter(Boolean)
        },
        {
          id: 'commission-tiers',
          title: 'Commission tiers',
          description: 'Percentage tiers triggered by transaction value bands.',
          items: ruleItems
        },
        {
          id: 'affiliate-performance',
          title: 'Performance leaders',
          description: 'Top earning partners across the last attribution window.',
          items: performerItems
        }
      ]
    }
  };
}

const DEFAULT_TIMEFRAME = '7d';
const FALLBACK_TIMEFRAME_OPTIONS = [
  { value: '7d', label: '7 days' },
  { value: '30d', label: '30 days' },
  { value: '90d', label: '90 days' }
];

const ACCENT_BY_TONE = {
  success: 'from-white via-sky-50 to-emerald-100/60',
  info: 'from-white via-indigo-50 to-sky-100/60',
  warning: 'from-white via-amber-50 to-amber-100/80',
  danger: 'from-white via-rose-50 to-rose-100/80',
  neutral: 'from-white via-slate-50 to-slate-100'
};

const OVERVIEW_METRICS_CONFIG = [
  {
    key: 'escrow',
    title: 'Escrow under management',
    description: 'Controls the liquidity tile copy and multiplier thresholds for escrow value reporting.',
    inputs: [
      {
        field: 'label',
        label: 'Metric name',
        type: 'text',
        hint: 'Heading presented in the overview metrics grid.'
      },
      {
        field: 'caption',
        label: 'Short caption',
        type: 'text',
        optionalLabel: 'Optional',
        hint: 'Supporting description beneath the metric.'
      },
      {
        field: 'targetHighMultiplier',
        label: 'Stretch multiplier',
        type: 'number',
        step: '0.01',
        hint: 'Multiplier for the target (green) band shown in charts.'
      },
      {
        field: 'targetMediumMultiplier',
        label: 'Baseline multiplier',
        type: 'number',
        step: '0.01',
        hint: 'Multiplier for the baseline performance band.'
      }
    ]
  },
  {
    key: 'disputes',
    title: 'Dispute load',
    description: 'Tune thresholds for dispute escalation monitoring in the overview tiles.',
    inputs: [
      {
        field: 'label',
        label: 'Metric name',
        type: 'text',
        hint: 'Heading presented in the overview metrics grid.'
      },
      {
        field: 'caption',
        label: 'Short caption',
        type: 'text',
        optionalLabel: 'Optional',
        hint: 'Supporting description beneath the metric.'
      },
      {
        field: 'thresholdLowMultiplier',
        label: 'Healthy multiplier',
        type: 'number',
        step: '0.01',
        hint: 'Threshold multiplier for green status messaging.'
      },
      {
        field: 'thresholdMediumMultiplier',
        label: 'Caution multiplier',
        type: 'number',
        step: '0.01',
        hint: 'Multiplier at which the dashboard flags amber status.'
      }
    ]
  },
  {
    key: 'jobs',
    title: 'Live jobs',
    description: 'Adjust the live jobs tile copy and multiplier thresholds.',
    inputs: [
      {
        field: 'label',
        label: 'Metric name',
        type: 'text',
        hint: 'Heading presented in the overview metrics grid.'
      },
      {
        field: 'caption',
        label: 'Short caption',
        type: 'text',
        optionalLabel: 'Optional',
        hint: 'Supporting description beneath the metric.'
      },
      {
        field: 'targetHighMultiplier',
        label: 'Stretch multiplier',
        type: 'number',
        step: '0.01',
        hint: 'Multiplier for maximum jobs target messaging.'
      },
      {
        field: 'targetMediumMultiplier',
        label: 'Baseline multiplier',
        type: 'number',
        step: '0.01',
        hint: 'Multiplier for baseline jobs target messaging.'
      }
    ]
  },
  {
    key: 'sla',
    title: 'SLA compliance',
    description: 'Set the SLA target and warning thresholds for the overview.',
    inputs: [
      {
        field: 'label',
        label: 'Metric name',
        type: 'text',
        hint: 'Heading presented in the overview metrics grid.'
      },
      {
        field: 'caption',
        label: 'Short caption',
        type: 'text',
        optionalLabel: 'Optional',
        hint: 'Supporting description beneath the metric.'
      },
      {
        field: 'goal',
        label: 'Target %',
        type: 'number',
        step: '0.1',
        hint: 'Target compliance percentage shown as the goal.'
      },
      {
        field: 'warningThreshold',
        label: 'Warning %',
        type: 'number',
        step: '0.1',
        hint: 'Threshold for warning badge messaging.'
      }
    ]
  }
];

const OVERVIEW_CHART_CONFIG = [
  {
    key: 'escrow',
    title: 'Escrow chart target',
    description: 'Update the comparison target applied to the escrow trend visual.',
    inputs: [
      {
        field: 'targetLabel',
        label: 'Target label',
        type: 'text',
        hint: 'Visible legend label for the target band.'
      },
      {
        field: 'targetDivisor',
        label: 'Target divisor',
        type: 'number',
        step: '1',
        hint: 'Used to scale large escrow numbers (e.g. 1000000 for millions).'
      }
    ]
  }
];

const MAX_OVERVIEW_INSIGHTS = 12;
const MAX_OVERVIEW_TIMELINE = 12;
const MAX_SECURITY_SIGNALS = 6;
const MAX_AUTOMATION_BACKLOG = 8;
const MAX_OPERATIONS_BOARDS = 6;
const MAX_OPERATIONS_BOARD_UPDATES = 5;
const MAX_COMPLIANCE_CONTROLS = 8;
const MAX_AUDIT_TIMELINE = 10;

const TONE_OPTIONS = [
  { value: 'success', label: 'Success' },
  { value: 'info', label: 'Info' },
  { value: 'warning', label: 'Warning' },
  { value: 'danger', label: 'Alert' }
];

function buildFormState(settings) {
  if (!settings) {
    return null;
  }

  const metricState = (metric = {}) => ({
    label: metric.label ?? '',
    caption: metric.caption ?? '',
    targetHighMultiplier:
      metric.targetHighMultiplier != null ? String(metric.targetHighMultiplier) : '',
    targetMediumMultiplier:
      metric.targetMediumMultiplier != null ? String(metric.targetMediumMultiplier) : '',
    thresholdLowMultiplier:
      metric.thresholdLowMultiplier != null ? String(metric.thresholdLowMultiplier) : '',
    thresholdMediumMultiplier:
      metric.thresholdMediumMultiplier != null ? String(metric.thresholdMediumMultiplier) : '',
    goal: metric.goal != null ? String(metric.goal) : '',
    warningThreshold: metric.warningThreshold != null ? String(metric.warningThreshold) : ''
  });

  const manualInsights = Array.isArray(settings.insights?.manual)
    ? [...settings.insights.manual]
    : [];

  const manualTimeline = Array.isArray(settings.timeline?.manual)
    ? settings.timeline.manual.map((entry) => ({
        title: entry?.title ?? '',
        when: entry?.when ?? '',
        status: entry?.status ?? ''
      }))
    : [];

  const manualSignals = Array.isArray(settings.security?.manualSignals)
    ? settings.security.manualSignals.map((signal) => ({
        label: signal?.label ?? '',
        caption: signal?.caption ?? '',
        valueLabel: signal?.valueLabel ?? '',
        tone: signal?.tone ?? 'info'
      }))
    : [];

  const manualBacklog = Array.isArray(settings.automation?.manualBacklog)
    ? settings.automation.manualBacklog.map((item) => ({
        name: item?.name ?? '',
        status: item?.status ?? '',
        notes: item?.notes ?? '',
        tone: item?.tone ?? 'info'
      }))
    : [];

  const manualBoards = Array.isArray(settings.queues?.manualBoards)
    ? settings.queues.manualBoards.map((board) => ({
        title: board?.title ?? '',
        summary: board?.summary ?? '',
        owner: board?.owner ?? '',
        updates: Array.isArray(board?.updates)
          ? board.updates.map((entry) => entry ?? '').filter((entry) => typeof entry === 'string')
          : []
      }))
    : [];

  const manualControls = Array.isArray(settings.queues?.manualComplianceControls)
    ? settings.queues.manualComplianceControls.map((control) => ({
        name: control?.name ?? '',
        detail: control?.detail ?? '',
        due: control?.due ?? '',
        owner: control?.owner ?? '',
        tone: control?.tone ?? 'info'
      }))
    : [];

  const manualAuditTimeline = Array.isArray(settings.audit?.manualTimeline)
    ? settings.audit.manualTimeline.map((entry) => ({
        time: entry?.time ?? '',
        event: entry?.event ?? '',
        owner: entry?.owner ?? '',
        status: entry?.status ?? ''
      }))
    : [];

  return {
    metrics: {
      escrow: metricState(settings.metrics?.escrow),
      disputes: metricState(settings.metrics?.disputes),
      jobs: metricState(settings.metrics?.jobs),
      sla: metricState(settings.metrics?.sla)
    },
    charts: {
      escrow: {
        targetDivisor:
          settings.charts?.escrow?.targetDivisor != null
            ? String(settings.charts.escrow.targetDivisor)
            : '',
        targetLabel: settings.charts?.escrow?.targetLabel ?? ''
      }
    },
    insights: { manual: manualInsights },
    timeline: { manual: manualTimeline },
    security: { manualSignals },
    automation: { manualBacklog },
    operations: { manualBoards },
    compliance: { manualControls },
    audit: { manualTimeline: manualAuditTimeline }
  };
}

function prepareSettingsPayload(form) {
  const parseNumber = (value) => {
    const parsed = Number.parseFloat(value);
    return Number.isFinite(parsed) ? parsed : undefined;
  };

  const metrics = {
    escrow: {
      label: form.metrics.escrow.label.trim(),
      caption: form.metrics.escrow.caption.trim()
    },
    disputes: {
      label: form.metrics.disputes.label.trim(),
      caption: form.metrics.disputes.caption.trim()
    },
    jobs: {
      label: form.metrics.jobs.label.trim(),
      caption: form.metrics.jobs.caption.trim()
    },
    sla: {
      label: form.metrics.sla.label.trim(),
      caption: form.metrics.sla.caption.trim()
    }
  };

  const maybeAssign = (target, key, value) => {
    if (value !== undefined) {
      target[key] = value;
    }
  };

  maybeAssign(metrics.escrow, 'targetHighMultiplier', parseNumber(form.metrics.escrow.targetHighMultiplier));
  maybeAssign(metrics.escrow, 'targetMediumMultiplier', parseNumber(form.metrics.escrow.targetMediumMultiplier));
  maybeAssign(metrics.disputes, 'thresholdLowMultiplier', parseNumber(form.metrics.disputes.thresholdLowMultiplier));
  maybeAssign(
    metrics.disputes,
    'thresholdMediumMultiplier',
    parseNumber(form.metrics.disputes.thresholdMediumMultiplier)
  );
  maybeAssign(metrics.jobs, 'targetHighMultiplier', parseNumber(form.metrics.jobs.targetHighMultiplier));
  maybeAssign(metrics.jobs, 'targetMediumMultiplier', parseNumber(form.metrics.jobs.targetMediumMultiplier));
  maybeAssign(metrics.sla, 'goal', parseNumber(form.metrics.sla.goal));
  maybeAssign(metrics.sla, 'warningThreshold', parseNumber(form.metrics.sla.warningThreshold));

  const chartDivisor = parseNumber(form.charts.escrow.targetDivisor);
  const charts = {
    escrow: {
      targetLabel: form.charts.escrow.targetLabel.trim()
    }
  };
  if (chartDivisor !== undefined) {
    charts.escrow.targetDivisor = chartDivisor;
  }

  const manualInsights = form.insights.manual
    .map((entry) => entry.trim())
    .filter((entry, index, arr) => entry && arr.indexOf(entry) === index);

  const manualTimeline = form.timeline.manual
    .map((entry) => ({
      title: entry.title.trim(),
      when: entry.when.trim(),
      status: entry.status.trim()
    }))
    .filter((entry) => entry.title && entry.when);

  const manualSignals = form.security.manualSignals
    .map((entry) => ({
      label: entry.label.trim(),
      caption: entry.caption.trim(),
      valueLabel: entry.valueLabel.trim(),
      tone: entry.tone || 'info'
    }))
    .filter((entry) => entry.label && entry.valueLabel);

  const manualBacklog = form.automation.manualBacklog
    .map((entry) => ({
      name: entry.name.trim(),
      status: entry.status.trim(),
      notes: entry.notes.trim(),
      tone: entry.tone || 'info'
    }))
    .filter((entry) => entry.name && entry.status);

  const manualBoards = form.operations.manualBoards
    .map((entry) => ({
      title: entry.title.trim(),
      summary: entry.summary.trim(),
      owner: entry.owner.trim(),
      updates: entry.updates.map((update) => update.trim()).filter(Boolean)
    }))
    .filter((entry) => entry.title && entry.summary);

  const manualControls = form.compliance.manualControls
    .map((entry) => ({
      name: entry.name.trim(),
      detail: entry.detail.trim(),
      due: entry.due.trim(),
      owner: entry.owner.trim(),
      tone: entry.tone || 'info'
    }))
    .filter((entry) => entry.name && entry.detail && entry.due);

  const manualAudit = form.audit.manualTimeline
    .map((entry) => ({
      time: entry.time.trim(),
      event: entry.event.trim(),
      owner: entry.owner.trim(),
      status: entry.status.trim()
    }))
    .filter((entry) => entry.time && entry.event);

  return {
    metrics,
    charts,
    insights: { manual: manualInsights },
    timeline: { manual: manualTimeline },
    security: { manualSignals },
    automation: { manualBacklog },
    queues: {
      manualBoards,
      manualComplianceControls: manualControls
    },
    audit: { manualTimeline: manualAudit }
  };
}

function resolveAccent(tone) {
  return ACCENT_BY_TONE[tone] ?? ACCENT_BY_TONE.info;
}

function resolveTrend(delta) {
  if (!delta) return 'up';
  return /^[-−]/.test(delta.trim()) ? 'down' : 'up';
}

function disputeCommentary(escalated, resolved) {
  if (escalated > resolved) {
    return 'Escalations outpacing resolutions — deploy senior reviewers.';
  }
  if (resolved > escalated) {
    return 'Resolution velocity healthy — maintain staffing cadence.';
  }
  return 'Escalations balanced with resolutions.';
}

function complianceStatusLabel(tone) {
  if (tone === 'danger') return 'Escalate immediately';
  if (tone === 'warning') return 'Prioritise this window';
  return 'On track';
}

function automationStatusLabel(tone) {
  if (tone === 'warning') return 'Monitor delivery';
  if (tone === 'success') return 'Operational';
  return 'In progress';
}

<<<<<<< HEAD
function buildAdminNavigation(payload, helpers) {
=======
function buildAdminNavigation(payload, complianceContext = null) {
>>>>>>> 834e61e5
  if (!payload) {
    return { sections: [], sidebarLinks: [] };
  }

  const tiles = payload.metrics?.command?.tiles ?? [];
  const summary = payload.metrics?.command?.summary ?? {};
  const escrowTrend = payload.charts?.escrowTrend?.buckets ?? [];
  const escrowTargetLabel = payload.charts?.escrowTrend?.targetLabel ?? 'baseline targets';
  const disputeBreakdown = payload.charts?.disputeBreakdown?.buckets ?? [];
  const securitySignals = payload.security?.signals ?? [];
  const automationBacklog = payload.security?.automationBacklog ?? [];
  const legalSummary = payload.legal ?? null;
  const queueBoards = payload.queues?.boards ?? [];
  const complianceControls = payload.queues?.complianceControls ?? [];
  const complianceRegistry = Array.isArray(complianceContext?.payload?.controls)
    ? complianceContext.payload.controls
    : [];
  const auditTimeline = payload.audit?.timeline ?? [];
  const manualInsights = Array.isArray(payload.overview?.manualInsights)
    ? payload.overview.manualInsights.filter((item) => typeof item === 'string' && item.trim().length > 0)
    : [];
  const manualUpcoming = Array.isArray(payload.overview?.manualUpcoming)
    ? payload.overview.manualUpcoming.filter(
        (entry) => entry && typeof entry.title === 'string' && typeof entry.when === 'string'
      )
    : [];

  const upcomingCompliance = (complianceRegistry.length
    ? complianceRegistry.map((control) => ({
        title: control.title,
        when: control.dueLabel ||
          (control.nextReviewAt ? new Date(control.nextReviewAt).toLocaleDateString() : 'Scheduled'),
        status: control.ownerTeam || control.owner?.name || 'Compliance Ops'
      }))
    : complianceControls.map((control) => ({
        title: control.name,
        when: control.due,
        status: control.owner
      })))
    .slice(0, 4);

  const { section: legalSection, sidebarLinks } = buildLegalAdminNavigation(legalSummary, helpers);

  const overview = {
    id: 'overview',
    label: 'Overview',
    description: 'At-a-glance operations, compliance, and automation posture for Fixnado administrators.',
    type: 'overview',
    analytics: {
      metrics: tiles.map((tile) => ({
        label: tile.label,
        value: tile.valueLabel ?? `${tile.value?.amount ?? '—'}`,
        change: tile.delta ? `${tile.delta} vs previous window` : 'No delta reported',
        trend: resolveTrend(tile.delta)
      })),
      charts: [
        escrowTrend.length
          ? {
              id: 'escrow-trend',
              title: 'Escrow trajectory',
              description: `Escrow under management across the ${
                payload.timeframeLabel?.toLowerCase() ?? 'selected'
              } window versus ${escrowTargetLabel.toLowerCase()}.`,
              type: 'area',
              dataKey: 'value',
              secondaryKey: 'target',
              data: escrowTrend.map((bucket) => ({
                name: bucket.label,
                value: Number(bucket.value ?? bucket.amount ?? 0),
                target: Number(bucket.target ?? 0)
              }))
            }
          : null,
        disputeBreakdown.length
          ? {
              id: 'dispute-breakdown',
              title: 'Dispute escalations vs resolutions',
              description: 'Track escalated cases against dispute closures for the selected cadence.',
              type: 'bar',
              dataKey: 'resolved',
              secondaryKey: 'escalated',
              data: disputeBreakdown.map((bucket) => ({
                name: bucket.label,
                resolved: Number(bucket.resolved ?? 0),
                escalated: Number(bucket.escalated ?? 0)
              }))
            }
          : null
      ].filter(Boolean),
      upcoming: upcomingCompliance,
      insights: [
        ...securitySignals.map((signal) => `${signal.label}: ${signal.valueLabel} • ${signal.caption}`),
        automationBacklog.length
          ? `Automation backlog tracking ${automationBacklog.length} initiative${automationBacklog.length === 1 ? '' : 's'}.`
          : null,
        ...manualInsights
      ].filter(Boolean)
    }
  };

  const commandMetrics = {
    id: 'command-metrics',
    label: 'Command metrics',
    description: 'Financial oversight, dispute momentum, and SLA adherence for the current operating window.',
    type: 'grid',
    data: {
      cards: [
        {
          title: 'Operating window summary',
          accent: 'from-white via-sky-50 to-indigo-100/70',
          details: [
            `Window: ${payload.timeframeLabel ?? '—'}`,
            `Escrow managed: ${summary.escrowTotalLabel ?? '—'}`,
            `Open disputes: ${summary.openDisputesLabel ?? '—'}`,
            `SLA compliance: ${summary.slaComplianceLabel ?? '—'}`
          ]
        },
        ...tiles.map((tile) => ({
          title: tile.label,
          accent: resolveAccent(tile.status?.tone),
          details: [
            tile.valueLabel ? `Value: ${tile.valueLabel}` : null,
            tile.caption,
            tile.delta ? `Δ ${tile.delta}` : null,
            tile.status?.label ? `Status: ${tile.status.label}` : null
          ].filter(Boolean)
        }))
      ]
    }
  };

  const securitySection = {
    id: 'security-posture',
    label: 'Security & telemetry posture',
    description: 'Adoption, alerting, and ingestion health signals from the last 24 hours.',
    type: 'component',
    component: SecurityTelemetryWorkspace,
    data: {
      initialData: {
        timezone: 'Europe/London',
        updatedAt: payload.generatedAt,
        signals: securitySignals,
        automationTasks: payload.security?.automationBacklog ?? [],
        connectors: payload.security?.connectors ?? [],
        summary: payload.security?.summary ?? {},
        capabilities: payload.security?.capabilities ?? {}
      }
    }
  };

  const operationsSection = queueBoards.length
    ? {
        id: 'operations-queues',
        label: 'Operations queues',
        description: 'Owner updates from provider verification, dispute management, and insurance badge workflows.',
        type: 'grid',
        data: {
          cards: queueBoards.map((board) => ({
            title: board.title,
            accent: 'from-white via-slate-50 to-blue-50/80',
            details: [board.summary, ...board.updates, `Owner: ${board.owner}`].filter(Boolean)
          }))
        }
      }
    : null;

  const disputeSection = disputeBreakdown.length
    ? {
        id: 'dispute-health',
        label: 'Dispute health',
        description: 'Escalated cases versus resolutions for each cadence bucket.',
        type: 'table',
        data: {
          headers: ['Cadence', 'Escalated', 'Resolved', 'Commentary'],
          rows: disputeBreakdown.map((bucket) => {
            const escalated = Number(bucket.escalated ?? 0);
            const resolved = Number(bucket.resolved ?? 0);
            return [
              bucket.label,
              escalated.toLocaleString('en-GB'),
              resolved.toLocaleString('en-GB'),
              disputeCommentary(escalated, resolved)
            ];
          })
        }
      }
    : null;

  const complianceSection = complianceContext
    ? {
        id: 'compliance-controls',
        label: 'Compliance controls',
        description:
          'Control registry, evidence trail, and automation guardrails keeping Fixnado audit-ready across regions.',
        type: 'compliance-controls',
        icon: 'compliance',
        data: {
          loading: Boolean(complianceContext.loading),
          error: complianceContext.error,
          ...(complianceContext.payload || {})
        },
        actions: complianceContext.actions
      }
    : complianceControls.length
      ? {
          id: 'compliance-controls',
          label: 'Compliance controls',
          description: 'Expiring attestations and their current owners over the next 14 days.',
          type: 'list',
          icon: 'compliance',
          data: {
            items: complianceControls.map((control) => ({
              title: control.name,
              description: `${control.detail} • Owner: ${control.owner}`,
              status: `${control.due} • ${complianceStatusLabel(control.tone)}`
            }))
          }
        }
      : null;

  const automationSection = automationBacklog.length
    ? {
        id: 'automation-backlog',
        label: 'Automation backlog',
        description: 'AI and automation initiatives with their current readiness state.',
        type: 'list',
        data: {
          items: automationBacklog.map((item) => ({
            title: item.name,
            description: item.notes,
            status: `${item.status} • ${automationStatusLabel(item.tone)}`
          }))
        }
      }
    : null;

  const auditEvents = Array.isArray(payload.audit?.timeline?.events)
    ? payload.audit.timeline.events
    : [];
  const auditSummary = payload.audit?.timeline?.summary ?? {};

  const auditSection = {
    id: 'audit-log',
    label: 'Audit timeline',
    description: 'Manage manual audit checkpoints alongside system-generated controls.',
    icon: 'documents',
    type: 'audit-timeline',
    data: {
      events: auditEvents,
      summary: auditSummary,
      initialTimeframe: auditSummary.timeframe ?? payload.timeframe ?? DEFAULT_TIMEFRAME
    }
  };
  const monetisation = payload.platform?.monetisation;
  const monetisationSection = monetisation
    ? {
        id: 'monetisation-governance',
        label: 'Monetisation governance',
        description: 'Launch the monetisation control centre to govern commissions, subscriptions, and finance integrations.',
        type: 'settings',
        data: {
          panels: [
            {
              id: 'monetisation-console',
              title: 'Monetisation control centre',
              description: 'Keep commission structures, subscription packages, and Stripe/Escrow credentials aligned.',
              status: monetisation.commissionsEnabled ? 'Commissions active' : 'Commissions disabled',
              items: [
                {
                  id: 'launch-console',
                  label: 'Monetisation console',
                  helper: 'Adjust commission structures, subscription packages, and finance credentials.',
                  type: 'action',
                  href: '/admin/monetisation',
                  cta: 'Open console'
                },
                {
                  id: 'base-rate',
                  label: 'Default commission rate',
                  helper: 'Fallback platform share applied when no bespoke rule matches.',
                  value: monetisation.baseRateLabel
                },
                {
                  id: 'subscription-state',
                  label: 'Subscription state',
                  helper: monetisation.subscriptionEnabled ? 'Subscription gating enforced' : 'Subscriptions disabled',
                  value: `${monetisation.subscriptionCount ?? 0} packages`
                },
                {
                  id: 'integration-health',
                  label: 'Integration readiness',
                  helper: [
                    monetisation.stripeConnected ? 'Stripe linked' : 'Stripe pending',
                    monetisation.escrowConnected ? 'Escrow ready' : 'Escrow not configured',
                    monetisation.smtpReady ? 'SMTP ready' : 'SMTP pending',
                    monetisation.storageConfigured ? 'R2 storage connected' : 'Storage pending'
                  ].join(' • ')
                }
              ]
            }
          ]
        }
      }
    : null;

  const auditSection = auditTimeline.length
    ? {
        id: 'audit-log',
        label: 'Audit timeline',
        description: 'Latest pipeline runs, compliance reviews, and dispute checkpoints.',
        type: 'table',
        data: {
          headers: ['Time', 'Event', 'Owner', 'Status'],
          rows: auditTimeline.map((entry) => [entry.time, entry.event, entry.owner, entry.status])
        }
      }
    : null;

  const sections = [
<<<<<<< HEAD
=======
  const upcomingManualEntries = manualUpcoming.slice(0, 4).map((entry) => ({
    title: entry.title,
    when: entry.when,
    status: entry.status || 'Manual'
  }));

  if (upcomingManualEntries.length) {
    overview.analytics.upcoming = [...overview.analytics.upcoming, ...upcomingManualEntries];
  }

  return [
>>>>>>> 834e61e5
    overview,
    commandMetrics,
    securitySection,
    operationsSection,
    disputeSection,
    complianceSection,
    legalSection,
    automationSection,
    auditSection,
    monetisationSection
  ].filter(Boolean);

<<<<<<< HEAD
  return { sections, sidebarLinks };
=======
  sections.push({
    id: 'system-settings-link',
    label: 'System settings',
    description: 'Configure email, storage, and integration credentials.',
    type: 'link',
    icon: 'settings',
    routeTo: '/admin/system-settings'
  });

  return sections;
>>>>>>> 834e61e5
}

export default function AdminDashboard() {
  const navigate = useNavigate();
  const { logout } = useAdminSession();
  const roleMeta = useMemo(() => DASHBOARD_ROLES.find((role) => role.id === 'admin'), []);
  const registeredRoles = useMemo(() => DASHBOARD_ROLES.filter((role) => role.registered), []);
  const [searchParams, setSearchParams] = useSearchParams();
  const timeframeParam = searchParams.get('timeframe') ?? DEFAULT_TIMEFRAME;
  const [timeframe, setTimeframe] = useState(timeframeParam);
  const [state, setState] = useState({ loading: true, data: null, meta: null, error: null });
  const [lastRefreshed, setLastRefreshed] = useState(null);
  const [affiliateState, setAffiliateState] = useState({ loading: true, data: null, error: null });
  const [complianceState, setComplianceState] = useState({ loading: true, error: null, payload: null });
  const [overviewSettings, setOverviewSettings] = useState(null);
  const [overviewSettingsForm, setOverviewSettingsForm] = useState(null);
  const [overviewSettingsLoading, setOverviewSettingsLoading] = useState(true);
  const [overviewSettingsLoadError, setOverviewSettingsLoadError] = useState(null);
  const [overviewSettingsSaving, setOverviewSettingsSaving] = useState(false);
  const [overviewSettingsFormError, setOverviewSettingsFormError] = useState(null);
  const [overviewSettingsSuccess, setOverviewSettingsSuccess] = useState(null);
  const [settingsModalOpen, setSettingsModalOpen] = useState(false);

  useEffect(() => {
    if (timeframeParam !== timeframe) {
      setTimeframe(timeframeParam);
    }
  }, [timeframeParam, timeframe]);

  const loadDashboard = useCallback(
    async ({ signal, timeframe: requestedTimeframe, forceRefresh = false } = {}) => {
      const windowKey = requestedTimeframe ?? timeframe;
      setState((current) => ({ ...current, loading: true, error: null }));
      try {
        const response = await getAdminDashboard({ timeframe: windowKey, signal, forceRefresh });
        setState({ loading: false, data: response.data, meta: response.meta, error: null });
        setLastRefreshed(response.data?.generatedAt ?? new Date().toISOString());
      } catch (error) {
        if (signal?.aborted || error?.name === 'AbortError') {
          return;
        }
        const panelError =
          error instanceof PanelApiError
            ? error
            : new PanelApiError('Unable to load admin dashboard', error?.status ?? 500, { cause: error });
        if (panelError.status === 401 || panelError.status === 403) {
          await logout();
          navigate('/admin', {
            replace: true,
            state: { reason: 'sessionExpired', from: { pathname: '/admin/dashboard' } }
          });
          return;
        }
        setState((current) => ({ ...current, loading: false, error: panelError }));
      }
    },
    [timeframe, logout, navigate]
  );

  const loadComplianceControls = useCallback(
    async ({ signal } = {}) => {
      setComplianceState((current) => ({ ...current, loading: true, error: null }));
      try {
        const payload = await fetchComplianceControls({ signal });
        setComplianceState({ loading: false, error: null, payload });
      } catch (error) {
        if (signal?.aborted || error?.name === 'AbortError') {
          return;
        }
        setComplianceState((current) => ({ ...current, loading: false, error, payload: current.payload }));
      }
    },
    []
  );

  const handleCreateControl = useCallback(
    async (payload) => {
      await createComplianceControlRequest(payload);
      await loadComplianceControls();
    },
    [loadComplianceControls]
  );

  const handleUpdateControl = useCallback(
    async (controlId, payload) => {
      await updateComplianceControlRequest(controlId, payload);
      await loadComplianceControls();
    },
    [loadComplianceControls]
  );

  const handleDeleteControl = useCallback(
    async (controlId) => {
      await deleteComplianceControlRequest(controlId);
      await loadComplianceControls();
    },
    [loadComplianceControls]
  );

  const handleUpdateAutomation = useCallback(async (settings) => {
    const updated = await updateComplianceAutomation(settings);
    setComplianceState((current) => ({
      ...current,
      payload: current.payload
        ? { ...current.payload, automation: updated }
        : {
            controls: [],
            summary: { total: 0, overdue: 0, dueSoon: 0, monitoring: 0 },
            filters: { statuses: [], categories: [], reviewFrequencies: [], controlTypes: [], ownerTeams: [] },
            evidence: [],
            exceptions: [],
            automation: updated
          }
    }));
    return updated;
  }, []);

  useEffect(() => {
    const controller = new AbortController();
    loadDashboard({ signal: controller.signal, timeframe });
    return () => controller.abort();
  }, [loadDashboard, timeframe]);

  useEffect(() => {
    const controller = new AbortController();
    (async () => {
      try {
        const payload = await getAdminAffiliateSettings({ signal: controller.signal });
        setAffiliateState({ loading: false, data: payload, error: null });
      } catch (error) {
        if (controller.signal.aborted) return;
        const err = error instanceof Error ? error : new Error('Unable to load affiliate settings');
        setAffiliateState({ loading: false, data: null, error: err });
      }
    })();
    return () => controller.abort();
  }, []);

  useEffect(() => {
    const controller = new AbortController();
    loadComplianceControls({ signal: controller.signal });
    return () => controller.abort();
  }, [loadComplianceControls]);
    let isMounted = true;
    const controller = new AbortController();
    (async () => {
      setOverviewSettingsLoading(true);
      setOverviewSettingsLoadError(null);
      try {
        const settings = await fetchAdminDashboardOverviewSettings({ signal: controller.signal });
        if (!isMounted) return;
        setOverviewSettings(settings);
      } catch (error) {
        if (controller.signal.aborted || !isMounted) return;
        const message =
          error instanceof Error ? error.message : 'Failed to load overview settings';
        setOverviewSettingsLoadError(message);
      } finally {
        if (!isMounted) return;
        setOverviewSettingsLoading(false);
      }
    })();
    return () => {
      isMounted = false;
      controller.abort();
    };
  }, []);

  useEffect(() => {
    if (!overviewSettings || settingsModalOpen) {
      return;
    }
    setOverviewSettingsForm(buildFormState(overviewSettings));
  }, [overviewSettings, settingsModalOpen]);

  const affiliateSection = useMemo(() => buildAffiliateGovernanceSection(affiliateState), [affiliateState]);

<<<<<<< HEAD
  const navigationModel = useMemo(() => {
    if (!state.data) {
      return { sections: [], sidebarLinks: [] };
    }
    return buildAdminNavigation(state.data, { formatDateLabel, formatRelativeMoment });
  }, [state.data]);

  const navigation = useMemo(() => {
    const sections = [...navigationModel.sections];
=======
  const complianceSectionContext = useMemo(() => {
    const payload =
      complianceState.payload ?? {
        controls: [],
        summary: { total: 0, overdue: 0, dueSoon: 0, monitoring: 0 },
        filters: { statuses: [], categories: [], reviewFrequencies: [], controlTypes: [], ownerTeams: [] },
        automation: {},
        evidence: [],
        exceptions: []
      };
    return {
      loading: complianceState.loading,
      error: complianceState.error,
      payload,
      actions: {
        refresh: () => loadComplianceControls(),
        createControl: handleCreateControl,
        updateControl: handleUpdateControl,
        deleteControl: handleDeleteControl,
        updateAutomation: handleUpdateAutomation
      }
    };
  }, [
    complianceState.loading,
    complianceState.error,
    complianceState.payload,
    loadComplianceControls,
    handleCreateControl,
    handleUpdateControl,
    handleDeleteControl,
    handleUpdateAutomation
  ]);

  const navigation = useMemo(() => {
    const sections = state.data ? buildAdminNavigation(state.data) : [];
    sections.push({
      id: 'zone-management-link',
      label: 'Zone management workspace',
      description: 'Launch the geo-zonal governance tools in a dedicated workspace.',
      href: '/admin/zones'
    });
    const sections = state.data ? buildAdminNavigation(state.data, complianceSectionContext) : [];
>>>>>>> 834e61e5
    if (affiliateSection) {
      sections.push(affiliateSection);
    }
    sections.push({
      id: 'admin-monetisation-link',
      label: 'Monetisation workspace',
      description: 'Open the revenue and affiliate control centre.',
      type: 'link',
      icon: 'finance',
      to: '/admin/monetisation'
    });
    return sections;
<<<<<<< HEAD
  }, [navigationModel.sections, affiliateSection]);

  const dashboardPayload = state.data
    ? { navigation, sidebarLinks: navigationModel.sidebarLinks }
    : null;
=======
  }, [state.data, affiliateSection, complianceSectionContext]);
  const dashboardPayload = state.data ? { navigation } : null;
>>>>>>> 834e61e5
  const timeframeOptions = state.data?.timeframeOptions ?? FALLBACK_TIMEFRAME_OPTIONS;
  const isFallback = Boolean(state.meta?.fallback);
  const servedFromCache = Boolean(state.meta?.fromCache && !state.meta?.fallback);

  const handleTimeframeChange = useCallback(
    (next) => {
      setTimeframe(next);
      setSearchParams((current) => {
        const params = new URLSearchParams(current);
        if (next === DEFAULT_TIMEFRAME) {
          params.delete('timeframe');
        } else {
          params.set('timeframe', next);
        }
        return params;
      });
    },
    [setSearchParams]
  );

  const handleRefresh = useCallback(() => {
    loadDashboard({ timeframe, forceRefresh: true });
  }, [loadDashboard, timeframe]);

  const handleLogout = useCallback(async () => {
    await logout();
    navigate('/admin', { replace: true, state: { reason: 'signedOut' } });
  }, [logout, navigate]);

  const handleOpenSettings = useCallback(() => {
    if (!overviewSettings) return;
    setOverviewSettingsSuccess(null);
    setOverviewSettingsForm(buildFormState(overviewSettings));
    setOverviewSettingsFormError(null);
    setSettingsModalOpen(true);
  }, [overviewSettings]);

  const handleCloseSettings = useCallback(() => {
    setSettingsModalOpen(false);
    setOverviewSettingsFormError(null);
    if (overviewSettings) {
      setOverviewSettingsForm(buildFormState(overviewSettings));
    }
  }, [overviewSettings]);

  const handleSaveOverviewSettings = useCallback(
    async (payload) => {
      setOverviewSettingsSaving(true);
      setOverviewSettingsFormError(null);
      try {
        const saved = await persistAdminDashboardOverviewSettings(payload);
        setOverviewSettings(saved);
        setOverviewSettingsSuccess('Overview settings updated');
        await loadDashboard({ timeframe, forceRefresh: true });
        return true;
      } catch (error) {
        const message =
          error instanceof Error ? error.message : 'Failed to save overview settings';
        setOverviewSettingsFormError(message);
        return false;
      } finally {
        setOverviewSettingsSaving(false);
      }
    },
    [loadDashboard, timeframe]
  );

  const handleMetricFieldChange = useCallback((metricKey, field, value) => {
    setOverviewSettingsForm((current) => {
      if (!current) return current;
      return {
        ...current,
        metrics: {
          ...current.metrics,
          [metricKey]: {
            ...current.metrics[metricKey],
            [field]: value
          }
        }
      };
    });
  }, []);

  const handleChartFieldChange = useCallback((chartKey, field, value) => {
    setOverviewSettingsForm((current) => {
      if (!current) return current;
      return {
        ...current,
        charts: {
          ...current.charts,
          [chartKey]: {
            ...current.charts[chartKey],
            [field]: value
          }
        }
      };
    });
  }, []);

  const handleAddManualInsight = useCallback(() => {
    setOverviewSettingsForm((current) => {
      if (!current) return current;
      if (current.insights.manual.length >= MAX_OVERVIEW_INSIGHTS) {
        return current;
      }
      return {
        ...current,
        insights: {
          ...current.insights,
          manual: [...current.insights.manual, '']
        }
      };
    });
  }, []);

  const handleManualInsightChange = useCallback((index, value) => {
    setOverviewSettingsForm((current) => {
      if (!current) return current;
      const manual = current.insights.manual.map((entry, entryIndex) =>
        entryIndex === index ? value : entry
      );
      return {
        ...current,
        insights: {
          ...current.insights,
          manual
        }
      };
    });
  }, []);

  const handleRemoveManualInsight = useCallback((index) => {
    setOverviewSettingsForm((current) => {
      if (!current) return current;
      const manual = current.insights.manual.filter((_, entryIndex) => entryIndex !== index);
      return {
        ...current,
        insights: {
          ...current.insights,
          manual
        }
      };
    });
  }, []);

  const handleAddTimelineEntry = useCallback(() => {
    setOverviewSettingsForm((current) => {
      if (!current) return current;
      if (current.timeline.manual.length >= MAX_OVERVIEW_TIMELINE) {
        return current;
      }
      return {
        ...current,
        timeline: {
          ...current.timeline,
          manual: [...current.timeline.manual, { title: '', when: '', status: '' }]
        }
      };
    });
  }, []);

  const handleTimelineEntryChange = useCallback((index, field, value) => {
    setOverviewSettingsForm((current) => {
      if (!current) return current;
      const manual = current.timeline.manual.map((entry, entryIndex) =>
        entryIndex === index ? { ...entry, [field]: value } : entry
      );
      return {
        ...current,
        timeline: {
          ...current.timeline,
          manual
        }
      };
    });
  }, []);

  const handleRemoveTimelineEntry = useCallback((index) => {
    setOverviewSettingsForm((current) => {
      if (!current) return current;
      const manual = current.timeline.manual.filter((_, entryIndex) => entryIndex !== index);
      return {
        ...current,
        timeline: {
          ...current.timeline,
          manual
        }
      };
    });
  }, []);

  const handleAddManualSignal = useCallback(() => {
    setOverviewSettingsForm((current) => {
      if (!current) return current;
      if (current.security.manualSignals.length >= MAX_SECURITY_SIGNALS) {
        return current;
      }
      return {
        ...current,
        security: {
          ...current.security,
          manualSignals: [...current.security.manualSignals, { label: '', caption: '', valueLabel: '', tone: 'info' }]
        }
      };
    });
  }, []);

  const handleManualSignalChange = useCallback((index, field, value) => {
    setOverviewSettingsForm((current) => {
      if (!current) return current;
      const manualSignals = current.security.manualSignals.map((entry, entryIndex) =>
        entryIndex === index ? { ...entry, [field]: value } : entry
      );
      return {
        ...current,
        security: {
          ...current.security,
          manualSignals
        }
      };
    });
  }, []);

  const handleRemoveManualSignal = useCallback((index) => {
    setOverviewSettingsForm((current) => {
      if (!current) return current;
      const manualSignals = current.security.manualSignals.filter((_, entryIndex) => entryIndex !== index);
      return {
        ...current,
        security: {
          ...current.security,
          manualSignals
        }
      };
    });
  }, []);

  const handleAddAutomationEntry = useCallback(() => {
    setOverviewSettingsForm((current) => {
      if (!current) return current;
      if (current.automation.manualBacklog.length >= MAX_AUTOMATION_BACKLOG) {
        return current;
      }
      return {
        ...current,
        automation: {
          ...current.automation,
          manualBacklog: [...current.automation.manualBacklog, { name: '', status: '', notes: '', tone: 'info' }]
        }
      };
    });
  }, []);

  const handleAutomationEntryChange = useCallback((index, field, value) => {
    setOverviewSettingsForm((current) => {
      if (!current) return current;
      const manualBacklog = current.automation.manualBacklog.map((entry, entryIndex) =>
        entryIndex === index ? { ...entry, [field]: value } : entry
      );
      return {
        ...current,
        automation: {
          ...current.automation,
          manualBacklog
        }
      };
    });
  }, []);

  const handleRemoveAutomationEntry = useCallback((index) => {
    setOverviewSettingsForm((current) => {
      if (!current) return current;
      const manualBacklog = current.automation.manualBacklog.filter((_, entryIndex) => entryIndex !== index);
      return {
        ...current,
        automation: {
          ...current.automation,
          manualBacklog
        }
      };
    });
  }, []);

  const handleAddOperationsBoard = useCallback(() => {
    setOverviewSettingsForm((current) => {
      if (!current) return current;
      if (current.operations.manualBoards.length >= MAX_OPERATIONS_BOARDS) {
        return current;
      }
      return {
        ...current,
        operations: {
          ...current.operations,
          manualBoards: [
            ...current.operations.manualBoards,
            { title: '', summary: '', owner: '', updates: [''] }
          ]
        }
      };
    });
  }, []);

  const handleOperationsBoardChange = useCallback((index, field, value) => {
    setOverviewSettingsForm((current) => {
      if (!current) return current;
      const manualBoards = current.operations.manualBoards.map((board, boardIndex) =>
        boardIndex === index ? { ...board, [field]: value } : board
      );
      return {
        ...current,
        operations: {
          ...current.operations,
          manualBoards
        }
      };
    });
  }, []);

  const handleRemoveOperationsBoard = useCallback((index) => {
    setOverviewSettingsForm((current) => {
      if (!current) return current;
      const manualBoards = current.operations.manualBoards.filter((_, boardIndex) => boardIndex !== index);
      return {
        ...current,
        operations: {
          ...current.operations,
          manualBoards
        }
      };
    });
  }, []);

  const handleAddOperationsBoardUpdate = useCallback((boardIndex) => {
    setOverviewSettingsForm((current) => {
      if (!current) return current;
      const manualBoards = current.operations.manualBoards.map((board, index) => {
        if (index !== boardIndex) {
          return board;
        }
        if (board.updates.length >= MAX_OPERATIONS_BOARD_UPDATES) {
          return board;
        }
        return { ...board, updates: [...board.updates, ''] };
      });
      return {
        ...current,
        operations: {
          ...current.operations,
          manualBoards
        }
      };
    });
  }, []);

  const handleOperationsBoardUpdateChange = useCallback((boardIndex, updateIndex, value) => {
    setOverviewSettingsForm((current) => {
      if (!current) return current;
      const manualBoards = current.operations.manualBoards.map((board, index) => {
        if (index !== boardIndex) {
          return board;
        }
        const updates = board.updates.map((entry, entryIndex) =>
          entryIndex === updateIndex ? value : entry
        );
        return { ...board, updates };
      });
      return {
        ...current,
        operations: {
          ...current.operations,
          manualBoards
        }
      };
    });
  }, []);

  const handleRemoveOperationsBoardUpdate = useCallback((boardIndex, updateIndex) => {
    setOverviewSettingsForm((current) => {
      if (!current) return current;
      const manualBoards = current.operations.manualBoards.map((board, index) => {
        if (index !== boardIndex) {
          return board;
        }
        const updates = board.updates.filter((_, entryIndex) => entryIndex !== updateIndex);
        return { ...board, updates: updates.length ? updates : [''] };
      });
      return {
        ...current,
        operations: {
          ...current.operations,
          manualBoards
        }
      };
    });
  }, []);

  const handleAddComplianceControl = useCallback(() => {
    setOverviewSettingsForm((current) => {
      if (!current) return current;
      if (current.compliance.manualControls.length >= MAX_COMPLIANCE_CONTROLS) {
        return current;
      }
      return {
        ...current,
        compliance: {
          ...current.compliance,
          manualControls: [
            ...current.compliance.manualControls,
            { name: '', detail: '', due: '', owner: '', tone: 'info' }
          ]
        }
      };
    });
  }, []);

  const handleComplianceControlChange = useCallback((index, field, value) => {
    setOverviewSettingsForm((current) => {
      if (!current) return current;
      const manualControls = current.compliance.manualControls.map((control, controlIndex) =>
        controlIndex === index ? { ...control, [field]: value } : control
      );
      return {
        ...current,
        compliance: {
          ...current.compliance,
          manualControls
        }
      };
    });
  }, []);

  const handleRemoveComplianceControl = useCallback((index) => {
    setOverviewSettingsForm((current) => {
      if (!current) return current;
      const manualControls = current.compliance.manualControls.filter((_, controlIndex) => controlIndex !== index);
      return {
        ...current,
        compliance: {
          ...current.compliance,
          manualControls
        }
      };
    });
  }, []);

  const handleAddAuditEntry = useCallback(() => {
    setOverviewSettingsForm((current) => {
      if (!current) return current;
      if (current.audit.manualTimeline.length >= MAX_AUDIT_TIMELINE) {
        return current;
      }
      return {
        ...current,
        audit: {
          ...current.audit,
          manualTimeline: [...current.audit.manualTimeline, { time: '', event: '', owner: '', status: '' }]
        }
      };
    });
  }, []);

  const handleAuditEntryChange = useCallback((index, field, value) => {
    setOverviewSettingsForm((current) => {
      if (!current) return current;
      const manualTimeline = current.audit.manualTimeline.map((entry, entryIndex) =>
        entryIndex === index ? { ...entry, [field]: value } : entry
      );
      return {
        ...current,
        audit: {
          ...current.audit,
          manualTimeline
        }
      };
    });
  }, []);

  const handleRemoveAuditEntry = useCallback((index) => {
    setOverviewSettingsForm((current) => {
      if (!current) return current;
      const manualTimeline = current.audit.manualTimeline.filter((_, entryIndex) => entryIndex !== index);
      return {
        ...current,
        audit: {
          ...current.audit,
          manualTimeline
        }
      };
    });
  }, []);

  const handleSubmitOverviewSettings = useCallback(
    async (event) => {
      if (event && typeof event.preventDefault === 'function') {
        event.preventDefault();
      }
      if (!overviewSettingsForm) return;
      const payload = prepareSettingsPayload(overviewSettingsForm);
      const saved = await handleSaveOverviewSettings(payload);
      if (saved) {
        setSettingsModalOpen(false);
      }
    },
    [handleSaveOverviewSettings, overviewSettingsForm]
  );

  if (!roleMeta) {
    return null;
  }

  const personaLabel = state.data?.timeframeLabel
    ? `${roleMeta.persona} • Window: ${state.data.timeframeLabel}`
    : roleMeta.persona;

  const filters = (
    <div className="flex w-full flex-col items-stretch gap-2 sm:w-auto sm:items-end">
      <Button
        to="/admin/monetisation"
        size="sm"
        variant="secondary"
        icon={BanknotesIcon}
        iconPosition="start"
      >
        Monetisation controls
      </Button>
      <Button
        to="/admin/live-feed/auditing"
        size="sm"
        variant="secondary"
        icon={EyeIcon}
        iconPosition="start"
      >
        Live feed auditing
        to="/admin/taxonomy"
        size="sm"
        variant="secondary"
        icon={Squares2X2Icon}
        iconPosition="start"
      >
        Taxonomy manager
        to="/admin/seo"
        size="sm"
        variant="secondary"
        icon={TagIcon}
        iconPosition="start"
      >
        Tags &amp; SEO
      </Button>
      <Button
        to="/admin/zones"
        size="sm"
        variant="secondary"
        icon={MapIcon}
        iconPosition="start"
      >
        Geo-zonal builder
      </Button>
      <Button
        to="/admin/website-management"
        size="sm"
        variant="secondary"
        icon={GlobeAltIcon}
        iconPosition="start"
      >
        Website management
        to="/admin/system-settings"
        size="sm"
        variant="secondary"
        icon={Cog8ToothIcon}
        iconPosition="start"
      >
        System settings
        type="button"
        size="sm"
        variant="secondary"
        icon={Cog6ToothIcon}
        iconPosition="start"
        onClick={handleOpenSettings}
        disabled={overviewSettingsLoading || !overviewSettings}
      >
        Configure overview
      </Button>
      <SegmentedControl
        name="Command metrics timeframe"
        value={timeframe}
        options={timeframeOptions}
        onChange={handleTimeframeChange}
        size="sm"
      />
      {isFallback ? <StatusPill tone="warning">Showing cached insights</StatusPill> : null}
      {servedFromCache ? <StatusPill tone="info">Served from cache</StatusPill> : null}
      {state.error ? <StatusPill tone="danger">Refresh failed — {state.error.message}</StatusPill> : null}
      {overviewSettingsLoadError ? (
        <StatusPill tone="danger">{overviewSettingsLoadError}</StatusPill>
      ) : null}
      {overviewSettingsSuccess && !settingsModalOpen ? (
        <StatusPill tone="success">{overviewSettingsSuccess}</StatusPill>
      ) : null}
    </div>
  );

  return (
    <>
      <DashboardLayout
        roleMeta={{ ...roleMeta, persona: personaLabel }}
        registeredRoles={registeredRoles}
        dashboard={dashboardPayload}
        loading={state.loading}
        error={state.error?.message ?? null}
        onRefresh={handleRefresh}
        lastRefreshed={lastRefreshed}
        filters={filters}
        onLogout={handleLogout}
      />
      <OverviewSettingsModal
        open={settingsModalOpen}
        loading={overviewSettingsLoading}
        saving={overviewSettingsSaving}
        error={overviewSettingsFormError}
        form={overviewSettingsForm}
        onClose={handleCloseSettings}
        onSubmit={handleSubmitOverviewSettings}
        onMetricChange={handleMetricFieldChange}
        onChartChange={handleChartFieldChange}
        onAddInsight={handleAddManualInsight}
        onInsightChange={handleManualInsightChange}
        onRemoveInsight={handleRemoveManualInsight}
        onAddTimelineEntry={handleAddTimelineEntry}
        onTimelineEntryChange={handleTimelineEntryChange}
        onRemoveTimelineEntry={handleRemoveTimelineEntry}
        onAddManualSignal={handleAddManualSignal}
        onManualSignalChange={handleManualSignalChange}
        onRemoveManualSignal={handleRemoveManualSignal}
        onAddAutomationEntry={handleAddAutomationEntry}
        onAutomationEntryChange={handleAutomationEntryChange}
        onRemoveAutomationEntry={handleRemoveAutomationEntry}
        onAddOperationsBoard={handleAddOperationsBoard}
        onOperationsBoardChange={handleOperationsBoardChange}
        onRemoveOperationsBoard={handleRemoveOperationsBoard}
        onAddOperationsBoardUpdate={handleAddOperationsBoardUpdate}
        onOperationsBoardUpdateChange={handleOperationsBoardUpdateChange}
        onRemoveOperationsBoardUpdate={handleRemoveOperationsBoardUpdate}
        onAddComplianceControl={handleAddComplianceControl}
        onComplianceControlChange={handleComplianceControlChange}
        onRemoveComplianceControl={handleRemoveComplianceControl}
        onAddAuditEntry={handleAddAuditEntry}
        onAuditEntryChange={handleAuditEntryChange}
        onRemoveAuditEntry={handleRemoveAuditEntry}
      />
    </>
  );
}

function OverviewSettingsModal({
  open,
  loading,
  saving,
  error,
  form,
  onClose,
  onSubmit,
  onMetricChange,
  onChartChange,
  onAddInsight,
  onInsightChange,
  onRemoveInsight,
  onAddTimelineEntry,
  onTimelineEntryChange,
  onRemoveTimelineEntry,
  onAddManualSignal,
  onManualSignalChange,
  onRemoveManualSignal,
  onAddAutomationEntry,
  onAutomationEntryChange,
  onRemoveAutomationEntry,
  onAddOperationsBoard,
  onOperationsBoardChange,
  onRemoveOperationsBoard,
  onAddOperationsBoardUpdate,
  onOperationsBoardUpdateChange,
  onRemoveOperationsBoardUpdate,
  onAddComplianceControl,
  onComplianceControlChange,
  onRemoveComplianceControl,
  onAddAuditEntry,
  onAuditEntryChange,
  onRemoveAuditEntry
}) {
  return (
    <Transition.Root show={open} as={Fragment}>
      <Dialog as="div" className="relative z-50" onClose={saving ? () => {} : onClose}>
        <Transition.Child
          as={Fragment}
          enter="ease-out duration-200"
          enterFrom="opacity-0"
          enterTo="opacity-100"
          leave="ease-in duration-150"
          leaveFrom="opacity-100"
          leaveTo="opacity-0"
        >
          <div className="fixed inset-0 bg-slate-900/40 backdrop-blur-sm" />
        </Transition.Child>

        <div className="fixed inset-0 overflow-y-auto">
          <div className="flex min-h-full items-start justify-center p-4 sm:p-6 lg:p-8">
            <Transition.Child
              as={Fragment}
              enter="ease-out duration-200"
              enterFrom="opacity-0 translate-y-4 sm:translate-y-0 sm:scale-95"
              enterTo="opacity-100 translate-y-0 sm:scale-100"
              leave="ease-in duration-150"
              leaveFrom="opacity-100 translate-y-0 sm:scale-100"
              leaveTo="opacity-0 translate-y-4 sm:translate-y-0 sm:scale-95"
            >
              <Dialog.Panel className="relative w-full max-w-5xl transform overflow-hidden rounded-2xl bg-white shadow-2xl transition-all">
                <form onSubmit={onSubmit} className="flex h-full max-h-[90vh] flex-col">
                  <div className="flex items-start justify-between gap-4 border-b border-slate-200 px-6 py-4 sm:px-8 sm:py-5">
                    <div>
                      <Dialog.Title className="text-lg font-semibold text-slate-900">
                        Configure overview experience
                      </Dialog.Title>
                      <p className="mt-1 max-w-3xl text-sm text-slate-600">
                        Manage the copy, thresholds, curated insights, and upcoming milestones that power the admin overview. Changes apply instantly to all administrators with dashboard access.
                      </p>
                      {error ? (
                        <p className="mt-3 text-sm font-medium text-rose-600">{error}</p>
                      ) : null}
                    </div>
                    <Button type="button" variant="tertiary" size="sm" onClick={onClose} disabled={saving}>
                      Close
                    </Button>
                  </div>

                  <div className="flex-1 overflow-y-auto px-6 py-6 sm:px-8">
                    {loading && !form ? (
                      <div className="flex min-h-[240px] items-center justify-center">
                        <Spinner aria-label="Loading overview settings" />
                      </div>
                    ) : (
                      <div className="space-y-8 pb-6">
                        <section>
                          <h3 className="text-base font-semibold text-slate-900">Metric tiles</h3>
                          <p className="mt-1 text-sm text-slate-600">
                            Update the labels and performance thresholds that appear across the command metrics tiles.
                          </p>
                          <div className="mt-4 space-y-6">
                            {OVERVIEW_METRICS_CONFIG.map((config) => {
                              const metric = form?.metrics?.[config.key] ?? {};
                              return (
                                <div
                                  key={config.key}
                                  className="rounded-xl border border-slate-200 bg-white p-4 shadow-sm ring-1 ring-transparent transition hover:ring-accent/20"
                                >
                                  <div className="flex flex-col gap-2 sm:flex-row sm:items-start sm:justify-between">
                                    <div>
                                      <h4 className="text-sm font-semibold text-slate-900">{config.title}</h4>
                                      <p className="mt-1 text-sm text-slate-600">{config.description}</p>
                                    </div>
                                  </div>
                                  <div className="mt-4 grid gap-4 sm:grid-cols-2">
                                    {config.inputs.map((input) => (
                                      <TextInput
                                        key={input.field}
                                        label={input.label}
                                        optionalLabel={input.optionalLabel}
                                        type={input.type}
                                        inputMode={input.type === 'number' ? 'decimal' : undefined}
                                        step={input.step}
                                        value={metric?.[input.field] ?? ''}
                                        onChange={(event) =>
                                          onMetricChange(config.key, input.field, event.target.value)
                                        }
                                        hint={input.hint}
                                      />
                                    ))}
                                  </div>
                                </div>
                              );
                            })}
                          </div>
                        </section>

                        <section>
                          <h3 className="text-base font-semibold text-slate-900">Charts</h3>
                          <p className="mt-1 text-sm text-slate-600">
                            Control the targets and scaling applied to overview visualisations.
                          </p>
                          <div className="mt-4 space-y-6">
                            {OVERVIEW_CHART_CONFIG.map((config) => {
                              const chart = form?.charts?.[config.key] ?? {};
                              return (
                                <div
                                  key={config.key}
                                  className="rounded-xl border border-slate-200 bg-white p-4 shadow-sm ring-1 ring-transparent transition hover:ring-accent/20"
                                >
                                  <div>
                                    <h4 className="text-sm font-semibold text-slate-900">{config.title}</h4>
                                    <p className="mt-1 text-sm text-slate-600">{config.description}</p>
                                  </div>
                                  <div className="mt-4 grid gap-4 sm:grid-cols-2">
                                    {config.inputs.map((input) => (
                                      <TextInput
                                        key={input.field}
                                        label={input.label}
                                        type={input.type}
                                        inputMode={input.type === 'number' ? 'decimal' : undefined}
                                        step={input.step}
                                        value={chart?.[input.field] ?? ''}
                                        onChange={(event) =>
                                          onChartChange(config.key, input.field, event.target.value)
                                        }
                                        hint={input.hint}
                                      />
                                    ))}
                                  </div>
                                </div>
                              );
                            })}
                          </div>
                        </section>

                        <section>
                          <h3 className="text-base font-semibold text-slate-900">Manual insights</h3>
                          <p className="mt-1 text-sm text-slate-600">
                            Pin curated observations alongside automated signals. Insights appear in the overview insights rail.
                          </p>
                          <div className="mt-4 space-y-4">
                            {form?.insights?.manual?.length ? null : (
                              <p className="text-sm text-slate-500">No manual insights yet. Add one to get started.</p>
                            )}
                            {form?.insights?.manual?.map((entry, index) => (
                              <div
                                key={`insight-${index}`}
                                className="flex flex-col gap-3 rounded-lg border border-slate-200 bg-white p-4 shadow-sm sm:flex-row sm:items-start"
                              >
                                <TextInput
                                  className="flex-1"
                                  label={`Insight ${index + 1}`}
                                  value={entry}
                                  onChange={(event) => onInsightChange(index, event.target.value)}
                                  hint="Visible text shown in the overview insights list."
                                />
                                <Button
                                  type="button"
                                  variant="ghost"
                                  size="sm"
                                  icon={TrashIcon}
                                  iconPosition="start"
                                  onClick={() => onRemoveInsight(index)}
                                  disabled={saving}
                                >
                                  Remove
                                </Button>
                              </div>
                            ))}
                          </div>
                          <div className="mt-4 flex flex-wrap items-center gap-3">
                            <Button
                              type="button"
                              variant="secondary"
                              size="sm"
                              icon={PlusIcon}
                              iconPosition="start"
                              onClick={onAddInsight}
                              disabled={saving || (form?.insights?.manual?.length ?? 0) >= MAX_OVERVIEW_INSIGHTS}
                            >
                              Add insight
                            </Button>
                            {form?.insights?.manual?.length >= MAX_OVERVIEW_INSIGHTS ? (
                              <p className="text-xs font-medium text-slate-500">
                                Maximum of {MAX_OVERVIEW_INSIGHTS} insights reached.
                              </p>
                            ) : null}
                          </div>
                        </section>

                        <section>
                          <h3 className="text-base font-semibold text-slate-900">Upcoming milestones</h3>
                          <p className="mt-1 text-sm text-slate-600">
                            Curate manual milestones that appear in the upcoming compliance and automation timeline.
                          </p>
                          <div className="mt-4 space-y-4">
                            {form?.timeline?.manual?.length ? null : (
                              <p className="text-sm text-slate-500">No custom milestones yet. Add important updates for your operators.</p>
                            )}
                            {form?.timeline?.manual?.map((entry, index) => (
                              <div
                                key={`timeline-${index}`}
                                className="space-y-4 rounded-lg border border-slate-200 bg-white p-4 shadow-sm"
                              >
                                <div className="grid gap-4 md:grid-cols-2">
                                  <TextInput
                                    label="Milestone title"
                                    value={entry.title}
                                    onChange={(event) =>
                                      onTimelineEntryChange(index, 'title', event.target.value)
                                    }
                                    hint="Appears as the title in the overview timeline."
                                  />
                                  <TextInput
                                    label="Due date / window"
                                    value={entry.when}
                                    onChange={(event) =>
                                      onTimelineEntryChange(index, 'when', event.target.value)
                                    }
                                    hint="Shown as the schedule indicator (e.g. 'Next week')."
                                  />
                                  <TextInput
                                    label="Owner or status"
                                    optionalLabel="Optional"
                                    value={entry.status}
                                    onChange={(event) =>
                                      onTimelineEntryChange(index, 'status', event.target.value)
                                    }
                                    hint="Displayed as supporting context under the milestone."
                                  />
                                </div>
                                <div className="flex justify-end">
                                  <Button
                                    type="button"
                                    variant="ghost"
                                    size="sm"
                                    icon={TrashIcon}
                                    iconPosition="start"
                                    onClick={() => onRemoveTimelineEntry(index)}
                                    disabled={saving}
                                  >
                                    Remove milestone
                                  </Button>
                                </div>
                              </div>
                            ))}
                          </div>
                          <div className="mt-4 flex flex-wrap items-center gap-3">
                            <Button
                              type="button"
                              variant="secondary"
                              size="sm"
                              icon={PlusIcon}
                              iconPosition="start"
                              onClick={onAddTimelineEntry}
                              disabled={
                                saving || (form?.timeline?.manual?.length ?? 0) >= MAX_OVERVIEW_TIMELINE
                              }
                            >
                              Add milestone
                            </Button>
                          {form?.timeline?.manual?.length >= MAX_OVERVIEW_TIMELINE ? (
                            <p className="text-xs font-medium text-slate-500">
                              Maximum of {MAX_OVERVIEW_TIMELINE} milestones reached.
                            </p>
                          ) : null}
                        </div>
                      </section>

                      <section>
                        <h3 className="text-base font-semibold text-slate-900">Security posture signals</h3>
                        <p className="mt-1 text-sm text-slate-600">
                          Add manual signals that appear alongside automated MFA, alerting, and ingestion telemetry.
                        </p>
                        <div className="mt-4 space-y-4">
                          {form?.security?.manualSignals?.length ? null : (
                            <p className="text-sm text-slate-500">
                              No manual security signals configured yet.
                            </p>
                          )}
                          {form?.security?.manualSignals?.map((signal, index) => (
                            <div
                              key={`security-signal-${index}`}
                              className="space-y-4 rounded-lg border border-slate-200 bg-white p-4 shadow-sm"
                            >
                              <div className="grid gap-4 md:grid-cols-2">
                                <TextInput
                                  label="Signal title"
                                  value={signal.label}
                                  onChange={(event) => onManualSignalChange(index, 'label', event.target.value)}
                                  hint="Appears as the heading for the manual signal."
                                />
                                <TextInput
                                  label="Value label"
                                  value={signal.valueLabel}
                                  onChange={(event) => onManualSignalChange(index, 'valueLabel', event.target.value)}
                                  hint="Displayed numeric or percentage indicator."
                                />
                                <TextInput
                                  label="Caption"
                                  optionalLabel="Optional"
                                  value={signal.caption}
                                  onChange={(event) => onManualSignalChange(index, 'caption', event.target.value)}
                                  hint="Supplemental context shown under the signal."
                                  className="md:col-span-2"
                                />
                                <div className="md:col-span-2">
                                  <span className="block text-sm font-medium text-slate-700">Tone</span>
                                  <SegmentedControl
                                    className="mt-2"
                                    name={`Manual security tone ${index + 1}`}
                                    value={signal.tone || 'info'}
                                    onChange={(value) => onManualSignalChange(index, 'tone', value)}
                                    options={TONE_OPTIONS}
                                    size="sm"
                                  />
                                </div>
                              </div>
                              <div className="flex justify-end">
                                <Button
                                  type="button"
                                  variant="ghost"
                                  size="sm"
                                  icon={TrashIcon}
                                  iconPosition="start"
                                  onClick={() => onRemoveManualSignal(index)}
                                  disabled={saving}
                                >
                                  Remove signal
                                </Button>
                              </div>
                            </div>
                          ))}
                        </div>
                        <div className="mt-4 flex flex-wrap items-center gap-3">
                          <Button
                            type="button"
                            variant="secondary"
                            size="sm"
                            icon={PlusIcon}
                            iconPosition="start"
                            onClick={onAddManualSignal}
                            disabled={saving || (form?.security?.manualSignals?.length ?? 0) >= MAX_SECURITY_SIGNALS}
                          >
                            Add security signal
                          </Button>
                          {form?.security?.manualSignals?.length >= MAX_SECURITY_SIGNALS ? (
                            <p className="text-xs font-medium text-slate-500">Maximum of {MAX_SECURITY_SIGNALS} signals reached.</p>
                          ) : null}
                        </div>
                      </section>

                      <section>
                        <h3 className="text-base font-semibold text-slate-900">Automation backlog</h3>
                        <p className="mt-1 text-sm text-slate-600">
                          Curate manual automation initiatives that enrich the security &amp; telemetry backlog view.
                        </p>
                        <div className="mt-4 space-y-4">
                          {form?.automation?.manualBacklog?.length ? null : (
                            <p className="text-sm text-slate-500">No manual automation initiatives captured yet.</p>
                          )}
                          {form?.automation?.manualBacklog?.map((item, index) => (
                            <div
                              key={`automation-${index}`}
                              className="space-y-4 rounded-lg border border-slate-200 bg-white p-4 shadow-sm"
                            >
                              <div className="grid gap-4 md:grid-cols-2">
                                <TextInput
                                  label="Initiative name"
                                  value={item.name}
                                  onChange={(event) => onAutomationEntryChange(index, 'name', event.target.value)}
                                  hint="Name displayed in the automation backlog list."
                                />
                                <TextInput
                                  label="Status"
                                  value={item.status}
                                  onChange={(event) => onAutomationEntryChange(index, 'status', event.target.value)}
                                  hint="Headline state such as Pilot, Operational, or Monitoring."
                                />
                                <div className="md:col-span-2 space-y-2">
                                  <span className="block text-sm font-medium text-slate-700">Tone</span>
                                  <SegmentedControl
                                    name={`Automation tone ${index + 1}`}
                                    value={item.tone || 'info'}
                                    onChange={(value) => onAutomationEntryChange(index, 'tone', value)}
                                    options={TONE_OPTIONS}
                                    size="sm"
                                  />
                                </div>
                              </div>
                              <FormField
                                id={`automation-notes-${index}`}
                                label="Notes"
                                optionalLabel="Optional"
                                hint="Provide additional context surfaced under the initiative."
                              >
                                <textarea
                                  id={`automation-notes-${index}`}
                                  className="block w-full rounded-lg border border-slate-300 px-3 py-2 text-sm shadow-sm transition focus:border-accent focus:outline-none focus:ring-2 focus:ring-accent/40"
                                  rows={3}
                                  value={item.notes}
                                  onChange={(event) => onAutomationEntryChange(index, 'notes', event.target.value)}
                                />
                              </FormField>
                              <div className="flex justify-end">
                                <Button
                                  type="button"
                                  variant="ghost"
                                  size="sm"
                                  icon={TrashIcon}
                                  iconPosition="start"
                                  onClick={() => onRemoveAutomationEntry(index)}
                                  disabled={saving}
                                >
                                  Remove initiative
                                </Button>
                              </div>
                            </div>
                          ))}
                        </div>
                        <div className="mt-4 flex flex-wrap items-center gap-3">
                          <Button
                            type="button"
                            variant="secondary"
                            size="sm"
                            icon={PlusIcon}
                            iconPosition="start"
                            onClick={onAddAutomationEntry}
                            disabled={saving || (form?.automation?.manualBacklog?.length ?? 0) >= MAX_AUTOMATION_BACKLOG}
                          >
                            Add automation initiative
                          </Button>
                          {form?.automation?.manualBacklog?.length >= MAX_AUTOMATION_BACKLOG ? (
                            <p className="text-xs font-medium text-slate-500">
                              Maximum of {MAX_AUTOMATION_BACKLOG} initiatives reached.
                            </p>
                          ) : null}
                        </div>
                      </section>

                      <section>
                        <h3 className="text-base font-semibold text-slate-900">Operations boards</h3>
                        <p className="mt-1 text-sm text-slate-600">
                          Draft manual queue summaries that appear with the provider verification, disputes, and insurance boards.
                        </p>
                        <div className="mt-4 space-y-4">
                          {form?.operations?.manualBoards?.length ? null : (
                            <p className="text-sm text-slate-500">No manual boards configured yet.</p>
                          )}
                          {form?.operations?.manualBoards?.map((board, index) => (
                            <div
                              key={`operations-board-${index}`}
                              className="space-y-4 rounded-lg border border-slate-200 bg-white p-4 shadow-sm"
                            >
                              <div className="grid gap-4 md:grid-cols-2">
                                <TextInput
                                  label="Board title"
                                  value={board.title}
                                  onChange={(event) => onOperationsBoardChange(index, 'title', event.target.value)}
                                  hint="Headline shown for the manual queue board."
                                />
                                <TextInput
                                  label="Owner"
                                  optionalLabel="Optional"
                                  value={board.owner}
                                  onChange={(event) => onOperationsBoardChange(index, 'owner', event.target.value)}
                                  hint="Owner string appended to the board summary."
                                />
                                <FormField
                                  id={`operations-summary-${index}`}
                                  label="Summary"
                                  hint="Short description surfaced as the primary board detail."
                                  className="md:col-span-2"
                                >
                                  <textarea
                                    id={`operations-summary-${index}`}
                                    className="block w-full rounded-lg border border-slate-300 px-3 py-2 text-sm shadow-sm transition focus:border-accent focus:outline-none focus:ring-2 focus:ring-accent/40"
                                    rows={3}
                                    value={board.summary}
                                    onChange={(event) => onOperationsBoardChange(index, 'summary', event.target.value)}
                                  />
                                </FormField>
                              </div>
                              <div className="space-y-3">
                                <p className="text-sm font-medium text-slate-700">Updates</p>
                                {board.updates.map((update, updateIndex) => (
                                  <div key={`operations-update-${index}-${updateIndex}`} className="flex flex-col gap-3 sm:flex-row sm:items-start">
                                    <TextInput
                                      className="flex-1"
                                      label={`Update ${updateIndex + 1}`}
                                      value={update}
                                      onChange={(event) =>
                                        onOperationsBoardUpdateChange(index, updateIndex, event.target.value)
                                      }
                                      hint="Appears as a bullet point in the operations board."
                                    />
                                    {board.updates.length > 1 ? (
                                      <Button
                                        type="button"
                                        variant="ghost"
                                        size="sm"
                                        icon={TrashIcon}
                                        iconPosition="start"
                                        onClick={() => onRemoveOperationsBoardUpdate(index, updateIndex)}
                                        disabled={saving}
                                      >
                                        Remove update
                                      </Button>
                                    ) : null}
                                  </div>
                                ))}
                                <div className="flex flex-wrap items-center gap-3">
                                  <Button
                                    type="button"
                                    variant="secondary"
                                    size="sm"
                                    icon={PlusIcon}
                                    iconPosition="start"
                                    onClick={() => onAddOperationsBoardUpdate(index)}
                                    disabled={
                                      saving || board.updates.length >= MAX_OPERATIONS_BOARD_UPDATES
                                    }
                                  >
                                    Add update
                                  </Button>
                                  {board.updates.length >= MAX_OPERATIONS_BOARD_UPDATES ? (
                                    <p className="text-xs font-medium text-slate-500">
                                      Maximum of {MAX_OPERATIONS_BOARD_UPDATES} updates per board.
                                    </p>
                                  ) : null}
                                </div>
                              </div>
                              <div className="flex justify-end">
                                <Button
                                  type="button"
                                  variant="ghost"
                                  size="sm"
                                  icon={TrashIcon}
                                  iconPosition="start"
                                  onClick={() => onRemoveOperationsBoard(index)}
                                  disabled={saving}
                                >
                                  Remove board
                                </Button>
                              </div>
                            </div>
                          ))}
                        </div>
                        <div className="mt-4 flex flex-wrap items-center gap-3">
                          <Button
                            type="button"
                            variant="secondary"
                            size="sm"
                            icon={PlusIcon}
                            iconPosition="start"
                            onClick={onAddOperationsBoard}
                            disabled={saving || (form?.operations?.manualBoards?.length ?? 0) >= MAX_OPERATIONS_BOARDS}
                          >
                            Add board
                          </Button>
                          {form?.operations?.manualBoards?.length >= MAX_OPERATIONS_BOARDS ? (
                            <p className="text-xs font-medium text-slate-500">
                              Maximum of {MAX_OPERATIONS_BOARDS} boards reached.
                            </p>
                          ) : null}
                        </div>
                      </section>

                      <section>
                        <h3 className="text-base font-semibold text-slate-900">Compliance controls</h3>
                        <p className="mt-1 text-sm text-slate-600">
                          Define manual compliance entries surfaced alongside expiring attestations.
                        </p>
                        <div className="mt-4 space-y-4">
                          {form?.compliance?.manualControls?.length ? null : (
                            <p className="text-sm text-slate-500">No manual compliance controls defined yet.</p>
                          )}
                          {form?.compliance?.manualControls?.map((control, index) => (
                            <div
                              key={`compliance-control-${index}`}
                              className="space-y-4 rounded-lg border border-slate-200 bg-white p-4 shadow-sm"
                            >
                              <div className="grid gap-4 md:grid-cols-2">
                                <TextInput
                                  label="Control name"
                                  value={control.name}
                                  onChange={(event) => onComplianceControlChange(index, 'name', event.target.value)}
                                  hint="Headline shown in the compliance list."
                                />
                                <TextInput
                                  label="Due date / window"
                                  value={control.due}
                                  onChange={(event) => onComplianceControlChange(index, 'due', event.target.value)}
                                  hint="Displayed schedule indicator (e.g. Due tomorrow)."
                                />
                                <FormField
                                  id={`compliance-detail-${index}`}
                                  label="Detail"
                                  hint="Supporting text displayed beneath the control."
                                  className="md:col-span-2"
                                >
                                  <textarea
                                    id={`compliance-detail-${index}`}
                                    className="block w-full rounded-lg border border-slate-300 px-3 py-2 text-sm shadow-sm transition focus:border-accent focus:outline-none focus:ring-2 focus:ring-accent/40"
                                    rows={3}
                                    value={control.detail}
                                    onChange={(event) => onComplianceControlChange(index, 'detail', event.target.value)}
                                  />
                                </FormField>
                                <TextInput
                                  label="Owner"
                                  optionalLabel="Optional"
                                  value={control.owner}
                                  onChange={(event) => onComplianceControlChange(index, 'owner', event.target.value)}
                                  hint="Owner or team responsible for the control."
                                />
                                <div>
                                  <span className="block text-sm font-medium text-slate-700">Tone</span>
                                  <SegmentedControl
                                    className="mt-2"
                                    name={`Compliance tone ${index + 1}`}
                                    value={control.tone || 'info'}
                                    onChange={(value) => onComplianceControlChange(index, 'tone', value)}
                                    options={TONE_OPTIONS}
                                    size="sm"
                                  />
                                </div>
                              </div>
                              <div className="flex justify-end">
                                <Button
                                  type="button"
                                  variant="ghost"
                                  size="sm"
                                  icon={TrashIcon}
                                  iconPosition="start"
                                  onClick={() => onRemoveComplianceControl(index)}
                                  disabled={saving}
                                >
                                  Remove control
                                </Button>
                              </div>
                            </div>
                          ))}
                        </div>
                        <div className="mt-4 flex flex-wrap items-center gap-3">
                          <Button
                            type="button"
                            variant="secondary"
                            size="sm"
                            icon={PlusIcon}
                            iconPosition="start"
                            onClick={onAddComplianceControl}
                            disabled={saving || (form?.compliance?.manualControls?.length ?? 0) >= MAX_COMPLIANCE_CONTROLS}
                          >
                            Add compliance control
                          </Button>
                          {form?.compliance?.manualControls?.length >= MAX_COMPLIANCE_CONTROLS ? (
                            <p className="text-xs font-medium text-slate-500">
                              Maximum of {MAX_COMPLIANCE_CONTROLS} controls reached.
                            </p>
                          ) : null}
                        </div>
                      </section>

                      <section>
                        <h3 className="text-base font-semibold text-slate-900">Audit timeline</h3>
                        <p className="mt-1 text-sm text-slate-600">
                          Append manual audit checkpoints that surface within the audit timeline table.
                        </p>
                        <div className="mt-4 space-y-4">
                          {form?.audit?.manualTimeline?.length ? null : (
                            <p className="text-sm text-slate-500">No manual audit events recorded yet.</p>
                          )}
                          {form?.audit?.manualTimeline?.map((entry, index) => (
                            <div
                              key={`audit-entry-${index}`}
                              className="space-y-4 rounded-lg border border-slate-200 bg-white p-4 shadow-sm"
                            >
                              <div className="grid gap-4 md:grid-cols-2">
                                <TextInput
                                  label="Time"
                                  value={entry.time}
                                  onChange={(event) => onAuditEntryChange(index, 'time', event.target.value)}
                                  hint="Displayed timestamp or window (e.g. 08:30 or Last run)."
                                />
                                <TextInput
                                  label="Status"
                                  optionalLabel="Optional"
                                  value={entry.status}
                                  onChange={(event) => onAuditEntryChange(index, 'status', event.target.value)}
                                  hint="Status text shown in the timeline table."
                                />
                                <TextInput
                                  label="Event"
                                  className="md:col-span-2"
                                  value={entry.event}
                                  onChange={(event) => onAuditEntryChange(index, 'event', event.target.value)}
                                  hint="Headline displayed for the audit entry."
                                />
                                <TextInput
                                  label="Owner"
                                  optionalLabel="Optional"
                                  value={entry.owner}
                                  onChange={(event) => onAuditEntryChange(index, 'owner', event.target.value)}
                                  hint="Owner string shown alongside the event."
                                />
                              </div>
                              <div className="flex justify-end">
                                <Button
                                  type="button"
                                  variant="ghost"
                                  size="sm"
                                  icon={TrashIcon}
                                  iconPosition="start"
                                  onClick={() => onRemoveAuditEntry(index)}
                                  disabled={saving}
                                >
                                  Remove audit entry
                                </Button>
                              </div>
                            </div>
                          ))}
                        </div>
                        <div className="mt-4 flex flex-wrap items-center gap-3">
                          <Button
                            type="button"
                            variant="secondary"
                            size="sm"
                            icon={PlusIcon}
                            iconPosition="start"
                            onClick={onAddAuditEntry}
                            disabled={saving || (form?.audit?.manualTimeline?.length ?? 0) >= MAX_AUDIT_TIMELINE}
                          >
                            Add audit entry
                          </Button>
                          {form?.audit?.manualTimeline?.length >= MAX_AUDIT_TIMELINE ? (
                            <p className="text-xs font-medium text-slate-500">
                              Maximum of {MAX_AUDIT_TIMELINE} audit entries reached.
                            </p>
                          ) : null}
                        </div>
                      </section>
                      </div>
                    )}
                  </div>

                  <div className="flex items-center justify-between gap-3 border-t border-slate-200 bg-slate-50 px-6 py-4 sm:px-8">
                    <div className="text-xs text-slate-500">
                      Settings are scoped to administrators with dashboard access. Saved changes sync immediately.
                    </div>
                    <div className="flex items-center gap-3">
                      <Button type="button" variant="secondary" onClick={onClose} disabled={saving}>
                        Cancel
                      </Button>
                      <Button type="submit" variant="primary" loading={saving}>
                        Save overview
                      </Button>
                    </div>
                  </div>
                </form>
              </Dialog.Panel>
            </Transition.Child>
          </div>
        </div>
      </Dialog>
    </Transition.Root>
  );
}<|MERGE_RESOLUTION|>--- conflicted
+++ resolved
@@ -28,15 +28,12 @@
 } from '../components/ui/index.js';
 import { useAdminSession } from '../providers/AdminSessionProvider.jsx';
 import { getAdminAffiliateSettings } from '../api/affiliateClient.js';
-<<<<<<< HEAD
 import { buildLegalAdminNavigation } from '../features/legal/adminDashboardNavigation.js';
-=======
 import {
   fetchAdminDashboardOverviewSettings,
   persistAdminDashboardOverviewSettings
 } from '../api/adminDashboardSettingsClient.js';
 import SecurityTelemetryWorkspace from '../components/security/telemetry/index.js';
->>>>>>> 834e61e5
 
 const currencyFormatter = (currency = 'USD') =>
   new Intl.NumberFormat(undefined, { style: 'currency', currency, maximumFractionDigits: 2 });
@@ -736,11 +733,8 @@
   return 'In progress';
 }
 
-<<<<<<< HEAD
 function buildAdminNavigation(payload, helpers) {
-=======
 function buildAdminNavigation(payload, complianceContext = null) {
->>>>>>> 834e61e5
   if (!payload) {
     return { sections: [], sidebarLinks: [] };
   }
@@ -1060,8 +1054,6 @@
     : null;
 
   const sections = [
-<<<<<<< HEAD
-=======
   const upcomingManualEntries = manualUpcoming.slice(0, 4).map((entry) => ({
     title: entry.title,
     when: entry.when,
@@ -1073,7 +1065,6 @@
   }
 
   return [
->>>>>>> 834e61e5
     overview,
     commandMetrics,
     securitySection,
@@ -1086,9 +1077,7 @@
     monetisationSection
   ].filter(Boolean);
 
-<<<<<<< HEAD
   return { sections, sidebarLinks };
-=======
   sections.push({
     id: 'system-settings-link',
     label: 'System settings',
@@ -1099,7 +1088,6 @@
   });
 
   return sections;
->>>>>>> 834e61e5
 }
 
 export default function AdminDashboard() {
@@ -1277,7 +1265,6 @@
 
   const affiliateSection = useMemo(() => buildAffiliateGovernanceSection(affiliateState), [affiliateState]);
 
-<<<<<<< HEAD
   const navigationModel = useMemo(() => {
     if (!state.data) {
       return { sections: [], sidebarLinks: [] };
@@ -1287,7 +1274,6 @@
 
   const navigation = useMemo(() => {
     const sections = [...navigationModel.sections];
-=======
   const complianceSectionContext = useMemo(() => {
     const payload =
       complianceState.payload ?? {
@@ -1330,7 +1316,6 @@
       href: '/admin/zones'
     });
     const sections = state.data ? buildAdminNavigation(state.data, complianceSectionContext) : [];
->>>>>>> 834e61e5
     if (affiliateSection) {
       sections.push(affiliateSection);
     }
@@ -1343,16 +1328,13 @@
       to: '/admin/monetisation'
     });
     return sections;
-<<<<<<< HEAD
   }, [navigationModel.sections, affiliateSection]);
 
   const dashboardPayload = state.data
     ? { navigation, sidebarLinks: navigationModel.sidebarLinks }
     : null;
-=======
   }, [state.data, affiliateSection, complianceSectionContext]);
   const dashboardPayload = state.data ? { navigation } : null;
->>>>>>> 834e61e5
   const timeframeOptions = state.data?.timeframeOptions ?? FALLBACK_TIMEFRAME_OPTIONS;
   const isFallback = Boolean(state.meta?.fallback);
   const servedFromCache = Boolean(state.meta?.fromCache && !state.meta?.fallback);

import { Fragment, useCallback, useEffect, useMemo, useState } from 'react';
import { useNavigate, useSearchParams } from 'react-router-dom';
import { BanknotesIcon, MapIcon, Squares2X2Icon } from '@heroicons/react/24/outline';
import { BanknotesIcon, GlobeAltIcon, MapIcon } from '@heroicons/react/24/outline';
import { BanknotesIcon, EyeIcon, MapIcon } from '@heroicons/react/24/outline';
import { BanknotesIcon, Cog8ToothIcon, MapIcon } from '@heroicons/react/24/outline';
import { BanknotesIcon, MapIcon, Squares2X2Icon } from '@heroicons/react/24/outline';
import { Dialog, Transition } from '@headlessui/react';
import { BanknotesIcon, MapIcon, Cog6ToothIcon, PlusIcon, TrashIcon } from '@heroicons/react/24/outline';
import { BanknotesIcon, MapIcon, TagIcon } from '@heroicons/react/24/outline';
import DashboardLayout from '../components/dashboard/DashboardLayout.jsx';
import { DASHBOARD_ROLES } from '../constants/dashboardConfig.js';
import { getAdminDashboard, PanelApiError } from '../api/panelClient.js';
import {
  archiveAdminServiceCategory,
  archiveAdminServiceListing,
  createAdminServiceCategory,
  createAdminServiceListing,
  getAdminServiceSummary,
  updateAdminServiceCategory,
  updateAdminServiceListing,
  updateAdminServiceListingStatus
} from '../api/adminServiceClient.js';
import { Button, SegmentedControl, StatusPill } from '../components/ui/index.js';
import {
  fetchComplianceControls,
  createComplianceControl as createComplianceControlRequest,
  updateComplianceControl as updateComplianceControlRequest,
  deleteComplianceControl as deleteComplianceControlRequest,
  updateComplianceAutomation
} from '../api/adminComplianceClient.js';
import {
  Button,
  SegmentedControl,
  StatusPill,
  TextInput,
  Spinner,
  FormField
} from '../components/ui/index.js';
import { useAdminSession } from '../providers/AdminSessionProvider.jsx';
import { getAdminAffiliateSettings } from '../api/affiliateClient.js';
import { buildLegalAdminNavigation } from '../features/legal/adminDashboardNavigation.js';
import {
  fetchAdminDashboardOverviewSettings,
  persistAdminDashboardOverviewSettings
} from '../api/adminDashboardSettingsClient.js';
import SecurityTelemetryWorkspace from '../components/security/telemetry/index.js';

const currencyFormatter = (currency = 'USD') =>
  new Intl.NumberFormat(undefined, { style: 'currency', currency, maximumFractionDigits: 2 });
const numberFormatter = new Intl.NumberFormat();

function formatDateLabel(value) {
  if (!value) {
    return 'Not scheduled';
  }
  const parsed = new Date(value);
  if (Number.isNaN(parsed.getTime())) {
    return value;
  }
  return parsed.toLocaleString(undefined, {
    year: 'numeric',
    month: 'short',
    day: 'numeric',
    hour: '2-digit',
    minute: '2-digit'
  });
}

function formatRelativeMoment(value) {
  if (!value) {
    return '—';
  }
  const parsed = new Date(value);
  if (Number.isNaN(parsed.getTime())) {
    return '—';
  }
  const diffMs = Date.now() - parsed.getTime();
  const minutes = Math.round(diffMs / 60000);
  if (minutes < 1) return 'moments ago';
  if (minutes < 60) return `${minutes} minute${minutes === 1 ? '' : 's'} ago`;
  const hours = Math.round(minutes / 60);
  if (hours < 24) return `${hours} hour${hours === 1 ? '' : 's'} ago`;
  const days = Math.round(hours / 24);
  return `${days} day${days === 1 ? '' : 's'} ago`;
}

function resolveRecurrence(rule) {
  if (!rule) return 'One time';
  if (rule.recurrenceType === 'infinite') return 'Infinite';
  if (rule.recurrenceType === 'finite') {
    return `${rule.recurrenceLimit ?? 0} conversions`; // fallback text
  }
  return 'One time';
}

function formatCurrency(amount, currency = 'USD') {
  const formatter = currencyFormatter(currency);
  const numeric = Number.parseFloat(amount ?? 0);
  return formatter.format(Number.isNaN(numeric) ? 0 : numeric);
}

function buildAffiliateGovernanceSection(affiliateState) {
  if (!affiliateState) return null;

  if (affiliateState.loading && !affiliateState.data) {
    return {
      id: 'affiliate-governance',
      label: 'Affiliate monetisation',
      description: 'Synchronising unified payout controls for web and mobile affiliates.',
      type: 'settings',
      data: {
        panels: [
          {
            id: 'affiliate-loading',
            title: 'Programme status',
            description: 'Preparing affiliate guardrails…',
            status: 'Loading',
            items: [
              {
                id: 'loading',
                label: 'Affiliate insights',
                helper: 'Live commission tiers and earnings',
                value: 'Loading…'
              }
            ]
          }
        ]
      }
    };
  }

  if (affiliateState.error) {
    return {
      id: 'affiliate-governance',
      label: 'Affiliate monetisation',
      description: 'Monitor affiliate guardrails and payout readiness.',
      type: 'settings',
      data: {
        panels: [
          {
            id: 'affiliate-error',
            title: 'Affiliate controls',
            description: 'We were unable to load the affiliate configuration snapshot.',
            status: 'Attention required',
            items: [
              {
                id: 'error',
                label: 'Status',
                helper: 'Retry from Monetisation controls if the issue persists.',
                value: affiliateState.error.message
              }
            ]
          }
        ]
      }
    };
  }

  if (!affiliateState.data) {
    return null;
  }

  const { settings, rules = [], performance = [] } = affiliateState.data;

  const ruleItems = rules.length
    ? rules.slice(0, 4).map((rule) => ({
        id: rule.id,
        label: `${rule.tierLabel} • ${rule.name}`,
        helper: `${formatCurrency(rule.minTransactionValue)} – ${
          rule.maxTransactionValue != null ? formatCurrency(rule.maxTransactionValue) : '∞'
        } • ${resolveRecurrence(rule)}`,
        value: `${Number.parseFloat(rule.commissionRate ?? 0).toFixed(2)}%`
      }))
    : [
        {
          id: 'no-rules',
          label: 'Commission tiers',
          helper: 'No active tiers configured yet',
          value: 'Create tiers from Monetisation controls'
        }
      ];

  const performerItems = performance.length
    ? performance.slice(0, 4).map((record) => ({
        id: record.id,
        label: record.referralCode ? record.referralCode.toUpperCase() : 'Affiliate partner',
        helper: `${formatCurrency(record.totalCommissionEarned)} earned • ${formatCurrency(record.lifetimeRevenue)} revenue influenced`,
        value: `${numberFormatter.format(record.totalReferred ?? 0)} referrals`
      }))
    : [
        {
          id: 'no-performance',
          label: 'Performance snapshot',
          helper: 'No affiliate activity captured yet',
          value: 'Monitor once partners onboard'
        }
      ];

  return {
    id: 'affiliate-governance',
    label: 'Affiliate monetisation',
    description: 'Guardrails for tiered commissions and payout cadence across Fixnado surfaces.',
    type: 'settings',
    data: {
      panels: [
        {
          id: 'programme-settings',
          title: settings.programmeName || 'Affiliate programme',
          description:
            settings.programmeTagline || 'Applies to both the enterprise web portal and the mobile command centre.',
          status: settings.autoApproveReferrals ? 'Auto approval enabled' : 'Manual approval',
          items: [
            settings.contactEmail
              ? {
                  id: 'contact-email',
                  label: 'Partner desk email',
                  helper: 'Primary contact for affiliate operations',
                  value: settings.contactEmail
                }
              : null,
            settings.partnerPortalUrl
              ? {
                  id: 'partner-portal',
                  label: 'Partner portal',
                  helper: 'Opens in a new window',
                  value: settings.partnerPortalUrl
                }
              : null,
            settings.onboardingGuideUrl
              ? {
                  id: 'guide',
                  label: 'Onboarding guide',
                  helper: 'Shareable setup playbook for new partners',
                  value: settings.onboardingGuideUrl
                }
              : null,
            {
              id: 'payout-cadence',
              label: 'Payout cadence',
              helper: 'Release schedule for approved commission balances',
              value: `Every ${settings.payoutCadenceDays} days`
            },
            {
              id: 'minimum-payout',
              label: 'Minimum payout',
              helper: 'Threshold before settlement is triggered',
              value: formatCurrency(settings.minimumPayoutAmount)
            },
            {
              id: 'referral-window',
              label: 'Attribution window',
              helper: 'Eligible conversion window per referral',
              value: `${settings.referralAttributionWindowDays} days`
            },
            {
              id: 'auto-approve',
              label: 'Auto approval',
              helper: 'Real-time commission approval for trusted partners',
              type: 'toggle',
              enabled: Boolean(settings.autoApproveReferrals)
            },
            settings.disclosureUrl
              ? {
                  id: 'disclosure',
                  label: 'Disclosure policy',
                  helper: 'Affiliate terms accessible to partners',
                  value: settings.disclosureUrl
                }
              : null
          ].filter(Boolean)
        },
        {
          id: 'commission-tiers',
          title: 'Commission tiers',
          description: 'Percentage tiers triggered by transaction value bands.',
          items: ruleItems
        },
        {
          id: 'affiliate-performance',
          title: 'Performance leaders',
          description: 'Top earning partners across the last attribution window.',
          items: performerItems
        }
      ]
    }
  };
}

const DEFAULT_TIMEFRAME = '7d';
const FALLBACK_TIMEFRAME_OPTIONS = [
  { value: '7d', label: '7 days' },
  { value: '30d', label: '30 days' },
  { value: '90d', label: '90 days' }
];

const ACCENT_BY_TONE = {
  success: 'from-white via-sky-50 to-emerald-100/60',
  info: 'from-white via-indigo-50 to-sky-100/60',
  warning: 'from-white via-amber-50 to-amber-100/80',
  danger: 'from-white via-rose-50 to-rose-100/80',
  neutral: 'from-white via-slate-50 to-slate-100'
};

const OVERVIEW_METRICS_CONFIG = [
  {
    key: 'escrow',
    title: 'Escrow under management',
    description: 'Controls the liquidity tile copy and multiplier thresholds for escrow value reporting.',
    inputs: [
      {
        field: 'label',
        label: 'Metric name',
        type: 'text',
        hint: 'Heading presented in the overview metrics grid.'
      },
      {
        field: 'caption',
        label: 'Short caption',
        type: 'text',
        optionalLabel: 'Optional',
        hint: 'Supporting description beneath the metric.'
      },
      {
        field: 'targetHighMultiplier',
        label: 'Stretch multiplier',
        type: 'number',
        step: '0.01',
        hint: 'Multiplier for the target (green) band shown in charts.'
      },
      {
        field: 'targetMediumMultiplier',
        label: 'Baseline multiplier',
        type: 'number',
        step: '0.01',
        hint: 'Multiplier for the baseline performance band.'
      }
    ]
  },
  {
    key: 'disputes',
    title: 'Dispute load',
    description: 'Tune thresholds for dispute escalation monitoring in the overview tiles.',
    inputs: [
      {
        field: 'label',
        label: 'Metric name',
        type: 'text',
        hint: 'Heading presented in the overview metrics grid.'
      },
      {
        field: 'caption',
        label: 'Short caption',
        type: 'text',
        optionalLabel: 'Optional',
        hint: 'Supporting description beneath the metric.'
      },
      {
        field: 'thresholdLowMultiplier',
        label: 'Healthy multiplier',
        type: 'number',
        step: '0.01',
        hint: 'Threshold multiplier for green status messaging.'
      },
      {
        field: 'thresholdMediumMultiplier',
        label: 'Caution multiplier',
        type: 'number',
        step: '0.01',
        hint: 'Multiplier at which the dashboard flags amber status.'
      }
    ]
  },
  {
    key: 'jobs',
    title: 'Live jobs',
    description: 'Adjust the live jobs tile copy and multiplier thresholds.',
    inputs: [
      {
        field: 'label',
        label: 'Metric name',
        type: 'text',
        hint: 'Heading presented in the overview metrics grid.'
      },
      {
        field: 'caption',
        label: 'Short caption',
        type: 'text',
        optionalLabel: 'Optional',
        hint: 'Supporting description beneath the metric.'
      },
      {
        field: 'targetHighMultiplier',
        label: 'Stretch multiplier',
        type: 'number',
        step: '0.01',
        hint: 'Multiplier for maximum jobs target messaging.'
      },
      {
        field: 'targetMediumMultiplier',
        label: 'Baseline multiplier',
        type: 'number',
        step: '0.01',
        hint: 'Multiplier for baseline jobs target messaging.'
      }
    ]
  },
  {
    key: 'sla',
    title: 'SLA compliance',
    description: 'Set the SLA target and warning thresholds for the overview.',
    inputs: [
      {
        field: 'label',
        label: 'Metric name',
        type: 'text',
        hint: 'Heading presented in the overview metrics grid.'
      },
      {
        field: 'caption',
        label: 'Short caption',
        type: 'text',
        optionalLabel: 'Optional',
        hint: 'Supporting description beneath the metric.'
      },
      {
        field: 'goal',
        label: 'Target %',
        type: 'number',
        step: '0.1',
        hint: 'Target compliance percentage shown as the goal.'
      },
      {
        field: 'warningThreshold',
        label: 'Warning %',
        type: 'number',
        step: '0.1',
        hint: 'Threshold for warning badge messaging.'
      }
    ]
  }
];

const OVERVIEW_CHART_CONFIG = [
  {
    key: 'escrow',
    title: 'Escrow chart target',
    description: 'Update the comparison target applied to the escrow trend visual.',
    inputs: [
      {
        field: 'targetLabel',
        label: 'Target label',
        type: 'text',
        hint: 'Visible legend label for the target band.'
      },
      {
        field: 'targetDivisor',
        label: 'Target divisor',
        type: 'number',
        step: '1',
        hint: 'Used to scale large escrow numbers (e.g. 1000000 for millions).'
      }
    ]
  }
];

const MAX_OVERVIEW_INSIGHTS = 12;
const MAX_OVERVIEW_TIMELINE = 12;
const MAX_SECURITY_SIGNALS = 6;
const MAX_AUTOMATION_BACKLOG = 8;
const MAX_OPERATIONS_BOARDS = 6;
const MAX_OPERATIONS_BOARD_UPDATES = 5;
const MAX_COMPLIANCE_CONTROLS = 8;
const MAX_AUDIT_TIMELINE = 10;

const TONE_OPTIONS = [
  { value: 'success', label: 'Success' },
  { value: 'info', label: 'Info' },
  { value: 'warning', label: 'Warning' },
  { value: 'danger', label: 'Alert' }
];

function buildFormState(settings) {
  if (!settings) {
    return null;
  }

  const metricState = (metric = {}) => ({
    label: metric.label ?? '',
    caption: metric.caption ?? '',
    targetHighMultiplier:
      metric.targetHighMultiplier != null ? String(metric.targetHighMultiplier) : '',
    targetMediumMultiplier:
      metric.targetMediumMultiplier != null ? String(metric.targetMediumMultiplier) : '',
    thresholdLowMultiplier:
      metric.thresholdLowMultiplier != null ? String(metric.thresholdLowMultiplier) : '',
    thresholdMediumMultiplier:
      metric.thresholdMediumMultiplier != null ? String(metric.thresholdMediumMultiplier) : '',
    goal: metric.goal != null ? String(metric.goal) : '',
    warningThreshold: metric.warningThreshold != null ? String(metric.warningThreshold) : ''
  });

  const manualInsights = Array.isArray(settings.insights?.manual)
    ? [...settings.insights.manual]
    : [];

  const manualTimeline = Array.isArray(settings.timeline?.manual)
    ? settings.timeline.manual.map((entry) => ({
        title: entry?.title ?? '',
        when: entry?.when ?? '',
        status: entry?.status ?? ''
      }))
    : [];

  const manualSignals = Array.isArray(settings.security?.manualSignals)
    ? settings.security.manualSignals.map((signal) => ({
        label: signal?.label ?? '',
        caption: signal?.caption ?? '',
        valueLabel: signal?.valueLabel ?? '',
        tone: signal?.tone ?? 'info'
      }))
    : [];

  const manualBacklog = Array.isArray(settings.automation?.manualBacklog)
    ? settings.automation.manualBacklog.map((item) => ({
        name: item?.name ?? '',
        status: item?.status ?? '',
        notes: item?.notes ?? '',
        tone: item?.tone ?? 'info'
      }))
    : [];

  const manualBoards = Array.isArray(settings.queues?.manualBoards)
    ? settings.queues.manualBoards.map((board) => ({
        title: board?.title ?? '',
        summary: board?.summary ?? '',
        owner: board?.owner ?? '',
        updates: Array.isArray(board?.updates)
          ? board.updates.map((entry) => entry ?? '').filter((entry) => typeof entry === 'string')
          : []
      }))
    : [];

  const manualControls = Array.isArray(settings.queues?.manualComplianceControls)
    ? settings.queues.manualComplianceControls.map((control) => ({
        name: control?.name ?? '',
        detail: control?.detail ?? '',
        due: control?.due ?? '',
        owner: control?.owner ?? '',
        tone: control?.tone ?? 'info'
      }))
    : [];

  const manualAuditTimeline = Array.isArray(settings.audit?.manualTimeline)
    ? settings.audit.manualTimeline.map((entry) => ({
        time: entry?.time ?? '',
        event: entry?.event ?? '',
        owner: entry?.owner ?? '',
        status: entry?.status ?? ''
      }))
    : [];

  return {
    metrics: {
      escrow: metricState(settings.metrics?.escrow),
      disputes: metricState(settings.metrics?.disputes),
      jobs: metricState(settings.metrics?.jobs),
      sla: metricState(settings.metrics?.sla)
    },
    charts: {
      escrow: {
        targetDivisor:
          settings.charts?.escrow?.targetDivisor != null
            ? String(settings.charts.escrow.targetDivisor)
            : '',
        targetLabel: settings.charts?.escrow?.targetLabel ?? ''
      }
    },
    insights: { manual: manualInsights },
    timeline: { manual: manualTimeline },
    security: { manualSignals },
    automation: { manualBacklog },
    operations: { manualBoards },
    compliance: { manualControls },
    audit: { manualTimeline: manualAuditTimeline }
  };
}

function prepareSettingsPayload(form) {
  const parseNumber = (value) => {
    const parsed = Number.parseFloat(value);
    return Number.isFinite(parsed) ? parsed : undefined;
  };

  const metrics = {
    escrow: {
      label: form.metrics.escrow.label.trim(),
      caption: form.metrics.escrow.caption.trim()
    },
    disputes: {
      label: form.metrics.disputes.label.trim(),
      caption: form.metrics.disputes.caption.trim()
    },
    jobs: {
      label: form.metrics.jobs.label.trim(),
      caption: form.metrics.jobs.caption.trim()
    },
    sla: {
      label: form.metrics.sla.label.trim(),
      caption: form.metrics.sla.caption.trim()
    }
  };

  const maybeAssign = (target, key, value) => {
    if (value !== undefined) {
      target[key] = value;
    }
  };

  maybeAssign(metrics.escrow, 'targetHighMultiplier', parseNumber(form.metrics.escrow.targetHighMultiplier));
  maybeAssign(metrics.escrow, 'targetMediumMultiplier', parseNumber(form.metrics.escrow.targetMediumMultiplier));
  maybeAssign(metrics.disputes, 'thresholdLowMultiplier', parseNumber(form.metrics.disputes.thresholdLowMultiplier));
  maybeAssign(
    metrics.disputes,
    'thresholdMediumMultiplier',
    parseNumber(form.metrics.disputes.thresholdMediumMultiplier)
  );
  maybeAssign(metrics.jobs, 'targetHighMultiplier', parseNumber(form.metrics.jobs.targetHighMultiplier));
  maybeAssign(metrics.jobs, 'targetMediumMultiplier', parseNumber(form.metrics.jobs.targetMediumMultiplier));
  maybeAssign(metrics.sla, 'goal', parseNumber(form.metrics.sla.goal));
  maybeAssign(metrics.sla, 'warningThreshold', parseNumber(form.metrics.sla.warningThreshold));

  const chartDivisor = parseNumber(form.charts.escrow.targetDivisor);
  const charts = {
    escrow: {
      targetLabel: form.charts.escrow.targetLabel.trim()
    }
  };
  if (chartDivisor !== undefined) {
    charts.escrow.targetDivisor = chartDivisor;
  }

  const manualInsights = form.insights.manual
    .map((entry) => entry.trim())
    .filter((entry, index, arr) => entry && arr.indexOf(entry) === index);

  const manualTimeline = form.timeline.manual
    .map((entry) => ({
      title: entry.title.trim(),
      when: entry.when.trim(),
      status: entry.status.trim()
    }))
    .filter((entry) => entry.title && entry.when);

  const manualSignals = form.security.manualSignals
    .map((entry) => ({
      label: entry.label.trim(),
      caption: entry.caption.trim(),
      valueLabel: entry.valueLabel.trim(),
      tone: entry.tone || 'info'
    }))
    .filter((entry) => entry.label && entry.valueLabel);

  const manualBacklog = form.automation.manualBacklog
    .map((entry) => ({
      name: entry.name.trim(),
      status: entry.status.trim(),
      notes: entry.notes.trim(),
      tone: entry.tone || 'info'
    }))
    .filter((entry) => entry.name && entry.status);

  const manualBoards = form.operations.manualBoards
    .map((entry) => ({
      title: entry.title.trim(),
      summary: entry.summary.trim(),
      owner: entry.owner.trim(),
      updates: entry.updates.map((update) => update.trim()).filter(Boolean)
    }))
    .filter((entry) => entry.title && entry.summary);

  const manualControls = form.compliance.manualControls
    .map((entry) => ({
      name: entry.name.trim(),
      detail: entry.detail.trim(),
      due: entry.due.trim(),
      owner: entry.owner.trim(),
      tone: entry.tone || 'info'
    }))
    .filter((entry) => entry.name && entry.detail && entry.due);

  const manualAudit = form.audit.manualTimeline
    .map((entry) => ({
      time: entry.time.trim(),
      event: entry.event.trim(),
      owner: entry.owner.trim(),
      status: entry.status.trim()
    }))
    .filter((entry) => entry.time && entry.event);

  return {
    metrics,
    charts,
    insights: { manual: manualInsights },
    timeline: { manual: manualTimeline },
    security: { manualSignals },
    automation: { manualBacklog },
    queues: {
      manualBoards,
      manualComplianceControls: manualControls
    },
    audit: { manualTimeline: manualAudit }
  };
}

function resolveAccent(tone) {
  return ACCENT_BY_TONE[tone] ?? ACCENT_BY_TONE.info;
}

function resolveTrend(delta) {
  if (!delta) return 'up';
  return /^[-−]/.test(delta.trim()) ? 'down' : 'up';
}

function disputeCommentary(escalated, resolved) {
  if (escalated > resolved) {
    return 'Escalations outpacing resolutions — deploy senior reviewers.';
  }
  if (resolved > escalated) {
    return 'Resolution velocity healthy — maintain staffing cadence.';
  }
  return 'Escalations balanced with resolutions.';
}

function complianceStatusLabel(tone) {
  if (tone === 'danger') return 'Escalate immediately';
  if (tone === 'warning') return 'Prioritise this window';
  return 'On track';
}

function automationStatusLabel(tone) {
  if (tone === 'warning') return 'Monitor delivery';
  if (tone === 'success') return 'Operational';
  return 'In progress';
}

function buildAdminNavigation(payload, helpers) {
function buildAdminNavigation(payload, complianceContext = null) {
  if (!payload) {
    return { sections: [], sidebarLinks: [] };
  }

  const tiles = payload.metrics?.command?.tiles ?? [];
  const summary = payload.metrics?.command?.summary ?? {};
  const escrowTrend = payload.charts?.escrowTrend?.buckets ?? [];
  const escrowTargetLabel = payload.charts?.escrowTrend?.targetLabel ?? 'baseline targets';
  const disputeBreakdown = payload.charts?.disputeBreakdown?.buckets ?? [];
  const securitySignals = payload.security?.signals ?? [];
  const automationBacklog = payload.security?.automationBacklog ?? [];
  const legalSummary = payload.legal ?? null;
  const queueBoards = payload.queues?.boards ?? [];
  const complianceControls = payload.queues?.complianceControls ?? [];
  const complianceRegistry = Array.isArray(complianceContext?.payload?.controls)
    ? complianceContext.payload.controls
    : [];
  const auditTimeline = payload.audit?.timeline ?? [];
  const manualInsights = Array.isArray(payload.overview?.manualInsights)
    ? payload.overview.manualInsights.filter((item) => typeof item === 'string' && item.trim().length > 0)
    : [];
  const manualUpcoming = Array.isArray(payload.overview?.manualUpcoming)
    ? payload.overview.manualUpcoming.filter(
        (entry) => entry && typeof entry.title === 'string' && typeof entry.when === 'string'
      )
    : [];

  const upcomingCompliance = (complianceRegistry.length
    ? complianceRegistry.map((control) => ({
        title: control.title,
        when: control.dueLabel ||
          (control.nextReviewAt ? new Date(control.nextReviewAt).toLocaleDateString() : 'Scheduled'),
        status: control.ownerTeam || control.owner?.name || 'Compliance Ops'
      }))
    : complianceControls.map((control) => ({
        title: control.name,
        when: control.due,
        status: control.owner
      })))
    .slice(0, 4);

  const { section: legalSection, sidebarLinks } = buildLegalAdminNavigation(legalSummary, helpers);

  const overview = {
    id: 'overview',
    label: 'Overview',
    description: 'At-a-glance operations, compliance, and automation posture for Fixnado administrators.',
    type: 'overview',
    analytics: {
      metrics: tiles.map((tile) => ({
        label: tile.label,
        value: tile.valueLabel ?? `${tile.value?.amount ?? '—'}`,
        change: tile.delta ? `${tile.delta} vs previous window` : 'No delta reported',
        trend: resolveTrend(tile.delta)
      })),
      charts: [
        escrowTrend.length
          ? {
              id: 'escrow-trend',
              title: 'Escrow trajectory',
              description: `Escrow under management across the ${
                payload.timeframeLabel?.toLowerCase() ?? 'selected'
              } window versus ${escrowTargetLabel.toLowerCase()}.`,
              type: 'area',
              dataKey: 'value',
              secondaryKey: 'target',
              data: escrowTrend.map((bucket) => ({
                name: bucket.label,
                value: Number(bucket.value ?? bucket.amount ?? 0),
                target: Number(bucket.target ?? 0)
              }))
            }
          : null,
        disputeBreakdown.length
          ? {
              id: 'dispute-breakdown',
              title: 'Dispute escalations vs resolutions',
              description: 'Track escalated cases against dispute closures for the selected cadence.',
              type: 'bar',
              dataKey: 'resolved',
              secondaryKey: 'escalated',
              data: disputeBreakdown.map((bucket) => ({
                name: bucket.label,
                resolved: Number(bucket.resolved ?? 0),
                escalated: Number(bucket.escalated ?? 0)
              }))
            }
          : null
      ].filter(Boolean),
      upcoming: upcomingCompliance,
      insights: [
        ...securitySignals.map((signal) => `${signal.label}: ${signal.valueLabel} • ${signal.caption}`),
        automationBacklog.length
          ? `Automation backlog tracking ${automationBacklog.length} initiative${automationBacklog.length === 1 ? '' : 's'}.`
          : null,
        ...manualInsights
      ].filter(Boolean)
    }
  };

  const commandMetrics = {
    id: 'command-metrics',
    label: 'Command metrics',
    description: 'Financial oversight, dispute momentum, and SLA adherence for the current operating window.',
    type: 'grid',
    data: {
      cards: [
        {
          title: 'Operating window summary',
          accent: 'from-white via-sky-50 to-indigo-100/70',
          details: [
            `Window: ${payload.timeframeLabel ?? '—'}`,
            `Escrow managed: ${summary.escrowTotalLabel ?? '—'}`,
            `Open disputes: ${summary.openDisputesLabel ?? '—'}`,
            `SLA compliance: ${summary.slaComplianceLabel ?? '—'}`
          ]
        },
        ...tiles.map((tile) => ({
          title: tile.label,
          accent: resolveAccent(tile.status?.tone),
          details: [
            tile.valueLabel ? `Value: ${tile.valueLabel}` : null,
            tile.caption,
            tile.delta ? `Δ ${tile.delta}` : null,
            tile.status?.label ? `Status: ${tile.status.label}` : null
          ].filter(Boolean)
        }))
      ]
    }
  };

  const securitySection = {
    id: 'security-posture',
    label: 'Security & telemetry posture',
    description: 'Adoption, alerting, and ingestion health signals from the last 24 hours.',
    type: 'component',
    component: SecurityTelemetryWorkspace,
    data: {
      initialData: {
        timezone: 'Europe/London',
        updatedAt: payload.generatedAt,
        signals: securitySignals,
        automationTasks: payload.security?.automationBacklog ?? [],
        connectors: payload.security?.connectors ?? [],
        summary: payload.security?.summary ?? {},
        capabilities: payload.security?.capabilities ?? {}
      }
    }
  };

  const operationsSection = queueBoards.length
    ? {
        id: 'operations-queues',
        label: 'Operations queues',
        description: 'Owner updates from provider verification, dispute management, and insurance badge workflows.',
        type: 'grid',
        data: {
          cards: queueBoards.map((board) => ({
            title: board.title,
            accent: 'from-white via-slate-50 to-blue-50/80',
            details: [board.summary, ...board.updates, `Owner: ${board.owner}`].filter(Boolean)
          }))
        }
      }
    : null;

  const disputeSection = disputeBreakdown.length
    ? {
        id: 'dispute-health',
        label: 'Dispute health',
        description: 'Escalated cases versus resolutions for each cadence bucket.',
        type: 'table',
        data: {
          headers: ['Cadence', 'Escalated', 'Resolved', 'Commentary'],
          rows: disputeBreakdown.map((bucket) => {
            const escalated = Number(bucket.escalated ?? 0);
            const resolved = Number(bucket.resolved ?? 0);
            return [
              bucket.label,
              escalated.toLocaleString('en-GB'),
              resolved.toLocaleString('en-GB'),
              disputeCommentary(escalated, resolved)
            ];
          })
        }
      }
    : null;

  const complianceSection = complianceContext
    ? {
        id: 'compliance-controls',
        label: 'Compliance controls',
        description:
          'Control registry, evidence trail, and automation guardrails keeping Fixnado audit-ready across regions.',
        type: 'compliance-controls',
        icon: 'compliance',
        data: {
          loading: Boolean(complianceContext.loading),
          error: complianceContext.error,
          ...(complianceContext.payload || {})
        },
        actions: complianceContext.actions
      }
    : complianceControls.length
      ? {
          id: 'compliance-controls',
          label: 'Compliance controls',
          description: 'Expiring attestations and their current owners over the next 14 days.',
          type: 'list',
          icon: 'compliance',
          data: {
            items: complianceControls.map((control) => ({
              title: control.name,
              description: `${control.detail} • Owner: ${control.owner}`,
              status: `${control.due} • ${complianceStatusLabel(control.tone)}`
            }))
          }
        }
      : null;

  const automationSection = automationBacklog.length
    ? {
        id: 'automation-backlog',
        label: 'Automation backlog',
        description: 'AI and automation initiatives with their current readiness state.',
        type: 'list',
        data: {
          items: automationBacklog.map((item) => ({
            title: item.name,
            description: item.notes,
            status: `${item.status} • ${automationStatusLabel(item.tone)}`
          }))
        }
      }
    : null;

  const zoneGovernanceSection = {
    id: 'zone-governance',
    label: 'Zone governance',
    description: 'Launch the dedicated zone workspace to edit polygons, metadata, and service coverage.',
    type: 'settings',
    data: {
      panels: [
        {
          id: 'zone-governance-panel',
          title: 'Zone design & coverage',
          description: 'Draw polygons, manage dispatch guardrails, and attach services to live zones.',
          items: [
            {
              id: 'open-zone-workspace',
              label: 'Zone builder workspace',
              helper: 'Create, edit, and audit production-ready service zones.',
              type: 'action',
              cta: 'Open workspace',
              href: '/admin/zones'
            },
            {
              id: 'bulk-zone-import',
              label: 'Bulk GeoJSON ingestion',
              helper: 'Upload FeatureCollections with RBAC tags and automation policies.',
              type: 'action',
              cta: 'Launch importer',
              href: '/admin/zones#zone-bulk-import'
            }
          ]
        }
      ]
    }
  };
  const auditEvents = Array.isArray(payload.audit?.timeline?.events)
    ? payload.audit.timeline.events
    : [];
  const auditSummary = payload.audit?.timeline?.summary ?? {};

  const auditSection = {
    id: 'audit-log',
    label: 'Audit timeline',
    description: 'Manage manual audit checkpoints alongside system-generated controls.',
    icon: 'documents',
    type: 'audit-timeline',
    data: {
      events: auditEvents,
      summary: auditSummary,
      initialTimeframe: auditSummary.timeframe ?? payload.timeframe ?? DEFAULT_TIMEFRAME
    }
  };
  const monetisation = payload.platform?.monetisation;
  const monetisationSection = monetisation
    ? {
        id: 'monetisation-governance',
        label: 'Monetisation governance',
        description: 'Launch the monetisation control centre to govern commissions, subscriptions, and finance integrations.',
        type: 'settings',
        data: {
          panels: [
            {
              id: 'monetisation-console',
              title: 'Monetisation control centre',
              description: 'Keep commission structures, subscription packages, and Stripe/Escrow credentials aligned.',
              status: monetisation.commissionsEnabled ? 'Commissions active' : 'Commissions disabled',
              items: [
                {
                  id: 'launch-console',
                  label: 'Monetisation console',
                  helper: 'Adjust commission structures, subscription packages, and finance credentials.',
                  type: 'action',
                  href: '/admin/monetisation',
                  cta: 'Open console'
                },
                {
                  id: 'base-rate',
                  label: 'Default commission rate',
                  helper: 'Fallback platform share applied when no bespoke rule matches.',
                  value: monetisation.baseRateLabel
                },
                {
                  id: 'subscription-state',
                  label: 'Subscription state',
                  helper: monetisation.subscriptionEnabled ? 'Subscription gating enforced' : 'Subscriptions disabled',
                  value: `${monetisation.subscriptionCount ?? 0} packages`
                },
                {
                  id: 'integration-health',
                  label: 'Integration readiness',
                  helper: [
                    monetisation.stripeConnected ? 'Stripe linked' : 'Stripe pending',
                    monetisation.escrowConnected ? 'Escrow ready' : 'Escrow not configured',
                    monetisation.smtpReady ? 'SMTP ready' : 'SMTP pending',
                    monetisation.storageConfigured ? 'R2 storage connected' : 'Storage pending'
                  ].join(' • ')
                }
              ]
            }
          ]
        }
      }
    : null;

  const auditSection = auditTimeline.length
    ? {
        id: 'audit-log',
        label: 'Audit timeline',
        description: 'Latest pipeline runs, compliance reviews, and dispute checkpoints.',
        type: 'table',
        data: {
          headers: ['Time', 'Event', 'Owner', 'Status'],
          rows: auditTimeline.map((entry) => [entry.time, entry.event, entry.owner, entry.status])
        }
      }
    : null;

  const sections = [
  const upcomingManualEntries = manualUpcoming.slice(0, 4).map((entry) => ({
    title: entry.title,
    when: entry.when,
    status: entry.status || 'Manual'
  }));

  if (upcomingManualEntries.length) {
    overview.analytics.upcoming = [...overview.analytics.upcoming, ...upcomingManualEntries];
  }

  return [
    overview,
    commandMetrics,
    securitySection,
    operationsSection,
    disputeSection,
    complianceSection,
    legalSection,
    automationSection,
    zoneGovernanceSection,
    auditSection
    auditSection,
    monetisationSection
  ].filter(Boolean);

  return { sections, sidebarLinks };
  sections.push({
    id: 'system-settings-link',
    label: 'System settings',
    description: 'Configure email, storage, and integration credentials.',
    type: 'link',
    icon: 'settings',
    routeTo: '/admin/system-settings'
  });

  return sections;
}

export default function AdminDashboard() {
  const navigate = useNavigate();
  const { logout } = useAdminSession();
  const roleMeta = useMemo(() => DASHBOARD_ROLES.find((role) => role.id === 'admin'), []);
  const registeredRoles = useMemo(() => DASHBOARD_ROLES.filter((role) => role.registered), []);
  const [searchParams, setSearchParams] = useSearchParams();
  const timeframeParam = searchParams.get('timeframe') ?? DEFAULT_TIMEFRAME;
  const [timeframe, setTimeframe] = useState(timeframeParam);
  const [state, setState] = useState({ loading: true, data: null, meta: null, error: null });
  const [lastRefreshed, setLastRefreshed] = useState(null);
  const [affiliateState, setAffiliateState] = useState({ loading: true, data: null, error: null });
<<<<<<< HEAD
  const [serviceState, setServiceState] = useState({ loading: true, data: null, error: null });
=======
  const [complianceState, setComplianceState] = useState({ loading: true, error: null, payload: null });
  const [overviewSettings, setOverviewSettings] = useState(null);
  const [overviewSettingsForm, setOverviewSettingsForm] = useState(null);
  const [overviewSettingsLoading, setOverviewSettingsLoading] = useState(true);
  const [overviewSettingsLoadError, setOverviewSettingsLoadError] = useState(null);
  const [overviewSettingsSaving, setOverviewSettingsSaving] = useState(false);
  const [overviewSettingsFormError, setOverviewSettingsFormError] = useState(null);
  const [overviewSettingsSuccess, setOverviewSettingsSuccess] = useState(null);
  const [settingsModalOpen, setSettingsModalOpen] = useState(false);
>>>>>>> 3d1fd704

  useEffect(() => {
    if (timeframeParam !== timeframe) {
      setTimeframe(timeframeParam);
    }
  }, [timeframeParam, timeframe]);

  const loadDashboard = useCallback(
    async ({ signal, timeframe: requestedTimeframe, forceRefresh = false } = {}) => {
      const windowKey = requestedTimeframe ?? timeframe;
      setState((current) => ({ ...current, loading: true, error: null }));
      try {
        const response = await getAdminDashboard({ timeframe: windowKey, signal, forceRefresh });
        setState({ loading: false, data: response.data, meta: response.meta, error: null });
        setLastRefreshed(response.data?.generatedAt ?? new Date().toISOString());
      } catch (error) {
        if (signal?.aborted || error?.name === 'AbortError') {
          return;
        }
        const panelError =
          error instanceof PanelApiError
            ? error
            : new PanelApiError('Unable to load admin dashboard', error?.status ?? 500, { cause: error });
        if (panelError.status === 401 || panelError.status === 403) {
          await logout();
          navigate('/admin', {
            replace: true,
            state: { reason: 'sessionExpired', from: { pathname: '/admin/dashboard' } }
          });
          return;
        }
        setState((current) => ({ ...current, loading: false, error: panelError }));
      }
    },
    [timeframe, logout, navigate]
  );

<<<<<<< HEAD
  const loadServiceManagement = useCallback(
    async ({ signal, silent = false } = {}) => {
      setServiceState((current) => ({
        ...current,
        loading: true,
        error: silent ? current.error : null
      }));

      try {
        const snapshot = await getAdminServiceSummary({ signal });
        setServiceState({ loading: false, data: snapshot, error: null });
        return snapshot;
      } catch (error) {
        if (signal?.aborted || error?.name === 'AbortError') {
          return null;
        }

        const panelError =
          error instanceof PanelApiError
            ? error
            : new PanelApiError('Unable to load service management', error?.status ?? 500, {
                cause: error
              });

        setServiceState((current) => ({ ...current, loading: false, error: panelError }));
        throw panelError;
      }
    },
    []
  );

=======
  const loadComplianceControls = useCallback(
    async ({ signal } = {}) => {
      setComplianceState((current) => ({ ...current, loading: true, error: null }));
      try {
        const payload = await fetchComplianceControls({ signal });
        setComplianceState({ loading: false, error: null, payload });
      } catch (error) {
        if (signal?.aborted || error?.name === 'AbortError') {
          return;
        }
        setComplianceState((current) => ({ ...current, loading: false, error, payload: current.payload }));
      }
    },
    []
  );

  const handleCreateControl = useCallback(
    async (payload) => {
      await createComplianceControlRequest(payload);
      await loadComplianceControls();
    },
    [loadComplianceControls]
  );

  const handleUpdateControl = useCallback(
    async (controlId, payload) => {
      await updateComplianceControlRequest(controlId, payload);
      await loadComplianceControls();
    },
    [loadComplianceControls]
  );

  const handleDeleteControl = useCallback(
    async (controlId) => {
      await deleteComplianceControlRequest(controlId);
      await loadComplianceControls();
    },
    [loadComplianceControls]
  );

  const handleUpdateAutomation = useCallback(async (settings) => {
    const updated = await updateComplianceAutomation(settings);
    setComplianceState((current) => ({
      ...current,
      payload: current.payload
        ? { ...current.payload, automation: updated }
        : {
            controls: [],
            summary: { total: 0, overdue: 0, dueSoon: 0, monitoring: 0 },
            filters: { statuses: [], categories: [], reviewFrequencies: [], controlTypes: [], ownerTeams: [] },
            evidence: [],
            exceptions: [],
            automation: updated
          }
    }));
    return updated;
  }, []);

>>>>>>> 3d1fd704
  useEffect(() => {
    const controller = new AbortController();
    loadDashboard({ signal: controller.signal, timeframe });
    return () => controller.abort();
  }, [loadDashboard, timeframe]);

  useEffect(() => {
    const controller = new AbortController();
    loadServiceManagement({ signal: controller.signal }).catch(() => {});
    return () => controller.abort();
  }, [loadServiceManagement]);

  useEffect(() => {
    if (!state.data?.serviceManagement) {
      return;
    }

    setServiceState((current) => {
      if (current.data && !current.loading) {
        return current;
      }
      return { loading: false, data: state.data.serviceManagement, error: null };
    });
  }, [state.data]);

  useEffect(() => {
    const controller = new AbortController();
    (async () => {
      try {
        const payload = await getAdminAffiliateSettings({ signal: controller.signal });
        setAffiliateState({ loading: false, data: payload, error: null });
      } catch (error) {
        if (controller.signal.aborted) return;
        const err = error instanceof Error ? error : new Error('Unable to load affiliate settings');
        setAffiliateState({ loading: false, data: null, error: err });
      }
    })();
    return () => controller.abort();
  }, []);

  useEffect(() => {
    const controller = new AbortController();
    loadComplianceControls({ signal: controller.signal });
    return () => controller.abort();
  }, [loadComplianceControls]);
    let isMounted = true;
    const controller = new AbortController();
    (async () => {
      setOverviewSettingsLoading(true);
      setOverviewSettingsLoadError(null);
      try {
        const settings = await fetchAdminDashboardOverviewSettings({ signal: controller.signal });
        if (!isMounted) return;
        setOverviewSettings(settings);
      } catch (error) {
        if (controller.signal.aborted || !isMounted) return;
        const message =
          error instanceof Error ? error.message : 'Failed to load overview settings';
        setOverviewSettingsLoadError(message);
      } finally {
        if (!isMounted) return;
        setOverviewSettingsLoading(false);
      }
    })();
    return () => {
      isMounted = false;
      controller.abort();
    };
  }, []);

  useEffect(() => {
    if (!overviewSettings || settingsModalOpen) {
      return;
    }
    setOverviewSettingsForm(buildFormState(overviewSettings));
  }, [overviewSettings, settingsModalOpen]);

  const affiliateSection = useMemo(() => buildAffiliateGovernanceSection(affiliateState), [affiliateState]);

<<<<<<< HEAD
  const handleServiceRefresh = useCallback(() => {
    loadServiceManagement().catch((error) => {
      console.error('[AdminDashboard] Service management refresh failed', error);
    });
  }, [loadServiceManagement]);

  const handleCreateCategory = useCallback(
    async (input) => {
      try {
        const category = await createAdminServiceCategory(input);
        await loadServiceManagement({ silent: true }).catch((error) => {
          console.error('[AdminDashboard] Failed to refresh after creating category', error);
        });
        return category;
      } catch (error) {
        const panelError =
          error instanceof PanelApiError
            ? error
            : new PanelApiError('Unable to create service category', error?.status ?? 500, { cause: error });
        throw panelError;
      }
    },
    [loadServiceManagement]
  );

  const handleUpdateCategory = useCallback(
    async (categoryId, updates) => {
      try {
        const category = await updateAdminServiceCategory(categoryId, updates);
        await loadServiceManagement({ silent: true }).catch((error) => {
          console.error('[AdminDashboard] Failed to refresh after updating category', error);
        });
        return category;
      } catch (error) {
        const panelError =
          error instanceof PanelApiError
            ? error
            : new PanelApiError('Unable to update service category', error?.status ?? 500, { cause: error });
        throw panelError;
      }
    },
    [loadServiceManagement]
  );

  const handleArchiveCategory = useCallback(
    async (categoryId) => {
      try {
        const category = await archiveAdminServiceCategory(categoryId);
        await loadServiceManagement({ silent: true }).catch((error) => {
          console.error('[AdminDashboard] Failed to refresh after archiving category', error);
        });
        return category;
      } catch (error) {
        const panelError =
          error instanceof PanelApiError
            ? error
            : new PanelApiError('Unable to archive service category', error?.status ?? 500, { cause: error });
        throw panelError;
      }
    },
    [loadServiceManagement]
  );

  const handleCreateListing = useCallback(
    async (input) => {
      try {
        const listing = await createAdminServiceListing(input);
        await loadServiceManagement({ silent: true }).catch((error) => {
          console.error('[AdminDashboard] Failed to refresh after creating listing', error);
        });
        return listing;
      } catch (error) {
        const panelError =
          error instanceof PanelApiError
            ? error
            : new PanelApiError('Unable to create service listing', error?.status ?? 500, { cause: error });
        throw panelError;
      }
    },
    [loadServiceManagement]
  );

  const handleUpdateListing = useCallback(
    async (serviceId, updates) => {
      try {
        const listing = await updateAdminServiceListing(serviceId, updates);
        await loadServiceManagement({ silent: true }).catch((error) => {
          console.error('[AdminDashboard] Failed to refresh after updating listing', error);
        });
        return listing;
      } catch (error) {
        const panelError =
          error instanceof PanelApiError
            ? error
            : new PanelApiError('Unable to update service listing', error?.status ?? 500, { cause: error });
        throw panelError;
      }
    },
    [loadServiceManagement]
  );

  const handleUpdateListingStatus = useCallback(
    async (serviceId, status) => {
      try {
        const listing = await updateAdminServiceListingStatus(serviceId, status);
        await loadServiceManagement({ silent: true }).catch((error) => {
          console.error('[AdminDashboard] Failed to refresh after updating listing status', error);
        });
        return listing;
      } catch (error) {
        const panelError =
          error instanceof PanelApiError
            ? error
            : new PanelApiError('Unable to update listing status', error?.status ?? 500, { cause: error });
        throw panelError;
      }
    },
    [loadServiceManagement]
  );

  const handleArchiveListing = useCallback(
    async (serviceId) => {
      try {
        const listing = await archiveAdminServiceListing(serviceId);
        await loadServiceManagement({ silent: true }).catch((error) => {
          console.error('[AdminDashboard] Failed to refresh after archiving listing', error);
        });
        return listing;
      } catch (error) {
        const panelError =
          error instanceof PanelApiError
            ? error
            : new PanelApiError('Unable to archive service listing', error?.status ?? 500, { cause: error });
        throw panelError;
      }
    },
    [loadServiceManagement]
  );

  const serviceSection = useMemo(() => {
    if (!serviceState.loading && !serviceState.error && !serviceState.data) {
      return null;
    }

    const snapshot = serviceState.data ?? {};

    return {
      id: 'service-management',
      label: 'Service listing management',
      description: 'Publish, review, and govern the Fixnado service catalogue across regions.',
      type: 'service-management',
      icon: 'support',
      data: {
        ...snapshot,
        loading: serviceState.loading,
        error: serviceState.error,
        onRefresh: handleServiceRefresh,
        onCreateCategory: handleCreateCategory,
        onUpdateCategory: handleUpdateCategory,
        onArchiveCategory: handleArchiveCategory,
        onCreateListing: handleCreateListing,
        onUpdateListing: handleUpdateListing,
        onUpdateListingStatus: handleUpdateListingStatus,
        onArchiveListing: handleArchiveListing
      }
    };
  }, [
    serviceState,
    handleServiceRefresh,
    handleCreateCategory,
    handleUpdateCategory,
    handleArchiveCategory,
    handleCreateListing,
    handleUpdateListing,
    handleUpdateListingStatus,
    handleArchiveListing
=======
  const navigationModel = useMemo(() => {
    if (!state.data) {
      return { sections: [], sidebarLinks: [] };
    }
    return buildAdminNavigation(state.data, { formatDateLabel, formatRelativeMoment });
  }, [state.data]);

  const navigation = useMemo(() => {
    const sections = [...navigationModel.sections];
  const complianceSectionContext = useMemo(() => {
    const payload =
      complianceState.payload ?? {
        controls: [],
        summary: { total: 0, overdue: 0, dueSoon: 0, monitoring: 0 },
        filters: { statuses: [], categories: [], reviewFrequencies: [], controlTypes: [], ownerTeams: [] },
        automation: {},
        evidence: [],
        exceptions: []
      };
    return {
      loading: complianceState.loading,
      error: complianceState.error,
      payload,
      actions: {
        refresh: () => loadComplianceControls(),
        createControl: handleCreateControl,
        updateControl: handleUpdateControl,
        deleteControl: handleDeleteControl,
        updateAutomation: handleUpdateAutomation
      }
    };
  }, [
    complianceState.loading,
    complianceState.error,
    complianceState.payload,
    loadComplianceControls,
    handleCreateControl,
    handleUpdateControl,
    handleDeleteControl,
    handleUpdateAutomation
>>>>>>> 3d1fd704
  ]);

  const navigation = useMemo(() => {
    const sections = state.data ? buildAdminNavigation(state.data) : [];
<<<<<<< HEAD
    if (serviceSection) {
      sections.push(serviceSection);
    }
=======
    sections.push({
      id: 'zone-management-link',
      label: 'Zone management workspace',
      description: 'Launch the geo-zonal governance tools in a dedicated workspace.',
      href: '/admin/zones'
    });
    const sections = state.data ? buildAdminNavigation(state.data, complianceSectionContext) : [];
>>>>>>> 3d1fd704
    if (affiliateSection) {
      sections.push(affiliateSection);
    }
    sections.push({
      id: 'admin-monetisation-link',
      label: 'Monetisation workspace',
      description: 'Open the revenue and affiliate control centre.',
      type: 'link',
      icon: 'finance',
      to: '/admin/monetisation'
    });
    return sections;
<<<<<<< HEAD
  }, [state.data, serviceSection, affiliateSection]);
=======
  }, [navigationModel.sections, affiliateSection]);

  const dashboardPayload = state.data
    ? { navigation, sidebarLinks: navigationModel.sidebarLinks }
    : null;
  }, [state.data, affiliateSection, complianceSectionContext]);
>>>>>>> 3d1fd704
  const dashboardPayload = state.data ? { navigation } : null;
  const timeframeOptions = state.data?.timeframeOptions ?? FALLBACK_TIMEFRAME_OPTIONS;
  const isFallback = Boolean(state.meta?.fallback);
  const servedFromCache = Boolean(state.meta?.fromCache && !state.meta?.fallback);

  const handleTimeframeChange = useCallback(
    (next) => {
      setTimeframe(next);
      setSearchParams((current) => {
        const params = new URLSearchParams(current);
        if (next === DEFAULT_TIMEFRAME) {
          params.delete('timeframe');
        } else {
          params.set('timeframe', next);
        }
        return params;
      });
    },
    [setSearchParams]
  );

  const handleRefresh = useCallback(() => {
    loadDashboard({ timeframe, forceRefresh: true });
    loadServiceManagement({ silent: true }).catch((error) => {
      console.error('[AdminDashboard] Service management refresh failed during dashboard refresh', error);
    });
  }, [loadDashboard, timeframe, loadServiceManagement]);

  const handleLogout = useCallback(async () => {
    await logout();
    navigate('/admin', { replace: true, state: { reason: 'signedOut' } });
  }, [logout, navigate]);

  const handleOpenSettings = useCallback(() => {
    if (!overviewSettings) return;
    setOverviewSettingsSuccess(null);
    setOverviewSettingsForm(buildFormState(overviewSettings));
    setOverviewSettingsFormError(null);
    setSettingsModalOpen(true);
  }, [overviewSettings]);

  const handleCloseSettings = useCallback(() => {
    setSettingsModalOpen(false);
    setOverviewSettingsFormError(null);
    if (overviewSettings) {
      setOverviewSettingsForm(buildFormState(overviewSettings));
    }
  }, [overviewSettings]);

  const handleSaveOverviewSettings = useCallback(
    async (payload) => {
      setOverviewSettingsSaving(true);
      setOverviewSettingsFormError(null);
      try {
        const saved = await persistAdminDashboardOverviewSettings(payload);
        setOverviewSettings(saved);
        setOverviewSettingsSuccess('Overview settings updated');
        await loadDashboard({ timeframe, forceRefresh: true });
        return true;
      } catch (error) {
        const message =
          error instanceof Error ? error.message : 'Failed to save overview settings';
        setOverviewSettingsFormError(message);
        return false;
      } finally {
        setOverviewSettingsSaving(false);
      }
    },
    [loadDashboard, timeframe]
  );

  const handleMetricFieldChange = useCallback((metricKey, field, value) => {
    setOverviewSettingsForm((current) => {
      if (!current) return current;
      return {
        ...current,
        metrics: {
          ...current.metrics,
          [metricKey]: {
            ...current.metrics[metricKey],
            [field]: value
          }
        }
      };
    });
  }, []);

  const handleChartFieldChange = useCallback((chartKey, field, value) => {
    setOverviewSettingsForm((current) => {
      if (!current) return current;
      return {
        ...current,
        charts: {
          ...current.charts,
          [chartKey]: {
            ...current.charts[chartKey],
            [field]: value
          }
        }
      };
    });
  }, []);

  const handleAddManualInsight = useCallback(() => {
    setOverviewSettingsForm((current) => {
      if (!current) return current;
      if (current.insights.manual.length >= MAX_OVERVIEW_INSIGHTS) {
        return current;
      }
      return {
        ...current,
        insights: {
          ...current.insights,
          manual: [...current.insights.manual, '']
        }
      };
    });
  }, []);

  const handleManualInsightChange = useCallback((index, value) => {
    setOverviewSettingsForm((current) => {
      if (!current) return current;
      const manual = current.insights.manual.map((entry, entryIndex) =>
        entryIndex === index ? value : entry
      );
      return {
        ...current,
        insights: {
          ...current.insights,
          manual
        }
      };
    });
  }, []);

  const handleRemoveManualInsight = useCallback((index) => {
    setOverviewSettingsForm((current) => {
      if (!current) return current;
      const manual = current.insights.manual.filter((_, entryIndex) => entryIndex !== index);
      return {
        ...current,
        insights: {
          ...current.insights,
          manual
        }
      };
    });
  }, []);

  const handleAddTimelineEntry = useCallback(() => {
    setOverviewSettingsForm((current) => {
      if (!current) return current;
      if (current.timeline.manual.length >= MAX_OVERVIEW_TIMELINE) {
        return current;
      }
      return {
        ...current,
        timeline: {
          ...current.timeline,
          manual: [...current.timeline.manual, { title: '', when: '', status: '' }]
        }
      };
    });
  }, []);

  const handleTimelineEntryChange = useCallback((index, field, value) => {
    setOverviewSettingsForm((current) => {
      if (!current) return current;
      const manual = current.timeline.manual.map((entry, entryIndex) =>
        entryIndex === index ? { ...entry, [field]: value } : entry
      );
      return {
        ...current,
        timeline: {
          ...current.timeline,
          manual
        }
      };
    });
  }, []);

  const handleRemoveTimelineEntry = useCallback((index) => {
    setOverviewSettingsForm((current) => {
      if (!current) return current;
      const manual = current.timeline.manual.filter((_, entryIndex) => entryIndex !== index);
      return {
        ...current,
        timeline: {
          ...current.timeline,
          manual
        }
      };
    });
  }, []);

  const handleAddManualSignal = useCallback(() => {
    setOverviewSettingsForm((current) => {
      if (!current) return current;
      if (current.security.manualSignals.length >= MAX_SECURITY_SIGNALS) {
        return current;
      }
      return {
        ...current,
        security: {
          ...current.security,
          manualSignals: [...current.security.manualSignals, { label: '', caption: '', valueLabel: '', tone: 'info' }]
        }
      };
    });
  }, []);

  const handleManualSignalChange = useCallback((index, field, value) => {
    setOverviewSettingsForm((current) => {
      if (!current) return current;
      const manualSignals = current.security.manualSignals.map((entry, entryIndex) =>
        entryIndex === index ? { ...entry, [field]: value } : entry
      );
      return {
        ...current,
        security: {
          ...current.security,
          manualSignals
        }
      };
    });
  }, []);

  const handleRemoveManualSignal = useCallback((index) => {
    setOverviewSettingsForm((current) => {
      if (!current) return current;
      const manualSignals = current.security.manualSignals.filter((_, entryIndex) => entryIndex !== index);
      return {
        ...current,
        security: {
          ...current.security,
          manualSignals
        }
      };
    });
  }, []);

  const handleAddAutomationEntry = useCallback(() => {
    setOverviewSettingsForm((current) => {
      if (!current) return current;
      if (current.automation.manualBacklog.length >= MAX_AUTOMATION_BACKLOG) {
        return current;
      }
      return {
        ...current,
        automation: {
          ...current.automation,
          manualBacklog: [...current.automation.manualBacklog, { name: '', status: '', notes: '', tone: 'info' }]
        }
      };
    });
  }, []);

  const handleAutomationEntryChange = useCallback((index, field, value) => {
    setOverviewSettingsForm((current) => {
      if (!current) return current;
      const manualBacklog = current.automation.manualBacklog.map((entry, entryIndex) =>
        entryIndex === index ? { ...entry, [field]: value } : entry
      );
      return {
        ...current,
        automation: {
          ...current.automation,
          manualBacklog
        }
      };
    });
  }, []);

  const handleRemoveAutomationEntry = useCallback((index) => {
    setOverviewSettingsForm((current) => {
      if (!current) return current;
      const manualBacklog = current.automation.manualBacklog.filter((_, entryIndex) => entryIndex !== index);
      return {
        ...current,
        automation: {
          ...current.automation,
          manualBacklog
        }
      };
    });
  }, []);

  const handleAddOperationsBoard = useCallback(() => {
    setOverviewSettingsForm((current) => {
      if (!current) return current;
      if (current.operations.manualBoards.length >= MAX_OPERATIONS_BOARDS) {
        return current;
      }
      return {
        ...current,
        operations: {
          ...current.operations,
          manualBoards: [
            ...current.operations.manualBoards,
            { title: '', summary: '', owner: '', updates: [''] }
          ]
        }
      };
    });
  }, []);

  const handleOperationsBoardChange = useCallback((index, field, value) => {
    setOverviewSettingsForm((current) => {
      if (!current) return current;
      const manualBoards = current.operations.manualBoards.map((board, boardIndex) =>
        boardIndex === index ? { ...board, [field]: value } : board
      );
      return {
        ...current,
        operations: {
          ...current.operations,
          manualBoards
        }
      };
    });
  }, []);

  const handleRemoveOperationsBoard = useCallback((index) => {
    setOverviewSettingsForm((current) => {
      if (!current) return current;
      const manualBoards = current.operations.manualBoards.filter((_, boardIndex) => boardIndex !== index);
      return {
        ...current,
        operations: {
          ...current.operations,
          manualBoards
        }
      };
    });
  }, []);

  const handleAddOperationsBoardUpdate = useCallback((boardIndex) => {
    setOverviewSettingsForm((current) => {
      if (!current) return current;
      const manualBoards = current.operations.manualBoards.map((board, index) => {
        if (index !== boardIndex) {
          return board;
        }
        if (board.updates.length >= MAX_OPERATIONS_BOARD_UPDATES) {
          return board;
        }
        return { ...board, updates: [...board.updates, ''] };
      });
      return {
        ...current,
        operations: {
          ...current.operations,
          manualBoards
        }
      };
    });
  }, []);

  const handleOperationsBoardUpdateChange = useCallback((boardIndex, updateIndex, value) => {
    setOverviewSettingsForm((current) => {
      if (!current) return current;
      const manualBoards = current.operations.manualBoards.map((board, index) => {
        if (index !== boardIndex) {
          return board;
        }
        const updates = board.updates.map((entry, entryIndex) =>
          entryIndex === updateIndex ? value : entry
        );
        return { ...board, updates };
      });
      return {
        ...current,
        operations: {
          ...current.operations,
          manualBoards
        }
      };
    });
  }, []);

  const handleRemoveOperationsBoardUpdate = useCallback((boardIndex, updateIndex) => {
    setOverviewSettingsForm((current) => {
      if (!current) return current;
      const manualBoards = current.operations.manualBoards.map((board, index) => {
        if (index !== boardIndex) {
          return board;
        }
        const updates = board.updates.filter((_, entryIndex) => entryIndex !== updateIndex);
        return { ...board, updates: updates.length ? updates : [''] };
      });
      return {
        ...current,
        operations: {
          ...current.operations,
          manualBoards
        }
      };
    });
  }, []);

  const handleAddComplianceControl = useCallback(() => {
    setOverviewSettingsForm((current) => {
      if (!current) return current;
      if (current.compliance.manualControls.length >= MAX_COMPLIANCE_CONTROLS) {
        return current;
      }
      return {
        ...current,
        compliance: {
          ...current.compliance,
          manualControls: [
            ...current.compliance.manualControls,
            { name: '', detail: '', due: '', owner: '', tone: 'info' }
          ]
        }
      };
    });
  }, []);

  const handleComplianceControlChange = useCallback((index, field, value) => {
    setOverviewSettingsForm((current) => {
      if (!current) return current;
      const manualControls = current.compliance.manualControls.map((control, controlIndex) =>
        controlIndex === index ? { ...control, [field]: value } : control
      );
      return {
        ...current,
        compliance: {
          ...current.compliance,
          manualControls
        }
      };
    });
  }, []);

  const handleRemoveComplianceControl = useCallback((index) => {
    setOverviewSettingsForm((current) => {
      if (!current) return current;
      const manualControls = current.compliance.manualControls.filter((_, controlIndex) => controlIndex !== index);
      return {
        ...current,
        compliance: {
          ...current.compliance,
          manualControls
        }
      };
    });
  }, []);

  const handleAddAuditEntry = useCallback(() => {
    setOverviewSettingsForm((current) => {
      if (!current) return current;
      if (current.audit.manualTimeline.length >= MAX_AUDIT_TIMELINE) {
        return current;
      }
      return {
        ...current,
        audit: {
          ...current.audit,
          manualTimeline: [...current.audit.manualTimeline, { time: '', event: '', owner: '', status: '' }]
        }
      };
    });
  }, []);

  const handleAuditEntryChange = useCallback((index, field, value) => {
    setOverviewSettingsForm((current) => {
      if (!current) return current;
      const manualTimeline = current.audit.manualTimeline.map((entry, entryIndex) =>
        entryIndex === index ? { ...entry, [field]: value } : entry
      );
      return {
        ...current,
        audit: {
          ...current.audit,
          manualTimeline
        }
      };
    });
  }, []);

  const handleRemoveAuditEntry = useCallback((index) => {
    setOverviewSettingsForm((current) => {
      if (!current) return current;
      const manualTimeline = current.audit.manualTimeline.filter((_, entryIndex) => entryIndex !== index);
      return {
        ...current,
        audit: {
          ...current.audit,
          manualTimeline
        }
      };
    });
  }, []);

  const handleSubmitOverviewSettings = useCallback(
    async (event) => {
      if (event && typeof event.preventDefault === 'function') {
        event.preventDefault();
      }
      if (!overviewSettingsForm) return;
      const payload = prepareSettingsPayload(overviewSettingsForm);
      const saved = await handleSaveOverviewSettings(payload);
      if (saved) {
        setSettingsModalOpen(false);
      }
    },
    [handleSaveOverviewSettings, overviewSettingsForm]
  );

  if (!roleMeta) {
    return null;
  }

  const personaLabel = state.data?.timeframeLabel
    ? `${roleMeta.persona} • Window: ${state.data.timeframeLabel}`
    : roleMeta.persona;

  const filters = (
    <div className="flex w-full flex-col items-stretch gap-2 sm:w-auto sm:items-end">
      <Button
        to="/admin/home-builder"
        size="sm"
        variant="secondary"
        icon={Squares2X2Icon}
        iconPosition="start"
      >
        Home builder
      </Button>
      <Button
        to="/admin/monetisation"
        size="sm"
        variant="secondary"
        icon={BanknotesIcon}
        iconPosition="start"
      >
        Monetisation controls
      </Button>
      <Button
        to="/admin/live-feed/auditing"
        size="sm"
        variant="secondary"
        icon={EyeIcon}
        iconPosition="start"
      >
        Live feed auditing
        to="/admin/taxonomy"
        size="sm"
        variant="secondary"
        icon={Squares2X2Icon}
        iconPosition="start"
      >
        Taxonomy manager
        to="/admin/seo"
        size="sm"
        variant="secondary"
        icon={TagIcon}
        iconPosition="start"
      >
        Tags &amp; SEO
      </Button>
      <Button
        to="/admin/zones"
        size="sm"
        variant="secondary"
        icon={MapIcon}
        iconPosition="start"
      >
        Geo-zonal builder
      </Button>
      <Button
        to="/admin/website-management"
        size="sm"
        variant="secondary"
        icon={GlobeAltIcon}
        iconPosition="start"
      >
        Website management
        to="/admin/system-settings"
        size="sm"
        variant="secondary"
        icon={Cog8ToothIcon}
        iconPosition="start"
      >
        System settings
        type="button"
        size="sm"
        variant="secondary"
        icon={Cog6ToothIcon}
        iconPosition="start"
        onClick={handleOpenSettings}
        disabled={overviewSettingsLoading || !overviewSettings}
      >
        Configure overview
      </Button>
      <SegmentedControl
        name="Command metrics timeframe"
        value={timeframe}
        options={timeframeOptions}
        onChange={handleTimeframeChange}
        size="sm"
      />
      {isFallback ? <StatusPill tone="warning">Showing cached insights</StatusPill> : null}
      {servedFromCache ? <StatusPill tone="info">Served from cache</StatusPill> : null}
      {state.error ? <StatusPill tone="danger">Refresh failed — {state.error.message}</StatusPill> : null}
      {overviewSettingsLoadError ? (
        <StatusPill tone="danger">{overviewSettingsLoadError}</StatusPill>
      ) : null}
      {overviewSettingsSuccess && !settingsModalOpen ? (
        <StatusPill tone="success">{overviewSettingsSuccess}</StatusPill>
      ) : null}
    </div>
  );

  return (
    <>
      <DashboardLayout
        roleMeta={{ ...roleMeta, persona: personaLabel }}
        registeredRoles={registeredRoles}
        dashboard={dashboardPayload}
        loading={state.loading}
        error={state.error?.message ?? null}
        onRefresh={handleRefresh}
        lastRefreshed={lastRefreshed}
        filters={filters}
        onLogout={handleLogout}
      />
      <OverviewSettingsModal
        open={settingsModalOpen}
        loading={overviewSettingsLoading}
        saving={overviewSettingsSaving}
        error={overviewSettingsFormError}
        form={overviewSettingsForm}
        onClose={handleCloseSettings}
        onSubmit={handleSubmitOverviewSettings}
        onMetricChange={handleMetricFieldChange}
        onChartChange={handleChartFieldChange}
        onAddInsight={handleAddManualInsight}
        onInsightChange={handleManualInsightChange}
        onRemoveInsight={handleRemoveManualInsight}
        onAddTimelineEntry={handleAddTimelineEntry}
        onTimelineEntryChange={handleTimelineEntryChange}
        onRemoveTimelineEntry={handleRemoveTimelineEntry}
        onAddManualSignal={handleAddManualSignal}
        onManualSignalChange={handleManualSignalChange}
        onRemoveManualSignal={handleRemoveManualSignal}
        onAddAutomationEntry={handleAddAutomationEntry}
        onAutomationEntryChange={handleAutomationEntryChange}
        onRemoveAutomationEntry={handleRemoveAutomationEntry}
        onAddOperationsBoard={handleAddOperationsBoard}
        onOperationsBoardChange={handleOperationsBoardChange}
        onRemoveOperationsBoard={handleRemoveOperationsBoard}
        onAddOperationsBoardUpdate={handleAddOperationsBoardUpdate}
        onOperationsBoardUpdateChange={handleOperationsBoardUpdateChange}
        onRemoveOperationsBoardUpdate={handleRemoveOperationsBoardUpdate}
        onAddComplianceControl={handleAddComplianceControl}
        onComplianceControlChange={handleComplianceControlChange}
        onRemoveComplianceControl={handleRemoveComplianceControl}
        onAddAuditEntry={handleAddAuditEntry}
        onAuditEntryChange={handleAuditEntryChange}
        onRemoveAuditEntry={handleRemoveAuditEntry}
      />
    </>
  );
}

function OverviewSettingsModal({
  open,
  loading,
  saving,
  error,
  form,
  onClose,
  onSubmit,
  onMetricChange,
  onChartChange,
  onAddInsight,
  onInsightChange,
  onRemoveInsight,
  onAddTimelineEntry,
  onTimelineEntryChange,
  onRemoveTimelineEntry,
  onAddManualSignal,
  onManualSignalChange,
  onRemoveManualSignal,
  onAddAutomationEntry,
  onAutomationEntryChange,
  onRemoveAutomationEntry,
  onAddOperationsBoard,
  onOperationsBoardChange,
  onRemoveOperationsBoard,
  onAddOperationsBoardUpdate,
  onOperationsBoardUpdateChange,
  onRemoveOperationsBoardUpdate,
  onAddComplianceControl,
  onComplianceControlChange,
  onRemoveComplianceControl,
  onAddAuditEntry,
  onAuditEntryChange,
  onRemoveAuditEntry
}) {
  return (
    <Transition.Root show={open} as={Fragment}>
      <Dialog as="div" className="relative z-50" onClose={saving ? () => {} : onClose}>
        <Transition.Child
          as={Fragment}
          enter="ease-out duration-200"
          enterFrom="opacity-0"
          enterTo="opacity-100"
          leave="ease-in duration-150"
          leaveFrom="opacity-100"
          leaveTo="opacity-0"
        >
          <div className="fixed inset-0 bg-slate-900/40 backdrop-blur-sm" />
        </Transition.Child>

        <div className="fixed inset-0 overflow-y-auto">
          <div className="flex min-h-full items-start justify-center p-4 sm:p-6 lg:p-8">
            <Transition.Child
              as={Fragment}
              enter="ease-out duration-200"
              enterFrom="opacity-0 translate-y-4 sm:translate-y-0 sm:scale-95"
              enterTo="opacity-100 translate-y-0 sm:scale-100"
              leave="ease-in duration-150"
              leaveFrom="opacity-100 translate-y-0 sm:scale-100"
              leaveTo="opacity-0 translate-y-4 sm:translate-y-0 sm:scale-95"
            >
              <Dialog.Panel className="relative w-full max-w-5xl transform overflow-hidden rounded-2xl bg-white shadow-2xl transition-all">
                <form onSubmit={onSubmit} className="flex h-full max-h-[90vh] flex-col">
                  <div className="flex items-start justify-between gap-4 border-b border-slate-200 px-6 py-4 sm:px-8 sm:py-5">
                    <div>
                      <Dialog.Title className="text-lg font-semibold text-slate-900">
                        Configure overview experience
                      </Dialog.Title>
                      <p className="mt-1 max-w-3xl text-sm text-slate-600">
                        Manage the copy, thresholds, curated insights, and upcoming milestones that power the admin overview. Changes apply instantly to all administrators with dashboard access.
                      </p>
                      {error ? (
                        <p className="mt-3 text-sm font-medium text-rose-600">{error}</p>
                      ) : null}
                    </div>
                    <Button type="button" variant="tertiary" size="sm" onClick={onClose} disabled={saving}>
                      Close
                    </Button>
                  </div>

                  <div className="flex-1 overflow-y-auto px-6 py-6 sm:px-8">
                    {loading && !form ? (
                      <div className="flex min-h-[240px] items-center justify-center">
                        <Spinner aria-label="Loading overview settings" />
                      </div>
                    ) : (
                      <div className="space-y-8 pb-6">
                        <section>
                          <h3 className="text-base font-semibold text-slate-900">Metric tiles</h3>
                          <p className="mt-1 text-sm text-slate-600">
                            Update the labels and performance thresholds that appear across the command metrics tiles.
                          </p>
                          <div className="mt-4 space-y-6">
                            {OVERVIEW_METRICS_CONFIG.map((config) => {
                              const metric = form?.metrics?.[config.key] ?? {};
                              return (
                                <div
                                  key={config.key}
                                  className="rounded-xl border border-slate-200 bg-white p-4 shadow-sm ring-1 ring-transparent transition hover:ring-accent/20"
                                >
                                  <div className="flex flex-col gap-2 sm:flex-row sm:items-start sm:justify-between">
                                    <div>
                                      <h4 className="text-sm font-semibold text-slate-900">{config.title}</h4>
                                      <p className="mt-1 text-sm text-slate-600">{config.description}</p>
                                    </div>
                                  </div>
                                  <div className="mt-4 grid gap-4 sm:grid-cols-2">
                                    {config.inputs.map((input) => (
                                      <TextInput
                                        key={input.field}
                                        label={input.label}
                                        optionalLabel={input.optionalLabel}
                                        type={input.type}
                                        inputMode={input.type === 'number' ? 'decimal' : undefined}
                                        step={input.step}
                                        value={metric?.[input.field] ?? ''}
                                        onChange={(event) =>
                                          onMetricChange(config.key, input.field, event.target.value)
                                        }
                                        hint={input.hint}
                                      />
                                    ))}
                                  </div>
                                </div>
                              );
                            })}
                          </div>
                        </section>

                        <section>
                          <h3 className="text-base font-semibold text-slate-900">Charts</h3>
                          <p className="mt-1 text-sm text-slate-600">
                            Control the targets and scaling applied to overview visualisations.
                          </p>
                          <div className="mt-4 space-y-6">
                            {OVERVIEW_CHART_CONFIG.map((config) => {
                              const chart = form?.charts?.[config.key] ?? {};
                              return (
                                <div
                                  key={config.key}
                                  className="rounded-xl border border-slate-200 bg-white p-4 shadow-sm ring-1 ring-transparent transition hover:ring-accent/20"
                                >
                                  <div>
                                    <h4 className="text-sm font-semibold text-slate-900">{config.title}</h4>
                                    <p className="mt-1 text-sm text-slate-600">{config.description}</p>
                                  </div>
                                  <div className="mt-4 grid gap-4 sm:grid-cols-2">
                                    {config.inputs.map((input) => (
                                      <TextInput
                                        key={input.field}
                                        label={input.label}
                                        type={input.type}
                                        inputMode={input.type === 'number' ? 'decimal' : undefined}
                                        step={input.step}
                                        value={chart?.[input.field] ?? ''}
                                        onChange={(event) =>
                                          onChartChange(config.key, input.field, event.target.value)
                                        }
                                        hint={input.hint}
                                      />
                                    ))}
                                  </div>
                                </div>
                              );
                            })}
                          </div>
                        </section>

                        <section>
                          <h3 className="text-base font-semibold text-slate-900">Manual insights</h3>
                          <p className="mt-1 text-sm text-slate-600">
                            Pin curated observations alongside automated signals. Insights appear in the overview insights rail.
                          </p>
                          <div className="mt-4 space-y-4">
                            {form?.insights?.manual?.length ? null : (
                              <p className="text-sm text-slate-500">No manual insights yet. Add one to get started.</p>
                            )}
                            {form?.insights?.manual?.map((entry, index) => (
                              <div
                                key={`insight-${index}`}
                                className="flex flex-col gap-3 rounded-lg border border-slate-200 bg-white p-4 shadow-sm sm:flex-row sm:items-start"
                              >
                                <TextInput
                                  className="flex-1"
                                  label={`Insight ${index + 1}`}
                                  value={entry}
                                  onChange={(event) => onInsightChange(index, event.target.value)}
                                  hint="Visible text shown in the overview insights list."
                                />
                                <Button
                                  type="button"
                                  variant="ghost"
                                  size="sm"
                                  icon={TrashIcon}
                                  iconPosition="start"
                                  onClick={() => onRemoveInsight(index)}
                                  disabled={saving}
                                >
                                  Remove
                                </Button>
                              </div>
                            ))}
                          </div>
                          <div className="mt-4 flex flex-wrap items-center gap-3">
                            <Button
                              type="button"
                              variant="secondary"
                              size="sm"
                              icon={PlusIcon}
                              iconPosition="start"
                              onClick={onAddInsight}
                              disabled={saving || (form?.insights?.manual?.length ?? 0) >= MAX_OVERVIEW_INSIGHTS}
                            >
                              Add insight
                            </Button>
                            {form?.insights?.manual?.length >= MAX_OVERVIEW_INSIGHTS ? (
                              <p className="text-xs font-medium text-slate-500">
                                Maximum of {MAX_OVERVIEW_INSIGHTS} insights reached.
                              </p>
                            ) : null}
                          </div>
                        </section>

                        <section>
                          <h3 className="text-base font-semibold text-slate-900">Upcoming milestones</h3>
                          <p className="mt-1 text-sm text-slate-600">
                            Curate manual milestones that appear in the upcoming compliance and automation timeline.
                          </p>
                          <div className="mt-4 space-y-4">
                            {form?.timeline?.manual?.length ? null : (
                              <p className="text-sm text-slate-500">No custom milestones yet. Add important updates for your operators.</p>
                            )}
                            {form?.timeline?.manual?.map((entry, index) => (
                              <div
                                key={`timeline-${index}`}
                                className="space-y-4 rounded-lg border border-slate-200 bg-white p-4 shadow-sm"
                              >
                                <div className="grid gap-4 md:grid-cols-2">
                                  <TextInput
                                    label="Milestone title"
                                    value={entry.title}
                                    onChange={(event) =>
                                      onTimelineEntryChange(index, 'title', event.target.value)
                                    }
                                    hint="Appears as the title in the overview timeline."
                                  />
                                  <TextInput
                                    label="Due date / window"
                                    value={entry.when}
                                    onChange={(event) =>
                                      onTimelineEntryChange(index, 'when', event.target.value)
                                    }
                                    hint="Shown as the schedule indicator (e.g. 'Next week')."
                                  />
                                  <TextInput
                                    label="Owner or status"
                                    optionalLabel="Optional"
                                    value={entry.status}
                                    onChange={(event) =>
                                      onTimelineEntryChange(index, 'status', event.target.value)
                                    }
                                    hint="Displayed as supporting context under the milestone."
                                  />
                                </div>
                                <div className="flex justify-end">
                                  <Button
                                    type="button"
                                    variant="ghost"
                                    size="sm"
                                    icon={TrashIcon}
                                    iconPosition="start"
                                    onClick={() => onRemoveTimelineEntry(index)}
                                    disabled={saving}
                                  >
                                    Remove milestone
                                  </Button>
                                </div>
                              </div>
                            ))}
                          </div>
                          <div className="mt-4 flex flex-wrap items-center gap-3">
                            <Button
                              type="button"
                              variant="secondary"
                              size="sm"
                              icon={PlusIcon}
                              iconPosition="start"
                              onClick={onAddTimelineEntry}
                              disabled={
                                saving || (form?.timeline?.manual?.length ?? 0) >= MAX_OVERVIEW_TIMELINE
                              }
                            >
                              Add milestone
                            </Button>
                          {form?.timeline?.manual?.length >= MAX_OVERVIEW_TIMELINE ? (
                            <p className="text-xs font-medium text-slate-500">
                              Maximum of {MAX_OVERVIEW_TIMELINE} milestones reached.
                            </p>
                          ) : null}
                        </div>
                      </section>

                      <section>
                        <h3 className="text-base font-semibold text-slate-900">Security posture signals</h3>
                        <p className="mt-1 text-sm text-slate-600">
                          Add manual signals that appear alongside automated MFA, alerting, and ingestion telemetry.
                        </p>
                        <div className="mt-4 space-y-4">
                          {form?.security?.manualSignals?.length ? null : (
                            <p className="text-sm text-slate-500">
                              No manual security signals configured yet.
                            </p>
                          )}
                          {form?.security?.manualSignals?.map((signal, index) => (
                            <div
                              key={`security-signal-${index}`}
                              className="space-y-4 rounded-lg border border-slate-200 bg-white p-4 shadow-sm"
                            >
                              <div className="grid gap-4 md:grid-cols-2">
                                <TextInput
                                  label="Signal title"
                                  value={signal.label}
                                  onChange={(event) => onManualSignalChange(index, 'label', event.target.value)}
                                  hint="Appears as the heading for the manual signal."
                                />
                                <TextInput
                                  label="Value label"
                                  value={signal.valueLabel}
                                  onChange={(event) => onManualSignalChange(index, 'valueLabel', event.target.value)}
                                  hint="Displayed numeric or percentage indicator."
                                />
                                <TextInput
                                  label="Caption"
                                  optionalLabel="Optional"
                                  value={signal.caption}
                                  onChange={(event) => onManualSignalChange(index, 'caption', event.target.value)}
                                  hint="Supplemental context shown under the signal."
                                  className="md:col-span-2"
                                />
                                <div className="md:col-span-2">
                                  <span className="block text-sm font-medium text-slate-700">Tone</span>
                                  <SegmentedControl
                                    className="mt-2"
                                    name={`Manual security tone ${index + 1}`}
                                    value={signal.tone || 'info'}
                                    onChange={(value) => onManualSignalChange(index, 'tone', value)}
                                    options={TONE_OPTIONS}
                                    size="sm"
                                  />
                                </div>
                              </div>
                              <div className="flex justify-end">
                                <Button
                                  type="button"
                                  variant="ghost"
                                  size="sm"
                                  icon={TrashIcon}
                                  iconPosition="start"
                                  onClick={() => onRemoveManualSignal(index)}
                                  disabled={saving}
                                >
                                  Remove signal
                                </Button>
                              </div>
                            </div>
                          ))}
                        </div>
                        <div className="mt-4 flex flex-wrap items-center gap-3">
                          <Button
                            type="button"
                            variant="secondary"
                            size="sm"
                            icon={PlusIcon}
                            iconPosition="start"
                            onClick={onAddManualSignal}
                            disabled={saving || (form?.security?.manualSignals?.length ?? 0) >= MAX_SECURITY_SIGNALS}
                          >
                            Add security signal
                          </Button>
                          {form?.security?.manualSignals?.length >= MAX_SECURITY_SIGNALS ? (
                            <p className="text-xs font-medium text-slate-500">Maximum of {MAX_SECURITY_SIGNALS} signals reached.</p>
                          ) : null}
                        </div>
                      </section>

                      <section>
                        <h3 className="text-base font-semibold text-slate-900">Automation backlog</h3>
                        <p className="mt-1 text-sm text-slate-600">
                          Curate manual automation initiatives that enrich the security &amp; telemetry backlog view.
                        </p>
                        <div className="mt-4 space-y-4">
                          {form?.automation?.manualBacklog?.length ? null : (
                            <p className="text-sm text-slate-500">No manual automation initiatives captured yet.</p>
                          )}
                          {form?.automation?.manualBacklog?.map((item, index) => (
                            <div
                              key={`automation-${index}`}
                              className="space-y-4 rounded-lg border border-slate-200 bg-white p-4 shadow-sm"
                            >
                              <div className="grid gap-4 md:grid-cols-2">
                                <TextInput
                                  label="Initiative name"
                                  value={item.name}
                                  onChange={(event) => onAutomationEntryChange(index, 'name', event.target.value)}
                                  hint="Name displayed in the automation backlog list."
                                />
                                <TextInput
                                  label="Status"
                                  value={item.status}
                                  onChange={(event) => onAutomationEntryChange(index, 'status', event.target.value)}
                                  hint="Headline state such as Pilot, Operational, or Monitoring."
                                />
                                <div className="md:col-span-2 space-y-2">
                                  <span className="block text-sm font-medium text-slate-700">Tone</span>
                                  <SegmentedControl
                                    name={`Automation tone ${index + 1}`}
                                    value={item.tone || 'info'}
                                    onChange={(value) => onAutomationEntryChange(index, 'tone', value)}
                                    options={TONE_OPTIONS}
                                    size="sm"
                                  />
                                </div>
                              </div>
                              <FormField
                                id={`automation-notes-${index}`}
                                label="Notes"
                                optionalLabel="Optional"
                                hint="Provide additional context surfaced under the initiative."
                              >
                                <textarea
                                  id={`automation-notes-${index}`}
                                  className="block w-full rounded-lg border border-slate-300 px-3 py-2 text-sm shadow-sm transition focus:border-accent focus:outline-none focus:ring-2 focus:ring-accent/40"
                                  rows={3}
                                  value={item.notes}
                                  onChange={(event) => onAutomationEntryChange(index, 'notes', event.target.value)}
                                />
                              </FormField>
                              <div className="flex justify-end">
                                <Button
                                  type="button"
                                  variant="ghost"
                                  size="sm"
                                  icon={TrashIcon}
                                  iconPosition="start"
                                  onClick={() => onRemoveAutomationEntry(index)}
                                  disabled={saving}
                                >
                                  Remove initiative
                                </Button>
                              </div>
                            </div>
                          ))}
                        </div>
                        <div className="mt-4 flex flex-wrap items-center gap-3">
                          <Button
                            type="button"
                            variant="secondary"
                            size="sm"
                            icon={PlusIcon}
                            iconPosition="start"
                            onClick={onAddAutomationEntry}
                            disabled={saving || (form?.automation?.manualBacklog?.length ?? 0) >= MAX_AUTOMATION_BACKLOG}
                          >
                            Add automation initiative
                          </Button>
                          {form?.automation?.manualBacklog?.length >= MAX_AUTOMATION_BACKLOG ? (
                            <p className="text-xs font-medium text-slate-500">
                              Maximum of {MAX_AUTOMATION_BACKLOG} initiatives reached.
                            </p>
                          ) : null}
                        </div>
                      </section>

                      <section>
                        <h3 className="text-base font-semibold text-slate-900">Operations boards</h3>
                        <p className="mt-1 text-sm text-slate-600">
                          Draft manual queue summaries that appear with the provider verification, disputes, and insurance boards.
                        </p>
                        <div className="mt-4 space-y-4">
                          {form?.operations?.manualBoards?.length ? null : (
                            <p className="text-sm text-slate-500">No manual boards configured yet.</p>
                          )}
                          {form?.operations?.manualBoards?.map((board, index) => (
                            <div
                              key={`operations-board-${index}`}
                              className="space-y-4 rounded-lg border border-slate-200 bg-white p-4 shadow-sm"
                            >
                              <div className="grid gap-4 md:grid-cols-2">
                                <TextInput
                                  label="Board title"
                                  value={board.title}
                                  onChange={(event) => onOperationsBoardChange(index, 'title', event.target.value)}
                                  hint="Headline shown for the manual queue board."
                                />
                                <TextInput
                                  label="Owner"
                                  optionalLabel="Optional"
                                  value={board.owner}
                                  onChange={(event) => onOperationsBoardChange(index, 'owner', event.target.value)}
                                  hint="Owner string appended to the board summary."
                                />
                                <FormField
                                  id={`operations-summary-${index}`}
                                  label="Summary"
                                  hint="Short description surfaced as the primary board detail."
                                  className="md:col-span-2"
                                >
                                  <textarea
                                    id={`operations-summary-${index}`}
                                    className="block w-full rounded-lg border border-slate-300 px-3 py-2 text-sm shadow-sm transition focus:border-accent focus:outline-none focus:ring-2 focus:ring-accent/40"
                                    rows={3}
                                    value={board.summary}
                                    onChange={(event) => onOperationsBoardChange(index, 'summary', event.target.value)}
                                  />
                                </FormField>
                              </div>
                              <div className="space-y-3">
                                <p className="text-sm font-medium text-slate-700">Updates</p>
                                {board.updates.map((update, updateIndex) => (
                                  <div key={`operations-update-${index}-${updateIndex}`} className="flex flex-col gap-3 sm:flex-row sm:items-start">
                                    <TextInput
                                      className="flex-1"
                                      label={`Update ${updateIndex + 1}`}
                                      value={update}
                                      onChange={(event) =>
                                        onOperationsBoardUpdateChange(index, updateIndex, event.target.value)
                                      }
                                      hint="Appears as a bullet point in the operations board."
                                    />
                                    {board.updates.length > 1 ? (
                                      <Button
                                        type="button"
                                        variant="ghost"
                                        size="sm"
                                        icon={TrashIcon}
                                        iconPosition="start"
                                        onClick={() => onRemoveOperationsBoardUpdate(index, updateIndex)}
                                        disabled={saving}
                                      >
                                        Remove update
                                      </Button>
                                    ) : null}
                                  </div>
                                ))}
                                <div className="flex flex-wrap items-center gap-3">
                                  <Button
                                    type="button"
                                    variant="secondary"
                                    size="sm"
                                    icon={PlusIcon}
                                    iconPosition="start"
                                    onClick={() => onAddOperationsBoardUpdate(index)}
                                    disabled={
                                      saving || board.updates.length >= MAX_OPERATIONS_BOARD_UPDATES
                                    }
                                  >
                                    Add update
                                  </Button>
                                  {board.updates.length >= MAX_OPERATIONS_BOARD_UPDATES ? (
                                    <p className="text-xs font-medium text-slate-500">
                                      Maximum of {MAX_OPERATIONS_BOARD_UPDATES} updates per board.
                                    </p>
                                  ) : null}
                                </div>
                              </div>
                              <div className="flex justify-end">
                                <Button
                                  type="button"
                                  variant="ghost"
                                  size="sm"
                                  icon={TrashIcon}
                                  iconPosition="start"
                                  onClick={() => onRemoveOperationsBoard(index)}
                                  disabled={saving}
                                >
                                  Remove board
                                </Button>
                              </div>
                            </div>
                          ))}
                        </div>
                        <div className="mt-4 flex flex-wrap items-center gap-3">
                          <Button
                            type="button"
                            variant="secondary"
                            size="sm"
                            icon={PlusIcon}
                            iconPosition="start"
                            onClick={onAddOperationsBoard}
                            disabled={saving || (form?.operations?.manualBoards?.length ?? 0) >= MAX_OPERATIONS_BOARDS}
                          >
                            Add board
                          </Button>
                          {form?.operations?.manualBoards?.length >= MAX_OPERATIONS_BOARDS ? (
                            <p className="text-xs font-medium text-slate-500">
                              Maximum of {MAX_OPERATIONS_BOARDS} boards reached.
                            </p>
                          ) : null}
                        </div>
                      </section>

                      <section>
                        <h3 className="text-base font-semibold text-slate-900">Compliance controls</h3>
                        <p className="mt-1 text-sm text-slate-600">
                          Define manual compliance entries surfaced alongside expiring attestations.
                        </p>
                        <div className="mt-4 space-y-4">
                          {form?.compliance?.manualControls?.length ? null : (
                            <p className="text-sm text-slate-500">No manual compliance controls defined yet.</p>
                          )}
                          {form?.compliance?.manualControls?.map((control, index) => (
                            <div
                              key={`compliance-control-${index}`}
                              className="space-y-4 rounded-lg border border-slate-200 bg-white p-4 shadow-sm"
                            >
                              <div className="grid gap-4 md:grid-cols-2">
                                <TextInput
                                  label="Control name"
                                  value={control.name}
                                  onChange={(event) => onComplianceControlChange(index, 'name', event.target.value)}
                                  hint="Headline shown in the compliance list."
                                />
                                <TextInput
                                  label="Due date / window"
                                  value={control.due}
                                  onChange={(event) => onComplianceControlChange(index, 'due', event.target.value)}
                                  hint="Displayed schedule indicator (e.g. Due tomorrow)."
                                />
                                <FormField
                                  id={`compliance-detail-${index}`}
                                  label="Detail"
                                  hint="Supporting text displayed beneath the control."
                                  className="md:col-span-2"
                                >
                                  <textarea
                                    id={`compliance-detail-${index}`}
                                    className="block w-full rounded-lg border border-slate-300 px-3 py-2 text-sm shadow-sm transition focus:border-accent focus:outline-none focus:ring-2 focus:ring-accent/40"
                                    rows={3}
                                    value={control.detail}
                                    onChange={(event) => onComplianceControlChange(index, 'detail', event.target.value)}
                                  />
                                </FormField>
                                <TextInput
                                  label="Owner"
                                  optionalLabel="Optional"
                                  value={control.owner}
                                  onChange={(event) => onComplianceControlChange(index, 'owner', event.target.value)}
                                  hint="Owner or team responsible for the control."
                                />
                                <div>
                                  <span className="block text-sm font-medium text-slate-700">Tone</span>
                                  <SegmentedControl
                                    className="mt-2"
                                    name={`Compliance tone ${index + 1}`}
                                    value={control.tone || 'info'}
                                    onChange={(value) => onComplianceControlChange(index, 'tone', value)}
                                    options={TONE_OPTIONS}
                                    size="sm"
                                  />
                                </div>
                              </div>
                              <div className="flex justify-end">
                                <Button
                                  type="button"
                                  variant="ghost"
                                  size="sm"
                                  icon={TrashIcon}
                                  iconPosition="start"
                                  onClick={() => onRemoveComplianceControl(index)}
                                  disabled={saving}
                                >
                                  Remove control
                                </Button>
                              </div>
                            </div>
                          ))}
                        </div>
                        <div className="mt-4 flex flex-wrap items-center gap-3">
                          <Button
                            type="button"
                            variant="secondary"
                            size="sm"
                            icon={PlusIcon}
                            iconPosition="start"
                            onClick={onAddComplianceControl}
                            disabled={saving || (form?.compliance?.manualControls?.length ?? 0) >= MAX_COMPLIANCE_CONTROLS}
                          >
                            Add compliance control
                          </Button>
                          {form?.compliance?.manualControls?.length >= MAX_COMPLIANCE_CONTROLS ? (
                            <p className="text-xs font-medium text-slate-500">
                              Maximum of {MAX_COMPLIANCE_CONTROLS} controls reached.
                            </p>
                          ) : null}
                        </div>
                      </section>

                      <section>
                        <h3 className="text-base font-semibold text-slate-900">Audit timeline</h3>
                        <p className="mt-1 text-sm text-slate-600">
                          Append manual audit checkpoints that surface within the audit timeline table.
                        </p>
                        <div className="mt-4 space-y-4">
                          {form?.audit?.manualTimeline?.length ? null : (
                            <p className="text-sm text-slate-500">No manual audit events recorded yet.</p>
                          )}
                          {form?.audit?.manualTimeline?.map((entry, index) => (
                            <div
                              key={`audit-entry-${index}`}
                              className="space-y-4 rounded-lg border border-slate-200 bg-white p-4 shadow-sm"
                            >
                              <div className="grid gap-4 md:grid-cols-2">
                                <TextInput
                                  label="Time"
                                  value={entry.time}
                                  onChange={(event) => onAuditEntryChange(index, 'time', event.target.value)}
                                  hint="Displayed timestamp or window (e.g. 08:30 or Last run)."
                                />
                                <TextInput
                                  label="Status"
                                  optionalLabel="Optional"
                                  value={entry.status}
                                  onChange={(event) => onAuditEntryChange(index, 'status', event.target.value)}
                                  hint="Status text shown in the timeline table."
                                />
                                <TextInput
                                  label="Event"
                                  className="md:col-span-2"
                                  value={entry.event}
                                  onChange={(event) => onAuditEntryChange(index, 'event', event.target.value)}
                                  hint="Headline displayed for the audit entry."
                                />
                                <TextInput
                                  label="Owner"
                                  optionalLabel="Optional"
                                  value={entry.owner}
                                  onChange={(event) => onAuditEntryChange(index, 'owner', event.target.value)}
                                  hint="Owner string shown alongside the event."
                                />
                              </div>
                              <div className="flex justify-end">
                                <Button
                                  type="button"
                                  variant="ghost"
                                  size="sm"
                                  icon={TrashIcon}
                                  iconPosition="start"
                                  onClick={() => onRemoveAuditEntry(index)}
                                  disabled={saving}
                                >
                                  Remove audit entry
                                </Button>
                              </div>
                            </div>
                          ))}
                        </div>
                        <div className="mt-4 flex flex-wrap items-center gap-3">
                          <Button
                            type="button"
                            variant="secondary"
                            size="sm"
                            icon={PlusIcon}
                            iconPosition="start"
                            onClick={onAddAuditEntry}
                            disabled={saving || (form?.audit?.manualTimeline?.length ?? 0) >= MAX_AUDIT_TIMELINE}
                          >
                            Add audit entry
                          </Button>
                          {form?.audit?.manualTimeline?.length >= MAX_AUDIT_TIMELINE ? (
                            <p className="text-xs font-medium text-slate-500">
                              Maximum of {MAX_AUDIT_TIMELINE} audit entries reached.
                            </p>
                          ) : null}
                        </div>
                      </section>
                      </div>
                    )}
                  </div>

                  <div className="flex items-center justify-between gap-3 border-t border-slate-200 bg-slate-50 px-6 py-4 sm:px-8">
                    <div className="text-xs text-slate-500">
                      Settings are scoped to administrators with dashboard access. Saved changes sync immediately.
                    </div>
                    <div className="flex items-center gap-3">
                      <Button type="button" variant="secondary" onClick={onClose} disabled={saving}>
                        Cancel
                      </Button>
                      <Button type="submit" variant="primary" loading={saving}>
                        Save overview
                      </Button>
                    </div>
                  </div>
                </form>
              </Dialog.Panel>
            </Transition.Child>
          </div>
        </div>
      </Dialog>
    </Transition.Root>
  );
}<|MERGE_RESOLUTION|>--- conflicted
+++ resolved
@@ -1147,9 +1147,7 @@
   const [state, setState] = useState({ loading: true, data: null, meta: null, error: null });
   const [lastRefreshed, setLastRefreshed] = useState(null);
   const [affiliateState, setAffiliateState] = useState({ loading: true, data: null, error: null });
-<<<<<<< HEAD
   const [serviceState, setServiceState] = useState({ loading: true, data: null, error: null });
-=======
   const [complianceState, setComplianceState] = useState({ loading: true, error: null, payload: null });
   const [overviewSettings, setOverviewSettings] = useState(null);
   const [overviewSettingsForm, setOverviewSettingsForm] = useState(null);
@@ -1159,7 +1157,6 @@
   const [overviewSettingsFormError, setOverviewSettingsFormError] = useState(null);
   const [overviewSettingsSuccess, setOverviewSettingsSuccess] = useState(null);
   const [settingsModalOpen, setSettingsModalOpen] = useState(false);
->>>>>>> 3d1fd704
 
   useEffect(() => {
     if (timeframeParam !== timeframe) {
@@ -1197,7 +1194,6 @@
     [timeframe, logout, navigate]
   );
 
-<<<<<<< HEAD
   const loadServiceManagement = useCallback(
     async ({ signal, silent = false } = {}) => {
       setServiceState((current) => ({
@@ -1229,7 +1225,6 @@
     []
   );
 
-=======
   const loadComplianceControls = useCallback(
     async ({ signal } = {}) => {
       setComplianceState((current) => ({ ...current, loading: true, error: null }));
@@ -1288,7 +1283,6 @@
     return updated;
   }, []);
 
->>>>>>> 3d1fd704
   useEffect(() => {
     const controller = new AbortController();
     loadDashboard({ signal: controller.signal, timeframe });
@@ -1368,7 +1362,6 @@
 
   const affiliateSection = useMemo(() => buildAffiliateGovernanceSection(affiliateState), [affiliateState]);
 
-<<<<<<< HEAD
   const handleServiceRefresh = useCallback(() => {
     loadServiceManagement().catch((error) => {
       console.error('[AdminDashboard] Service management refresh failed', error);
@@ -1545,7 +1538,6 @@
     handleUpdateListing,
     handleUpdateListingStatus,
     handleArchiveListing
-=======
   const navigationModel = useMemo(() => {
     if (!state.data) {
       return { sections: [], sidebarLinks: [] };
@@ -1586,16 +1578,13 @@
     handleUpdateControl,
     handleDeleteControl,
     handleUpdateAutomation
->>>>>>> 3d1fd704
   ]);
 
   const navigation = useMemo(() => {
     const sections = state.data ? buildAdminNavigation(state.data) : [];
-<<<<<<< HEAD
     if (serviceSection) {
       sections.push(serviceSection);
     }
-=======
     sections.push({
       id: 'zone-management-link',
       label: 'Zone management workspace',
@@ -1603,7 +1592,6 @@
       href: '/admin/zones'
     });
     const sections = state.data ? buildAdminNavigation(state.data, complianceSectionContext) : [];
->>>>>>> 3d1fd704
     if (affiliateSection) {
       sections.push(affiliateSection);
     }
@@ -1616,16 +1604,13 @@
       to: '/admin/monetisation'
     });
     return sections;
-<<<<<<< HEAD
   }, [state.data, serviceSection, affiliateSection]);
-=======
   }, [navigationModel.sections, affiliateSection]);
 
   const dashboardPayload = state.data
     ? { navigation, sidebarLinks: navigationModel.sidebarLinks }
     : null;
   }, [state.data, affiliateSection, complianceSectionContext]);
->>>>>>> 3d1fd704
   const dashboardPayload = state.data ? { navigation } : null;
   const timeframeOptions = state.data?.timeframeOptions ?? FALLBACK_TIMEFRAME_OPTIONS;
   const isFallback = Boolean(state.meta?.fallback);

--- conflicted
+++ resolved
@@ -1230,7 +1230,6 @@
   ]);
 
   const navigation = useMemo(() => {
-<<<<<<< HEAD
     const sections = state.data ? buildAdminNavigation(state.data) : [];
     sections.push({
       id: 'zone-management-link',
@@ -1238,9 +1237,7 @@
       description: 'Launch the geo-zonal governance tools in a dedicated workspace.',
       href: '/admin/zones'
     });
-=======
     const sections = state.data ? buildAdminNavigation(state.data, complianceSectionContext) : [];
->>>>>>> faf4d83c
     if (affiliateSection) {
       sections.push(affiliateSection);
     }

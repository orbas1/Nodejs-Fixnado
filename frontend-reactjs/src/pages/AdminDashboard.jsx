import { Fragment, useCallback, useEffect, useMemo, useState } from 'react';
import { useNavigate, useSearchParams } from 'react-router-dom';
import { BanknotesIcon, MapIcon, Squares2X2Icon } from '@heroicons/react/24/outline';
import { BanknotesIcon, GlobeAltIcon, MapIcon } from '@heroicons/react/24/outline';
import { BanknotesIcon, EyeIcon, MapIcon } from '@heroicons/react/24/outline';
import { BanknotesIcon, Cog8ToothIcon, MapIcon } from '@heroicons/react/24/outline';
import { BanknotesIcon, MapIcon, Squares2X2Icon } from '@heroicons/react/24/outline';
import { Dialog, Transition } from '@headlessui/react';
import { BanknotesIcon, MapIcon, Cog6ToothIcon, PlusIcon, TrashIcon } from '@heroicons/react/24/outline';
import { BanknotesIcon, MapIcon, TagIcon } from '@heroicons/react/24/outline';
import DashboardLayout from '../components/dashboard/DashboardLayout.jsx';
import { DASHBOARD_ROLES } from '../constants/dashboardConfig.js';
import { getAdminDashboard, PanelApiError } from '../api/panelClient.js';
import { Button, SegmentedControl, StatusPill } from '../components/ui/index.js';
import {
  fetchComplianceControls,
  createComplianceControl as createComplianceControlRequest,
  updateComplianceControl as updateComplianceControlRequest,
  deleteComplianceControl as deleteComplianceControlRequest,
  updateComplianceAutomation
} from '../api/adminComplianceClient.js';
import {
  Button,
  SegmentedControl,
  StatusPill,
  TextInput,
  Spinner,
  FormField
} from '../components/ui/index.js';
import { useAdminSession } from '../providers/AdminSessionProvider.jsx';
import { getAdminAffiliateSettings } from '../api/affiliateClient.js';
import { buildLegalAdminNavigation } from '../features/legal/adminDashboardNavigation.js';
import {
  fetchAdminDashboardOverviewSettings,
  persistAdminDashboardOverviewSettings
} from '../api/adminDashboardSettingsClient.js';
import SecurityTelemetryWorkspace from '../components/security/telemetry/index.js';

const currencyFormatter = (currency = 'USD') =>
  new Intl.NumberFormat(undefined, { style: 'currency', currency, maximumFractionDigits: 2 });
const numberFormatter = new Intl.NumberFormat();

function formatDateLabel(value) {
  if (!value) {
    return 'Not scheduled';
  }
  const parsed = new Date(value);
  if (Number.isNaN(parsed.getTime())) {
    return value;
  }
  return parsed.toLocaleString(undefined, {
    year: 'numeric',
    month: 'short',
    day: 'numeric',
    hour: '2-digit',
    minute: '2-digit'
  });
}

function formatRelativeMoment(value) {
  if (!value) {
    return '—';
  }
  const parsed = new Date(value);
  if (Number.isNaN(parsed.getTime())) {
    return '—';
  }
  const diffMs = Date.now() - parsed.getTime();
  const minutes = Math.round(diffMs / 60000);
  if (minutes < 1) return 'moments ago';
  if (minutes < 60) return `${minutes} minute${minutes === 1 ? '' : 's'} ago`;
  const hours = Math.round(minutes / 60);
  if (hours < 24) return `${hours} hour${hours === 1 ? '' : 's'} ago`;
  const days = Math.round(hours / 24);
  return `${days} day${days === 1 ? '' : 's'} ago`;
}

function resolveRecurrence(rule) {
  if (!rule) return 'One time';
  if (rule.recurrenceType === 'infinite') return 'Infinite';
  if (rule.recurrenceType === 'finite') {
    return `${rule.recurrenceLimit ?? 0} conversions`; // fallback text
  }
  return 'One time';
}

function formatCurrency(amount, currency = 'USD') {
  const formatter = currencyFormatter(currency);
  const numeric = Number.parseFloat(amount ?? 0);
  return formatter.format(Number.isNaN(numeric) ? 0 : numeric);
}

function buildAffiliateGovernanceSection(affiliateState) {
  if (!affiliateState) return null;

  if (affiliateState.loading && !affiliateState.data) {
    return {
      id: 'affiliate-governance',
      label: 'Affiliate monetisation',
      description: 'Synchronising unified payout controls for web and mobile affiliates.',
      type: 'settings',
      data: {
        panels: [
          {
            id: 'affiliate-loading',
            title: 'Programme status',
            description: 'Preparing affiliate guardrails…',
            status: 'Loading',
            items: [
              {
                id: 'loading',
                label: 'Affiliate insights',
                helper: 'Live commission tiers and earnings',
                value: 'Loading…'
              }
            ]
          }
        ]
      }
    };
  }

  if (affiliateState.error) {
    return {
      id: 'affiliate-governance',
      label: 'Affiliate monetisation',
      description: 'Monitor affiliate guardrails and payout readiness.',
      type: 'settings',
      data: {
        panels: [
          {
            id: 'affiliate-error',
            title: 'Affiliate controls',
            description: 'We were unable to load the affiliate configuration snapshot.',
            status: 'Attention required',
            items: [
              {
                id: 'error',
                label: 'Status',
                helper: 'Retry from Monetisation controls if the issue persists.',
                value: affiliateState.error.message
              }
            ]
          }
        ]
      }
    };
  }

  if (!affiliateState.data) {
    return null;
  }

  const { settings, rules = [], performance = [] } = affiliateState.data;

  const ruleItems = rules.length
    ? rules.slice(0, 4).map((rule) => ({
        id: rule.id,
        label: `${rule.tierLabel} • ${rule.name}`,
        helper: `${formatCurrency(rule.minTransactionValue)} – ${
          rule.maxTransactionValue != null ? formatCurrency(rule.maxTransactionValue) : '∞'
        } • ${resolveRecurrence(rule)}`,
        value: `${Number.parseFloat(rule.commissionRate ?? 0).toFixed(2)}%`
      }))
    : [
        {
          id: 'no-rules',
          label: 'Commission tiers',
          helper: 'No active tiers configured yet',
          value: 'Create tiers from Monetisation controls'
        }
      ];

  const performerItems = performance.length
    ? performance.slice(0, 4).map((record) => ({
        id: record.id,
        label: record.referralCode ? record.referralCode.toUpperCase() : 'Affiliate partner',
        helper: `${formatCurrency(record.totalCommissionEarned)} earned • ${formatCurrency(record.lifetimeRevenue)} revenue influenced`,
        value: `${numberFormatter.format(record.totalReferred ?? 0)} referrals`
      }))
    : [
        {
          id: 'no-performance',
          label: 'Performance snapshot',
          helper: 'No affiliate activity captured yet',
          value: 'Monitor once partners onboard'
        }
      ];

  return {
    id: 'affiliate-governance',
    label: 'Affiliate monetisation',
    description: 'Guardrails for tiered commissions and payout cadence across Fixnado surfaces.',
    type: 'settings',
    data: {
      panels: [
        {
          id: 'programme-settings',
          title: settings.programmeName || 'Affiliate programme',
          description:
            settings.programmeTagline || 'Applies to both the enterprise web portal and the mobile command centre.',
          status: settings.autoApproveReferrals ? 'Auto approval enabled' : 'Manual approval',
          items: [
            settings.contactEmail
              ? {
                  id: 'contact-email',
                  label: 'Partner desk email',
                  helper: 'Primary contact for affiliate operations',
                  value: settings.contactEmail
                }
              : null,
            settings.partnerPortalUrl
              ? {
                  id: 'partner-portal',
                  label: 'Partner portal',
                  helper: 'Opens in a new window',
                  value: settings.partnerPortalUrl
                }
              : null,
            settings.onboardingGuideUrl
              ? {
                  id: 'guide',
                  label: 'Onboarding guide',
                  helper: 'Shareable setup playbook for new partners',
                  value: settings.onboardingGuideUrl
                }
              : null,
            {
              id: 'payout-cadence',
              label: 'Payout cadence',
              helper: 'Release schedule for approved commission balances',
              value: `Every ${settings.payoutCadenceDays} days`
            },
            {
              id: 'minimum-payout',
              label: 'Minimum payout',
              helper: 'Threshold before settlement is triggered',
              value: formatCurrency(settings.minimumPayoutAmount)
            },
            {
              id: 'referral-window',
              label: 'Attribution window',
              helper: 'Eligible conversion window per referral',
              value: `${settings.referralAttributionWindowDays} days`
            },
            {
              id: 'auto-approve',
              label: 'Auto approval',
              helper: 'Real-time commission approval for trusted partners',
              type: 'toggle',
              enabled: Boolean(settings.autoApproveReferrals)
            },
            settings.disclosureUrl
              ? {
                  id: 'disclosure',
                  label: 'Disclosure policy',
                  helper: 'Affiliate terms accessible to partners',
                  value: settings.disclosureUrl
                }
              : null
          ].filter(Boolean)
        },
        {
          id: 'commission-tiers',
          title: 'Commission tiers',
          description: 'Percentage tiers triggered by transaction value bands.',
          items: ruleItems
        },
        {
          id: 'affiliate-performance',
          title: 'Performance leaders',
          description: 'Top earning partners across the last attribution window.',
          items: performerItems
        }
      ]
    }
  };
}

const DEFAULT_TIMEFRAME = '7d';
const FALLBACK_TIMEFRAME_OPTIONS = [
  { value: '7d', label: '7 days' },
  { value: '30d', label: '30 days' },
  { value: '90d', label: '90 days' }
];

const ACCENT_BY_TONE = {
  success: 'from-white via-sky-50 to-emerald-100/60',
  info: 'from-white via-indigo-50 to-sky-100/60',
  warning: 'from-white via-amber-50 to-amber-100/80',
  danger: 'from-white via-rose-50 to-rose-100/80',
  neutral: 'from-white via-slate-50 to-slate-100'
};

const OVERVIEW_METRICS_CONFIG = [
  {
    key: 'escrow',
    title: 'Escrow under management',
    description: 'Controls the liquidity tile copy and multiplier thresholds for escrow value reporting.',
    inputs: [
      {
        field: 'label',
        label: 'Metric name',
        type: 'text',
        hint: 'Heading presented in the overview metrics grid.'
      },
      {
        field: 'caption',
        label: 'Short caption',
        type: 'text',
        optionalLabel: 'Optional',
        hint: 'Supporting description beneath the metric.'
      },
      {
        field: 'targetHighMultiplier',
        label: 'Stretch multiplier',
        type: 'number',
        step: '0.01',
        hint: 'Multiplier for the target (green) band shown in charts.'
      },
      {
        field: 'targetMediumMultiplier',
        label: 'Baseline multiplier',
        type: 'number',
        step: '0.01',
        hint: 'Multiplier for the baseline performance band.'
      }
    ]
  },
  {
    key: 'disputes',
    title: 'Dispute load',
    description: 'Tune thresholds for dispute escalation monitoring in the overview tiles.',
    inputs: [
      {
        field: 'label',
        label: 'Metric name',
        type: 'text',
        hint: 'Heading presented in the overview metrics grid.'
      },
      {
        field: 'caption',
        label: 'Short caption',
        type: 'text',
        optionalLabel: 'Optional',
        hint: 'Supporting description beneath the metric.'
      },
      {
        field: 'thresholdLowMultiplier',
        label: 'Healthy multiplier',
        type: 'number',
        step: '0.01',
        hint: 'Threshold multiplier for green status messaging.'
      },
      {
        field: 'thresholdMediumMultiplier',
        label: 'Caution multiplier',
        type: 'number',
        step: '0.01',
        hint: 'Multiplier at which the dashboard flags amber status.'
      }
    ]
  },
  {
    key: 'jobs',
    title: 'Live jobs',
    description: 'Adjust the live jobs tile copy and multiplier thresholds.',
    inputs: [
      {
        field: 'label',
        label: 'Metric name',
        type: 'text',
        hint: 'Heading presented in the overview metrics grid.'
      },
      {
        field: 'caption',
        label: 'Short caption',
        type: 'text',
        optionalLabel: 'Optional',
        hint: 'Supporting description beneath the metric.'
      },
      {
        field: 'targetHighMultiplier',
        label: 'Stretch multiplier',
        type: 'number',
        step: '0.01',
        hint: 'Multiplier for maximum jobs target messaging.'
      },
      {
        field: 'targetMediumMultiplier',
        label: 'Baseline multiplier',
        type: 'number',
        step: '0.01',
        hint: 'Multiplier for baseline jobs target messaging.'
      }
    ]
  },
  {
    key: 'sla',
    title: 'SLA compliance',
    description: 'Set the SLA target and warning thresholds for the overview.',
    inputs: [
      {
        field: 'label',
        label: 'Metric name',
        type: 'text',
        hint: 'Heading presented in the overview metrics grid.'
      },
      {
        field: 'caption',
        label: 'Short caption',
        type: 'text',
        optionalLabel: 'Optional',
        hint: 'Supporting description beneath the metric.'
      },
      {
        field: 'goal',
        label: 'Target %',
        type: 'number',
        step: '0.1',
        hint: 'Target compliance percentage shown as the goal.'
      },
      {
        field: 'warningThreshold',
        label: 'Warning %',
        type: 'number',
        step: '0.1',
        hint: 'Threshold for warning badge messaging.'
      }
    ]
  }
];

const OVERVIEW_CHART_CONFIG = [
  {
    key: 'escrow',
    title: 'Escrow chart target',
    description: 'Update the comparison target applied to the escrow trend visual.',
    inputs: [
      {
        field: 'targetLabel',
        label: 'Target label',
        type: 'text',
        hint: 'Visible legend label for the target band.'
      },
      {
        field: 'targetDivisor',
        label: 'Target divisor',
        type: 'number',
        step: '1',
        hint: 'Used to scale large escrow numbers (e.g. 1000000 for millions).'
      }
    ]
  }
];

const MAX_OVERVIEW_INSIGHTS = 12;
const MAX_OVERVIEW_TIMELINE = 12;
const MAX_SECURITY_SIGNALS = 6;
const MAX_AUTOMATION_BACKLOG = 8;
const MAX_OPERATIONS_BOARDS = 6;
const MAX_OPERATIONS_BOARD_UPDATES = 5;
const MAX_COMPLIANCE_CONTROLS = 8;
const MAX_AUDIT_TIMELINE = 10;

const TONE_OPTIONS = [
  { value: 'success', label: 'Success' },
  { value: 'info', label: 'Info' },
  { value: 'warning', label: 'Warning' },
  { value: 'danger', label: 'Alert' }
];

function buildFormState(settings) {
  if (!settings) {
    return null;
  }

  const metricState = (metric = {}) => ({
    label: metric.label ?? '',
    caption: metric.caption ?? '',
    targetHighMultiplier:
      metric.targetHighMultiplier != null ? String(metric.targetHighMultiplier) : '',
    targetMediumMultiplier:
      metric.targetMediumMultiplier != null ? String(metric.targetMediumMultiplier) : '',
    thresholdLowMultiplier:
      metric.thresholdLowMultiplier != null ? String(metric.thresholdLowMultiplier) : '',
    thresholdMediumMultiplier:
      metric.thresholdMediumMultiplier != null ? String(metric.thresholdMediumMultiplier) : '',
    goal: metric.goal != null ? String(metric.goal) : '',
    warningThreshold: metric.warningThreshold != null ? String(metric.warningThreshold) : ''
  });

  const manualInsights = Array.isArray(settings.insights?.manual)
    ? [...settings.insights.manual]
    : [];

  const manualTimeline = Array.isArray(settings.timeline?.manual)
    ? settings.timeline.manual.map((entry) => ({
        title: entry?.title ?? '',
        when: entry?.when ?? '',
        status: entry?.status ?? ''
      }))
    : [];

  const manualSignals = Array.isArray(settings.security?.manualSignals)
    ? settings.security.manualSignals.map((signal) => ({
        label: signal?.label ?? '',
        caption: signal?.caption ?? '',
        valueLabel: signal?.valueLabel ?? '',
        tone: signal?.tone ?? 'info'
      }))
    : [];

  const manualBacklog = Array.isArray(settings.automation?.manualBacklog)
    ? settings.automation.manualBacklog.map((item) => ({
        name: item?.name ?? '',
        status: item?.status ?? '',
        notes: item?.notes ?? '',
        tone: item?.tone ?? 'info'
      }))
    : [];

  const manualBoards = Array.isArray(settings.queues?.manualBoards)
    ? settings.queues.manualBoards.map((board) => ({
        title: board?.title ?? '',
        summary: board?.summary ?? '',
        owner: board?.owner ?? '',
        updates: Array.isArray(board?.updates)
          ? board.updates.map((entry) => entry ?? '').filter((entry) => typeof entry === 'string')
          : []
      }))
    : [];

  const manualControls = Array.isArray(settings.queues?.manualComplianceControls)
    ? settings.queues.manualComplianceControls.map((control) => ({
        name: control?.name ?? '',
        detail: control?.detail ?? '',
        due: control?.due ?? '',
        owner: control?.owner ?? '',
        tone: control?.tone ?? 'info'
      }))
    : [];

  const manualAuditTimeline = Array.isArray(settings.audit?.manualTimeline)
    ? settings.audit.manualTimeline.map((entry) => ({
        time: entry?.time ?? '',
        event: entry?.event ?? '',
        owner: entry?.owner ?? '',
        status: entry?.status ?? ''
      }))
    : [];

  return {
    metrics: {
      escrow: metricState(settings.metrics?.escrow),
      disputes: metricState(settings.metrics?.disputes),
      jobs: metricState(settings.metrics?.jobs),
      sla: metricState(settings.metrics?.sla)
    },
    charts: {
      escrow: {
        targetDivisor:
          settings.charts?.escrow?.targetDivisor != null
            ? String(settings.charts.escrow.targetDivisor)
            : '',
        targetLabel: settings.charts?.escrow?.targetLabel ?? ''
      }
    },
    insights: { manual: manualInsights },
    timeline: { manual: manualTimeline },
    security: { manualSignals },
    automation: { manualBacklog },
    operations: { manualBoards },
    compliance: { manualControls },
    audit: { manualTimeline: manualAuditTimeline }
  };
}

function prepareSettingsPayload(form) {
  const parseNumber = (value) => {
    const parsed = Number.parseFloat(value);
    return Number.isFinite(parsed) ? parsed : undefined;
  };

  const metrics = {
    escrow: {
      label: form.metrics.escrow.label.trim(),
      caption: form.metrics.escrow.caption.trim()
    },
    disputes: {
      label: form.metrics.disputes.label.trim(),
      caption: form.metrics.disputes.caption.trim()
    },
    jobs: {
      label: form.metrics.jobs.label.trim(),
      caption: form.metrics.jobs.caption.trim()
    },
    sla: {
      label: form.metrics.sla.label.trim(),
      caption: form.metrics.sla.caption.trim()
    }
  };

  const maybeAssign = (target, key, value) => {
    if (value !== undefined) {
      target[key] = value;
    }
  };

  maybeAssign(metrics.escrow, 'targetHighMultiplier', parseNumber(form.metrics.escrow.targetHighMultiplier));
  maybeAssign(metrics.escrow, 'targetMediumMultiplier', parseNumber(form.metrics.escrow.targetMediumMultiplier));
  maybeAssign(metrics.disputes, 'thresholdLowMultiplier', parseNumber(form.metrics.disputes.thresholdLowMultiplier));
  maybeAssign(
    metrics.disputes,
    'thresholdMediumMultiplier',
    parseNumber(form.metrics.disputes.thresholdMediumMultiplier)
  );
  maybeAssign(metrics.jobs, 'targetHighMultiplier', parseNumber(form.metrics.jobs.targetHighMultiplier));
  maybeAssign(metrics.jobs, 'targetMediumMultiplier', parseNumber(form.metrics.jobs.targetMediumMultiplier));
  maybeAssign(metrics.sla, 'goal', parseNumber(form.metrics.sla.goal));
  maybeAssign(metrics.sla, 'warningThreshold', parseNumber(form.metrics.sla.warningThreshold));

  const chartDivisor = parseNumber(form.charts.escrow.targetDivisor);
  const charts = {
    escrow: {
      targetLabel: form.charts.escrow.targetLabel.trim()
    }
  };
  if (chartDivisor !== undefined) {
    charts.escrow.targetDivisor = chartDivisor;
  }

  const manualInsights = form.insights.manual
    .map((entry) => entry.trim())
    .filter((entry, index, arr) => entry && arr.indexOf(entry) === index);

  const manualTimeline = form.timeline.manual
    .map((entry) => ({
      title: entry.title.trim(),
      when: entry.when.trim(),
      status: entry.status.trim()
    }))
    .filter((entry) => entry.title && entry.when);

  const manualSignals = form.security.manualSignals
    .map((entry) => ({
      label: entry.label.trim(),
      caption: entry.caption.trim(),
      valueLabel: entry.valueLabel.trim(),
      tone: entry.tone || 'info'
    }))
    .filter((entry) => entry.label && entry.valueLabel);

  const manualBacklog = form.automation.manualBacklog
    .map((entry) => ({
      name: entry.name.trim(),
      status: entry.status.trim(),
      notes: entry.notes.trim(),
      tone: entry.tone || 'info'
    }))
    .filter((entry) => entry.name && entry.status);

  const manualBoards = form.operations.manualBoards
    .map((entry) => ({
      title: entry.title.trim(),
      summary: entry.summary.trim(),
      owner: entry.owner.trim(),
      updates: entry.updates.map((update) => update.trim()).filter(Boolean)
    }))
    .filter((entry) => entry.title && entry.summary);

  const manualControls = form.compliance.manualControls
    .map((entry) => ({
      name: entry.name.trim(),
      detail: entry.detail.trim(),
      due: entry.due.trim(),
      owner: entry.owner.trim(),
      tone: entry.tone || 'info'
    }))
    .filter((entry) => entry.name && entry.detail && entry.due);

  const manualAudit = form.audit.manualTimeline
    .map((entry) => ({
      time: entry.time.trim(),
      event: entry.event.trim(),
      owner: entry.owner.trim(),
      status: entry.status.trim()
    }))
    .filter((entry) => entry.time && entry.event);

  return {
    metrics,
    charts,
    insights: { manual: manualInsights },
    timeline: { manual: manualTimeline },
    security: { manualSignals },
    automation: { manualBacklog },
    queues: {
      manualBoards,
      manualComplianceControls: manualControls
    },
    audit: { manualTimeline: manualAudit }
  };
}

function resolveAccent(tone) {
  return ACCENT_BY_TONE[tone] ?? ACCENT_BY_TONE.info;
}

function resolveTrend(delta) {
  if (!delta) return 'up';
  return /^[-−]/.test(delta.trim()) ? 'down' : 'up';
}

function disputeCommentary(escalated, resolved) {
  if (escalated > resolved) {
    return 'Escalations outpacing resolutions — deploy senior reviewers.';
  }
  if (resolved > escalated) {
    return 'Resolution velocity healthy — maintain staffing cadence.';
  }
  return 'Escalations balanced with resolutions.';
}

function complianceStatusLabel(tone) {
  if (tone === 'danger') return 'Escalate immediately';
  if (tone === 'warning') return 'Prioritise this window';
  return 'On track';
}

function automationStatusLabel(tone) {
  if (tone === 'warning') return 'Monitor delivery';
  if (tone === 'success') return 'Operational';
  return 'In progress';
}

function buildAdminNavigation(payload, helpers) {
function buildAdminNavigation(payload, complianceContext = null) {
  if (!payload) {
    return { sections: [], sidebarLinks: [] };
  }

  const tiles = payload.metrics?.command?.tiles ?? [];
  const summary = payload.metrics?.command?.summary ?? {};
  const escrowTrend = payload.charts?.escrowTrend?.buckets ?? [];
  const escrowTargetLabel = payload.charts?.escrowTrend?.targetLabel ?? 'baseline targets';
  const disputeBreakdown = payload.charts?.disputeBreakdown?.buckets ?? [];
  const securitySignals = payload.security?.signals ?? [];
  const automationBacklog = payload.security?.automationBacklog ?? [];
  const legalSummary = payload.legal ?? null;
  const queueBoards = payload.queues?.boards ?? [];
  const complianceControls = payload.queues?.complianceControls ?? [];
  const complianceRegistry = Array.isArray(complianceContext?.payload?.controls)
    ? complianceContext.payload.controls
    : [];
  const auditTimeline = payload.audit?.timeline ?? [];
  const manualInsights = Array.isArray(payload.overview?.manualInsights)
    ? payload.overview.manualInsights.filter((item) => typeof item === 'string' && item.trim().length > 0)
    : [];
  const manualUpcoming = Array.isArray(payload.overview?.manualUpcoming)
    ? payload.overview.manualUpcoming.filter(
        (entry) => entry && typeof entry.title === 'string' && typeof entry.when === 'string'
      )
    : [];

  const upcomingCompliance = (complianceRegistry.length
    ? complianceRegistry.map((control) => ({
        title: control.title,
        when: control.dueLabel ||
          (control.nextReviewAt ? new Date(control.nextReviewAt).toLocaleDateString() : 'Scheduled'),
        status: control.ownerTeam || control.owner?.name || 'Compliance Ops'
      }))
    : complianceControls.map((control) => ({
        title: control.name,
        when: control.due,
        status: control.owner
      })))
    .slice(0, 4);

  const { section: legalSection, sidebarLinks } = buildLegalAdminNavigation(legalSummary, helpers);

  const overview = {
    id: 'overview',
    label: 'Overview',
    description: 'At-a-glance operations, compliance, and automation posture for Fixnado administrators.',
    type: 'overview',
    analytics: {
      metrics: tiles.map((tile) => ({
        label: tile.label,
        value: tile.valueLabel ?? `${tile.value?.amount ?? '—'}`,
        change: tile.delta ? `${tile.delta} vs previous window` : 'No delta reported',
        trend: resolveTrend(tile.delta)
      })),
      charts: [
        escrowTrend.length
          ? {
              id: 'escrow-trend',
              title: 'Escrow trajectory',
              description: `Escrow under management across the ${
                payload.timeframeLabel?.toLowerCase() ?? 'selected'
              } window versus ${escrowTargetLabel.toLowerCase()}.`,
              type: 'area',
              dataKey: 'value',
              secondaryKey: 'target',
              data: escrowTrend.map((bucket) => ({
                name: bucket.label,
                value: Number(bucket.value ?? bucket.amount ?? 0),
                target: Number(bucket.target ?? 0)
              }))
            }
          : null,
        disputeBreakdown.length
          ? {
              id: 'dispute-breakdown',
              title: 'Dispute escalations vs resolutions',
              description: 'Track escalated cases against dispute closures for the selected cadence.',
              type: 'bar',
              dataKey: 'resolved',
              secondaryKey: 'escalated',
              data: disputeBreakdown.map((bucket) => ({
                name: bucket.label,
                resolved: Number(bucket.resolved ?? 0),
                escalated: Number(bucket.escalated ?? 0)
              }))
            }
          : null
      ].filter(Boolean),
      upcoming: upcomingCompliance,
      insights: [
        ...securitySignals.map((signal) => `${signal.label}: ${signal.valueLabel} • ${signal.caption}`),
        automationBacklog.length
          ? `Automation backlog tracking ${automationBacklog.length} initiative${automationBacklog.length === 1 ? '' : 's'}.`
          : null,
        ...manualInsights
      ].filter(Boolean)
    }
  };

  const commandMetrics = {
    id: 'command-metrics',
    label: 'Command metrics',
    description: 'Financial oversight, dispute momentum, and SLA adherence for the current operating window.',
    type: 'grid',
    data: {
      cards: [
        {
          title: 'Operating window summary',
          accent: 'from-white via-sky-50 to-indigo-100/70',
          details: [
            `Window: ${payload.timeframeLabel ?? '—'}`,
            `Escrow managed: ${summary.escrowTotalLabel ?? '—'}`,
            `Open disputes: ${summary.openDisputesLabel ?? '—'}`,
            `SLA compliance: ${summary.slaComplianceLabel ?? '—'}`
          ]
        },
        ...tiles.map((tile) => ({
          title: tile.label,
          accent: resolveAccent(tile.status?.tone),
          details: [
            tile.valueLabel ? `Value: ${tile.valueLabel}` : null,
            tile.caption,
            tile.delta ? `Δ ${tile.delta}` : null,
            tile.status?.label ? `Status: ${tile.status.label}` : null
          ].filter(Boolean)
        }))
      ]
    }
  };

  const securitySection = {
    id: 'security-posture',
    label: 'Security & telemetry posture',
    description: 'Adoption, alerting, and ingestion health signals from the last 24 hours.',
    type: 'component',
    component: SecurityTelemetryWorkspace,
    data: {
      initialData: {
        timezone: 'Europe/London',
        updatedAt: payload.generatedAt,
        signals: securitySignals,
        automationTasks: payload.security?.automationBacklog ?? [],
        connectors: payload.security?.connectors ?? [],
        summary: payload.security?.summary ?? {},
        capabilities: payload.security?.capabilities ?? {}
      }
    }
  };

  const operationsSection = queueBoards.length
    ? {
        id: 'operations-queues',
        label: 'Operations queues',
        description: 'Owner updates from provider verification, dispute management, and insurance badge workflows.',
        type: 'grid',
        data: {
          cards: queueBoards.map((board) => ({
            title: board.title,
            accent: 'from-white via-slate-50 to-blue-50/80',
            details: [board.summary, ...board.updates, `Owner: ${board.owner}`].filter(Boolean)
          }))
        }
      }
    : null;

  const disputeSection = disputeBreakdown.length
    ? {
        id: 'dispute-health',
        label: 'Dispute health',
        description: 'Escalated cases versus resolutions for each cadence bucket.',
        type: 'table',
        data: {
          headers: ['Cadence', 'Escalated', 'Resolved', 'Commentary'],
          rows: disputeBreakdown.map((bucket) => {
            const escalated = Number(bucket.escalated ?? 0);
            const resolved = Number(bucket.resolved ?? 0);
            return [
              bucket.label,
              escalated.toLocaleString('en-GB'),
              resolved.toLocaleString('en-GB'),
              disputeCommentary(escalated, resolved)
            ];
          })
        }
      }
    : null;

  const complianceSection = complianceContext
    ? {
        id: 'compliance-controls',
        label: 'Compliance controls',
        description:
          'Control registry, evidence trail, and automation guardrails keeping Fixnado audit-ready across regions.',
        type: 'compliance-controls',
        icon: 'compliance',
        data: {
          loading: Boolean(complianceContext.loading),
          error: complianceContext.error,
          ...(complianceContext.payload || {})
        },
        actions: complianceContext.actions
      }
    : complianceControls.length
      ? {
          id: 'compliance-controls',
          label: 'Compliance controls',
          description: 'Expiring attestations and their current owners over the next 14 days.',
          type: 'list',
          icon: 'compliance',
          data: {
            items: complianceControls.map((control) => ({
              title: control.name,
              description: `${control.detail} • Owner: ${control.owner}`,
              status: `${control.due} • ${complianceStatusLabel(control.tone)}`
            }))
          }
        }
      : null;

  const automationSection = automationBacklog.length
    ? {
        id: 'automation-backlog',
        label: 'Automation backlog',
        description: 'AI and automation initiatives with their current readiness state.',
        type: 'list',
        data: {
          items: automationBacklog.map((item) => ({
            title: item.name,
            description: item.notes,
            status: `${item.status} • ${automationStatusLabel(item.tone)}`
          }))
        }
      }
    : null;

<<<<<<< HEAD
  const zoneGovernanceSection = {
    id: 'zone-governance',
    label: 'Zone governance',
    description: 'Launch the dedicated zone workspace to edit polygons, metadata, and service coverage.',
    type: 'settings',
    data: {
      panels: [
        {
          id: 'zone-governance-panel',
          title: 'Zone design & coverage',
          description: 'Draw polygons, manage dispatch guardrails, and attach services to live zones.',
          items: [
            {
              id: 'open-zone-workspace',
              label: 'Zone builder workspace',
              helper: 'Create, edit, and audit production-ready service zones.',
              type: 'action',
              cta: 'Open workspace',
              href: '/admin/zones'
            },
            {
              id: 'bulk-zone-import',
              label: 'Bulk GeoJSON ingestion',
              helper: 'Upload FeatureCollections with RBAC tags and automation policies.',
              type: 'action',
              cta: 'Launch importer',
              href: '/admin/zones#zone-bulk-import'
            }
          ]
        }
      ]
    }
  };
=======
  const auditEvents = Array.isArray(payload.audit?.timeline?.events)
    ? payload.audit.timeline.events
    : [];
  const auditSummary = payload.audit?.timeline?.summary ?? {};

  const auditSection = {
    id: 'audit-log',
    label: 'Audit timeline',
    description: 'Manage manual audit checkpoints alongside system-generated controls.',
    icon: 'documents',
    type: 'audit-timeline',
    data: {
      events: auditEvents,
      summary: auditSummary,
      initialTimeframe: auditSummary.timeframe ?? payload.timeframe ?? DEFAULT_TIMEFRAME
    }
  };
  const monetisation = payload.platform?.monetisation;
  const monetisationSection = monetisation
    ? {
        id: 'monetisation-governance',
        label: 'Monetisation governance',
        description: 'Launch the monetisation control centre to govern commissions, subscriptions, and finance integrations.',
        type: 'settings',
        data: {
          panels: [
            {
              id: 'monetisation-console',
              title: 'Monetisation control centre',
              description: 'Keep commission structures, subscription packages, and Stripe/Escrow credentials aligned.',
              status: monetisation.commissionsEnabled ? 'Commissions active' : 'Commissions disabled',
              items: [
                {
                  id: 'launch-console',
                  label: 'Monetisation console',
                  helper: 'Adjust commission structures, subscription packages, and finance credentials.',
                  type: 'action',
                  href: '/admin/monetisation',
                  cta: 'Open console'
                },
                {
                  id: 'base-rate',
                  label: 'Default commission rate',
                  helper: 'Fallback platform share applied when no bespoke rule matches.',
                  value: monetisation.baseRateLabel
                },
                {
                  id: 'subscription-state',
                  label: 'Subscription state',
                  helper: monetisation.subscriptionEnabled ? 'Subscription gating enforced' : 'Subscriptions disabled',
                  value: `${monetisation.subscriptionCount ?? 0} packages`
                },
                {
                  id: 'integration-health',
                  label: 'Integration readiness',
                  helper: [
                    monetisation.stripeConnected ? 'Stripe linked' : 'Stripe pending',
                    monetisation.escrowConnected ? 'Escrow ready' : 'Escrow not configured',
                    monetisation.smtpReady ? 'SMTP ready' : 'SMTP pending',
                    monetisation.storageConfigured ? 'R2 storage connected' : 'Storage pending'
                  ].join(' • ')
                }
              ]
            }
          ]
        }
      }
    : null;
>>>>>>> 14a2581a

  const auditSection = auditTimeline.length
    ? {
        id: 'audit-log',
        label: 'Audit timeline',
        description: 'Latest pipeline runs, compliance reviews, and dispute checkpoints.',
        type: 'table',
        data: {
          headers: ['Time', 'Event', 'Owner', 'Status'],
          rows: auditTimeline.map((entry) => [entry.time, entry.event, entry.owner, entry.status])
        }
      }
    : null;

  const sections = [
  const upcomingManualEntries = manualUpcoming.slice(0, 4).map((entry) => ({
    title: entry.title,
    when: entry.when,
    status: entry.status || 'Manual'
  }));

  if (upcomingManualEntries.length) {
    overview.analytics.upcoming = [...overview.analytics.upcoming, ...upcomingManualEntries];
  }

  return [
    overview,
    commandMetrics,
    securitySection,
    operationsSection,
    disputeSection,
    complianceSection,
    legalSection,
    automationSection,
<<<<<<< HEAD
    zoneGovernanceSection,
    auditSection
=======
    auditSection,
    monetisationSection
>>>>>>> 14a2581a
  ].filter(Boolean);

  return { sections, sidebarLinks };
  sections.push({
    id: 'system-settings-link',
    label: 'System settings',
    description: 'Configure email, storage, and integration credentials.',
    type: 'link',
    icon: 'settings',
    routeTo: '/admin/system-settings'
  });

  return sections;
}

export default function AdminDashboard() {
  const navigate = useNavigate();
  const { logout } = useAdminSession();
  const roleMeta = useMemo(() => DASHBOARD_ROLES.find((role) => role.id === 'admin'), []);
  const registeredRoles = useMemo(() => DASHBOARD_ROLES.filter((role) => role.registered), []);
  const [searchParams, setSearchParams] = useSearchParams();
  const timeframeParam = searchParams.get('timeframe') ?? DEFAULT_TIMEFRAME;
  const [timeframe, setTimeframe] = useState(timeframeParam);
  const [state, setState] = useState({ loading: true, data: null, meta: null, error: null });
  const [lastRefreshed, setLastRefreshed] = useState(null);
  const [affiliateState, setAffiliateState] = useState({ loading: true, data: null, error: null });
  const [complianceState, setComplianceState] = useState({ loading: true, error: null, payload: null });
  const [overviewSettings, setOverviewSettings] = useState(null);
  const [overviewSettingsForm, setOverviewSettingsForm] = useState(null);
  const [overviewSettingsLoading, setOverviewSettingsLoading] = useState(true);
  const [overviewSettingsLoadError, setOverviewSettingsLoadError] = useState(null);
  const [overviewSettingsSaving, setOverviewSettingsSaving] = useState(false);
  const [overviewSettingsFormError, setOverviewSettingsFormError] = useState(null);
  const [overviewSettingsSuccess, setOverviewSettingsSuccess] = useState(null);
  const [settingsModalOpen, setSettingsModalOpen] = useState(false);

  useEffect(() => {
    if (timeframeParam !== timeframe) {
      setTimeframe(timeframeParam);
    }
  }, [timeframeParam, timeframe]);

  const loadDashboard = useCallback(
    async ({ signal, timeframe: requestedTimeframe, forceRefresh = false } = {}) => {
      const windowKey = requestedTimeframe ?? timeframe;
      setState((current) => ({ ...current, loading: true, error: null }));
      try {
        const response = await getAdminDashboard({ timeframe: windowKey, signal, forceRefresh });
        setState({ loading: false, data: response.data, meta: response.meta, error: null });
        setLastRefreshed(response.data?.generatedAt ?? new Date().toISOString());
      } catch (error) {
        if (signal?.aborted || error?.name === 'AbortError') {
          return;
        }
        const panelError =
          error instanceof PanelApiError
            ? error
            : new PanelApiError('Unable to load admin dashboard', error?.status ?? 500, { cause: error });
        if (panelError.status === 401 || panelError.status === 403) {
          await logout();
          navigate('/admin', {
            replace: true,
            state: { reason: 'sessionExpired', from: { pathname: '/admin/dashboard' } }
          });
          return;
        }
        setState((current) => ({ ...current, loading: false, error: panelError }));
      }
    },
    [timeframe, logout, navigate]
  );

  const loadComplianceControls = useCallback(
    async ({ signal } = {}) => {
      setComplianceState((current) => ({ ...current, loading: true, error: null }));
      try {
        const payload = await fetchComplianceControls({ signal });
        setComplianceState({ loading: false, error: null, payload });
      } catch (error) {
        if (signal?.aborted || error?.name === 'AbortError') {
          return;
        }
        setComplianceState((current) => ({ ...current, loading: false, error, payload: current.payload }));
      }
    },
    []
  );

  const handleCreateControl = useCallback(
    async (payload) => {
      await createComplianceControlRequest(payload);
      await loadComplianceControls();
    },
    [loadComplianceControls]
  );

  const handleUpdateControl = useCallback(
    async (controlId, payload) => {
      await updateComplianceControlRequest(controlId, payload);
      await loadComplianceControls();
    },
    [loadComplianceControls]
  );

  const handleDeleteControl = useCallback(
    async (controlId) => {
      await deleteComplianceControlRequest(controlId);
      await loadComplianceControls();
    },
    [loadComplianceControls]
  );

  const handleUpdateAutomation = useCallback(async (settings) => {
    const updated = await updateComplianceAutomation(settings);
    setComplianceState((current) => ({
      ...current,
      payload: current.payload
        ? { ...current.payload, automation: updated }
        : {
            controls: [],
            summary: { total: 0, overdue: 0, dueSoon: 0, monitoring: 0 },
            filters: { statuses: [], categories: [], reviewFrequencies: [], controlTypes: [], ownerTeams: [] },
            evidence: [],
            exceptions: [],
            automation: updated
          }
    }));
    return updated;
  }, []);

  useEffect(() => {
    const controller = new AbortController();
    loadDashboard({ signal: controller.signal, timeframe });
    return () => controller.abort();
  }, [loadDashboard, timeframe]);

  useEffect(() => {
    const controller = new AbortController();
    (async () => {
      try {
        const payload = await getAdminAffiliateSettings({ signal: controller.signal });
        setAffiliateState({ loading: false, data: payload, error: null });
      } catch (error) {
        if (controller.signal.aborted) return;
        const err = error instanceof Error ? error : new Error('Unable to load affiliate settings');
        setAffiliateState({ loading: false, data: null, error: err });
      }
    })();
    return () => controller.abort();
  }, []);

  useEffect(() => {
    const controller = new AbortController();
    loadComplianceControls({ signal: controller.signal });
    return () => controller.abort();
  }, [loadComplianceControls]);
    let isMounted = true;
    const controller = new AbortController();
    (async () => {
      setOverviewSettingsLoading(true);
      setOverviewSettingsLoadError(null);
      try {
        const settings = await fetchAdminDashboardOverviewSettings({ signal: controller.signal });
        if (!isMounted) return;
        setOverviewSettings(settings);
      } catch (error) {
        if (controller.signal.aborted || !isMounted) return;
        const message =
          error instanceof Error ? error.message : 'Failed to load overview settings';
        setOverviewSettingsLoadError(message);
      } finally {
        if (!isMounted) return;
        setOverviewSettingsLoading(false);
      }
    })();
    return () => {
      isMounted = false;
      controller.abort();
    };
  }, []);

  useEffect(() => {
    if (!overviewSettings || settingsModalOpen) {
      return;
    }
    setOverviewSettingsForm(buildFormState(overviewSettings));
  }, [overviewSettings, settingsModalOpen]);

  const affiliateSection = useMemo(() => buildAffiliateGovernanceSection(affiliateState), [affiliateState]);

  const navigationModel = useMemo(() => {
    if (!state.data) {
      return { sections: [], sidebarLinks: [] };
    }
    return buildAdminNavigation(state.data, { formatDateLabel, formatRelativeMoment });
  }, [state.data]);

  const navigation = useMemo(() => {
    const sections = [...navigationModel.sections];
  const complianceSectionContext = useMemo(() => {
    const payload =
      complianceState.payload ?? {
        controls: [],
        summary: { total: 0, overdue: 0, dueSoon: 0, monitoring: 0 },
        filters: { statuses: [], categories: [], reviewFrequencies: [], controlTypes: [], ownerTeams: [] },
        automation: {},
        evidence: [],
        exceptions: []
      };
    return {
      loading: complianceState.loading,
      error: complianceState.error,
      payload,
      actions: {
        refresh: () => loadComplianceControls(),
        createControl: handleCreateControl,
        updateControl: handleUpdateControl,
        deleteControl: handleDeleteControl,
        updateAutomation: handleUpdateAutomation
      }
    };
  }, [
    complianceState.loading,
    complianceState.error,
    complianceState.payload,
    loadComplianceControls,
    handleCreateControl,
    handleUpdateControl,
    handleDeleteControl,
    handleUpdateAutomation
  ]);

  const navigation = useMemo(() => {
    const sections = state.data ? buildAdminNavigation(state.data) : [];
    sections.push({
      id: 'zone-management-link',
      label: 'Zone management workspace',
      description: 'Launch the geo-zonal governance tools in a dedicated workspace.',
      href: '/admin/zones'
    });
    const sections = state.data ? buildAdminNavigation(state.data, complianceSectionContext) : [];
    if (affiliateSection) {
      sections.push(affiliateSection);
    }
    sections.push({
      id: 'admin-monetisation-link',
      label: 'Monetisation workspace',
      description: 'Open the revenue and affiliate control centre.',
      type: 'link',
      icon: 'finance',
      to: '/admin/monetisation'
    });
    return sections;
  }, [navigationModel.sections, affiliateSection]);

  const dashboardPayload = state.data
    ? { navigation, sidebarLinks: navigationModel.sidebarLinks }
    : null;
  }, [state.data, affiliateSection, complianceSectionContext]);
  const dashboardPayload = state.data ? { navigation } : null;
  const timeframeOptions = state.data?.timeframeOptions ?? FALLBACK_TIMEFRAME_OPTIONS;
  const isFallback = Boolean(state.meta?.fallback);
  const servedFromCache = Boolean(state.meta?.fromCache && !state.meta?.fallback);

  const handleTimeframeChange = useCallback(
    (next) => {
      setTimeframe(next);
      setSearchParams((current) => {
        const params = new URLSearchParams(current);
        if (next === DEFAULT_TIMEFRAME) {
          params.delete('timeframe');
        } else {
          params.set('timeframe', next);
        }
        return params;
      });
    },
    [setSearchParams]
  );

  const handleRefresh = useCallback(() => {
    loadDashboard({ timeframe, forceRefresh: true });
  }, [loadDashboard, timeframe]);

  const handleLogout = useCallback(async () => {
    await logout();
    navigate('/admin', { replace: true, state: { reason: 'signedOut' } });
  }, [logout, navigate]);

  const handleOpenSettings = useCallback(() => {
    if (!overviewSettings) return;
    setOverviewSettingsSuccess(null);
    setOverviewSettingsForm(buildFormState(overviewSettings));
    setOverviewSettingsFormError(null);
    setSettingsModalOpen(true);
  }, [overviewSettings]);

  const handleCloseSettings = useCallback(() => {
    setSettingsModalOpen(false);
    setOverviewSettingsFormError(null);
    if (overviewSettings) {
      setOverviewSettingsForm(buildFormState(overviewSettings));
    }
  }, [overviewSettings]);

  const handleSaveOverviewSettings = useCallback(
    async (payload) => {
      setOverviewSettingsSaving(true);
      setOverviewSettingsFormError(null);
      try {
        const saved = await persistAdminDashboardOverviewSettings(payload);
        setOverviewSettings(saved);
        setOverviewSettingsSuccess('Overview settings updated');
        await loadDashboard({ timeframe, forceRefresh: true });
        return true;
      } catch (error) {
        const message =
          error instanceof Error ? error.message : 'Failed to save overview settings';
        setOverviewSettingsFormError(message);
        return false;
      } finally {
        setOverviewSettingsSaving(false);
      }
    },
    [loadDashboard, timeframe]
  );

  const handleMetricFieldChange = useCallback((metricKey, field, value) => {
    setOverviewSettingsForm((current) => {
      if (!current) return current;
      return {
        ...current,
        metrics: {
          ...current.metrics,
          [metricKey]: {
            ...current.metrics[metricKey],
            [field]: value
          }
        }
      };
    });
  }, []);

  const handleChartFieldChange = useCallback((chartKey, field, value) => {
    setOverviewSettingsForm((current) => {
      if (!current) return current;
      return {
        ...current,
        charts: {
          ...current.charts,
          [chartKey]: {
            ...current.charts[chartKey],
            [field]: value
          }
        }
      };
    });
  }, []);

  const handleAddManualInsight = useCallback(() => {
    setOverviewSettingsForm((current) => {
      if (!current) return current;
      if (current.insights.manual.length >= MAX_OVERVIEW_INSIGHTS) {
        return current;
      }
      return {
        ...current,
        insights: {
          ...current.insights,
          manual: [...current.insights.manual, '']
        }
      };
    });
  }, []);

  const handleManualInsightChange = useCallback((index, value) => {
    setOverviewSettingsForm((current) => {
      if (!current) return current;
      const manual = current.insights.manual.map((entry, entryIndex) =>
        entryIndex === index ? value : entry
      );
      return {
        ...current,
        insights: {
          ...current.insights,
          manual
        }
      };
    });
  }, []);

  const handleRemoveManualInsight = useCallback((index) => {
    setOverviewSettingsForm((current) => {
      if (!current) return current;
      const manual = current.insights.manual.filter((_, entryIndex) => entryIndex !== index);
      return {
        ...current,
        insights: {
          ...current.insights,
          manual
        }
      };
    });
  }, []);

  const handleAddTimelineEntry = useCallback(() => {
    setOverviewSettingsForm((current) => {
      if (!current) return current;
      if (current.timeline.manual.length >= MAX_OVERVIEW_TIMELINE) {
        return current;
      }
      return {
        ...current,
        timeline: {
          ...current.timeline,
          manual: [...current.timeline.manual, { title: '', when: '', status: '' }]
        }
      };
    });
  }, []);

  const handleTimelineEntryChange = useCallback((index, field, value) => {
    setOverviewSettingsForm((current) => {
      if (!current) return current;
      const manual = current.timeline.manual.map((entry, entryIndex) =>
        entryIndex === index ? { ...entry, [field]: value } : entry
      );
      return {
        ...current,
        timeline: {
          ...current.timeline,
          manual
        }
      };
    });
  }, []);

  const handleRemoveTimelineEntry = useCallback((index) => {
    setOverviewSettingsForm((current) => {
      if (!current) return current;
      const manual = current.timeline.manual.filter((_, entryIndex) => entryIndex !== index);
      return {
        ...current,
        timeline: {
          ...current.timeline,
          manual
        }
      };
    });
  }, []);

  const handleAddManualSignal = useCallback(() => {
    setOverviewSettingsForm((current) => {
      if (!current) return current;
      if (current.security.manualSignals.length >= MAX_SECURITY_SIGNALS) {
        return current;
      }
      return {
        ...current,
        security: {
          ...current.security,
          manualSignals: [...current.security.manualSignals, { label: '', caption: '', valueLabel: '', tone: 'info' }]
        }
      };
    });
  }, []);

  const handleManualSignalChange = useCallback((index, field, value) => {
    setOverviewSettingsForm((current) => {
      if (!current) return current;
      const manualSignals = current.security.manualSignals.map((entry, entryIndex) =>
        entryIndex === index ? { ...entry, [field]: value } : entry
      );
      return {
        ...current,
        security: {
          ...current.security,
          manualSignals
        }
      };
    });
  }, []);

  const handleRemoveManualSignal = useCallback((index) => {
    setOverviewSettingsForm((current) => {
      if (!current) return current;
      const manualSignals = current.security.manualSignals.filter((_, entryIndex) => entryIndex !== index);
      return {
        ...current,
        security: {
          ...current.security,
          manualSignals
        }
      };
    });
  }, []);

  const handleAddAutomationEntry = useCallback(() => {
    setOverviewSettingsForm((current) => {
      if (!current) return current;
      if (current.automation.manualBacklog.length >= MAX_AUTOMATION_BACKLOG) {
        return current;
      }
      return {
        ...current,
        automation: {
          ...current.automation,
          manualBacklog: [...current.automation.manualBacklog, { name: '', status: '', notes: '', tone: 'info' }]
        }
      };
    });
  }, []);

  const handleAutomationEntryChange = useCallback((index, field, value) => {
    setOverviewSettingsForm((current) => {
      if (!current) return current;
      const manualBacklog = current.automation.manualBacklog.map((entry, entryIndex) =>
        entryIndex === index ? { ...entry, [field]: value } : entry
      );
      return {
        ...current,
        automation: {
          ...current.automation,
          manualBacklog
        }
      };
    });
  }, []);

  const handleRemoveAutomationEntry = useCallback((index) => {
    setOverviewSettingsForm((current) => {
      if (!current) return current;
      const manualBacklog = current.automation.manualBacklog.filter((_, entryIndex) => entryIndex !== index);
      return {
        ...current,
        automation: {
          ...current.automation,
          manualBacklog
        }
      };
    });
  }, []);

  const handleAddOperationsBoard = useCallback(() => {
    setOverviewSettingsForm((current) => {
      if (!current) return current;
      if (current.operations.manualBoards.length >= MAX_OPERATIONS_BOARDS) {
        return current;
      }
      return {
        ...current,
        operations: {
          ...current.operations,
          manualBoards: [
            ...current.operations.manualBoards,
            { title: '', summary: '', owner: '', updates: [''] }
          ]
        }
      };
    });
  }, []);

  const handleOperationsBoardChange = useCallback((index, field, value) => {
    setOverviewSettingsForm((current) => {
      if (!current) return current;
      const manualBoards = current.operations.manualBoards.map((board, boardIndex) =>
        boardIndex === index ? { ...board, [field]: value } : board
      );
      return {
        ...current,
        operations: {
          ...current.operations,
          manualBoards
        }
      };
    });
  }, []);

  const handleRemoveOperationsBoard = useCallback((index) => {
    setOverviewSettingsForm((current) => {
      if (!current) return current;
      const manualBoards = current.operations.manualBoards.filter((_, boardIndex) => boardIndex !== index);
      return {
        ...current,
        operations: {
          ...current.operations,
          manualBoards
        }
      };
    });
  }, []);

  const handleAddOperationsBoardUpdate = useCallback((boardIndex) => {
    setOverviewSettingsForm((current) => {
      if (!current) return current;
      const manualBoards = current.operations.manualBoards.map((board, index) => {
        if (index !== boardIndex) {
          return board;
        }
        if (board.updates.length >= MAX_OPERATIONS_BOARD_UPDATES) {
          return board;
        }
        return { ...board, updates: [...board.updates, ''] };
      });
      return {
        ...current,
        operations: {
          ...current.operations,
          manualBoards
        }
      };
    });
  }, []);

  const handleOperationsBoardUpdateChange = useCallback((boardIndex, updateIndex, value) => {
    setOverviewSettingsForm((current) => {
      if (!current) return current;
      const manualBoards = current.operations.manualBoards.map((board, index) => {
        if (index !== boardIndex) {
          return board;
        }
        const updates = board.updates.map((entry, entryIndex) =>
          entryIndex === updateIndex ? value : entry
        );
        return { ...board, updates };
      });
      return {
        ...current,
        operations: {
          ...current.operations,
          manualBoards
        }
      };
    });
  }, []);

  const handleRemoveOperationsBoardUpdate = useCallback((boardIndex, updateIndex) => {
    setOverviewSettingsForm((current) => {
      if (!current) return current;
      const manualBoards = current.operations.manualBoards.map((board, index) => {
        if (index !== boardIndex) {
          return board;
        }
        const updates = board.updates.filter((_, entryIndex) => entryIndex !== updateIndex);
        return { ...board, updates: updates.length ? updates : [''] };
      });
      return {
        ...current,
        operations: {
          ...current.operations,
          manualBoards
        }
      };
    });
  }, []);

  const handleAddComplianceControl = useCallback(() => {
    setOverviewSettingsForm((current) => {
      if (!current) return current;
      if (current.compliance.manualControls.length >= MAX_COMPLIANCE_CONTROLS) {
        return current;
      }
      return {
        ...current,
        compliance: {
          ...current.compliance,
          manualControls: [
            ...current.compliance.manualControls,
            { name: '', detail: '', due: '', owner: '', tone: 'info' }
          ]
        }
      };
    });
  }, []);

  const handleComplianceControlChange = useCallback((index, field, value) => {
    setOverviewSettingsForm((current) => {
      if (!current) return current;
      const manualControls = current.compliance.manualControls.map((control, controlIndex) =>
        controlIndex === index ? { ...control, [field]: value } : control
      );
      return {
        ...current,
        compliance: {
          ...current.compliance,
          manualControls
        }
      };
    });
  }, []);

  const handleRemoveComplianceControl = useCallback((index) => {
    setOverviewSettingsForm((current) => {
      if (!current) return current;
      const manualControls = current.compliance.manualControls.filter((_, controlIndex) => controlIndex !== index);
      return {
        ...current,
        compliance: {
          ...current.compliance,
          manualControls
        }
      };
    });
  }, []);

  const handleAddAuditEntry = useCallback(() => {
    setOverviewSettingsForm((current) => {
      if (!current) return current;
      if (current.audit.manualTimeline.length >= MAX_AUDIT_TIMELINE) {
        return current;
      }
      return {
        ...current,
        audit: {
          ...current.audit,
          manualTimeline: [...current.audit.manualTimeline, { time: '', event: '', owner: '', status: '' }]
        }
      };
    });
  }, []);

  const handleAuditEntryChange = useCallback((index, field, value) => {
    setOverviewSettingsForm((current) => {
      if (!current) return current;
      const manualTimeline = current.audit.manualTimeline.map((entry, entryIndex) =>
        entryIndex === index ? { ...entry, [field]: value } : entry
      );
      return {
        ...current,
        audit: {
          ...current.audit,
          manualTimeline
        }
      };
    });
  }, []);

  const handleRemoveAuditEntry = useCallback((index) => {
    setOverviewSettingsForm((current) => {
      if (!current) return current;
      const manualTimeline = current.audit.manualTimeline.filter((_, entryIndex) => entryIndex !== index);
      return {
        ...current,
        audit: {
          ...current.audit,
          manualTimeline
        }
      };
    });
  }, []);

  const handleSubmitOverviewSettings = useCallback(
    async (event) => {
      if (event && typeof event.preventDefault === 'function') {
        event.preventDefault();
      }
      if (!overviewSettingsForm) return;
      const payload = prepareSettingsPayload(overviewSettingsForm);
      const saved = await handleSaveOverviewSettings(payload);
      if (saved) {
        setSettingsModalOpen(false);
      }
    },
    [handleSaveOverviewSettings, overviewSettingsForm]
  );

  if (!roleMeta) {
    return null;
  }

  const personaLabel = state.data?.timeframeLabel
    ? `${roleMeta.persona} • Window: ${state.data.timeframeLabel}`
    : roleMeta.persona;

  const filters = (
    <div className="flex w-full flex-col items-stretch gap-2 sm:w-auto sm:items-end">
      <Button
        to="/admin/home-builder"
        size="sm"
        variant="secondary"
        icon={Squares2X2Icon}
        iconPosition="start"
      >
        Home builder
      </Button>
      <Button
        to="/admin/monetisation"
        size="sm"
        variant="secondary"
        icon={BanknotesIcon}
        iconPosition="start"
      >
        Monetisation controls
      </Button>
      <Button
        to="/admin/live-feed/auditing"
        size="sm"
        variant="secondary"
        icon={EyeIcon}
        iconPosition="start"
      >
        Live feed auditing
        to="/admin/taxonomy"
        size="sm"
        variant="secondary"
        icon={Squares2X2Icon}
        iconPosition="start"
      >
        Taxonomy manager
        to="/admin/seo"
        size="sm"
        variant="secondary"
        icon={TagIcon}
        iconPosition="start"
      >
        Tags &amp; SEO
      </Button>
      <Button
        to="/admin/zones"
        size="sm"
        variant="secondary"
        icon={MapIcon}
        iconPosition="start"
      >
        Geo-zonal builder
      </Button>
      <Button
        to="/admin/website-management"
        size="sm"
        variant="secondary"
        icon={GlobeAltIcon}
        iconPosition="start"
      >
        Website management
        to="/admin/system-settings"
        size="sm"
        variant="secondary"
        icon={Cog8ToothIcon}
        iconPosition="start"
      >
        System settings
        type="button"
        size="sm"
        variant="secondary"
        icon={Cog6ToothIcon}
        iconPosition="start"
        onClick={handleOpenSettings}
        disabled={overviewSettingsLoading || !overviewSettings}
      >
        Configure overview
      </Button>
      <SegmentedControl
        name="Command metrics timeframe"
        value={timeframe}
        options={timeframeOptions}
        onChange={handleTimeframeChange}
        size="sm"
      />
      {isFallback ? <StatusPill tone="warning">Showing cached insights</StatusPill> : null}
      {servedFromCache ? <StatusPill tone="info">Served from cache</StatusPill> : null}
      {state.error ? <StatusPill tone="danger">Refresh failed — {state.error.message}</StatusPill> : null}
      {overviewSettingsLoadError ? (
        <StatusPill tone="danger">{overviewSettingsLoadError}</StatusPill>
      ) : null}
      {overviewSettingsSuccess && !settingsModalOpen ? (
        <StatusPill tone="success">{overviewSettingsSuccess}</StatusPill>
      ) : null}
    </div>
  );

  return (
    <>
      <DashboardLayout
        roleMeta={{ ...roleMeta, persona: personaLabel }}
        registeredRoles={registeredRoles}
        dashboard={dashboardPayload}
        loading={state.loading}
        error={state.error?.message ?? null}
        onRefresh={handleRefresh}
        lastRefreshed={lastRefreshed}
        filters={filters}
        onLogout={handleLogout}
      />
      <OverviewSettingsModal
        open={settingsModalOpen}
        loading={overviewSettingsLoading}
        saving={overviewSettingsSaving}
        error={overviewSettingsFormError}
        form={overviewSettingsForm}
        onClose={handleCloseSettings}
        onSubmit={handleSubmitOverviewSettings}
        onMetricChange={handleMetricFieldChange}
        onChartChange={handleChartFieldChange}
        onAddInsight={handleAddManualInsight}
        onInsightChange={handleManualInsightChange}
        onRemoveInsight={handleRemoveManualInsight}
        onAddTimelineEntry={handleAddTimelineEntry}
        onTimelineEntryChange={handleTimelineEntryChange}
        onRemoveTimelineEntry={handleRemoveTimelineEntry}
        onAddManualSignal={handleAddManualSignal}
        onManualSignalChange={handleManualSignalChange}
        onRemoveManualSignal={handleRemoveManualSignal}
        onAddAutomationEntry={handleAddAutomationEntry}
        onAutomationEntryChange={handleAutomationEntryChange}
        onRemoveAutomationEntry={handleRemoveAutomationEntry}
        onAddOperationsBoard={handleAddOperationsBoard}
        onOperationsBoardChange={handleOperationsBoardChange}
        onRemoveOperationsBoard={handleRemoveOperationsBoard}
        onAddOperationsBoardUpdate={handleAddOperationsBoardUpdate}
        onOperationsBoardUpdateChange={handleOperationsBoardUpdateChange}
        onRemoveOperationsBoardUpdate={handleRemoveOperationsBoardUpdate}
        onAddComplianceControl={handleAddComplianceControl}
        onComplianceControlChange={handleComplianceControlChange}
        onRemoveComplianceControl={handleRemoveComplianceControl}
        onAddAuditEntry={handleAddAuditEntry}
        onAuditEntryChange={handleAuditEntryChange}
        onRemoveAuditEntry={handleRemoveAuditEntry}
      />
    </>
  );
}

function OverviewSettingsModal({
  open,
  loading,
  saving,
  error,
  form,
  onClose,
  onSubmit,
  onMetricChange,
  onChartChange,
  onAddInsight,
  onInsightChange,
  onRemoveInsight,
  onAddTimelineEntry,
  onTimelineEntryChange,
  onRemoveTimelineEntry,
  onAddManualSignal,
  onManualSignalChange,
  onRemoveManualSignal,
  onAddAutomationEntry,
  onAutomationEntryChange,
  onRemoveAutomationEntry,
  onAddOperationsBoard,
  onOperationsBoardChange,
  onRemoveOperationsBoard,
  onAddOperationsBoardUpdate,
  onOperationsBoardUpdateChange,
  onRemoveOperationsBoardUpdate,
  onAddComplianceControl,
  onComplianceControlChange,
  onRemoveComplianceControl,
  onAddAuditEntry,
  onAuditEntryChange,
  onRemoveAuditEntry
}) {
  return (
    <Transition.Root show={open} as={Fragment}>
      <Dialog as="div" className="relative z-50" onClose={saving ? () => {} : onClose}>
        <Transition.Child
          as={Fragment}
          enter="ease-out duration-200"
          enterFrom="opacity-0"
          enterTo="opacity-100"
          leave="ease-in duration-150"
          leaveFrom="opacity-100"
          leaveTo="opacity-0"
        >
          <div className="fixed inset-0 bg-slate-900/40 backdrop-blur-sm" />
        </Transition.Child>

        <div className="fixed inset-0 overflow-y-auto">
          <div className="flex min-h-full items-start justify-center p-4 sm:p-6 lg:p-8">
            <Transition.Child
              as={Fragment}
              enter="ease-out duration-200"
              enterFrom="opacity-0 translate-y-4 sm:translate-y-0 sm:scale-95"
              enterTo="opacity-100 translate-y-0 sm:scale-100"
              leave="ease-in duration-150"
              leaveFrom="opacity-100 translate-y-0 sm:scale-100"
              leaveTo="opacity-0 translate-y-4 sm:translate-y-0 sm:scale-95"
            >
              <Dialog.Panel className="relative w-full max-w-5xl transform overflow-hidden rounded-2xl bg-white shadow-2xl transition-all">
                <form onSubmit={onSubmit} className="flex h-full max-h-[90vh] flex-col">
                  <div className="flex items-start justify-between gap-4 border-b border-slate-200 px-6 py-4 sm:px-8 sm:py-5">
                    <div>
                      <Dialog.Title className="text-lg font-semibold text-slate-900">
                        Configure overview experience
                      </Dialog.Title>
                      <p className="mt-1 max-w-3xl text-sm text-slate-600">
                        Manage the copy, thresholds, curated insights, and upcoming milestones that power the admin overview. Changes apply instantly to all administrators with dashboard access.
                      </p>
                      {error ? (
                        <p className="mt-3 text-sm font-medium text-rose-600">{error}</p>
                      ) : null}
                    </div>
                    <Button type="button" variant="tertiary" size="sm" onClick={onClose} disabled={saving}>
                      Close
                    </Button>
                  </div>

                  <div className="flex-1 overflow-y-auto px-6 py-6 sm:px-8">
                    {loading && !form ? (
                      <div className="flex min-h-[240px] items-center justify-center">
                        <Spinner aria-label="Loading overview settings" />
                      </div>
                    ) : (
                      <div className="space-y-8 pb-6">
                        <section>
                          <h3 className="text-base font-semibold text-slate-900">Metric tiles</h3>
                          <p className="mt-1 text-sm text-slate-600">
                            Update the labels and performance thresholds that appear across the command metrics tiles.
                          </p>
                          <div className="mt-4 space-y-6">
                            {OVERVIEW_METRICS_CONFIG.map((config) => {
                              const metric = form?.metrics?.[config.key] ?? {};
                              return (
                                <div
                                  key={config.key}
                                  className="rounded-xl border border-slate-200 bg-white p-4 shadow-sm ring-1 ring-transparent transition hover:ring-accent/20"
                                >
                                  <div className="flex flex-col gap-2 sm:flex-row sm:items-start sm:justify-between">
                                    <div>
                                      <h4 className="text-sm font-semibold text-slate-900">{config.title}</h4>
                                      <p className="mt-1 text-sm text-slate-600">{config.description}</p>
                                    </div>
                                  </div>
                                  <div className="mt-4 grid gap-4 sm:grid-cols-2">
                                    {config.inputs.map((input) => (
                                      <TextInput
                                        key={input.field}
                                        label={input.label}
                                        optionalLabel={input.optionalLabel}
                                        type={input.type}
                                        inputMode={input.type === 'number' ? 'decimal' : undefined}
                                        step={input.step}
                                        value={metric?.[input.field] ?? ''}
                                        onChange={(event) =>
                                          onMetricChange(config.key, input.field, event.target.value)
                                        }
                                        hint={input.hint}
                                      />
                                    ))}
                                  </div>
                                </div>
                              );
                            })}
                          </div>
                        </section>

                        <section>
                          <h3 className="text-base font-semibold text-slate-900">Charts</h3>
                          <p className="mt-1 text-sm text-slate-600">
                            Control the targets and scaling applied to overview visualisations.
                          </p>
                          <div className="mt-4 space-y-6">
                            {OVERVIEW_CHART_CONFIG.map((config) => {
                              const chart = form?.charts?.[config.key] ?? {};
                              return (
                                <div
                                  key={config.key}
                                  className="rounded-xl border border-slate-200 bg-white p-4 shadow-sm ring-1 ring-transparent transition hover:ring-accent/20"
                                >
                                  <div>
                                    <h4 className="text-sm font-semibold text-slate-900">{config.title}</h4>
                                    <p className="mt-1 text-sm text-slate-600">{config.description}</p>
                                  </div>
                                  <div className="mt-4 grid gap-4 sm:grid-cols-2">
                                    {config.inputs.map((input) => (
                                      <TextInput
                                        key={input.field}
                                        label={input.label}
                                        type={input.type}
                                        inputMode={input.type === 'number' ? 'decimal' : undefined}
                                        step={input.step}
                                        value={chart?.[input.field] ?? ''}
                                        onChange={(event) =>
                                          onChartChange(config.key, input.field, event.target.value)
                                        }
                                        hint={input.hint}
                                      />
                                    ))}
                                  </div>
                                </div>
                              );
                            })}
                          </div>
                        </section>

                        <section>
                          <h3 className="text-base font-semibold text-slate-900">Manual insights</h3>
                          <p className="mt-1 text-sm text-slate-600">
                            Pin curated observations alongside automated signals. Insights appear in the overview insights rail.
                          </p>
                          <div className="mt-4 space-y-4">
                            {form?.insights?.manual?.length ? null : (
                              <p className="text-sm text-slate-500">No manual insights yet. Add one to get started.</p>
                            )}
                            {form?.insights?.manual?.map((entry, index) => (
                              <div
                                key={`insight-${index}`}
                                className="flex flex-col gap-3 rounded-lg border border-slate-200 bg-white p-4 shadow-sm sm:flex-row sm:items-start"
                              >
                                <TextInput
                                  className="flex-1"
                                  label={`Insight ${index + 1}`}
                                  value={entry}
                                  onChange={(event) => onInsightChange(index, event.target.value)}
                                  hint="Visible text shown in the overview insights list."
                                />
                                <Button
                                  type="button"
                                  variant="ghost"
                                  size="sm"
                                  icon={TrashIcon}
                                  iconPosition="start"
                                  onClick={() => onRemoveInsight(index)}
                                  disabled={saving}
                                >
                                  Remove
                                </Button>
                              </div>
                            ))}
                          </div>
                          <div className="mt-4 flex flex-wrap items-center gap-3">
                            <Button
                              type="button"
                              variant="secondary"
                              size="sm"
                              icon={PlusIcon}
                              iconPosition="start"
                              onClick={onAddInsight}
                              disabled={saving || (form?.insights?.manual?.length ?? 0) >= MAX_OVERVIEW_INSIGHTS}
                            >
                              Add insight
                            </Button>
                            {form?.insights?.manual?.length >= MAX_OVERVIEW_INSIGHTS ? (
                              <p className="text-xs font-medium text-slate-500">
                                Maximum of {MAX_OVERVIEW_INSIGHTS} insights reached.
                              </p>
                            ) : null}
                          </div>
                        </section>

                        <section>
                          <h3 className="text-base font-semibold text-slate-900">Upcoming milestones</h3>
                          <p className="mt-1 text-sm text-slate-600">
                            Curate manual milestones that appear in the upcoming compliance and automation timeline.
                          </p>
                          <div className="mt-4 space-y-4">
                            {form?.timeline?.manual?.length ? null : (
                              <p className="text-sm text-slate-500">No custom milestones yet. Add important updates for your operators.</p>
                            )}
                            {form?.timeline?.manual?.map((entry, index) => (
                              <div
                                key={`timeline-${index}`}
                                className="space-y-4 rounded-lg border border-slate-200 bg-white p-4 shadow-sm"
                              >
                                <div className="grid gap-4 md:grid-cols-2">
                                  <TextInput
                                    label="Milestone title"
                                    value={entry.title}
                                    onChange={(event) =>
                                      onTimelineEntryChange(index, 'title', event.target.value)
                                    }
                                    hint="Appears as the title in the overview timeline."
                                  />
                                  <TextInput
                                    label="Due date / window"
                                    value={entry.when}
                                    onChange={(event) =>
                                      onTimelineEntryChange(index, 'when', event.target.value)
                                    }
                                    hint="Shown as the schedule indicator (e.g. 'Next week')."
                                  />
                                  <TextInput
                                    label="Owner or status"
                                    optionalLabel="Optional"
                                    value={entry.status}
                                    onChange={(event) =>
                                      onTimelineEntryChange(index, 'status', event.target.value)
                                    }
                                    hint="Displayed as supporting context under the milestone."
                                  />
                                </div>
                                <div className="flex justify-end">
                                  <Button
                                    type="button"
                                    variant="ghost"
                                    size="sm"
                                    icon={TrashIcon}
                                    iconPosition="start"
                                    onClick={() => onRemoveTimelineEntry(index)}
                                    disabled={saving}
                                  >
                                    Remove milestone
                                  </Button>
                                </div>
                              </div>
                            ))}
                          </div>
                          <div className="mt-4 flex flex-wrap items-center gap-3">
                            <Button
                              type="button"
                              variant="secondary"
                              size="sm"
                              icon={PlusIcon}
                              iconPosition="start"
                              onClick={onAddTimelineEntry}
                              disabled={
                                saving || (form?.timeline?.manual?.length ?? 0) >= MAX_OVERVIEW_TIMELINE
                              }
                            >
                              Add milestone
                            </Button>
                          {form?.timeline?.manual?.length >= MAX_OVERVIEW_TIMELINE ? (
                            <p className="text-xs font-medium text-slate-500">
                              Maximum of {MAX_OVERVIEW_TIMELINE} milestones reached.
                            </p>
                          ) : null}
                        </div>
                      </section>

                      <section>
                        <h3 className="text-base font-semibold text-slate-900">Security posture signals</h3>
                        <p className="mt-1 text-sm text-slate-600">
                          Add manual signals that appear alongside automated MFA, alerting, and ingestion telemetry.
                        </p>
                        <div className="mt-4 space-y-4">
                          {form?.security?.manualSignals?.length ? null : (
                            <p className="text-sm text-slate-500">
                              No manual security signals configured yet.
                            </p>
                          )}
                          {form?.security?.manualSignals?.map((signal, index) => (
                            <div
                              key={`security-signal-${index}`}
                              className="space-y-4 rounded-lg border border-slate-200 bg-white p-4 shadow-sm"
                            >
                              <div className="grid gap-4 md:grid-cols-2">
                                <TextInput
                                  label="Signal title"
                                  value={signal.label}
                                  onChange={(event) => onManualSignalChange(index, 'label', event.target.value)}
                                  hint="Appears as the heading for the manual signal."
                                />
                                <TextInput
                                  label="Value label"
                                  value={signal.valueLabel}
                                  onChange={(event) => onManualSignalChange(index, 'valueLabel', event.target.value)}
                                  hint="Displayed numeric or percentage indicator."
                                />
                                <TextInput
                                  label="Caption"
                                  optionalLabel="Optional"
                                  value={signal.caption}
                                  onChange={(event) => onManualSignalChange(index, 'caption', event.target.value)}
                                  hint="Supplemental context shown under the signal."
                                  className="md:col-span-2"
                                />
                                <div className="md:col-span-2">
                                  <span className="block text-sm font-medium text-slate-700">Tone</span>
                                  <SegmentedControl
                                    className="mt-2"
                                    name={`Manual security tone ${index + 1}`}
                                    value={signal.tone || 'info'}
                                    onChange={(value) => onManualSignalChange(index, 'tone', value)}
                                    options={TONE_OPTIONS}
                                    size="sm"
                                  />
                                </div>
                              </div>
                              <div className="flex justify-end">
                                <Button
                                  type="button"
                                  variant="ghost"
                                  size="sm"
                                  icon={TrashIcon}
                                  iconPosition="start"
                                  onClick={() => onRemoveManualSignal(index)}
                                  disabled={saving}
                                >
                                  Remove signal
                                </Button>
                              </div>
                            </div>
                          ))}
                        </div>
                        <div className="mt-4 flex flex-wrap items-center gap-3">
                          <Button
                            type="button"
                            variant="secondary"
                            size="sm"
                            icon={PlusIcon}
                            iconPosition="start"
                            onClick={onAddManualSignal}
                            disabled={saving || (form?.security?.manualSignals?.length ?? 0) >= MAX_SECURITY_SIGNALS}
                          >
                            Add security signal
                          </Button>
                          {form?.security?.manualSignals?.length >= MAX_SECURITY_SIGNALS ? (
                            <p className="text-xs font-medium text-slate-500">Maximum of {MAX_SECURITY_SIGNALS} signals reached.</p>
                          ) : null}
                        </div>
                      </section>

                      <section>
                        <h3 className="text-base font-semibold text-slate-900">Automation backlog</h3>
                        <p className="mt-1 text-sm text-slate-600">
                          Curate manual automation initiatives that enrich the security &amp; telemetry backlog view.
                        </p>
                        <div className="mt-4 space-y-4">
                          {form?.automation?.manualBacklog?.length ? null : (
                            <p className="text-sm text-slate-500">No manual automation initiatives captured yet.</p>
                          )}
                          {form?.automation?.manualBacklog?.map((item, index) => (
                            <div
                              key={`automation-${index}`}
                              className="space-y-4 rounded-lg border border-slate-200 bg-white p-4 shadow-sm"
                            >
                              <div className="grid gap-4 md:grid-cols-2">
                                <TextInput
                                  label="Initiative name"
                                  value={item.name}
                                  onChange={(event) => onAutomationEntryChange(index, 'name', event.target.value)}
                                  hint="Name displayed in the automation backlog list."
                                />
                                <TextInput
                                  label="Status"
                                  value={item.status}
                                  onChange={(event) => onAutomationEntryChange(index, 'status', event.target.value)}
                                  hint="Headline state such as Pilot, Operational, or Monitoring."
                                />
                                <div className="md:col-span-2 space-y-2">
                                  <span className="block text-sm font-medium text-slate-700">Tone</span>
                                  <SegmentedControl
                                    name={`Automation tone ${index + 1}`}
                                    value={item.tone || 'info'}
                                    onChange={(value) => onAutomationEntryChange(index, 'tone', value)}
                                    options={TONE_OPTIONS}
                                    size="sm"
                                  />
                                </div>
                              </div>
                              <FormField
                                id={`automation-notes-${index}`}
                                label="Notes"
                                optionalLabel="Optional"
                                hint="Provide additional context surfaced under the initiative."
                              >
                                <textarea
                                  id={`automation-notes-${index}`}
                                  className="block w-full rounded-lg border border-slate-300 px-3 py-2 text-sm shadow-sm transition focus:border-accent focus:outline-none focus:ring-2 focus:ring-accent/40"
                                  rows={3}
                                  value={item.notes}
                                  onChange={(event) => onAutomationEntryChange(index, 'notes', event.target.value)}
                                />
                              </FormField>
                              <div className="flex justify-end">
                                <Button
                                  type="button"
                                  variant="ghost"
                                  size="sm"
                                  icon={TrashIcon}
                                  iconPosition="start"
                                  onClick={() => onRemoveAutomationEntry(index)}
                                  disabled={saving}
                                >
                                  Remove initiative
                                </Button>
                              </div>
                            </div>
                          ))}
                        </div>
                        <div className="mt-4 flex flex-wrap items-center gap-3">
                          <Button
                            type="button"
                            variant="secondary"
                            size="sm"
                            icon={PlusIcon}
                            iconPosition="start"
                            onClick={onAddAutomationEntry}
                            disabled={saving || (form?.automation?.manualBacklog?.length ?? 0) >= MAX_AUTOMATION_BACKLOG}
                          >
                            Add automation initiative
                          </Button>
                          {form?.automation?.manualBacklog?.length >= MAX_AUTOMATION_BACKLOG ? (
                            <p className="text-xs font-medium text-slate-500">
                              Maximum of {MAX_AUTOMATION_BACKLOG} initiatives reached.
                            </p>
                          ) : null}
                        </div>
                      </section>

                      <section>
                        <h3 className="text-base font-semibold text-slate-900">Operations boards</h3>
                        <p className="mt-1 text-sm text-slate-600">
                          Draft manual queue summaries that appear with the provider verification, disputes, and insurance boards.
                        </p>
                        <div className="mt-4 space-y-4">
                          {form?.operations?.manualBoards?.length ? null : (
                            <p className="text-sm text-slate-500">No manual boards configured yet.</p>
                          )}
                          {form?.operations?.manualBoards?.map((board, index) => (
                            <div
                              key={`operations-board-${index}`}
                              className="space-y-4 rounded-lg border border-slate-200 bg-white p-4 shadow-sm"
                            >
                              <div className="grid gap-4 md:grid-cols-2">
                                <TextInput
                                  label="Board title"
                                  value={board.title}
                                  onChange={(event) => onOperationsBoardChange(index, 'title', event.target.value)}
                                  hint="Headline shown for the manual queue board."
                                />
                                <TextInput
                                  label="Owner"
                                  optionalLabel="Optional"
                                  value={board.owner}
                                  onChange={(event) => onOperationsBoardChange(index, 'owner', event.target.value)}
                                  hint="Owner string appended to the board summary."
                                />
                                <FormField
                                  id={`operations-summary-${index}`}
                                  label="Summary"
                                  hint="Short description surfaced as the primary board detail."
                                  className="md:col-span-2"
                                >
                                  <textarea
                                    id={`operations-summary-${index}`}
                                    className="block w-full rounded-lg border border-slate-300 px-3 py-2 text-sm shadow-sm transition focus:border-accent focus:outline-none focus:ring-2 focus:ring-accent/40"
                                    rows={3}
                                    value={board.summary}
                                    onChange={(event) => onOperationsBoardChange(index, 'summary', event.target.value)}
                                  />
                                </FormField>
                              </div>
                              <div className="space-y-3">
                                <p className="text-sm font-medium text-slate-700">Updates</p>
                                {board.updates.map((update, updateIndex) => (
                                  <div key={`operations-update-${index}-${updateIndex}`} className="flex flex-col gap-3 sm:flex-row sm:items-start">
                                    <TextInput
                                      className="flex-1"
                                      label={`Update ${updateIndex + 1}`}
                                      value={update}
                                      onChange={(event) =>
                                        onOperationsBoardUpdateChange(index, updateIndex, event.target.value)
                                      }
                                      hint="Appears as a bullet point in the operations board."
                                    />
                                    {board.updates.length > 1 ? (
                                      <Button
                                        type="button"
                                        variant="ghost"
                                        size="sm"
                                        icon={TrashIcon}
                                        iconPosition="start"
                                        onClick={() => onRemoveOperationsBoardUpdate(index, updateIndex)}
                                        disabled={saving}
                                      >
                                        Remove update
                                      </Button>
                                    ) : null}
                                  </div>
                                ))}
                                <div className="flex flex-wrap items-center gap-3">
                                  <Button
                                    type="button"
                                    variant="secondary"
                                    size="sm"
                                    icon={PlusIcon}
                                    iconPosition="start"
                                    onClick={() => onAddOperationsBoardUpdate(index)}
                                    disabled={
                                      saving || board.updates.length >= MAX_OPERATIONS_BOARD_UPDATES
                                    }
                                  >
                                    Add update
                                  </Button>
                                  {board.updates.length >= MAX_OPERATIONS_BOARD_UPDATES ? (
                                    <p className="text-xs font-medium text-slate-500">
                                      Maximum of {MAX_OPERATIONS_BOARD_UPDATES} updates per board.
                                    </p>
                                  ) : null}
                                </div>
                              </div>
                              <div className="flex justify-end">
                                <Button
                                  type="button"
                                  variant="ghost"
                                  size="sm"
                                  icon={TrashIcon}
                                  iconPosition="start"
                                  onClick={() => onRemoveOperationsBoard(index)}
                                  disabled={saving}
                                >
                                  Remove board
                                </Button>
                              </div>
                            </div>
                          ))}
                        </div>
                        <div className="mt-4 flex flex-wrap items-center gap-3">
                          <Button
                            type="button"
                            variant="secondary"
                            size="sm"
                            icon={PlusIcon}
                            iconPosition="start"
                            onClick={onAddOperationsBoard}
                            disabled={saving || (form?.operations?.manualBoards?.length ?? 0) >= MAX_OPERATIONS_BOARDS}
                          >
                            Add board
                          </Button>
                          {form?.operations?.manualBoards?.length >= MAX_OPERATIONS_BOARDS ? (
                            <p className="text-xs font-medium text-slate-500">
                              Maximum of {MAX_OPERATIONS_BOARDS} boards reached.
                            </p>
                          ) : null}
                        </div>
                      </section>

                      <section>
                        <h3 className="text-base font-semibold text-slate-900">Compliance controls</h3>
                        <p className="mt-1 text-sm text-slate-600">
                          Define manual compliance entries surfaced alongside expiring attestations.
                        </p>
                        <div className="mt-4 space-y-4">
                          {form?.compliance?.manualControls?.length ? null : (
                            <p className="text-sm text-slate-500">No manual compliance controls defined yet.</p>
                          )}
                          {form?.compliance?.manualControls?.map((control, index) => (
                            <div
                              key={`compliance-control-${index}`}
                              className="space-y-4 rounded-lg border border-slate-200 bg-white p-4 shadow-sm"
                            >
                              <div className="grid gap-4 md:grid-cols-2">
                                <TextInput
                                  label="Control name"
                                  value={control.name}
                                  onChange={(event) => onComplianceControlChange(index, 'name', event.target.value)}
                                  hint="Headline shown in the compliance list."
                                />
                                <TextInput
                                  label="Due date / window"
                                  value={control.due}
                                  onChange={(event) => onComplianceControlChange(index, 'due', event.target.value)}
                                  hint="Displayed schedule indicator (e.g. Due tomorrow)."
                                />
                                <FormField
                                  id={`compliance-detail-${index}`}
                                  label="Detail"
                                  hint="Supporting text displayed beneath the control."
                                  className="md:col-span-2"
                                >
                                  <textarea
                                    id={`compliance-detail-${index}`}
                                    className="block w-full rounded-lg border border-slate-300 px-3 py-2 text-sm shadow-sm transition focus:border-accent focus:outline-none focus:ring-2 focus:ring-accent/40"
                                    rows={3}
                                    value={control.detail}
                                    onChange={(event) => onComplianceControlChange(index, 'detail', event.target.value)}
                                  />
                                </FormField>
                                <TextInput
                                  label="Owner"
                                  optionalLabel="Optional"
                                  value={control.owner}
                                  onChange={(event) => onComplianceControlChange(index, 'owner', event.target.value)}
                                  hint="Owner or team responsible for the control."
                                />
                                <div>
                                  <span className="block text-sm font-medium text-slate-700">Tone</span>
                                  <SegmentedControl
                                    className="mt-2"
                                    name={`Compliance tone ${index + 1}`}
                                    value={control.tone || 'info'}
                                    onChange={(value) => onComplianceControlChange(index, 'tone', value)}
                                    options={TONE_OPTIONS}
                                    size="sm"
                                  />
                                </div>
                              </div>
                              <div className="flex justify-end">
                                <Button
                                  type="button"
                                  variant="ghost"
                                  size="sm"
                                  icon={TrashIcon}
                                  iconPosition="start"
                                  onClick={() => onRemoveComplianceControl(index)}
                                  disabled={saving}
                                >
                                  Remove control
                                </Button>
                              </div>
                            </div>
                          ))}
                        </div>
                        <div className="mt-4 flex flex-wrap items-center gap-3">
                          <Button
                            type="button"
                            variant="secondary"
                            size="sm"
                            icon={PlusIcon}
                            iconPosition="start"
                            onClick={onAddComplianceControl}
                            disabled={saving || (form?.compliance?.manualControls?.length ?? 0) >= MAX_COMPLIANCE_CONTROLS}
                          >
                            Add compliance control
                          </Button>
                          {form?.compliance?.manualControls?.length >= MAX_COMPLIANCE_CONTROLS ? (
                            <p className="text-xs font-medium text-slate-500">
                              Maximum of {MAX_COMPLIANCE_CONTROLS} controls reached.
                            </p>
                          ) : null}
                        </div>
                      </section>

                      <section>
                        <h3 className="text-base font-semibold text-slate-900">Audit timeline</h3>
                        <p className="mt-1 text-sm text-slate-600">
                          Append manual audit checkpoints that surface within the audit timeline table.
                        </p>
                        <div className="mt-4 space-y-4">
                          {form?.audit?.manualTimeline?.length ? null : (
                            <p className="text-sm text-slate-500">No manual audit events recorded yet.</p>
                          )}
                          {form?.audit?.manualTimeline?.map((entry, index) => (
                            <div
                              key={`audit-entry-${index}`}
                              className="space-y-4 rounded-lg border border-slate-200 bg-white p-4 shadow-sm"
                            >
                              <div className="grid gap-4 md:grid-cols-2">
                                <TextInput
                                  label="Time"
                                  value={entry.time}
                                  onChange={(event) => onAuditEntryChange(index, 'time', event.target.value)}
                                  hint="Displayed timestamp or window (e.g. 08:30 or Last run)."
                                />
                                <TextInput
                                  label="Status"
                                  optionalLabel="Optional"
                                  value={entry.status}
                                  onChange={(event) => onAuditEntryChange(index, 'status', event.target.value)}
                                  hint="Status text shown in the timeline table."
                                />
                                <TextInput
                                  label="Event"
                                  className="md:col-span-2"
                                  value={entry.event}
                                  onChange={(event) => onAuditEntryChange(index, 'event', event.target.value)}
                                  hint="Headline displayed for the audit entry."
                                />
                                <TextInput
                                  label="Owner"
                                  optionalLabel="Optional"
                                  value={entry.owner}
                                  onChange={(event) => onAuditEntryChange(index, 'owner', event.target.value)}
                                  hint="Owner string shown alongside the event."
                                />
                              </div>
                              <div className="flex justify-end">
                                <Button
                                  type="button"
                                  variant="ghost"
                                  size="sm"
                                  icon={TrashIcon}
                                  iconPosition="start"
                                  onClick={() => onRemoveAuditEntry(index)}
                                  disabled={saving}
                                >
                                  Remove audit entry
                                </Button>
                              </div>
                            </div>
                          ))}
                        </div>
                        <div className="mt-4 flex flex-wrap items-center gap-3">
                          <Button
                            type="button"
                            variant="secondary"
                            size="sm"
                            icon={PlusIcon}
                            iconPosition="start"
                            onClick={onAddAuditEntry}
                            disabled={saving || (form?.audit?.manualTimeline?.length ?? 0) >= MAX_AUDIT_TIMELINE}
                          >
                            Add audit entry
                          </Button>
                          {form?.audit?.manualTimeline?.length >= MAX_AUDIT_TIMELINE ? (
                            <p className="text-xs font-medium text-slate-500">
                              Maximum of {MAX_AUDIT_TIMELINE} audit entries reached.
                            </p>
                          ) : null}
                        </div>
                      </section>
                      </div>
                    )}
                  </div>

                  <div className="flex items-center justify-between gap-3 border-t border-slate-200 bg-slate-50 px-6 py-4 sm:px-8">
                    <div className="text-xs text-slate-500">
                      Settings are scoped to administrators with dashboard access. Saved changes sync immediately.
                    </div>
                    <div className="flex items-center gap-3">
                      <Button type="button" variant="secondary" onClick={onClose} disabled={saving}>
                        Cancel
                      </Button>
                      <Button type="submit" variant="primary" loading={saving}>
                        Save overview
                      </Button>
                    </div>
                  </div>
                </form>
              </Dialog.Panel>
            </Transition.Child>
          </div>
        </div>
      </Dialog>
    </Transition.Root>
  );
}<|MERGE_RESOLUTION|>--- conflicted
+++ resolved
@@ -972,7 +972,6 @@
       }
     : null;
 
-<<<<<<< HEAD
   const zoneGovernanceSection = {
     id: 'zone-governance',
     label: 'Zone governance',
@@ -1006,7 +1005,6 @@
       ]
     }
   };
-=======
   const auditEvents = Array.isArray(payload.audit?.timeline?.events)
     ? payload.audit.timeline.events
     : [];
@@ -1075,7 +1073,6 @@
         }
       }
     : null;
->>>>>>> 14a2581a
 
   const auditSection = auditTimeline.length
     ? {
@@ -1110,13 +1107,10 @@
     complianceSection,
     legalSection,
     automationSection,
-<<<<<<< HEAD
     zoneGovernanceSection,
     auditSection
-=======
     auditSection,
     monetisationSection
->>>>>>> 14a2581a
   ].filter(Boolean);
 
   return { sections, sidebarLinks };

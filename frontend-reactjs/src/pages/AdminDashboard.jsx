import { Fragment, useCallback, useEffect, useMemo, useState } from 'react';
import { useNavigate, useSearchParams } from 'react-router-dom';
<<<<<<< HEAD
import { BanknotesIcon, GlobeAltIcon, MapIcon } from '@heroicons/react/24/outline';
=======
import { BanknotesIcon, EyeIcon, MapIcon } from '@heroicons/react/24/outline';
import { BanknotesIcon, Cog8ToothIcon, MapIcon } from '@heroicons/react/24/outline';
import { BanknotesIcon, MapIcon, Squares2X2Icon } from '@heroicons/react/24/outline';
import { Dialog, Transition } from '@headlessui/react';
import { BanknotesIcon, MapIcon, Cog6ToothIcon, PlusIcon, TrashIcon } from '@heroicons/react/24/outline';
import { BanknotesIcon, MapIcon, TagIcon } from '@heroicons/react/24/outline';
>>>>>>> 5a8933e6
import DashboardLayout from '../components/dashboard/DashboardLayout.jsx';
import { DASHBOARD_ROLES } from '../constants/dashboardConfig.js';
import { getAdminDashboard, PanelApiError } from '../api/panelClient.js';
import { Button, SegmentedControl, StatusPill } from '../components/ui/index.js';
import {
  fetchComplianceControls,
  createComplianceControl as createComplianceControlRequest,
  updateComplianceControl as updateComplianceControlRequest,
  deleteComplianceControl as deleteComplianceControlRequest,
  updateComplianceAutomation
} from '../api/adminComplianceClient.js';
import {
  Button,
  SegmentedControl,
  StatusPill,
  TextInput,
  Spinner,
  FormField
} from '../components/ui/index.js';
import { useAdminSession } from '../providers/AdminSessionProvider.jsx';
import { getAdminAffiliateSettings } from '../api/affiliateClient.js';
import {
  fetchAdminDashboardOverviewSettings,
  persistAdminDashboardOverviewSettings
} from '../api/adminDashboardSettingsClient.js';
import SecurityTelemetryWorkspace from '../components/security/telemetry/index.js';

const currencyFormatter = (currency = 'USD') =>
  new Intl.NumberFormat(undefined, { style: 'currency', currency, maximumFractionDigits: 2 });
const numberFormatter = new Intl.NumberFormat();

function resolveRecurrence(rule) {
  if (!rule) return 'One time';
  if (rule.recurrenceType === 'infinite') return 'Infinite';
  if (rule.recurrenceType === 'finite') {
    return `${rule.recurrenceLimit ?? 0} conversions`; // fallback text
  }
  return 'One time';
}

function formatCurrency(amount, currency = 'USD') {
  const formatter = currencyFormatter(currency);
  const numeric = Number.parseFloat(amount ?? 0);
  return formatter.format(Number.isNaN(numeric) ? 0 : numeric);
}

function buildAffiliateGovernanceSection(affiliateState) {
  if (!affiliateState) return null;

  if (affiliateState.loading && !affiliateState.data) {
    return {
      id: 'affiliate-governance',
      label: 'Affiliate monetisation',
      description: 'Synchronising unified payout controls for web and mobile affiliates.',
      type: 'settings',
      data: {
        panels: [
          {
            id: 'affiliate-loading',
            title: 'Programme status',
            description: 'Preparing affiliate guardrails…',
            status: 'Loading',
            items: [
              {
                id: 'loading',
                label: 'Affiliate insights',
                helper: 'Live commission tiers and earnings',
                value: 'Loading…'
              }
            ]
          }
        ]
      }
    };
  }

  if (affiliateState.error) {
    return {
      id: 'affiliate-governance',
      label: 'Affiliate monetisation',
      description: 'Monitor affiliate guardrails and payout readiness.',
      type: 'settings',
      data: {
        panels: [
          {
            id: 'affiliate-error',
            title: 'Affiliate controls',
            description: 'We were unable to load the affiliate configuration snapshot.',
            status: 'Attention required',
            items: [
              {
                id: 'error',
                label: 'Status',
                helper: 'Retry from Monetisation controls if the issue persists.',
                value: affiliateState.error.message
              }
            ]
          }
        ]
      }
    };
  }

  if (!affiliateState.data) {
    return null;
  }

  const { settings, rules = [], performance = [] } = affiliateState.data;

  const ruleItems = rules.length
    ? rules.slice(0, 4).map((rule) => ({
        id: rule.id,
        label: `${rule.tierLabel} • ${rule.name}`,
        helper: `${formatCurrency(rule.minTransactionValue)} – ${
          rule.maxTransactionValue != null ? formatCurrency(rule.maxTransactionValue) : '∞'
        } • ${resolveRecurrence(rule)}`,
        value: `${Number.parseFloat(rule.commissionRate ?? 0).toFixed(2)}%`
      }))
    : [
        {
          id: 'no-rules',
          label: 'Commission tiers',
          helper: 'No active tiers configured yet',
          value: 'Create tiers from Monetisation controls'
        }
      ];

  const performerItems = performance.length
    ? performance.slice(0, 4).map((record) => ({
        id: record.id,
        label: record.referralCode ? record.referralCode.toUpperCase() : 'Affiliate partner',
        helper: `${formatCurrency(record.totalCommissionEarned)} earned • ${formatCurrency(record.lifetimeRevenue)} revenue influenced`,
        value: `${numberFormatter.format(record.totalReferred ?? 0)} referrals`
      }))
    : [
        {
          id: 'no-performance',
          label: 'Performance snapshot',
          helper: 'No affiliate activity captured yet',
          value: 'Monitor once partners onboard'
        }
      ];

  return {
    id: 'affiliate-governance',
    label: 'Affiliate monetisation',
    description: 'Guardrails for tiered commissions and payout cadence across Fixnado surfaces.',
    type: 'settings',
    data: {
      panels: [
        {
          id: 'programme-settings',
          title: settings.programmeName || 'Affiliate programme',
          description:
            settings.programmeTagline || 'Applies to both the enterprise web portal and the mobile command centre.',
          status: settings.autoApproveReferrals ? 'Auto approval enabled' : 'Manual approval',
          items: [
            settings.contactEmail
              ? {
                  id: 'contact-email',
                  label: 'Partner desk email',
                  helper: 'Primary contact for affiliate operations',
                  value: settings.contactEmail
                }
              : null,
            settings.partnerPortalUrl
              ? {
                  id: 'partner-portal',
                  label: 'Partner portal',
                  helper: 'Opens in a new window',
                  value: settings.partnerPortalUrl
                }
              : null,
            settings.onboardingGuideUrl
              ? {
                  id: 'guide',
                  label: 'Onboarding guide',
                  helper: 'Shareable setup playbook for new partners',
                  value: settings.onboardingGuideUrl
                }
              : null,
            {
              id: 'payout-cadence',
              label: 'Payout cadence',
              helper: 'Release schedule for approved commission balances',
              value: `Every ${settings.payoutCadenceDays} days`
            },
            {
              id: 'minimum-payout',
              label: 'Minimum payout',
              helper: 'Threshold before settlement is triggered',
              value: formatCurrency(settings.minimumPayoutAmount)
            },
            {
              id: 'referral-window',
              label: 'Attribution window',
              helper: 'Eligible conversion window per referral',
              value: `${settings.referralAttributionWindowDays} days`
            },
            {
              id: 'auto-approve',
              label: 'Auto approval',
              helper: 'Real-time commission approval for trusted partners',
              type: 'toggle',
              enabled: Boolean(settings.autoApproveReferrals)
            },
            settings.disclosureUrl
              ? {
                  id: 'disclosure',
                  label: 'Disclosure policy',
                  helper: 'Affiliate terms accessible to partners',
                  value: settings.disclosureUrl
                }
              : null
          ].filter(Boolean)
        },
        {
          id: 'commission-tiers',
          title: 'Commission tiers',
          description: 'Percentage tiers triggered by transaction value bands.',
          items: ruleItems
        },
        {
          id: 'affiliate-performance',
          title: 'Performance leaders',
          description: 'Top earning partners across the last attribution window.',
          items: performerItems
        }
      ]
    }
  };
}

const DEFAULT_TIMEFRAME = '7d';
const FALLBACK_TIMEFRAME_OPTIONS = [
  { value: '7d', label: '7 days' },
  { value: '30d', label: '30 days' },
  { value: '90d', label: '90 days' }
];

const ACCENT_BY_TONE = {
  success: 'from-white via-sky-50 to-emerald-100/60',
  info: 'from-white via-indigo-50 to-sky-100/60',
  warning: 'from-white via-amber-50 to-amber-100/80',
  danger: 'from-white via-rose-50 to-rose-100/80',
  neutral: 'from-white via-slate-50 to-slate-100'
};

const OVERVIEW_METRICS_CONFIG = [
  {
    key: 'escrow',
    title: 'Escrow under management',
    description: 'Controls the liquidity tile copy and multiplier thresholds for escrow value reporting.',
    inputs: [
      {
        field: 'label',
        label: 'Metric name',
        type: 'text',
        hint: 'Heading presented in the overview metrics grid.'
      },
      {
        field: 'caption',
        label: 'Short caption',
        type: 'text',
        optionalLabel: 'Optional',
        hint: 'Supporting description beneath the metric.'
      },
      {
        field: 'targetHighMultiplier',
        label: 'Stretch multiplier',
        type: 'number',
        step: '0.01',
        hint: 'Multiplier for the target (green) band shown in charts.'
      },
      {
        field: 'targetMediumMultiplier',
        label: 'Baseline multiplier',
        type: 'number',
        step: '0.01',
        hint: 'Multiplier for the baseline performance band.'
      }
    ]
  },
  {
    key: 'disputes',
    title: 'Dispute load',
    description: 'Tune thresholds for dispute escalation monitoring in the overview tiles.',
    inputs: [
      {
        field: 'label',
        label: 'Metric name',
        type: 'text',
        hint: 'Heading presented in the overview metrics grid.'
      },
      {
        field: 'caption',
        label: 'Short caption',
        type: 'text',
        optionalLabel: 'Optional',
        hint: 'Supporting description beneath the metric.'
      },
      {
        field: 'thresholdLowMultiplier',
        label: 'Healthy multiplier',
        type: 'number',
        step: '0.01',
        hint: 'Threshold multiplier for green status messaging.'
      },
      {
        field: 'thresholdMediumMultiplier',
        label: 'Caution multiplier',
        type: 'number',
        step: '0.01',
        hint: 'Multiplier at which the dashboard flags amber status.'
      }
    ]
  },
  {
    key: 'jobs',
    title: 'Live jobs',
    description: 'Adjust the live jobs tile copy and multiplier thresholds.',
    inputs: [
      {
        field: 'label',
        label: 'Metric name',
        type: 'text',
        hint: 'Heading presented in the overview metrics grid.'
      },
      {
        field: 'caption',
        label: 'Short caption',
        type: 'text',
        optionalLabel: 'Optional',
        hint: 'Supporting description beneath the metric.'
      },
      {
        field: 'targetHighMultiplier',
        label: 'Stretch multiplier',
        type: 'number',
        step: '0.01',
        hint: 'Multiplier for maximum jobs target messaging.'
      },
      {
        field: 'targetMediumMultiplier',
        label: 'Baseline multiplier',
        type: 'number',
        step: '0.01',
        hint: 'Multiplier for baseline jobs target messaging.'
      }
    ]
  },
  {
    key: 'sla',
    title: 'SLA compliance',
    description: 'Set the SLA target and warning thresholds for the overview.',
    inputs: [
      {
        field: 'label',
        label: 'Metric name',
        type: 'text',
        hint: 'Heading presented in the overview metrics grid.'
      },
      {
        field: 'caption',
        label: 'Short caption',
        type: 'text',
        optionalLabel: 'Optional',
        hint: 'Supporting description beneath the metric.'
      },
      {
        field: 'goal',
        label: 'Target %',
        type: 'number',
        step: '0.1',
        hint: 'Target compliance percentage shown as the goal.'
      },
      {
        field: 'warningThreshold',
        label: 'Warning %',
        type: 'number',
        step: '0.1',
        hint: 'Threshold for warning badge messaging.'
      }
    ]
  }
];

const OVERVIEW_CHART_CONFIG = [
  {
    key: 'escrow',
    title: 'Escrow chart target',
    description: 'Update the comparison target applied to the escrow trend visual.',
    inputs: [
      {
        field: 'targetLabel',
        label: 'Target label',
        type: 'text',
        hint: 'Visible legend label for the target band.'
      },
      {
        field: 'targetDivisor',
        label: 'Target divisor',
        type: 'number',
        step: '1',
        hint: 'Used to scale large escrow numbers (e.g. 1000000 for millions).'
      }
    ]
  }
];

const MAX_OVERVIEW_INSIGHTS = 12;
const MAX_OVERVIEW_TIMELINE = 12;
const MAX_SECURITY_SIGNALS = 6;
const MAX_AUTOMATION_BACKLOG = 8;
const MAX_OPERATIONS_BOARDS = 6;
const MAX_OPERATIONS_BOARD_UPDATES = 5;
const MAX_COMPLIANCE_CONTROLS = 8;
const MAX_AUDIT_TIMELINE = 10;

const TONE_OPTIONS = [
  { value: 'success', label: 'Success' },
  { value: 'info', label: 'Info' },
  { value: 'warning', label: 'Warning' },
  { value: 'danger', label: 'Alert' }
];

function buildFormState(settings) {
  if (!settings) {
    return null;
  }

  const metricState = (metric = {}) => ({
    label: metric.label ?? '',
    caption: metric.caption ?? '',
    targetHighMultiplier:
      metric.targetHighMultiplier != null ? String(metric.targetHighMultiplier) : '',
    targetMediumMultiplier:
      metric.targetMediumMultiplier != null ? String(metric.targetMediumMultiplier) : '',
    thresholdLowMultiplier:
      metric.thresholdLowMultiplier != null ? String(metric.thresholdLowMultiplier) : '',
    thresholdMediumMultiplier:
      metric.thresholdMediumMultiplier != null ? String(metric.thresholdMediumMultiplier) : '',
    goal: metric.goal != null ? String(metric.goal) : '',
    warningThreshold: metric.warningThreshold != null ? String(metric.warningThreshold) : ''
  });

  const manualInsights = Array.isArray(settings.insights?.manual)
    ? [...settings.insights.manual]
    : [];

  const manualTimeline = Array.isArray(settings.timeline?.manual)
    ? settings.timeline.manual.map((entry) => ({
        title: entry?.title ?? '',
        when: entry?.when ?? '',
        status: entry?.status ?? ''
      }))
    : [];

  const manualSignals = Array.isArray(settings.security?.manualSignals)
    ? settings.security.manualSignals.map((signal) => ({
        label: signal?.label ?? '',
        caption: signal?.caption ?? '',
        valueLabel: signal?.valueLabel ?? '',
        tone: signal?.tone ?? 'info'
      }))
    : [];

  const manualBacklog = Array.isArray(settings.automation?.manualBacklog)
    ? settings.automation.manualBacklog.map((item) => ({
        name: item?.name ?? '',
        status: item?.status ?? '',
        notes: item?.notes ?? '',
        tone: item?.tone ?? 'info'
      }))
    : [];

  const manualBoards = Array.isArray(settings.queues?.manualBoards)
    ? settings.queues.manualBoards.map((board) => ({
        title: board?.title ?? '',
        summary: board?.summary ?? '',
        owner: board?.owner ?? '',
        updates: Array.isArray(board?.updates)
          ? board.updates.map((entry) => entry ?? '').filter((entry) => typeof entry === 'string')
          : []
      }))
    : [];

  const manualControls = Array.isArray(settings.queues?.manualComplianceControls)
    ? settings.queues.manualComplianceControls.map((control) => ({
        name: control?.name ?? '',
        detail: control?.detail ?? '',
        due: control?.due ?? '',
        owner: control?.owner ?? '',
        tone: control?.tone ?? 'info'
      }))
    : [];

  const manualAuditTimeline = Array.isArray(settings.audit?.manualTimeline)
    ? settings.audit.manualTimeline.map((entry) => ({
        time: entry?.time ?? '',
        event: entry?.event ?? '',
        owner: entry?.owner ?? '',
        status: entry?.status ?? ''
      }))
    : [];

  return {
    metrics: {
      escrow: metricState(settings.metrics?.escrow),
      disputes: metricState(settings.metrics?.disputes),
      jobs: metricState(settings.metrics?.jobs),
      sla: metricState(settings.metrics?.sla)
    },
    charts: {
      escrow: {
        targetDivisor:
          settings.charts?.escrow?.targetDivisor != null
            ? String(settings.charts.escrow.targetDivisor)
            : '',
        targetLabel: settings.charts?.escrow?.targetLabel ?? ''
      }
    },
    insights: { manual: manualInsights },
    timeline: { manual: manualTimeline },
    security: { manualSignals },
    automation: { manualBacklog },
    operations: { manualBoards },
    compliance: { manualControls },
    audit: { manualTimeline: manualAuditTimeline }
  };
}

function prepareSettingsPayload(form) {
  const parseNumber = (value) => {
    const parsed = Number.parseFloat(value);
    return Number.isFinite(parsed) ? parsed : undefined;
  };

  const metrics = {
    escrow: {
      label: form.metrics.escrow.label.trim(),
      caption: form.metrics.escrow.caption.trim()
    },
    disputes: {
      label: form.metrics.disputes.label.trim(),
      caption: form.metrics.disputes.caption.trim()
    },
    jobs: {
      label: form.metrics.jobs.label.trim(),
      caption: form.metrics.jobs.caption.trim()
    },
    sla: {
      label: form.metrics.sla.label.trim(),
      caption: form.metrics.sla.caption.trim()
    }
  };

  const maybeAssign = (target, key, value) => {
    if (value !== undefined) {
      target[key] = value;
    }
  };

  maybeAssign(metrics.escrow, 'targetHighMultiplier', parseNumber(form.metrics.escrow.targetHighMultiplier));
  maybeAssign(metrics.escrow, 'targetMediumMultiplier', parseNumber(form.metrics.escrow.targetMediumMultiplier));
  maybeAssign(metrics.disputes, 'thresholdLowMultiplier', parseNumber(form.metrics.disputes.thresholdLowMultiplier));
  maybeAssign(
    metrics.disputes,
    'thresholdMediumMultiplier',
    parseNumber(form.metrics.disputes.thresholdMediumMultiplier)
  );
  maybeAssign(metrics.jobs, 'targetHighMultiplier', parseNumber(form.metrics.jobs.targetHighMultiplier));
  maybeAssign(metrics.jobs, 'targetMediumMultiplier', parseNumber(form.metrics.jobs.targetMediumMultiplier));
  maybeAssign(metrics.sla, 'goal', parseNumber(form.metrics.sla.goal));
  maybeAssign(metrics.sla, 'warningThreshold', parseNumber(form.metrics.sla.warningThreshold));

  const chartDivisor = parseNumber(form.charts.escrow.targetDivisor);
  const charts = {
    escrow: {
      targetLabel: form.charts.escrow.targetLabel.trim()
    }
  };
  if (chartDivisor !== undefined) {
    charts.escrow.targetDivisor = chartDivisor;
  }

  const manualInsights = form.insights.manual
    .map((entry) => entry.trim())
    .filter((entry, index, arr) => entry && arr.indexOf(entry) === index);

  const manualTimeline = form.timeline.manual
    .map((entry) => ({
      title: entry.title.trim(),
      when: entry.when.trim(),
      status: entry.status.trim()
    }))
    .filter((entry) => entry.title && entry.when);

  const manualSignals = form.security.manualSignals
    .map((entry) => ({
      label: entry.label.trim(),
      caption: entry.caption.trim(),
      valueLabel: entry.valueLabel.trim(),
      tone: entry.tone || 'info'
    }))
    .filter((entry) => entry.label && entry.valueLabel);

  const manualBacklog = form.automation.manualBacklog
    .map((entry) => ({
      name: entry.name.trim(),
      status: entry.status.trim(),
      notes: entry.notes.trim(),
      tone: entry.tone || 'info'
    }))
    .filter((entry) => entry.name && entry.status);

  const manualBoards = form.operations.manualBoards
    .map((entry) => ({
      title: entry.title.trim(),
      summary: entry.summary.trim(),
      owner: entry.owner.trim(),
      updates: entry.updates.map((update) => update.trim()).filter(Boolean)
    }))
    .filter((entry) => entry.title && entry.summary);

  const manualControls = form.compliance.manualControls
    .map((entry) => ({
      name: entry.name.trim(),
      detail: entry.detail.trim(),
      due: entry.due.trim(),
      owner: entry.owner.trim(),
      tone: entry.tone || 'info'
    }))
    .filter((entry) => entry.name && entry.detail && entry.due);

  const manualAudit = form.audit.manualTimeline
    .map((entry) => ({
      time: entry.time.trim(),
      event: entry.event.trim(),
      owner: entry.owner.trim(),
      status: entry.status.trim()
    }))
    .filter((entry) => entry.time && entry.event);

  return {
    metrics,
    charts,
    insights: { manual: manualInsights },
    timeline: { manual: manualTimeline },
    security: { manualSignals },
    automation: { manualBacklog },
    queues: {
      manualBoards,
      manualComplianceControls: manualControls
    },
    audit: { manualTimeline: manualAudit }
  };
}

function resolveAccent(tone) {
  return ACCENT_BY_TONE[tone] ?? ACCENT_BY_TONE.info;
}

function resolveTrend(delta) {
  if (!delta) return 'up';
  return /^[-−]/.test(delta.trim()) ? 'down' : 'up';
}

function disputeCommentary(escalated, resolved) {
  if (escalated > resolved) {
    return 'Escalations outpacing resolutions — deploy senior reviewers.';
  }
  if (resolved > escalated) {
    return 'Resolution velocity healthy — maintain staffing cadence.';
  }
  return 'Escalations balanced with resolutions.';
}

function complianceStatusLabel(tone) {
  if (tone === 'danger') return 'Escalate immediately';
  if (tone === 'warning') return 'Prioritise this window';
  return 'On track';
}

function automationStatusLabel(tone) {
  if (tone === 'warning') return 'Monitor delivery';
  if (tone === 'success') return 'Operational';
  return 'In progress';
}

function buildAdminNavigation(payload, complianceContext = null) {
  if (!payload) {
    return [];
  }

  const tiles = payload.metrics?.command?.tiles ?? [];
  const summary = payload.metrics?.command?.summary ?? {};
  const escrowTrend = payload.charts?.escrowTrend?.buckets ?? [];
  const escrowTargetLabel = payload.charts?.escrowTrend?.targetLabel ?? 'baseline targets';
  const disputeBreakdown = payload.charts?.disputeBreakdown?.buckets ?? [];
  const securitySignals = payload.security?.signals ?? [];
  const automationBacklog = payload.security?.automationBacklog ?? [];
  const queueBoards = payload.queues?.boards ?? [];
  const complianceControls = payload.queues?.complianceControls ?? [];
  const complianceRegistry = Array.isArray(complianceContext?.payload?.controls)
    ? complianceContext.payload.controls
    : [];
  const auditTimeline = payload.audit?.timeline ?? [];
  const manualInsights = Array.isArray(payload.overview?.manualInsights)
    ? payload.overview.manualInsights.filter((item) => typeof item === 'string' && item.trim().length > 0)
    : [];
  const manualUpcoming = Array.isArray(payload.overview?.manualUpcoming)
    ? payload.overview.manualUpcoming.filter(
        (entry) => entry && typeof entry.title === 'string' && typeof entry.when === 'string'
      )
    : [];

  const upcomingCompliance = (complianceRegistry.length
    ? complianceRegistry.map((control) => ({
        title: control.title,
        when: control.dueLabel ||
          (control.nextReviewAt ? new Date(control.nextReviewAt).toLocaleDateString() : 'Scheduled'),
        status: control.ownerTeam || control.owner?.name || 'Compliance Ops'
      }))
    : complianceControls.map((control) => ({
        title: control.name,
        when: control.due,
        status: control.owner
      })))
    .slice(0, 4);

  const overview = {
    id: 'overview',
    label: 'Overview',
    description: 'At-a-glance operations, compliance, and automation posture for Fixnado administrators.',
    type: 'overview',
    analytics: {
      metrics: tiles.map((tile) => ({
        label: tile.label,
        value: tile.valueLabel ?? `${tile.value?.amount ?? '—'}`,
        change: tile.delta ? `${tile.delta} vs previous window` : 'No delta reported',
        trend: resolveTrend(tile.delta)
      })),
      charts: [
        escrowTrend.length
          ? {
              id: 'escrow-trend',
              title: 'Escrow trajectory',
              description: `Escrow under management across the ${
                payload.timeframeLabel?.toLowerCase() ?? 'selected'
              } window versus ${escrowTargetLabel.toLowerCase()}.`,
              type: 'area',
              dataKey: 'value',
              secondaryKey: 'target',
              data: escrowTrend.map((bucket) => ({
                name: bucket.label,
                value: Number(bucket.value ?? bucket.amount ?? 0),
                target: Number(bucket.target ?? 0)
              }))
            }
          : null,
        disputeBreakdown.length
          ? {
              id: 'dispute-breakdown',
              title: 'Dispute escalations vs resolutions',
              description: 'Track escalated cases against dispute closures for the selected cadence.',
              type: 'bar',
              dataKey: 'resolved',
              secondaryKey: 'escalated',
              data: disputeBreakdown.map((bucket) => ({
                name: bucket.label,
                resolved: Number(bucket.resolved ?? 0),
                escalated: Number(bucket.escalated ?? 0)
              }))
            }
          : null
      ].filter(Boolean),
      upcoming: upcomingCompliance,
      insights: [
        ...securitySignals.map((signal) => `${signal.label}: ${signal.valueLabel} • ${signal.caption}`),
        automationBacklog.length
          ? `Automation backlog tracking ${automationBacklog.length} initiative${automationBacklog.length === 1 ? '' : 's'}.`
          : null,
        ...manualInsights
      ].filter(Boolean)
    }
  };

  const commandMetrics = {
    id: 'command-metrics',
    label: 'Command metrics',
    description: 'Financial oversight, dispute momentum, and SLA adherence for the current operating window.',
    type: 'grid',
    data: {
      cards: [
        {
          title: 'Operating window summary',
          accent: 'from-white via-sky-50 to-indigo-100/70',
          details: [
            `Window: ${payload.timeframeLabel ?? '—'}`,
            `Escrow managed: ${summary.escrowTotalLabel ?? '—'}`,
            `Open disputes: ${summary.openDisputesLabel ?? '—'}`,
            `SLA compliance: ${summary.slaComplianceLabel ?? '—'}`
          ]
        },
        ...tiles.map((tile) => ({
          title: tile.label,
          accent: resolveAccent(tile.status?.tone),
          details: [
            tile.valueLabel ? `Value: ${tile.valueLabel}` : null,
            tile.caption,
            tile.delta ? `Δ ${tile.delta}` : null,
            tile.status?.label ? `Status: ${tile.status.label}` : null
          ].filter(Boolean)
        }))
      ]
    }
  };

  const securitySection = {
    id: 'security-posture',
    label: 'Security & telemetry posture',
    description: 'Adoption, alerting, and ingestion health signals from the last 24 hours.',
    type: 'component',
    component: SecurityTelemetryWorkspace,
    data: {
      initialData: {
        timezone: 'Europe/London',
        updatedAt: payload.generatedAt,
        signals: securitySignals,
        automationTasks: payload.security?.automationBacklog ?? [],
        connectors: payload.security?.connectors ?? [],
        summary: payload.security?.summary ?? {},
        capabilities: payload.security?.capabilities ?? {}
      }
    }
  };

  const operationsSection = queueBoards.length
    ? {
        id: 'operations-queues',
        label: 'Operations queues',
        description: 'Owner updates from provider verification, dispute management, and insurance badge workflows.',
        type: 'grid',
        data: {
          cards: queueBoards.map((board) => ({
            title: board.title,
            accent: 'from-white via-slate-50 to-blue-50/80',
            details: [board.summary, ...board.updates, `Owner: ${board.owner}`].filter(Boolean)
          }))
        }
      }
    : null;

  const disputeSection = disputeBreakdown.length
    ? {
        id: 'dispute-health',
        label: 'Dispute health',
        description: 'Escalated cases versus resolutions for each cadence bucket.',
        type: 'table',
        data: {
          headers: ['Cadence', 'Escalated', 'Resolved', 'Commentary'],
          rows: disputeBreakdown.map((bucket) => {
            const escalated = Number(bucket.escalated ?? 0);
            const resolved = Number(bucket.resolved ?? 0);
            return [
              bucket.label,
              escalated.toLocaleString('en-GB'),
              resolved.toLocaleString('en-GB'),
              disputeCommentary(escalated, resolved)
            ];
          })
        }
      }
    : null;

  const complianceSection = complianceContext
    ? {
        id: 'compliance-controls',
        label: 'Compliance controls',
        description:
          'Control registry, evidence trail, and automation guardrails keeping Fixnado audit-ready across regions.',
        type: 'compliance-controls',
        icon: 'compliance',
        data: {
          loading: Boolean(complianceContext.loading),
          error: complianceContext.error,
          ...(complianceContext.payload || {})
        },
        actions: complianceContext.actions
      }
    : complianceControls.length
      ? {
          id: 'compliance-controls',
          label: 'Compliance controls',
          description: 'Expiring attestations and their current owners over the next 14 days.',
          type: 'list',
          icon: 'compliance',
          data: {
            items: complianceControls.map((control) => ({
              title: control.name,
              description: `${control.detail} • Owner: ${control.owner}`,
              status: `${control.due} • ${complianceStatusLabel(control.tone)}`
            }))
          }
        }
      : null;

  const automationSection = automationBacklog.length
    ? {
        id: 'automation-backlog',
        label: 'Automation backlog',
        description: 'AI and automation initiatives with their current readiness state.',
        type: 'list',
        data: {
          items: automationBacklog.map((item) => ({
            title: item.name,
            description: item.notes,
            status: `${item.status} • ${automationStatusLabel(item.tone)}`
          }))
        }
      }
    : null;

  const auditEvents = Array.isArray(payload.audit?.timeline?.events)
    ? payload.audit.timeline.events
    : [];
  const auditSummary = payload.audit?.timeline?.summary ?? {};

  const auditSection = {
    id: 'audit-log',
    label: 'Audit timeline',
    description: 'Manage manual audit checkpoints alongside system-generated controls.',
    icon: 'documents',
    type: 'audit-timeline',
    data: {
      events: auditEvents,
      summary: auditSummary,
      initialTimeframe: auditSummary.timeframe ?? payload.timeframe ?? DEFAULT_TIMEFRAME
    }
  };
  const monetisation = payload.platform?.monetisation;
  const monetisationSection = monetisation
    ? {
        id: 'monetisation-governance',
        label: 'Monetisation governance',
        description: 'Launch the monetisation control centre to govern commissions, subscriptions, and finance integrations.',
        type: 'settings',
        data: {
          panels: [
            {
              id: 'monetisation-console',
              title: 'Monetisation control centre',
              description: 'Keep commission structures, subscription packages, and Stripe/Escrow credentials aligned.',
              status: monetisation.commissionsEnabled ? 'Commissions active' : 'Commissions disabled',
              items: [
                {
                  id: 'launch-console',
                  label: 'Monetisation console',
                  helper: 'Adjust commission structures, subscription packages, and finance credentials.',
                  type: 'action',
                  href: '/admin/monetisation',
                  cta: 'Open console'
                },
                {
                  id: 'base-rate',
                  label: 'Default commission rate',
                  helper: 'Fallback platform share applied when no bespoke rule matches.',
                  value: monetisation.baseRateLabel
                },
                {
                  id: 'subscription-state',
                  label: 'Subscription state',
                  helper: monetisation.subscriptionEnabled ? 'Subscription gating enforced' : 'Subscriptions disabled',
                  value: `${monetisation.subscriptionCount ?? 0} packages`
                },
                {
                  id: 'integration-health',
                  label: 'Integration readiness',
                  helper: [
                    monetisation.stripeConnected ? 'Stripe linked' : 'Stripe pending',
                    monetisation.escrowConnected ? 'Escrow ready' : 'Escrow not configured',
                    monetisation.smtpReady ? 'SMTP ready' : 'SMTP pending',
                    monetisation.storageConfigured ? 'R2 storage connected' : 'Storage pending'
                  ].join(' • ')
                }
              ]
            }
          ]
        }
      }
    : null;

  const auditSection = auditTimeline.length
    ? {
        id: 'audit-log',
        label: 'Audit timeline',
        description: 'Latest pipeline runs, compliance reviews, and dispute checkpoints.',
        type: 'table',
        data: {
          headers: ['Time', 'Event', 'Owner', 'Status'],
          rows: auditTimeline.map((entry) => [entry.time, entry.event, entry.owner, entry.status])
        }
      }
    : null;

  const sections = [
  const upcomingManualEntries = manualUpcoming.slice(0, 4).map((entry) => ({
    title: entry.title,
    when: entry.when,
    status: entry.status || 'Manual'
  }));

  if (upcomingManualEntries.length) {
    overview.analytics.upcoming = [...overview.analytics.upcoming, ...upcomingManualEntries];
  }

  return [
    overview,
    commandMetrics,
    securitySection,
    operationsSection,
    disputeSection,
    complianceSection,
    automationSection,
    auditSection,
    monetisationSection
  ].filter(Boolean);

  sections.push({
    id: 'system-settings-link',
    label: 'System settings',
    description: 'Configure email, storage, and integration credentials.',
    type: 'link',
    icon: 'settings',
    routeTo: '/admin/system-settings'
  });

  return sections;
}

export default function AdminDashboard() {
  const navigate = useNavigate();
  const { logout } = useAdminSession();
  const roleMeta = useMemo(() => DASHBOARD_ROLES.find((role) => role.id === 'admin'), []);
  const registeredRoles = useMemo(() => DASHBOARD_ROLES.filter((role) => role.registered), []);
  const [searchParams, setSearchParams] = useSearchParams();
  const timeframeParam = searchParams.get('timeframe') ?? DEFAULT_TIMEFRAME;
  const [timeframe, setTimeframe] = useState(timeframeParam);
  const [state, setState] = useState({ loading: true, data: null, meta: null, error: null });
  const [lastRefreshed, setLastRefreshed] = useState(null);
  const [affiliateState, setAffiliateState] = useState({ loading: true, data: null, error: null });
  const [complianceState, setComplianceState] = useState({ loading: true, error: null, payload: null });
  const [overviewSettings, setOverviewSettings] = useState(null);
  const [overviewSettingsForm, setOverviewSettingsForm] = useState(null);
  const [overviewSettingsLoading, setOverviewSettingsLoading] = useState(true);
  const [overviewSettingsLoadError, setOverviewSettingsLoadError] = useState(null);
  const [overviewSettingsSaving, setOverviewSettingsSaving] = useState(false);
  const [overviewSettingsFormError, setOverviewSettingsFormError] = useState(null);
  const [overviewSettingsSuccess, setOverviewSettingsSuccess] = useState(null);
  const [settingsModalOpen, setSettingsModalOpen] = useState(false);

  useEffect(() => {
    if (timeframeParam !== timeframe) {
      setTimeframe(timeframeParam);
    }
  }, [timeframeParam, timeframe]);

  const loadDashboard = useCallback(
    async ({ signal, timeframe: requestedTimeframe, forceRefresh = false } = {}) => {
      const windowKey = requestedTimeframe ?? timeframe;
      setState((current) => ({ ...current, loading: true, error: null }));
      try {
        const response = await getAdminDashboard({ timeframe: windowKey, signal, forceRefresh });
        setState({ loading: false, data: response.data, meta: response.meta, error: null });
        setLastRefreshed(response.data?.generatedAt ?? new Date().toISOString());
      } catch (error) {
        if (signal?.aborted || error?.name === 'AbortError') {
          return;
        }
        const panelError =
          error instanceof PanelApiError
            ? error
            : new PanelApiError('Unable to load admin dashboard', error?.status ?? 500, { cause: error });
        if (panelError.status === 401 || panelError.status === 403) {
          await logout();
          navigate('/admin', {
            replace: true,
            state: { reason: 'sessionExpired', from: { pathname: '/admin/dashboard' } }
          });
          return;
        }
        setState((current) => ({ ...current, loading: false, error: panelError }));
      }
    },
    [timeframe, logout, navigate]
  );

  const loadComplianceControls = useCallback(
    async ({ signal } = {}) => {
      setComplianceState((current) => ({ ...current, loading: true, error: null }));
      try {
        const payload = await fetchComplianceControls({ signal });
        setComplianceState({ loading: false, error: null, payload });
      } catch (error) {
        if (signal?.aborted || error?.name === 'AbortError') {
          return;
        }
        setComplianceState((current) => ({ ...current, loading: false, error, payload: current.payload }));
      }
    },
    []
  );

  const handleCreateControl = useCallback(
    async (payload) => {
      await createComplianceControlRequest(payload);
      await loadComplianceControls();
    },
    [loadComplianceControls]
  );

  const handleUpdateControl = useCallback(
    async (controlId, payload) => {
      await updateComplianceControlRequest(controlId, payload);
      await loadComplianceControls();
    },
    [loadComplianceControls]
  );

  const handleDeleteControl = useCallback(
    async (controlId) => {
      await deleteComplianceControlRequest(controlId);
      await loadComplianceControls();
    },
    [loadComplianceControls]
  );

  const handleUpdateAutomation = useCallback(async (settings) => {
    const updated = await updateComplianceAutomation(settings);
    setComplianceState((current) => ({
      ...current,
      payload: current.payload
        ? { ...current.payload, automation: updated }
        : {
            controls: [],
            summary: { total: 0, overdue: 0, dueSoon: 0, monitoring: 0 },
            filters: { statuses: [], categories: [], reviewFrequencies: [], controlTypes: [], ownerTeams: [] },
            evidence: [],
            exceptions: [],
            automation: updated
          }
    }));
    return updated;
  }, []);

  useEffect(() => {
    const controller = new AbortController();
    loadDashboard({ signal: controller.signal, timeframe });
    return () => controller.abort();
  }, [loadDashboard, timeframe]);

  useEffect(() => {
    const controller = new AbortController();
    (async () => {
      try {
        const payload = await getAdminAffiliateSettings({ signal: controller.signal });
        setAffiliateState({ loading: false, data: payload, error: null });
      } catch (error) {
        if (controller.signal.aborted) return;
        const err = error instanceof Error ? error : new Error('Unable to load affiliate settings');
        setAffiliateState({ loading: false, data: null, error: err });
      }
    })();
    return () => controller.abort();
  }, []);

  useEffect(() => {
    const controller = new AbortController();
    loadComplianceControls({ signal: controller.signal });
    return () => controller.abort();
  }, [loadComplianceControls]);
    let isMounted = true;
    const controller = new AbortController();
    (async () => {
      setOverviewSettingsLoading(true);
      setOverviewSettingsLoadError(null);
      try {
        const settings = await fetchAdminDashboardOverviewSettings({ signal: controller.signal });
        if (!isMounted) return;
        setOverviewSettings(settings);
      } catch (error) {
        if (controller.signal.aborted || !isMounted) return;
        const message =
          error instanceof Error ? error.message : 'Failed to load overview settings';
        setOverviewSettingsLoadError(message);
      } finally {
        if (!isMounted) return;
        setOverviewSettingsLoading(false);
      }
    })();
    return () => {
      isMounted = false;
      controller.abort();
    };
  }, []);

  useEffect(() => {
    if (!overviewSettings || settingsModalOpen) {
      return;
    }
    setOverviewSettingsForm(buildFormState(overviewSettings));
  }, [overviewSettings, settingsModalOpen]);

  const affiliateSection = useMemo(() => buildAffiliateGovernanceSection(affiliateState), [affiliateState]);

  const complianceSectionContext = useMemo(() => {
    const payload =
      complianceState.payload ?? {
        controls: [],
        summary: { total: 0, overdue: 0, dueSoon: 0, monitoring: 0 },
        filters: { statuses: [], categories: [], reviewFrequencies: [], controlTypes: [], ownerTeams: [] },
        automation: {},
        evidence: [],
        exceptions: []
      };
    return {
      loading: complianceState.loading,
      error: complianceState.error,
      payload,
      actions: {
        refresh: () => loadComplianceControls(),
        createControl: handleCreateControl,
        updateControl: handleUpdateControl,
        deleteControl: handleDeleteControl,
        updateAutomation: handleUpdateAutomation
      }
    };
  }, [
    complianceState.loading,
    complianceState.error,
    complianceState.payload,
    loadComplianceControls,
    handleCreateControl,
    handleUpdateControl,
    handleDeleteControl,
    handleUpdateAutomation
  ]);

  const navigation = useMemo(() => {
    const sections = state.data ? buildAdminNavigation(state.data) : [];
    sections.push({
      id: 'zone-management-link',
      label: 'Zone management workspace',
      description: 'Launch the geo-zonal governance tools in a dedicated workspace.',
      href: '/admin/zones'
    });
    const sections = state.data ? buildAdminNavigation(state.data, complianceSectionContext) : [];
    if (affiliateSection) {
      sections.push(affiliateSection);
    }
    sections.push({
      id: 'admin-monetisation-link',
      label: 'Monetisation workspace',
      description: 'Open the revenue and affiliate control centre.',
      type: 'link',
      icon: 'finance',
      to: '/admin/monetisation'
    });
    return sections;
  }, [state.data, affiliateSection, complianceSectionContext]);
  const dashboardPayload = state.data ? { navigation } : null;
  const timeframeOptions = state.data?.timeframeOptions ?? FALLBACK_TIMEFRAME_OPTIONS;
  const isFallback = Boolean(state.meta?.fallback);
  const servedFromCache = Boolean(state.meta?.fromCache && !state.meta?.fallback);

  const handleTimeframeChange = useCallback(
    (next) => {
      setTimeframe(next);
      setSearchParams((current) => {
        const params = new URLSearchParams(current);
        if (next === DEFAULT_TIMEFRAME) {
          params.delete('timeframe');
        } else {
          params.set('timeframe', next);
        }
        return params;
      });
    },
    [setSearchParams]
  );

  const handleRefresh = useCallback(() => {
    loadDashboard({ timeframe, forceRefresh: true });
  }, [loadDashboard, timeframe]);

  const handleLogout = useCallback(async () => {
    await logout();
    navigate('/admin', { replace: true, state: { reason: 'signedOut' } });
  }, [logout, navigate]);

  const handleOpenSettings = useCallback(() => {
    if (!overviewSettings) return;
    setOverviewSettingsSuccess(null);
    setOverviewSettingsForm(buildFormState(overviewSettings));
    setOverviewSettingsFormError(null);
    setSettingsModalOpen(true);
  }, [overviewSettings]);

  const handleCloseSettings = useCallback(() => {
    setSettingsModalOpen(false);
    setOverviewSettingsFormError(null);
    if (overviewSettings) {
      setOverviewSettingsForm(buildFormState(overviewSettings));
    }
  }, [overviewSettings]);

  const handleSaveOverviewSettings = useCallback(
    async (payload) => {
      setOverviewSettingsSaving(true);
      setOverviewSettingsFormError(null);
      try {
        const saved = await persistAdminDashboardOverviewSettings(payload);
        setOverviewSettings(saved);
        setOverviewSettingsSuccess('Overview settings updated');
        await loadDashboard({ timeframe, forceRefresh: true });
        return true;
      } catch (error) {
        const message =
          error instanceof Error ? error.message : 'Failed to save overview settings';
        setOverviewSettingsFormError(message);
        return false;
      } finally {
        setOverviewSettingsSaving(false);
      }
    },
    [loadDashboard, timeframe]
  );

  const handleMetricFieldChange = useCallback((metricKey, field, value) => {
    setOverviewSettingsForm((current) => {
      if (!current) return current;
      return {
        ...current,
        metrics: {
          ...current.metrics,
          [metricKey]: {
            ...current.metrics[metricKey],
            [field]: value
          }
        }
      };
    });
  }, []);

  const handleChartFieldChange = useCallback((chartKey, field, value) => {
    setOverviewSettingsForm((current) => {
      if (!current) return current;
      return {
        ...current,
        charts: {
          ...current.charts,
          [chartKey]: {
            ...current.charts[chartKey],
            [field]: value
          }
        }
      };
    });
  }, []);

  const handleAddManualInsight = useCallback(() => {
    setOverviewSettingsForm((current) => {
      if (!current) return current;
      if (current.insights.manual.length >= MAX_OVERVIEW_INSIGHTS) {
        return current;
      }
      return {
        ...current,
        insights: {
          ...current.insights,
          manual: [...current.insights.manual, '']
        }
      };
    });
  }, []);

  const handleManualInsightChange = useCallback((index, value) => {
    setOverviewSettingsForm((current) => {
      if (!current) return current;
      const manual = current.insights.manual.map((entry, entryIndex) =>
        entryIndex === index ? value : entry
      );
      return {
        ...current,
        insights: {
          ...current.insights,
          manual
        }
      };
    });
  }, []);

  const handleRemoveManualInsight = useCallback((index) => {
    setOverviewSettingsForm((current) => {
      if (!current) return current;
      const manual = current.insights.manual.filter((_, entryIndex) => entryIndex !== index);
      return {
        ...current,
        insights: {
          ...current.insights,
          manual
        }
      };
    });
  }, []);

  const handleAddTimelineEntry = useCallback(() => {
    setOverviewSettingsForm((current) => {
      if (!current) return current;
      if (current.timeline.manual.length >= MAX_OVERVIEW_TIMELINE) {
        return current;
      }
      return {
        ...current,
        timeline: {
          ...current.timeline,
          manual: [...current.timeline.manual, { title: '', when: '', status: '' }]
        }
      };
    });
  }, []);

  const handleTimelineEntryChange = useCallback((index, field, value) => {
    setOverviewSettingsForm((current) => {
      if (!current) return current;
      const manual = current.timeline.manual.map((entry, entryIndex) =>
        entryIndex === index ? { ...entry, [field]: value } : entry
      );
      return {
        ...current,
        timeline: {
          ...current.timeline,
          manual
        }
      };
    });
  }, []);

  const handleRemoveTimelineEntry = useCallback((index) => {
    setOverviewSettingsForm((current) => {
      if (!current) return current;
      const manual = current.timeline.manual.filter((_, entryIndex) => entryIndex !== index);
      return {
        ...current,
        timeline: {
          ...current.timeline,
          manual
        }
      };
    });
  }, []);

  const handleAddManualSignal = useCallback(() => {
    setOverviewSettingsForm((current) => {
      if (!current) return current;
      if (current.security.manualSignals.length >= MAX_SECURITY_SIGNALS) {
        return current;
      }
      return {
        ...current,
        security: {
          ...current.security,
          manualSignals: [...current.security.manualSignals, { label: '', caption: '', valueLabel: '', tone: 'info' }]
        }
      };
    });
  }, []);

  const handleManualSignalChange = useCallback((index, field, value) => {
    setOverviewSettingsForm((current) => {
      if (!current) return current;
      const manualSignals = current.security.manualSignals.map((entry, entryIndex) =>
        entryIndex === index ? { ...entry, [field]: value } : entry
      );
      return {
        ...current,
        security: {
          ...current.security,
          manualSignals
        }
      };
    });
  }, []);

  const handleRemoveManualSignal = useCallback((index) => {
    setOverviewSettingsForm((current) => {
      if (!current) return current;
      const manualSignals = current.security.manualSignals.filter((_, entryIndex) => entryIndex !== index);
      return {
        ...current,
        security: {
          ...current.security,
          manualSignals
        }
      };
    });
  }, []);

  const handleAddAutomationEntry = useCallback(() => {
    setOverviewSettingsForm((current) => {
      if (!current) return current;
      if (current.automation.manualBacklog.length >= MAX_AUTOMATION_BACKLOG) {
        return current;
      }
      return {
        ...current,
        automation: {
          ...current.automation,
          manualBacklog: [...current.automation.manualBacklog, { name: '', status: '', notes: '', tone: 'info' }]
        }
      };
    });
  }, []);

  const handleAutomationEntryChange = useCallback((index, field, value) => {
    setOverviewSettingsForm((current) => {
      if (!current) return current;
      const manualBacklog = current.automation.manualBacklog.map((entry, entryIndex) =>
        entryIndex === index ? { ...entry, [field]: value } : entry
      );
      return {
        ...current,
        automation: {
          ...current.automation,
          manualBacklog
        }
      };
    });
  }, []);

  const handleRemoveAutomationEntry = useCallback((index) => {
    setOverviewSettingsForm((current) => {
      if (!current) return current;
      const manualBacklog = current.automation.manualBacklog.filter((_, entryIndex) => entryIndex !== index);
      return {
        ...current,
        automation: {
          ...current.automation,
          manualBacklog
        }
      };
    });
  }, []);

  const handleAddOperationsBoard = useCallback(() => {
    setOverviewSettingsForm((current) => {
      if (!current) return current;
      if (current.operations.manualBoards.length >= MAX_OPERATIONS_BOARDS) {
        return current;
      }
      return {
        ...current,
        operations: {
          ...current.operations,
          manualBoards: [
            ...current.operations.manualBoards,
            { title: '', summary: '', owner: '', updates: [''] }
          ]
        }
      };
    });
  }, []);

  const handleOperationsBoardChange = useCallback((index, field, value) => {
    setOverviewSettingsForm((current) => {
      if (!current) return current;
      const manualBoards = current.operations.manualBoards.map((board, boardIndex) =>
        boardIndex === index ? { ...board, [field]: value } : board
      );
      return {
        ...current,
        operations: {
          ...current.operations,
          manualBoards
        }
      };
    });
  }, []);

  const handleRemoveOperationsBoard = useCallback((index) => {
    setOverviewSettingsForm((current) => {
      if (!current) return current;
      const manualBoards = current.operations.manualBoards.filter((_, boardIndex) => boardIndex !== index);
      return {
        ...current,
        operations: {
          ...current.operations,
          manualBoards
        }
      };
    });
  }, []);

  const handleAddOperationsBoardUpdate = useCallback((boardIndex) => {
    setOverviewSettingsForm((current) => {
      if (!current) return current;
      const manualBoards = current.operations.manualBoards.map((board, index) => {
        if (index !== boardIndex) {
          return board;
        }
        if (board.updates.length >= MAX_OPERATIONS_BOARD_UPDATES) {
          return board;
        }
        return { ...board, updates: [...board.updates, ''] };
      });
      return {
        ...current,
        operations: {
          ...current.operations,
          manualBoards
        }
      };
    });
  }, []);

  const handleOperationsBoardUpdateChange = useCallback((boardIndex, updateIndex, value) => {
    setOverviewSettingsForm((current) => {
      if (!current) return current;
      const manualBoards = current.operations.manualBoards.map((board, index) => {
        if (index !== boardIndex) {
          return board;
        }
        const updates = board.updates.map((entry, entryIndex) =>
          entryIndex === updateIndex ? value : entry
        );
        return { ...board, updates };
      });
      return {
        ...current,
        operations: {
          ...current.operations,
          manualBoards
        }
      };
    });
  }, []);

  const handleRemoveOperationsBoardUpdate = useCallback((boardIndex, updateIndex) => {
    setOverviewSettingsForm((current) => {
      if (!current) return current;
      const manualBoards = current.operations.manualBoards.map((board, index) => {
        if (index !== boardIndex) {
          return board;
        }
        const updates = board.updates.filter((_, entryIndex) => entryIndex !== updateIndex);
        return { ...board, updates: updates.length ? updates : [''] };
      });
      return {
        ...current,
        operations: {
          ...current.operations,
          manualBoards
        }
      };
    });
  }, []);

  const handleAddComplianceControl = useCallback(() => {
    setOverviewSettingsForm((current) => {
      if (!current) return current;
      if (current.compliance.manualControls.length >= MAX_COMPLIANCE_CONTROLS) {
        return current;
      }
      return {
        ...current,
        compliance: {
          ...current.compliance,
          manualControls: [
            ...current.compliance.manualControls,
            { name: '', detail: '', due: '', owner: '', tone: 'info' }
          ]
        }
      };
    });
  }, []);

  const handleComplianceControlChange = useCallback((index, field, value) => {
    setOverviewSettingsForm((current) => {
      if (!current) return current;
      const manualControls = current.compliance.manualControls.map((control, controlIndex) =>
        controlIndex === index ? { ...control, [field]: value } : control
      );
      return {
        ...current,
        compliance: {
          ...current.compliance,
          manualControls
        }
      };
    });
  }, []);

  const handleRemoveComplianceControl = useCallback((index) => {
    setOverviewSettingsForm((current) => {
      if (!current) return current;
      const manualControls = current.compliance.manualControls.filter((_, controlIndex) => controlIndex !== index);
      return {
        ...current,
        compliance: {
          ...current.compliance,
          manualControls
        }
      };
    });
  }, []);

  const handleAddAuditEntry = useCallback(() => {
    setOverviewSettingsForm((current) => {
      if (!current) return current;
      if (current.audit.manualTimeline.length >= MAX_AUDIT_TIMELINE) {
        return current;
      }
      return {
        ...current,
        audit: {
          ...current.audit,
          manualTimeline: [...current.audit.manualTimeline, { time: '', event: '', owner: '', status: '' }]
        }
      };
    });
  }, []);

  const handleAuditEntryChange = useCallback((index, field, value) => {
    setOverviewSettingsForm((current) => {
      if (!current) return current;
      const manualTimeline = current.audit.manualTimeline.map((entry, entryIndex) =>
        entryIndex === index ? { ...entry, [field]: value } : entry
      );
      return {
        ...current,
        audit: {
          ...current.audit,
          manualTimeline
        }
      };
    });
  }, []);

  const handleRemoveAuditEntry = useCallback((index) => {
    setOverviewSettingsForm((current) => {
      if (!current) return current;
      const manualTimeline = current.audit.manualTimeline.filter((_, entryIndex) => entryIndex !== index);
      return {
        ...current,
        audit: {
          ...current.audit,
          manualTimeline
        }
      };
    });
  }, []);

  const handleSubmitOverviewSettings = useCallback(
    async (event) => {
      if (event && typeof event.preventDefault === 'function') {
        event.preventDefault();
      }
      if (!overviewSettingsForm) return;
      const payload = prepareSettingsPayload(overviewSettingsForm);
      const saved = await handleSaveOverviewSettings(payload);
      if (saved) {
        setSettingsModalOpen(false);
      }
    },
    [handleSaveOverviewSettings, overviewSettingsForm]
  );

  if (!roleMeta) {
    return null;
  }

  const personaLabel = state.data?.timeframeLabel
    ? `${roleMeta.persona} • Window: ${state.data.timeframeLabel}`
    : roleMeta.persona;

  const filters = (
    <div className="flex w-full flex-col items-stretch gap-2 sm:w-auto sm:items-end">
      <Button
        to="/admin/monetisation"
        size="sm"
        variant="secondary"
        icon={BanknotesIcon}
        iconPosition="start"
      >
        Monetisation controls
      </Button>
      <Button
        to="/admin/live-feed/auditing"
        size="sm"
        variant="secondary"
        icon={EyeIcon}
        iconPosition="start"
      >
        Live feed auditing
        to="/admin/taxonomy"
        size="sm"
        variant="secondary"
        icon={Squares2X2Icon}
        iconPosition="start"
      >
        Taxonomy manager
        to="/admin/seo"
        size="sm"
        variant="secondary"
        icon={TagIcon}
        iconPosition="start"
      >
        Tags &amp; SEO
      </Button>
      <Button
        to="/admin/zones"
        size="sm"
        variant="secondary"
        icon={MapIcon}
        iconPosition="start"
      >
        Geo-zonal builder
      </Button>
      <Button
<<<<<<< HEAD
        to="/admin/website-management"
        size="sm"
        variant="secondary"
        icon={GlobeAltIcon}
        iconPosition="start"
      >
        Website management
=======
        to="/admin/system-settings"
        size="sm"
        variant="secondary"
        icon={Cog8ToothIcon}
        iconPosition="start"
      >
        System settings
        type="button"
        size="sm"
        variant="secondary"
        icon={Cog6ToothIcon}
        iconPosition="start"
        onClick={handleOpenSettings}
        disabled={overviewSettingsLoading || !overviewSettings}
      >
        Configure overview
>>>>>>> 5a8933e6
      </Button>
      <SegmentedControl
        name="Command metrics timeframe"
        value={timeframe}
        options={timeframeOptions}
        onChange={handleTimeframeChange}
        size="sm"
      />
      {isFallback ? <StatusPill tone="warning">Showing cached insights</StatusPill> : null}
      {servedFromCache ? <StatusPill tone="info">Served from cache</StatusPill> : null}
      {state.error ? <StatusPill tone="danger">Refresh failed — {state.error.message}</StatusPill> : null}
      {overviewSettingsLoadError ? (
        <StatusPill tone="danger">{overviewSettingsLoadError}</StatusPill>
      ) : null}
      {overviewSettingsSuccess && !settingsModalOpen ? (
        <StatusPill tone="success">{overviewSettingsSuccess}</StatusPill>
      ) : null}
    </div>
  );

  return (
    <>
      <DashboardLayout
        roleMeta={{ ...roleMeta, persona: personaLabel }}
        registeredRoles={registeredRoles}
        dashboard={dashboardPayload}
        loading={state.loading}
        error={state.error?.message ?? null}
        onRefresh={handleRefresh}
        lastRefreshed={lastRefreshed}
        filters={filters}
        onLogout={handleLogout}
      />
      <OverviewSettingsModal
        open={settingsModalOpen}
        loading={overviewSettingsLoading}
        saving={overviewSettingsSaving}
        error={overviewSettingsFormError}
        form={overviewSettingsForm}
        onClose={handleCloseSettings}
        onSubmit={handleSubmitOverviewSettings}
        onMetricChange={handleMetricFieldChange}
        onChartChange={handleChartFieldChange}
        onAddInsight={handleAddManualInsight}
        onInsightChange={handleManualInsightChange}
        onRemoveInsight={handleRemoveManualInsight}
        onAddTimelineEntry={handleAddTimelineEntry}
        onTimelineEntryChange={handleTimelineEntryChange}
        onRemoveTimelineEntry={handleRemoveTimelineEntry}
        onAddManualSignal={handleAddManualSignal}
        onManualSignalChange={handleManualSignalChange}
        onRemoveManualSignal={handleRemoveManualSignal}
        onAddAutomationEntry={handleAddAutomationEntry}
        onAutomationEntryChange={handleAutomationEntryChange}
        onRemoveAutomationEntry={handleRemoveAutomationEntry}
        onAddOperationsBoard={handleAddOperationsBoard}
        onOperationsBoardChange={handleOperationsBoardChange}
        onRemoveOperationsBoard={handleRemoveOperationsBoard}
        onAddOperationsBoardUpdate={handleAddOperationsBoardUpdate}
        onOperationsBoardUpdateChange={handleOperationsBoardUpdateChange}
        onRemoveOperationsBoardUpdate={handleRemoveOperationsBoardUpdate}
        onAddComplianceControl={handleAddComplianceControl}
        onComplianceControlChange={handleComplianceControlChange}
        onRemoveComplianceControl={handleRemoveComplianceControl}
        onAddAuditEntry={handleAddAuditEntry}
        onAuditEntryChange={handleAuditEntryChange}
        onRemoveAuditEntry={handleRemoveAuditEntry}
      />
    </>
  );
}

function OverviewSettingsModal({
  open,
  loading,
  saving,
  error,
  form,
  onClose,
  onSubmit,
  onMetricChange,
  onChartChange,
  onAddInsight,
  onInsightChange,
  onRemoveInsight,
  onAddTimelineEntry,
  onTimelineEntryChange,
  onRemoveTimelineEntry,
  onAddManualSignal,
  onManualSignalChange,
  onRemoveManualSignal,
  onAddAutomationEntry,
  onAutomationEntryChange,
  onRemoveAutomationEntry,
  onAddOperationsBoard,
  onOperationsBoardChange,
  onRemoveOperationsBoard,
  onAddOperationsBoardUpdate,
  onOperationsBoardUpdateChange,
  onRemoveOperationsBoardUpdate,
  onAddComplianceControl,
  onComplianceControlChange,
  onRemoveComplianceControl,
  onAddAuditEntry,
  onAuditEntryChange,
  onRemoveAuditEntry
}) {
  return (
    <Transition.Root show={open} as={Fragment}>
      <Dialog as="div" className="relative z-50" onClose={saving ? () => {} : onClose}>
        <Transition.Child
          as={Fragment}
          enter="ease-out duration-200"
          enterFrom="opacity-0"
          enterTo="opacity-100"
          leave="ease-in duration-150"
          leaveFrom="opacity-100"
          leaveTo="opacity-0"
        >
          <div className="fixed inset-0 bg-slate-900/40 backdrop-blur-sm" />
        </Transition.Child>

        <div className="fixed inset-0 overflow-y-auto">
          <div className="flex min-h-full items-start justify-center p-4 sm:p-6 lg:p-8">
            <Transition.Child
              as={Fragment}
              enter="ease-out duration-200"
              enterFrom="opacity-0 translate-y-4 sm:translate-y-0 sm:scale-95"
              enterTo="opacity-100 translate-y-0 sm:scale-100"
              leave="ease-in duration-150"
              leaveFrom="opacity-100 translate-y-0 sm:scale-100"
              leaveTo="opacity-0 translate-y-4 sm:translate-y-0 sm:scale-95"
            >
              <Dialog.Panel className="relative w-full max-w-5xl transform overflow-hidden rounded-2xl bg-white shadow-2xl transition-all">
                <form onSubmit={onSubmit} className="flex h-full max-h-[90vh] flex-col">
                  <div className="flex items-start justify-between gap-4 border-b border-slate-200 px-6 py-4 sm:px-8 sm:py-5">
                    <div>
                      <Dialog.Title className="text-lg font-semibold text-slate-900">
                        Configure overview experience
                      </Dialog.Title>
                      <p className="mt-1 max-w-3xl text-sm text-slate-600">
                        Manage the copy, thresholds, curated insights, and upcoming milestones that power the admin overview. Changes apply instantly to all administrators with dashboard access.
                      </p>
                      {error ? (
                        <p className="mt-3 text-sm font-medium text-rose-600">{error}</p>
                      ) : null}
                    </div>
                    <Button type="button" variant="tertiary" size="sm" onClick={onClose} disabled={saving}>
                      Close
                    </Button>
                  </div>

                  <div className="flex-1 overflow-y-auto px-6 py-6 sm:px-8">
                    {loading && !form ? (
                      <div className="flex min-h-[240px] items-center justify-center">
                        <Spinner aria-label="Loading overview settings" />
                      </div>
                    ) : (
                      <div className="space-y-8 pb-6">
                        <section>
                          <h3 className="text-base font-semibold text-slate-900">Metric tiles</h3>
                          <p className="mt-1 text-sm text-slate-600">
                            Update the labels and performance thresholds that appear across the command metrics tiles.
                          </p>
                          <div className="mt-4 space-y-6">
                            {OVERVIEW_METRICS_CONFIG.map((config) => {
                              const metric = form?.metrics?.[config.key] ?? {};
                              return (
                                <div
                                  key={config.key}
                                  className="rounded-xl border border-slate-200 bg-white p-4 shadow-sm ring-1 ring-transparent transition hover:ring-accent/20"
                                >
                                  <div className="flex flex-col gap-2 sm:flex-row sm:items-start sm:justify-between">
                                    <div>
                                      <h4 className="text-sm font-semibold text-slate-900">{config.title}</h4>
                                      <p className="mt-1 text-sm text-slate-600">{config.description}</p>
                                    </div>
                                  </div>
                                  <div className="mt-4 grid gap-4 sm:grid-cols-2">
                                    {config.inputs.map((input) => (
                                      <TextInput
                                        key={input.field}
                                        label={input.label}
                                        optionalLabel={input.optionalLabel}
                                        type={input.type}
                                        inputMode={input.type === 'number' ? 'decimal' : undefined}
                                        step={input.step}
                                        value={metric?.[input.field] ?? ''}
                                        onChange={(event) =>
                                          onMetricChange(config.key, input.field, event.target.value)
                                        }
                                        hint={input.hint}
                                      />
                                    ))}
                                  </div>
                                </div>
                              );
                            })}
                          </div>
                        </section>

                        <section>
                          <h3 className="text-base font-semibold text-slate-900">Charts</h3>
                          <p className="mt-1 text-sm text-slate-600">
                            Control the targets and scaling applied to overview visualisations.
                          </p>
                          <div className="mt-4 space-y-6">
                            {OVERVIEW_CHART_CONFIG.map((config) => {
                              const chart = form?.charts?.[config.key] ?? {};
                              return (
                                <div
                                  key={config.key}
                                  className="rounded-xl border border-slate-200 bg-white p-4 shadow-sm ring-1 ring-transparent transition hover:ring-accent/20"
                                >
                                  <div>
                                    <h4 className="text-sm font-semibold text-slate-900">{config.title}</h4>
                                    <p className="mt-1 text-sm text-slate-600">{config.description}</p>
                                  </div>
                                  <div className="mt-4 grid gap-4 sm:grid-cols-2">
                                    {config.inputs.map((input) => (
                                      <TextInput
                                        key={input.field}
                                        label={input.label}
                                        type={input.type}
                                        inputMode={input.type === 'number' ? 'decimal' : undefined}
                                        step={input.step}
                                        value={chart?.[input.field] ?? ''}
                                        onChange={(event) =>
                                          onChartChange(config.key, input.field, event.target.value)
                                        }
                                        hint={input.hint}
                                      />
                                    ))}
                                  </div>
                                </div>
                              );
                            })}
                          </div>
                        </section>

                        <section>
                          <h3 className="text-base font-semibold text-slate-900">Manual insights</h3>
                          <p className="mt-1 text-sm text-slate-600">
                            Pin curated observations alongside automated signals. Insights appear in the overview insights rail.
                          </p>
                          <div className="mt-4 space-y-4">
                            {form?.insights?.manual?.length ? null : (
                              <p className="text-sm text-slate-500">No manual insights yet. Add one to get started.</p>
                            )}
                            {form?.insights?.manual?.map((entry, index) => (
                              <div
                                key={`insight-${index}`}
                                className="flex flex-col gap-3 rounded-lg border border-slate-200 bg-white p-4 shadow-sm sm:flex-row sm:items-start"
                              >
                                <TextInput
                                  className="flex-1"
                                  label={`Insight ${index + 1}`}
                                  value={entry}
                                  onChange={(event) => onInsightChange(index, event.target.value)}
                                  hint="Visible text shown in the overview insights list."
                                />
                                <Button
                                  type="button"
                                  variant="ghost"
                                  size="sm"
                                  icon={TrashIcon}
                                  iconPosition="start"
                                  onClick={() => onRemoveInsight(index)}
                                  disabled={saving}
                                >
                                  Remove
                                </Button>
                              </div>
                            ))}
                          </div>
                          <div className="mt-4 flex flex-wrap items-center gap-3">
                            <Button
                              type="button"
                              variant="secondary"
                              size="sm"
                              icon={PlusIcon}
                              iconPosition="start"
                              onClick={onAddInsight}
                              disabled={saving || (form?.insights?.manual?.length ?? 0) >= MAX_OVERVIEW_INSIGHTS}
                            >
                              Add insight
                            </Button>
                            {form?.insights?.manual?.length >= MAX_OVERVIEW_INSIGHTS ? (
                              <p className="text-xs font-medium text-slate-500">
                                Maximum of {MAX_OVERVIEW_INSIGHTS} insights reached.
                              </p>
                            ) : null}
                          </div>
                        </section>

                        <section>
                          <h3 className="text-base font-semibold text-slate-900">Upcoming milestones</h3>
                          <p className="mt-1 text-sm text-slate-600">
                            Curate manual milestones that appear in the upcoming compliance and automation timeline.
                          </p>
                          <div className="mt-4 space-y-4">
                            {form?.timeline?.manual?.length ? null : (
                              <p className="text-sm text-slate-500">No custom milestones yet. Add important updates for your operators.</p>
                            )}
                            {form?.timeline?.manual?.map((entry, index) => (
                              <div
                                key={`timeline-${index}`}
                                className="space-y-4 rounded-lg border border-slate-200 bg-white p-4 shadow-sm"
                              >
                                <div className="grid gap-4 md:grid-cols-2">
                                  <TextInput
                                    label="Milestone title"
                                    value={entry.title}
                                    onChange={(event) =>
                                      onTimelineEntryChange(index, 'title', event.target.value)
                                    }
                                    hint="Appears as the title in the overview timeline."
                                  />
                                  <TextInput
                                    label="Due date / window"
                                    value={entry.when}
                                    onChange={(event) =>
                                      onTimelineEntryChange(index, 'when', event.target.value)
                                    }
                                    hint="Shown as the schedule indicator (e.g. 'Next week')."
                                  />
                                  <TextInput
                                    label="Owner or status"
                                    optionalLabel="Optional"
                                    value={entry.status}
                                    onChange={(event) =>
                                      onTimelineEntryChange(index, 'status', event.target.value)
                                    }
                                    hint="Displayed as supporting context under the milestone."
                                  />
                                </div>
                                <div className="flex justify-end">
                                  <Button
                                    type="button"
                                    variant="ghost"
                                    size="sm"
                                    icon={TrashIcon}
                                    iconPosition="start"
                                    onClick={() => onRemoveTimelineEntry(index)}
                                    disabled={saving}
                                  >
                                    Remove milestone
                                  </Button>
                                </div>
                              </div>
                            ))}
                          </div>
                          <div className="mt-4 flex flex-wrap items-center gap-3">
                            <Button
                              type="button"
                              variant="secondary"
                              size="sm"
                              icon={PlusIcon}
                              iconPosition="start"
                              onClick={onAddTimelineEntry}
                              disabled={
                                saving || (form?.timeline?.manual?.length ?? 0) >= MAX_OVERVIEW_TIMELINE
                              }
                            >
                              Add milestone
                            </Button>
                          {form?.timeline?.manual?.length >= MAX_OVERVIEW_TIMELINE ? (
                            <p className="text-xs font-medium text-slate-500">
                              Maximum of {MAX_OVERVIEW_TIMELINE} milestones reached.
                            </p>
                          ) : null}
                        </div>
                      </section>

                      <section>
                        <h3 className="text-base font-semibold text-slate-900">Security posture signals</h3>
                        <p className="mt-1 text-sm text-slate-600">
                          Add manual signals that appear alongside automated MFA, alerting, and ingestion telemetry.
                        </p>
                        <div className="mt-4 space-y-4">
                          {form?.security?.manualSignals?.length ? null : (
                            <p className="text-sm text-slate-500">
                              No manual security signals configured yet.
                            </p>
                          )}
                          {form?.security?.manualSignals?.map((signal, index) => (
                            <div
                              key={`security-signal-${index}`}
                              className="space-y-4 rounded-lg border border-slate-200 bg-white p-4 shadow-sm"
                            >
                              <div className="grid gap-4 md:grid-cols-2">
                                <TextInput
                                  label="Signal title"
                                  value={signal.label}
                                  onChange={(event) => onManualSignalChange(index, 'label', event.target.value)}
                                  hint="Appears as the heading for the manual signal."
                                />
                                <TextInput
                                  label="Value label"
                                  value={signal.valueLabel}
                                  onChange={(event) => onManualSignalChange(index, 'valueLabel', event.target.value)}
                                  hint="Displayed numeric or percentage indicator."
                                />
                                <TextInput
                                  label="Caption"
                                  optionalLabel="Optional"
                                  value={signal.caption}
                                  onChange={(event) => onManualSignalChange(index, 'caption', event.target.value)}
                                  hint="Supplemental context shown under the signal."
                                  className="md:col-span-2"
                                />
                                <div className="md:col-span-2">
                                  <span className="block text-sm font-medium text-slate-700">Tone</span>
                                  <SegmentedControl
                                    className="mt-2"
                                    name={`Manual security tone ${index + 1}`}
                                    value={signal.tone || 'info'}
                                    onChange={(value) => onManualSignalChange(index, 'tone', value)}
                                    options={TONE_OPTIONS}
                                    size="sm"
                                  />
                                </div>
                              </div>
                              <div className="flex justify-end">
                                <Button
                                  type="button"
                                  variant="ghost"
                                  size="sm"
                                  icon={TrashIcon}
                                  iconPosition="start"
                                  onClick={() => onRemoveManualSignal(index)}
                                  disabled={saving}
                                >
                                  Remove signal
                                </Button>
                              </div>
                            </div>
                          ))}
                        </div>
                        <div className="mt-4 flex flex-wrap items-center gap-3">
                          <Button
                            type="button"
                            variant="secondary"
                            size="sm"
                            icon={PlusIcon}
                            iconPosition="start"
                            onClick={onAddManualSignal}
                            disabled={saving || (form?.security?.manualSignals?.length ?? 0) >= MAX_SECURITY_SIGNALS}
                          >
                            Add security signal
                          </Button>
                          {form?.security?.manualSignals?.length >= MAX_SECURITY_SIGNALS ? (
                            <p className="text-xs font-medium text-slate-500">Maximum of {MAX_SECURITY_SIGNALS} signals reached.</p>
                          ) : null}
                        </div>
                      </section>

                      <section>
                        <h3 className="text-base font-semibold text-slate-900">Automation backlog</h3>
                        <p className="mt-1 text-sm text-slate-600">
                          Curate manual automation initiatives that enrich the security &amp; telemetry backlog view.
                        </p>
                        <div className="mt-4 space-y-4">
                          {form?.automation?.manualBacklog?.length ? null : (
                            <p className="text-sm text-slate-500">No manual automation initiatives captured yet.</p>
                          )}
                          {form?.automation?.manualBacklog?.map((item, index) => (
                            <div
                              key={`automation-${index}`}
                              className="space-y-4 rounded-lg border border-slate-200 bg-white p-4 shadow-sm"
                            >
                              <div className="grid gap-4 md:grid-cols-2">
                                <TextInput
                                  label="Initiative name"
                                  value={item.name}
                                  onChange={(event) => onAutomationEntryChange(index, 'name', event.target.value)}
                                  hint="Name displayed in the automation backlog list."
                                />
                                <TextInput
                                  label="Status"
                                  value={item.status}
                                  onChange={(event) => onAutomationEntryChange(index, 'status', event.target.value)}
                                  hint="Headline state such as Pilot, Operational, or Monitoring."
                                />
                                <div className="md:col-span-2 space-y-2">
                                  <span className="block text-sm font-medium text-slate-700">Tone</span>
                                  <SegmentedControl
                                    name={`Automation tone ${index + 1}`}
                                    value={item.tone || 'info'}
                                    onChange={(value) => onAutomationEntryChange(index, 'tone', value)}
                                    options={TONE_OPTIONS}
                                    size="sm"
                                  />
                                </div>
                              </div>
                              <FormField
                                id={`automation-notes-${index}`}
                                label="Notes"
                                optionalLabel="Optional"
                                hint="Provide additional context surfaced under the initiative."
                              >
                                <textarea
                                  id={`automation-notes-${index}`}
                                  className="block w-full rounded-lg border border-slate-300 px-3 py-2 text-sm shadow-sm transition focus:border-accent focus:outline-none focus:ring-2 focus:ring-accent/40"
                                  rows={3}
                                  value={item.notes}
                                  onChange={(event) => onAutomationEntryChange(index, 'notes', event.target.value)}
                                />
                              </FormField>
                              <div className="flex justify-end">
                                <Button
                                  type="button"
                                  variant="ghost"
                                  size="sm"
                                  icon={TrashIcon}
                                  iconPosition="start"
                                  onClick={() => onRemoveAutomationEntry(index)}
                                  disabled={saving}
                                >
                                  Remove initiative
                                </Button>
                              </div>
                            </div>
                          ))}
                        </div>
                        <div className="mt-4 flex flex-wrap items-center gap-3">
                          <Button
                            type="button"
                            variant="secondary"
                            size="sm"
                            icon={PlusIcon}
                            iconPosition="start"
                            onClick={onAddAutomationEntry}
                            disabled={saving || (form?.automation?.manualBacklog?.length ?? 0) >= MAX_AUTOMATION_BACKLOG}
                          >
                            Add automation initiative
                          </Button>
                          {form?.automation?.manualBacklog?.length >= MAX_AUTOMATION_BACKLOG ? (
                            <p className="text-xs font-medium text-slate-500">
                              Maximum of {MAX_AUTOMATION_BACKLOG} initiatives reached.
                            </p>
                          ) : null}
                        </div>
                      </section>

                      <section>
                        <h3 className="text-base font-semibold text-slate-900">Operations boards</h3>
                        <p className="mt-1 text-sm text-slate-600">
                          Draft manual queue summaries that appear with the provider verification, disputes, and insurance boards.
                        </p>
                        <div className="mt-4 space-y-4">
                          {form?.operations?.manualBoards?.length ? null : (
                            <p className="text-sm text-slate-500">No manual boards configured yet.</p>
                          )}
                          {form?.operations?.manualBoards?.map((board, index) => (
                            <div
                              key={`operations-board-${index}`}
                              className="space-y-4 rounded-lg border border-slate-200 bg-white p-4 shadow-sm"
                            >
                              <div className="grid gap-4 md:grid-cols-2">
                                <TextInput
                                  label="Board title"
                                  value={board.title}
                                  onChange={(event) => onOperationsBoardChange(index, 'title', event.target.value)}
                                  hint="Headline shown for the manual queue board."
                                />
                                <TextInput
                                  label="Owner"
                                  optionalLabel="Optional"
                                  value={board.owner}
                                  onChange={(event) => onOperationsBoardChange(index, 'owner', event.target.value)}
                                  hint="Owner string appended to the board summary."
                                />
                                <FormField
                                  id={`operations-summary-${index}`}
                                  label="Summary"
                                  hint="Short description surfaced as the primary board detail."
                                  className="md:col-span-2"
                                >
                                  <textarea
                                    id={`operations-summary-${index}`}
                                    className="block w-full rounded-lg border border-slate-300 px-3 py-2 text-sm shadow-sm transition focus:border-accent focus:outline-none focus:ring-2 focus:ring-accent/40"
                                    rows={3}
                                    value={board.summary}
                                    onChange={(event) => onOperationsBoardChange(index, 'summary', event.target.value)}
                                  />
                                </FormField>
                              </div>
                              <div className="space-y-3">
                                <p className="text-sm font-medium text-slate-700">Updates</p>
                                {board.updates.map((update, updateIndex) => (
                                  <div key={`operations-update-${index}-${updateIndex}`} className="flex flex-col gap-3 sm:flex-row sm:items-start">
                                    <TextInput
                                      className="flex-1"
                                      label={`Update ${updateIndex + 1}`}
                                      value={update}
                                      onChange={(event) =>
                                        onOperationsBoardUpdateChange(index, updateIndex, event.target.value)
                                      }
                                      hint="Appears as a bullet point in the operations board."
                                    />
                                    {board.updates.length > 1 ? (
                                      <Button
                                        type="button"
                                        variant="ghost"
                                        size="sm"
                                        icon={TrashIcon}
                                        iconPosition="start"
                                        onClick={() => onRemoveOperationsBoardUpdate(index, updateIndex)}
                                        disabled={saving}
                                      >
                                        Remove update
                                      </Button>
                                    ) : null}
                                  </div>
                                ))}
                                <div className="flex flex-wrap items-center gap-3">
                                  <Button
                                    type="button"
                                    variant="secondary"
                                    size="sm"
                                    icon={PlusIcon}
                                    iconPosition="start"
                                    onClick={() => onAddOperationsBoardUpdate(index)}
                                    disabled={
                                      saving || board.updates.length >= MAX_OPERATIONS_BOARD_UPDATES
                                    }
                                  >
                                    Add update
                                  </Button>
                                  {board.updates.length >= MAX_OPERATIONS_BOARD_UPDATES ? (
                                    <p className="text-xs font-medium text-slate-500">
                                      Maximum of {MAX_OPERATIONS_BOARD_UPDATES} updates per board.
                                    </p>
                                  ) : null}
                                </div>
                              </div>
                              <div className="flex justify-end">
                                <Button
                                  type="button"
                                  variant="ghost"
                                  size="sm"
                                  icon={TrashIcon}
                                  iconPosition="start"
                                  onClick={() => onRemoveOperationsBoard(index)}
                                  disabled={saving}
                                >
                                  Remove board
                                </Button>
                              </div>
                            </div>
                          ))}
                        </div>
                        <div className="mt-4 flex flex-wrap items-center gap-3">
                          <Button
                            type="button"
                            variant="secondary"
                            size="sm"
                            icon={PlusIcon}
                            iconPosition="start"
                            onClick={onAddOperationsBoard}
                            disabled={saving || (form?.operations?.manualBoards?.length ?? 0) >= MAX_OPERATIONS_BOARDS}
                          >
                            Add board
                          </Button>
                          {form?.operations?.manualBoards?.length >= MAX_OPERATIONS_BOARDS ? (
                            <p className="text-xs font-medium text-slate-500">
                              Maximum of {MAX_OPERATIONS_BOARDS} boards reached.
                            </p>
                          ) : null}
                        </div>
                      </section>

                      <section>
                        <h3 className="text-base font-semibold text-slate-900">Compliance controls</h3>
                        <p className="mt-1 text-sm text-slate-600">
                          Define manual compliance entries surfaced alongside expiring attestations.
                        </p>
                        <div className="mt-4 space-y-4">
                          {form?.compliance?.manualControls?.length ? null : (
                            <p className="text-sm text-slate-500">No manual compliance controls defined yet.</p>
                          )}
                          {form?.compliance?.manualControls?.map((control, index) => (
                            <div
                              key={`compliance-control-${index}`}
                              className="space-y-4 rounded-lg border border-slate-200 bg-white p-4 shadow-sm"
                            >
                              <div className="grid gap-4 md:grid-cols-2">
                                <TextInput
                                  label="Control name"
                                  value={control.name}
                                  onChange={(event) => onComplianceControlChange(index, 'name', event.target.value)}
                                  hint="Headline shown in the compliance list."
                                />
                                <TextInput
                                  label="Due date / window"
                                  value={control.due}
                                  onChange={(event) => onComplianceControlChange(index, 'due', event.target.value)}
                                  hint="Displayed schedule indicator (e.g. Due tomorrow)."
                                />
                                <FormField
                                  id={`compliance-detail-${index}`}
                                  label="Detail"
                                  hint="Supporting text displayed beneath the control."
                                  className="md:col-span-2"
                                >
                                  <textarea
                                    id={`compliance-detail-${index}`}
                                    className="block w-full rounded-lg border border-slate-300 px-3 py-2 text-sm shadow-sm transition focus:border-accent focus:outline-none focus:ring-2 focus:ring-accent/40"
                                    rows={3}
                                    value={control.detail}
                                    onChange={(event) => onComplianceControlChange(index, 'detail', event.target.value)}
                                  />
                                </FormField>
                                <TextInput
                                  label="Owner"
                                  optionalLabel="Optional"
                                  value={control.owner}
                                  onChange={(event) => onComplianceControlChange(index, 'owner', event.target.value)}
                                  hint="Owner or team responsible for the control."
                                />
                                <div>
                                  <span className="block text-sm font-medium text-slate-700">Tone</span>
                                  <SegmentedControl
                                    className="mt-2"
                                    name={`Compliance tone ${index + 1}`}
                                    value={control.tone || 'info'}
                                    onChange={(value) => onComplianceControlChange(index, 'tone', value)}
                                    options={TONE_OPTIONS}
                                    size="sm"
                                  />
                                </div>
                              </div>
                              <div className="flex justify-end">
                                <Button
                                  type="button"
                                  variant="ghost"
                                  size="sm"
                                  icon={TrashIcon}
                                  iconPosition="start"
                                  onClick={() => onRemoveComplianceControl(index)}
                                  disabled={saving}
                                >
                                  Remove control
                                </Button>
                              </div>
                            </div>
                          ))}
                        </div>
                        <div className="mt-4 flex flex-wrap items-center gap-3">
                          <Button
                            type="button"
                            variant="secondary"
                            size="sm"
                            icon={PlusIcon}
                            iconPosition="start"
                            onClick={onAddComplianceControl}
                            disabled={saving || (form?.compliance?.manualControls?.length ?? 0) >= MAX_COMPLIANCE_CONTROLS}
                          >
                            Add compliance control
                          </Button>
                          {form?.compliance?.manualControls?.length >= MAX_COMPLIANCE_CONTROLS ? (
                            <p className="text-xs font-medium text-slate-500">
                              Maximum of {MAX_COMPLIANCE_CONTROLS} controls reached.
                            </p>
                          ) : null}
                        </div>
                      </section>

                      <section>
                        <h3 className="text-base font-semibold text-slate-900">Audit timeline</h3>
                        <p className="mt-1 text-sm text-slate-600">
                          Append manual audit checkpoints that surface within the audit timeline table.
                        </p>
                        <div className="mt-4 space-y-4">
                          {form?.audit?.manualTimeline?.length ? null : (
                            <p className="text-sm text-slate-500">No manual audit events recorded yet.</p>
                          )}
                          {form?.audit?.manualTimeline?.map((entry, index) => (
                            <div
                              key={`audit-entry-${index}`}
                              className="space-y-4 rounded-lg border border-slate-200 bg-white p-4 shadow-sm"
                            >
                              <div className="grid gap-4 md:grid-cols-2">
                                <TextInput
                                  label="Time"
                                  value={entry.time}
                                  onChange={(event) => onAuditEntryChange(index, 'time', event.target.value)}
                                  hint="Displayed timestamp or window (e.g. 08:30 or Last run)."
                                />
                                <TextInput
                                  label="Status"
                                  optionalLabel="Optional"
                                  value={entry.status}
                                  onChange={(event) => onAuditEntryChange(index, 'status', event.target.value)}
                                  hint="Status text shown in the timeline table."
                                />
                                <TextInput
                                  label="Event"
                                  className="md:col-span-2"
                                  value={entry.event}
                                  onChange={(event) => onAuditEntryChange(index, 'event', event.target.value)}
                                  hint="Headline displayed for the audit entry."
                                />
                                <TextInput
                                  label="Owner"
                                  optionalLabel="Optional"
                                  value={entry.owner}
                                  onChange={(event) => onAuditEntryChange(index, 'owner', event.target.value)}
                                  hint="Owner string shown alongside the event."
                                />
                              </div>
                              <div className="flex justify-end">
                                <Button
                                  type="button"
                                  variant="ghost"
                                  size="sm"
                                  icon={TrashIcon}
                                  iconPosition="start"
                                  onClick={() => onRemoveAuditEntry(index)}
                                  disabled={saving}
                                >
                                  Remove audit entry
                                </Button>
                              </div>
                            </div>
                          ))}
                        </div>
                        <div className="mt-4 flex flex-wrap items-center gap-3">
                          <Button
                            type="button"
                            variant="secondary"
                            size="sm"
                            icon={PlusIcon}
                            iconPosition="start"
                            onClick={onAddAuditEntry}
                            disabled={saving || (form?.audit?.manualTimeline?.length ?? 0) >= MAX_AUDIT_TIMELINE}
                          >
                            Add audit entry
                          </Button>
                          {form?.audit?.manualTimeline?.length >= MAX_AUDIT_TIMELINE ? (
                            <p className="text-xs font-medium text-slate-500">
                              Maximum of {MAX_AUDIT_TIMELINE} audit entries reached.
                            </p>
                          ) : null}
                        </div>
                      </section>
                      </div>
                    )}
                  </div>

                  <div className="flex items-center justify-between gap-3 border-t border-slate-200 bg-slate-50 px-6 py-4 sm:px-8">
                    <div className="text-xs text-slate-500">
                      Settings are scoped to administrators with dashboard access. Saved changes sync immediately.
                    </div>
                    <div className="flex items-center gap-3">
                      <Button type="button" variant="secondary" onClick={onClose} disabled={saving}>
                        Cancel
                      </Button>
                      <Button type="submit" variant="primary" loading={saving}>
                        Save overview
                      </Button>
                    </div>
                  </div>
                </form>
              </Dialog.Panel>
            </Transition.Child>
          </div>
        </div>
      </Dialog>
    </Transition.Root>
  );
}<|MERGE_RESOLUTION|>--- conflicted
+++ resolved
@@ -1,15 +1,12 @@
 import { Fragment, useCallback, useEffect, useMemo, useState } from 'react';
 import { useNavigate, useSearchParams } from 'react-router-dom';
-<<<<<<< HEAD
 import { BanknotesIcon, GlobeAltIcon, MapIcon } from '@heroicons/react/24/outline';
-=======
 import { BanknotesIcon, EyeIcon, MapIcon } from '@heroicons/react/24/outline';
 import { BanknotesIcon, Cog8ToothIcon, MapIcon } from '@heroicons/react/24/outline';
 import { BanknotesIcon, MapIcon, Squares2X2Icon } from '@heroicons/react/24/outline';
 import { Dialog, Transition } from '@headlessui/react';
 import { BanknotesIcon, MapIcon, Cog6ToothIcon, PlusIcon, TrashIcon } from '@heroicons/react/24/outline';
 import { BanknotesIcon, MapIcon, TagIcon } from '@heroicons/react/24/outline';
->>>>>>> 5a8933e6
 import DashboardLayout from '../components/dashboard/DashboardLayout.jsx';
 import { DASHBOARD_ROLES } from '../constants/dashboardConfig.js';
 import { getAdminDashboard, PanelApiError } from '../api/panelClient.js';
@@ -1840,7 +1837,6 @@
         Geo-zonal builder
       </Button>
       <Button
-<<<<<<< HEAD
         to="/admin/website-management"
         size="sm"
         variant="secondary"
@@ -1848,7 +1844,6 @@
         iconPosition="start"
       >
         Website management
-=======
         to="/admin/system-settings"
         size="sm"
         variant="secondary"
@@ -1865,7 +1860,6 @@
         disabled={overviewSettingsLoading || !overviewSettings}
       >
         Configure overview
->>>>>>> 5a8933e6
       </Button>
       <SegmentedControl
         name="Command metrics timeframe"

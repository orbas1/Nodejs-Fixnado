import { useCallback, useEffect, useMemo, useState } from 'react';
import PropTypes from 'prop-types';
import { Link, Navigate } from 'react-router-dom';
import { getProviderDashboard, PanelApiError } from '../api/panelClient.js';
import Spinner from '../components/ui/Spinner.jsx';
import Skeleton from '../components/ui/Skeleton.jsx';
import StatusPill from '../components/ui/StatusPill.jsx';
import DashboardShell from '../components/dashboard/DashboardShell.jsx';
<<<<<<< HEAD
import { WebsitePreferencesSection } from '../features/providerWebsitePreferences/index.js';
=======
import ServicemanManagementSection from '../features/providerServicemen/ServicemanManagementSection.jsx';
import WalletSection from '../components/dashboard/wallet/WalletSection.jsx';
>>>>>>> 0d7af2f0
import {
  CalendarDaysIcon,
  ChartBarIcon,
  ClockIcon,
  ExclamationTriangleIcon,
  LifebuoyIcon,
  MapPinIcon,
  TagIcon,
  UsersIcon,
  CheckBadgeIcon
} from '@heroicons/react/24/outline';
import { useLocale } from '../hooks/useLocale.js';
import useRoleAccess from '../hooks/useRoleAccess.js';
import useSession from '../hooks/useSession.js';
import DashboardRoleGuard from '../components/dashboard/DashboardRoleGuard.jsx';
import { DASHBOARD_ROLES } from '../constants/dashboardConfig.js';
import EnterpriseUpgradeSection from '../features/providerControlCentre/enterpriseUpgrade/EnterpriseUpgradeSection.jsx';
import ServicemanPaymentsSection from '../features/providerPayments/ServicemanPaymentsSection.jsx';
import { ProviderAdsWorkspace } from '../modules/providerAds/index.js';
import ToolRentalProvider from '../modules/toolRental/ToolRentalProvider.jsx';
import ToolRentalWorkspace from '../modules/toolRental/ToolRentalWorkspace.jsx';
import ProviderCalendarProvider from '../modules/providerCalendar/ProviderCalendarProvider.jsx';
import ProviderCalendarWorkspace from '../modules/providerCalendar/ProviderCalendarWorkspace.jsx';
import ToolSalesManagement from '../modules/providerTools/ToolSalesManagement.jsx';

function MetricCard({ icon: Icon, label, value, caption, tone, toneLabel, 'data-qa': dataQa }) {
  return (
    <article
      className="flex flex-col justify-between rounded-3xl border border-slate-200 bg-white/90 p-6 shadow-sm"
      data-qa={dataQa}
    >
      <header className="flex items-center gap-3">
        <span className="flex h-10 w-10 items-center justify-center rounded-2xl bg-primary/10 text-primary">
          <Icon className="h-5 w-5" aria-hidden="true" />
        </span>
        <div>
          <p className="text-xs uppercase tracking-[0.3em] text-slate-400">{label}</p>
          <p className="mt-1 text-2xl font-semibold text-primary">{value}</p>
        </div>
      </header>
      {caption ? (
        <p className="mt-4 text-xs text-slate-500" data-qa={`${dataQa}-caption`}>
          {caption}
        </p>
      ) : null}
      {tone ? (
        <div className="mt-4">
          <StatusPill tone={tone}>{toneLabel}</StatusPill>
        </div>
      ) : null}
    </article>
  );
}

MetricCard.propTypes = {
  icon: PropTypes.elementType.isRequired,
  label: PropTypes.string.isRequired,
  value: PropTypes.oneOfType([PropTypes.string, PropTypes.number, PropTypes.node]).isRequired,
  caption: PropTypes.node,
  tone: PropTypes.string,
  toneLabel: PropTypes.string,
  'data-qa': PropTypes.string
};

MetricCard.defaultProps = {
  caption: null,
  tone: undefined,
  toneLabel: undefined,
  'data-qa': undefined
};

function AlertBanner({ alert }) {
  const { t } = useLocale();

  return (
    <div
      className="flex flex-wrap items-center justify-between gap-4 rounded-2xl border border-amber-200 bg-amber-50/80 p-5"
      role="alert"
      aria-live="assertive"
      data-qa={`provider-dashboard-alert-${alert.id}`}
    >
      <div className="flex items-start gap-3">
        <ExclamationTriangleIcon className="mt-1 h-5 w-5 text-amber-500" aria-hidden="true" />
        <p className="text-sm text-slate-700">{alert.message}</p>
      </div>
      {alert.actionHref ? (
        <Link
          to={alert.actionHref}
          className="inline-flex items-center gap-2 rounded-full border border-amber-300 bg-white px-4 py-2 text-xs font-semibold text-amber-600 shadow-sm transition hover:border-amber-400 hover:text-amber-700"
        >
          {alert.actionLabel || t('providerDashboard.alertAction')}
        </Link>
      ) : null}
    </div>
  );
}

AlertBanner.propTypes = {
  alert: PropTypes.shape({
    id: PropTypes.oneOfType([PropTypes.string, PropTypes.number]).isRequired,
    message: PropTypes.string.isRequired,
    actionHref: PropTypes.string,
    actionLabel: PropTypes.string
  }).isRequired
};

function BookingRow({ booking }) {
  const { t, format } = useLocale();
  const etaLabel = booking.eta ? format.dateTime(booking.eta) : t('providerDashboard.bookingsEtaUnknown');

  return (
    <li
      className="flex flex-col gap-2 rounded-2xl border border-slate-200 bg-white/80 p-4"
      data-qa={`provider-dashboard-booking-${booking.id}`}
    >
      <div className="flex flex-wrap items-center justify-between gap-2">
        <div>
          <p className="text-sm font-semibold text-primary">{booking.client}</p>
          <p className="text-xs text-slate-500">{booking.service}</p>
        </div>
        {booking.value != null ? (
          <p className="text-sm font-semibold text-primary">{format.currency(booking.value)}</p>
        ) : null}
      </div>
      <div className="flex flex-wrap items-center justify-between gap-2 text-xs text-slate-500">
        <span className="inline-flex items-center gap-1">
          <ClockIcon className="h-4 w-4 text-primary" aria-hidden="true" />
          {etaLabel}
        </span>
        <span className="inline-flex items-center gap-1">
          <ChartBarIcon className="h-4 w-4 text-primary" aria-hidden="true" />
          {booking.zone}
        </span>
      </div>
    </li>
  );
}

BookingRow.propTypes = {
  booking: PropTypes.shape({
    id: PropTypes.oneOfType([PropTypes.string, PropTypes.number]).isRequired,
    client: PropTypes.string.isRequired,
    service: PropTypes.string,
    value: PropTypes.number,
    eta: PropTypes.oneOfType([PropTypes.string, PropTypes.number, PropTypes.instanceOf(Date)]),
    zone: PropTypes.string
  }).isRequired
};

function ServiceHealthCard({ metric }) {
  const { format } = useLocale();

  let valueLabel;
  switch (metric.format) {
    case 'percent':
    case 'percentage':
      valueLabel = format.percentage(metric.value ?? 0, { maximumFractionDigits: 0 });
      break;
    case 'currency':
      valueLabel = format.currency(metric.value ?? 0);
      break;
    default:
      valueLabel = format.number(metric.value ?? 0);
  }

  return (
    <article className="flex flex-col justify-between rounded-3xl border border-slate-200 bg-white/90 p-6 shadow-sm" data-qa={`provider-dashboard-service-metric-${metric.id}`}>
      <div>
        <p className="text-xs uppercase tracking-[0.3em] text-primary/60">{metric.label}</p>
        <p className="mt-2 text-2xl font-semibold text-primary">{valueLabel}</p>
      </div>
      {metric.caption ? <p className="mt-4 text-xs text-slate-500">{metric.caption}</p> : null}
      {metric.target != null ? (
        <p className="mt-2 text-[0.7rem] uppercase tracking-[0.25em] text-slate-400">Target • {format.number(metric.target)}</p>
      ) : null}
    </article>
  );
}

ServiceHealthCard.propTypes = {
  metric: PropTypes.shape({
    id: PropTypes.oneOfType([PropTypes.string, PropTypes.number]).isRequired,
    label: PropTypes.string.isRequired,
    value: PropTypes.oneOfType([PropTypes.number, PropTypes.string]),
    caption: PropTypes.string,
    format: PropTypes.string,
    target: PropTypes.number
  }).isRequired
};

function resolveRiskTone(risk) {
  const value = typeof risk === 'string' ? risk.toLowerCase() : '';
  if (value.includes('critical') || value.includes('risk')) return 'danger';
  if (value.includes('warning') || value.includes('watch')) return 'warning';
  if (value.includes('hold') || value.includes('paused')) return 'info';
  return 'success';
}

function ServiceDeliveryColumn({ column }) {
  const { format, t } = useLocale();

  return (
    <div className="flex h-full min-h-[18rem] flex-col rounded-3xl border border-slate-200 bg-white/90 p-5 shadow-sm" data-qa={`provider-dashboard-delivery-column-${column.id}`}>
      <header className="flex items-center justify-between gap-3">
        <div>
          <p className="text-xs uppercase tracking-[0.3em] text-primary/60">{t('providerDashboard.serviceDeliveryStage')}</p>
          <h3 className="mt-1 text-lg font-semibold text-primary">{column.title}</h3>
        </div>
        <StatusPill tone="neutral">{column.items.length}</StatusPill>
      </header>
      {column.description ? <p className="mt-2 text-xs text-slate-500">{column.description}</p> : null}
      <ul className="mt-4 flex-1 space-y-3 overflow-y-auto">
        {column.items.length === 0 ? (
          <li className="rounded-2xl border border-dashed border-slate-200 bg-white/70 p-4 text-sm text-slate-500">
            {t('providerDashboard.serviceDeliveryEmpty')}
          </li>
        ) : (
          column.items.map((item) => {
            const eta = item.eta ? format.dateTime(item.eta) : t('providerDashboard.serviceDeliveryEtaPending');
            const valueLabel = item.value != null ? format.currency(item.value, { currency: item.currency || 'GBP' }) : null;
            const tone = resolveRiskTone(item.risk);

            return (
              <li
                key={item.id}
                className="space-y-2 rounded-2xl border border-slate-200 bg-white/90 p-4 shadow-sm"
                data-qa={`provider-dashboard-delivery-item-${item.id}`}
              >
                <div className="flex items-center justify-between gap-3">
                  <div>
                    <p className="text-sm font-semibold text-primary">{item.name}</p>
                    <p className="text-xs text-slate-500">{item.client}</p>
                  </div>
                  <StatusPill tone={tone}>{item.risk || t('providerDashboard.serviceDeliveryOnTrack')}</StatusPill>
                </div>
                <div className="flex flex-wrap items-center gap-3 text-xs text-slate-500">
                  <span className="inline-flex items-center gap-1">
                    <ClockIcon className="h-4 w-4 text-primary" aria-hidden="true" />
                    {t('providerDashboard.serviceDeliveryEta', { date: eta })}
                  </span>
                  {item.zone ? (
                    <span className="inline-flex items-center gap-1">
                      <MapPinIcon className="h-4 w-4 text-primary" aria-hidden="true" />
                      {item.zone}
                    </span>
                  ) : null}
                  <span className="inline-flex items-center gap-1">
                    <UsersIcon className="h-4 w-4 text-primary" aria-hidden="true" />
                    {item.owner}
                  </span>
                  {valueLabel ? <span className="inline-flex items-center gap-1 text-primary font-semibold">{valueLabel}</span> : null}
                </div>
                {item.services?.length ? (
                  <div className="flex flex-wrap gap-2 text-[0.65rem] uppercase tracking-[0.3em] text-primary/60">
                    {item.services.map((service) => (
                      <span key={service} className="rounded-full bg-primary/5 px-3 py-1">
                        {service}
                      </span>
                    ))}
                  </div>
                ) : null}
              </li>
            );
          })
        )}
      </ul>
    </div>
  );
}

ServiceDeliveryColumn.propTypes = {
  column: PropTypes.shape({
    id: PropTypes.oneOfType([PropTypes.string, PropTypes.number]).isRequired,
    title: PropTypes.string.isRequired,
    description: PropTypes.string,
    items: PropTypes.arrayOf(
      PropTypes.shape({
        id: PropTypes.oneOfType([PropTypes.string, PropTypes.number]).isRequired,
        name: PropTypes.string.isRequired,
        client: PropTypes.string,
        risk: PropTypes.string,
        eta: PropTypes.oneOfType([PropTypes.string, PropTypes.number, PropTypes.instanceOf(Date)]),
        zone: PropTypes.string,
        owner: PropTypes.string,
        value: PropTypes.number,
        currency: PropTypes.string,
        services: PropTypes.arrayOf(PropTypes.string)
      })
    ).isRequired
  }).isRequired
};

function ServicePackageCard({ pkg }) {
  const { format, t } = useLocale();
  const priceLabel = pkg.price != null ? format.currency(pkg.price, { currency: pkg.currency || 'GBP' }) : t('common.notAvailable');

  return (
    <article className="flex h-full flex-col justify-between rounded-3xl border border-primary/10 bg-primary/5 p-6 shadow-sm" data-qa={`provider-dashboard-package-${pkg.id}`}>
      <div>
        <p className="text-xs uppercase tracking-[0.3em] text-primary/70">{t('providerDashboard.servicePackageLabel')}</p>
        <h3 className="mt-2 text-lg font-semibold text-primary">{pkg.name}</h3>
        <p className="mt-2 text-sm text-slate-600">{pkg.description}</p>
      </div>
      {pkg.highlights?.length ? (
        <ul className="mt-4 space-y-2 text-sm text-primary">
          {pkg.highlights.map((highlight) => (
            <li key={highlight} className="flex items-start gap-2">
              <CheckBadgeIcon className="mt-1 h-4 w-4" aria-hidden="true" />
              <span>{highlight}</span>
            </li>
          ))}
        </ul>
      ) : null}
      <div className="mt-6 text-sm font-semibold text-primary/90">{priceLabel}</div>
      {pkg.serviceName ? (
        <p className="mt-2 text-[0.7rem] uppercase tracking-[0.3em] text-slate-400">
          {t('providerDashboard.servicePackageLinkedService', { name: pkg.serviceName })}
        </p>
      ) : null}
    </article>
  );
}

ServicePackageCard.propTypes = {
  pkg: PropTypes.shape({
    id: PropTypes.oneOfType([PropTypes.string, PropTypes.number]).isRequired,
    name: PropTypes.string.isRequired,
    description: PropTypes.string,
    price: PropTypes.number,
    currency: PropTypes.string,
    highlights: PropTypes.arrayOf(PropTypes.string),
    serviceName: PropTypes.string
  }).isRequired
};

function ServiceCategoryCard({ category }) {
  const { format, t } = useLocale();
  const performanceLabel = category.performance != null ? format.percentage(category.performance, { maximumFractionDigits: 0 }) : null;

  return (
    <article className="space-y-3 rounded-3xl border border-slate-200 bg-white/90 p-5 shadow-sm" data-qa={`provider-dashboard-category-${category.id}`}>
      <header>
        <p className="text-xs uppercase tracking-[0.3em] text-primary/60">{category.type}</p>
        <h3 className="mt-1 text-lg font-semibold text-primary">{category.label}</h3>
      </header>
      {category.description ? <p className="text-sm text-slate-600">{category.description}</p> : null}
      <div className="flex flex-wrap items-center gap-3 text-xs text-slate-500">
        <span className="inline-flex items-center gap-1">
          <TagIcon className="h-4 w-4 text-primary" aria-hidden="true" />
          {t('providerDashboard.serviceCategoryServices', { count: category.activeServices })}
        </span>
        {performanceLabel ? (
          <span className="inline-flex items-center gap-1 text-primary font-semibold">
            <ChartBarIcon className="h-4 w-4" aria-hidden="true" />
            {performanceLabel}
          </span>
        ) : null}
      </div>
    </article>
  );
}

ServiceCategoryCard.propTypes = {
  category: PropTypes.shape({
    id: PropTypes.oneOfType([PropTypes.string, PropTypes.number]).isRequired,
    type: PropTypes.string.isRequired,
    label: PropTypes.string.isRequired,
    description: PropTypes.string,
    performance: PropTypes.number,
    activeServices: PropTypes.number
  }).isRequired
};

function ServiceCatalogueCard({ service }) {
  const { format, t } = useLocale();
  const priceLabel = service.price != null ? format.currency(service.price, { currency: service.currency || 'GBP' }) : t('common.notAvailable');
  const availabilityLabel = service.availability?.detail
    ? t('providerDashboard.serviceAvailabilityScheduled', { date: format.dateTime(service.availability.detail) })
    : service.availability?.label || t('providerDashboard.serviceAvailabilityDefault');

  return (
    <li className="flex flex-col gap-3 rounded-3xl border border-slate-200 bg-white/80 p-5 shadow-sm" data-qa={`provider-dashboard-catalogue-${service.id}`}>
      <header className="flex items-center justify-between gap-3">
        <div>
          <p className="text-xs uppercase tracking-[0.3em] text-primary/60">{service.type}</p>
          <h3 className="mt-1 text-lg font-semibold text-primary">{service.name}</h3>
        </div>
        <span className="text-sm font-semibold text-primary">{priceLabel}</span>
      </header>
      <p className="text-sm text-slate-600">{service.description}</p>
      <div className="flex flex-wrap items-center gap-3 text-xs text-slate-500">
        <span className="inline-flex items-center gap-1">
          <TagIcon className="h-4 w-4 text-primary" aria-hidden="true" />
          {service.category}
        </span>
        <span className="inline-flex items-center gap-1">
          <ClockIcon className="h-4 w-4 text-primary" aria-hidden="true" />
          {availabilityLabel}
        </span>
      </div>
      {service.tags?.length ? (
        <div className="flex flex-wrap gap-2">
          {service.tags.slice(0, 4).map((tag) => (
            <span key={tag} className="rounded-full border border-primary/20 bg-primary/5 px-3 py-1 text-[0.65rem] uppercase tracking-[0.3em] text-primary/70">
              {tag}
            </span>
          ))}
        </div>
      ) : null}
      {service.coverage?.length ? (
        <div className="flex flex-wrap gap-2 text-xs text-slate-500">
          {service.coverage.slice(0, 4).map((zone) => (
            <span key={zone} className="inline-flex items-center gap-1 rounded-full border border-slate-200 bg-white px-3 py-1">
              <MapPinIcon className="h-4 w-4 text-primary" aria-hidden="true" />
              {zone}
            </span>
          ))}
        </div>
      ) : null}
    </li>
  );
}

ServiceCatalogueCard.propTypes = {
  service: PropTypes.shape({
    id: PropTypes.oneOfType([PropTypes.string, PropTypes.number]).isRequired,
    type: PropTypes.string,
    name: PropTypes.string.isRequired,
    description: PropTypes.string,
    category: PropTypes.string,
    price: PropTypes.number,
    currency: PropTypes.string,
    availability: PropTypes.shape({
      detail: PropTypes.oneOfType([PropTypes.string, PropTypes.number, PropTypes.instanceOf(Date)]),
      label: PropTypes.string
    }),
    tags: PropTypes.arrayOf(PropTypes.string),
    coverage: PropTypes.arrayOf(PropTypes.string)
  }).isRequired
};

export default function ProviderDashboard() {
  const { t, format } = useLocale();
  const { role, hasAccess } = useRoleAccess(['provider'], { allowFallbackRoles: ['admin'] });
  const session = useSession();
  const providerRoleMeta = useMemo(
    () => DASHBOARD_ROLES.find((role) => role.id === 'provider') || null,
    []
  );
  const [state, setState] = useState({ loading: true, data: null, meta: null, error: null });
  const hasProviderAccess = session.dashboards.includes('provider');
  const allowProviderDashboard = session.isAuthenticated && hasProviderAccess;

  const loadDashboard = useCallback(
    async ({ forceRefresh = false, signal } = {}) => {
      if (!hasAccess || !allowProviderDashboard) {
        setState((current) => ({ ...current, loading: false }));
        return;
      }

      setState((current) => ({ ...current, loading: true, error: null }));

      try {
        const result = await getProviderDashboard({ forceRefresh, signal });
        setState({
          loading: false,
          data: result.data,
          meta: result.meta,
          error: result.meta?.error || null
        });
      } catch (error) {
        if (error instanceof PanelApiError && error.status === 408 && error.cause?.name === 'AbortError') {
          return;
        }
        setState((current) => ({
          ...current,
          loading: false,
          error:
            error instanceof PanelApiError
              ? error
              : new PanelApiError('Unable to load dashboard', 500, { cause: error })
        }));
      }
    },
    [allowProviderDashboard, hasAccess]
  );

  useEffect(() => {
    if (!allowProviderDashboard) {
      setState({ loading: false, data: null, meta: null, error: null });
    }
  }, [allowProviderDashboard]);

  useEffect(() => {
    if (!hasAccess) {
      setState((current) => ({ ...current, loading: false }));
      return;
    }
  }, [hasAccess]);

  useEffect(() => {
    if (!allowProviderDashboard) {
      return undefined;
    }

    const controller = new AbortController();
    loadDashboard({ signal: controller.signal });

    return () => controller.abort();
  }, [allowProviderDashboard, loadDashboard]);

  const provider = state.data?.provider;
  const metrics = state.data?.metrics;
  const revenue = state.data?.revenue;
  const alerts = state.data?.alerts ?? [];
  const walletSection = state.data?.wallet ?? null;
  const bookings = state.data?.pipeline?.upcomingBookings ?? [];
  const compliance = state.data?.pipeline?.expiringCompliance ?? [];
  const servicemen = state.data?.servicemen ?? [];
  const servicemanFinance = state.data?.servicemanFinance ?? null;
  const toolSales = state.data?.toolSales ?? null;
  const serviceManagement = state.data?.serviceManagement ?? {};
  const serviceHealth = serviceManagement.health ?? [];
  const deliveryBoard = serviceManagement.deliveryBoard ?? [];
  const servicePackages = serviceManagement.packages ?? [];
  const serviceCategories = serviceManagement.categories ?? [];
  const serviceCatalogue = serviceManagement.catalogue ?? [];
<<<<<<< HEAD
  const websitePreferences = state.data?.websitePreferences ?? null;
=======
  const enterpriseUpgrade = state.data?.enterpriseUpgrade ?? null;
  const adsWorkspace = state.data?.ads || null;
  const adsCompanyId = state.meta?.companyId || adsWorkspace?.company?.id || null;
  const hasAdsWorkspace = Boolean(adsWorkspace);
  const companyId = state.meta?.companyId || provider?.id || null;
>>>>>>> 0d7af2f0

  const heroStatusTone = useMemo(() => {
    if (!metrics) return 'neutral';
    if (metrics.slaHitRate < 0.92) return 'danger';
    if (metrics.utilisation < 0.55) return 'warning';
    return 'success';
  }, [metrics]);

  const hasCalendarAccess = Boolean(state.meta?.companyId);

  const navigation = useMemo(() => {
    const items = [
      {
        id: 'provider-dashboard-kpis',
        label: t('providerDashboard.metricsHeadline'),
        description: t('providerDashboard.nav.metrics')
      },
      {
        id: 'provider-dashboard-revenue',
        label: t('providerDashboard.revenueHeadline'),
        description: t('providerDashboard.nav.revenue')
      },
      servicemanFinance
        ? {
            id: 'provider-dashboard-serviceman-payments',
            label: t('providerPayments.headline'),
            description: t('providerPayments.navDescription')
      walletSection
        ? {
            id: walletSection.id || 'provider-dashboard-wallet',
            label: t('providerDashboard.walletHeadline'),
            description: t('providerDashboard.nav.wallet')
          }
        : null,
      alerts.length > 0
        ? {
            id: 'provider-dashboard-alerts',
            label: t('providerDashboard.alertsHeadline'),
            description: t('providerDashboard.nav.alerts')
          }
        : null,
      {
        id: 'provider-dashboard-tool-rentals',
        label: 'Tool hire & rentals',
        description: 'Manage hire catalogue, pricing, and deposits'
      },
      {
        id: 'provider-dashboard-pipeline',
        label: t('providerDashboard.pipelineHeadline'),
        description: t('providerDashboard.nav.pipeline')
      },
      serviceHealth.length
        ? {
            id: 'provider-dashboard-service-health',
            label: t('providerDashboard.serviceHealthHeadline'),
            description: t('providerDashboard.nav.serviceHealth')
          }
        : null,
      hasCalendarAccess
        ? {
            id: 'provider-dashboard-calendar',
            label: t('providerDashboard.calendarHeadline'),
            description: t('providerDashboard.nav.calendar')
          }
        : null,
      deliveryBoard.length
        ? {
            id: 'provider-dashboard-service-delivery',
            label: t('providerDashboard.serviceDeliveryHeadline'),
            description: t('providerDashboard.nav.serviceDelivery')
          }
        : null,
      servicePackages.length
        ? {
            id: 'provider-dashboard-service-packages',
            label: t('providerDashboard.servicePackagesHeadline'),
            description: t('providerDashboard.nav.servicePackages')
          }
        : null,
      serviceCategories.length
        ? {
            id: 'provider-dashboard-service-categories',
            label: t('providerDashboard.serviceCategoriesHeadline'),
            description: t('providerDashboard.nav.serviceCategories')
          }
        : null,
      {
        id: 'provider-dashboard-tool-sales',
        label: t('providerDashboard.toolSalesHeadline'),
        description: t('providerDashboard.nav.toolSales')
      },
      serviceCatalogue.length
        ? {
            id: 'provider-dashboard-service-catalogue',
            label: t('providerDashboard.serviceCatalogueHeadline'),
            description: t('providerDashboard.nav.serviceCatalogue')
          }
        : null,
      hasAdsWorkspace
        ? {
            id: 'provider-dashboard-ads',
            label: 'Gigvora ads',
            description: 'Campaigns, creatives, and targeting'
          }
        : null,
      {
        id: 'provider-dashboard-enterprise-upgrade',
        label: t('providerDashboard.enterpriseUpgradeHeadline'),
        description: t('providerDashboard.nav.enterpriseUpgrade')
      },
      {
        id: 'provider-dashboard-website-preferences',
        label: t('providerDashboard.websitePreferencesHeadline'),
        description: t('providerDashboard.nav.websitePreferences')
      },
      {
        id: 'provider-dashboard-servicemen',
        label: t('providerDashboard.servicemenHeadline'),
        description: t('providerDashboard.nav.servicemen')
      }
    ];

    return items.filter(Boolean);
  }, [alerts.length, deliveryBoard.length, serviceCatalogue.length, serviceCategories.length, serviceHealth.length, servicePackages.length, servicemanFinance, t]);
  }, [
    alerts.length,
    deliveryBoard.length,
    hasAdsWorkspace,
    hasCalendarAccess,
    serviceCatalogue.length,
    serviceCategories.length,
    serviceHealth.length,
    servicePackages.length,
    t
    t,
    walletSection?.id,
    walletSection
  ]);

  const heroBadges = useMemo(
    () => [
      {
        tone: heroStatusTone,
        label: t('common.slaStatus', { value: format.percentage(metrics?.slaHitRate ?? 0) })
      },
      {
        tone: 'info',
        label: t('common.utilisationStatus', { value: format.percentage(metrics?.utilisation ?? 0) })
      }
    ],
    [format, heroStatusTone, metrics?.slaHitRate, metrics?.utilisation, t]
  );

  const snapshotTime = state.meta?.generatedAt ? format.dateTime(state.meta.generatedAt) : null;

  const calendarInitialSnapshot = useMemo(() => {
    if (state.data?.calendar) {
      return state.data.calendar;
    }
    if (state.meta?.companyId) {
      return { meta: { companyId: state.meta.companyId } };
    }
    return null;
  }, [state.data?.calendar, state.meta?.companyId]);

  const renderCalendarSection = hasCalendarAccess && (calendarInitialSnapshot || !state.loading);
  const onboardingKey = provider?.onboardingStatus
    ? `providerDashboard.onboardingStatus.${provider.onboardingStatus}`
    : 'providerDashboard.onboardingStatus.active';
  const onboardingTranslation = t(onboardingKey);
  const onboardingStatus = onboardingTranslation === onboardingKey
    ? provider?.onboardingStatus ?? t('providerDashboard.onboardingStatus.active')
    : onboardingTranslation;

  const heroAside = (
    <>
      <Link
        to="/provider/storefront"
        className="inline-flex items-center gap-2 rounded-full border border-primary/30 bg-primary/10 px-5 py-2 text-sm font-semibold text-primary transition hover:bg-primary/20"
      >
        {t('providerDashboard.storefrontCta')}
      </Link>
      <Link
        to={`/providers/${provider?.slug ?? 'featured'}`}
        className="inline-flex items-center gap-2 rounded-full bg-primary px-5 py-2 text-sm font-semibold text-white shadow-sm transition hover:bg-primary/90"
      >
        {t('providerDashboard.businessFrontCta')}
      </Link>
      <div className="flex flex-col items-start gap-1 text-xs text-slate-500 lg:items-end lg:text-right">
        {provider?.supportEmail ? (
          <span>{t('providerDashboard.supportEmail', { email: provider.supportEmail })}</span>
        ) : null}
        {provider?.supportPhone ? (
          <span>{t('providerDashboard.supportPhone', { phone: provider.supportPhone })}</span>
        ) : null}
        {snapshotTime ? <span>{t('providerDashboard.snapshotGenerated', { time: snapshotTime })}</span> : null}
      </div>
    </>
  );

  const sidebarMeta = [
    {
      label: t('providerDashboard.sidebarRegionLabel'),
      value: provider?.region ?? t('common.notAvailable')
    },
    {
      label: t('providerDashboard.sidebarOnboardingLabel'),
      value: onboardingStatus
    },
    {
      label: t('providerDashboard.sidebarActiveBookingsLabel'),
      value: format.number(metrics?.activeBookings ?? 0)
    }
  ];

  if (snapshotTime) {
    sidebarMeta.push({
      label: t('providerDashboard.sidebarSnapshotLabel'),
      value: snapshotTime
    });
  }

  if (!session.isAuthenticated) {
    return <Navigate to="/login" replace state={{ redirectTo: '/provider/dashboard' }} />;
  }

  if (!hasAccess) {
    return <DashboardRoleGuard roleMeta={providerRoleMeta} sessionRole={role || session.role} />;
  }

  if (!hasProviderAccess) {
    return <DashboardRoleGuard roleMeta={providerRoleMeta} sessionRole={session.role} />;
  }

  const handleWebsitePreferencesUpdated = useCallback((nextPreferences) => {
    setState((current) => {
      if (!current.data) {
        return current;
      }
      return {
        ...current,
        data: {
          ...current.data,
          websitePreferences: nextPreferences
        }
      };
    });
  }, []);

  return (
    <div data-qa="provider-dashboard">
      <DashboardShell
        eyebrow={t('providerDashboard.title')}
        title={provider?.tradingName || provider?.name || t('providerDashboard.defaultName')}
        subtitle={t('common.operatingRegion', { region: provider?.region ?? t('common.notAvailable') })}
        heroBadges={heroBadges}
        heroAside={heroAside}
        navigation={navigation}
        sidebar={{
          eyebrow: t('providerDashboard.sidebarEyebrow'),
          title: t('providerDashboard.sidebarTitle'),
          description: t('providerDashboard.sidebarDescription'),
          meta: sidebarMeta
        }}
      >
        {state.loading ? (
          <div className="grid gap-6 md:grid-cols-2 xl:grid-cols-4" aria-label={t('common.loading')}>
            {Array.from({ length: 4 }).map((_, index) => (
              <Skeleton key={index} className="h-36 rounded-3xl" />
            ))}
          </div>
        ) : null}

        {!state.loading && state.error ? (
          <div className="rounded-2xl border border-rose-200 bg-rose-50/80 p-5" role="alert">
            <p className="text-sm font-semibold text-rose-600">{t('providerDashboard.errorSummary')}</p>
            <p className="mt-1 text-xs text-rose-500">
              {state.error.message}
              {state.meta?.fallback ? ` — ${t('providerDashboard.errorFallbackHint')}` : ''}
            </p>
          </div>
        ) : null}

        <section id="provider-dashboard-kpis" aria-labelledby="provider-dashboard-kpis" className="space-y-6">
          <header className="flex flex-col gap-3 sm:flex-row sm:items-center sm:justify-between">
            <h2 className="text-lg font-semibold text-primary">{t('providerDashboard.metricsHeadline')}</h2>
            <button
              type="button"
              className="inline-flex items-center gap-2 rounded-full border border-slate-200 bg-white px-4 py-2 text-xs font-semibold text-primary shadow-sm transition hover:border-primary/40"
              onClick={() => loadDashboard({ forceRefresh: true })}
            >
              <ClockIcon className="h-4 w-4" aria-hidden="true" /> {t('providerDashboard.refresh')}
            </button>
          </header>

          <div className="grid gap-6 md:grid-cols-2 xl:grid-cols-4" data-qa="provider-dashboard-kpi-grid">
            <MetricCard
              icon={ClockIcon}
              label={t('providerDashboard.metricFirstResponse')}
              value={t('providerDashboard.metricResponseValue', {
                value: format.number(metrics?.avgResponseMinutes ?? 0, { maximumFractionDigits: 0 })
              })}
              caption={t('providerDashboard.metricCaptionResponse')}
              data-qa="provider-dashboard-metric-response"
            />
            <MetricCard
              icon={ChartBarIcon}
              label={t('providerDashboard.metricActiveBookings')}
              value={format.number(metrics?.activeBookings ?? 0)}
              caption={t('providerDashboard.metricCaptionBookings')}
              data-qa="provider-dashboard-metric-bookings"
            />
            <MetricCard
              icon={UsersIcon}
              label={t('providerDashboard.metricUtilisation')}
              value={format.percentage(metrics?.utilisation ?? 0)}
              caption={t('providerDashboard.metricCaptionUtilisation')}
              tone={heroStatusTone}
              toneLabel={t(heroStatusTone === 'danger' || heroStatusTone === 'warning' ? 'common.actionRequired' : 'common.onTrack')}
              data-qa="provider-dashboard-metric-utilisation"
            />
            <MetricCard
              icon={LifebuoyIcon}
              label={t('providerDashboard.metricAverageRating')}
              value={t('providerDashboard.metricSatisfactionValue', {
                value: format.number(Math.round((metrics?.satisfaction ?? 0) * 100))
              })}
              caption={t('providerDashboard.metricCaptionRating')}
              data-qa="provider-dashboard-metric-satisfaction"
            />
          </div>
        </section>

        <section id="provider-dashboard-revenue" aria-labelledby="provider-dashboard-revenue" className="space-y-4">
          <header className="flex items-center gap-3">
            <ChartBarIcon className="h-5 w-5 text-primary" aria-hidden="true" />
            <h2 className="text-lg font-semibold text-primary">{t('providerDashboard.revenueHeadline')}</h2>
          </header>
          <div className="grid gap-6 md:grid-cols-3">
            <article className="rounded-3xl border border-slate-200 bg-white/90 p-6 shadow-sm" data-qa="provider-dashboard-revenue-mtd">
              <p className="text-xs uppercase tracking-[0.3em] text-slate-400">{t('providerDashboard.revenueMonthToDate')}</p>
              <p className="mt-3 text-2xl font-semibold text-primary">{format.currency(revenue?.monthToDate ?? 0)}</p>
            </article>
            <article className="rounded-3xl border border-slate-200 bg-white/90 p-6 shadow-sm" data-qa="provider-dashboard-revenue-forecast">
              <p className="text-xs uppercase tracking-[0.3em] text-slate-400">{t('providerDashboard.revenueForecast')}</p>
              <p className="mt-3 text-2xl font-semibold text-primary">{format.currency(revenue?.forecast ?? 0)}</p>
            </article>
            <article className="rounded-3xl border border-slate-200 bg-white/90 p-6 shadow-sm" data-qa="provider-dashboard-revenue-outstanding">
              <p className="text-xs uppercase tracking-[0.3em] text-slate-400">{t('providerDashboard.revenueOutstanding')}</p>
              <p className="mt-3 text-2xl font-semibold text-primary">{format.currency(revenue?.outstandingBalance ?? 0)}</p>
              {revenue?.nextPayoutDate ? (
                <p className="mt-2 text-xs text-slate-500">
                  {t('providerDashboard.nextPayout', { date: format.date(revenue.nextPayoutDate) })}
                </p>
              ) : null}
            </article>
          </div>
        </section>

        {servicemanFinance ? (
          <ServicemanPaymentsSection
            initialWorkspace={servicemanFinance}
            companyId={servicemanFinance.companyId || provider?.companyId || provider?.id || null}
            onRefresh={() => loadDashboard({ forceRefresh: true })}
          />
        ) : null}
        {walletSection ? <WalletSection section={walletSection} /> : null}

        {alerts.length > 0 ? (
          <section id="provider-dashboard-alerts" aria-labelledby="provider-dashboard-alerts" className="space-y-4">
            <header className="flex items-center gap-3">
              <ExclamationTriangleIcon className="h-5 w-5 text-amber-500" aria-hidden="true" />
              <h2 className="text-lg font-semibold text-primary">{t('providerDashboard.alertsHeadline')}</h2>
            </header>
            <div className="space-y-3">
              {alerts.map((alert) => (
                <AlertBanner key={alert.id} alert={alert} />
              ))}
            </div>
          </section>
        ) : null}

        {companyId ? (
          <ToolRentalProvider companyId={companyId}>
            <ToolRentalWorkspace />
          </ToolRentalProvider>
        ) : null}

        <section id="provider-dashboard-pipeline" aria-labelledby="provider-dashboard-pipeline" className="grid gap-8 lg:grid-cols-2">
          <div className="space-y-4">
            <header className="flex items-center gap-3">
              <ClockIcon className="h-5 w-5 text-primary" aria-hidden="true" />
              <h2 className="text-lg font-semibold text-primary">{t('providerDashboard.pipelineBookings')}</h2>
            </header>
            <ul className="space-y-3">
              {bookings.length === 0 ? (
                <li className="rounded-2xl border border-dashed border-slate-200 bg-white/70 p-6 text-sm text-slate-500">
                  {t('providerDashboard.emptyBookings')}
                </li>
              ) : (
                bookings.map((booking) => <BookingRow key={booking.id} booking={booking} />)
              )}
            </ul>
          </div>
          <div className="space-y-4">
            <header className="flex items-center gap-3">
              <LifebuoyIcon className="h-5 w-5 text-primary" aria-hidden="true" />
              <h2 className="text-lg font-semibold text-primary">{t('providerDashboard.pipelineCompliance')}</h2>
            </header>
            <ul className="space-y-3">
              {compliance.length === 0 ? (
                <li className="rounded-2xl border border-dashed border-slate-200 bg-white/70 p-6 text-sm text-slate-500">
                  {t('providerDashboard.allComplianceHealthy')}
                </li>
              ) : (
                compliance.map((item) => (
                  <li
                    key={item.id}
                    className="flex flex-wrap items-center justify-between gap-3 rounded-2xl border border-slate-200 bg-white/80 p-4"
                    data-qa={`provider-dashboard-compliance-${item.id}`}
                  >
                    <div>
                      <p className="text-sm font-semibold text-primary">{item.name}</p>
                      <p className="text-xs text-slate-500">{t('providerDashboard.complianceOwner', { name: item.owner })}</p>
                    </div>
                    <StatusPill tone="warning">
                      {item.expiresOn
                        ? t('providerDashboard.complianceExpires', { date: format.date(item.expiresOn) })
                        : t('providerDashboard.complianceExpiresSoon')}
                    </StatusPill>
                  </li>
                ))
              )}
            </ul>
          </div>
        </section>

        {serviceHealth.length ? (
          <section id="provider-dashboard-service-health" aria-labelledby="provider-dashboard-service-health" className="space-y-4">
            <header className="flex items-center gap-3">
              <ChartBarIcon className="h-5 w-5 text-primary" aria-hidden="true" />
              <h2 className="text-lg font-semibold text-primary">{t('providerDashboard.serviceHealthHeadline')}</h2>
            </header>
            <div className="grid gap-6 md:grid-cols-3 xl:grid-cols-4">
              {serviceHealth.map((metric) => (
                <ServiceHealthCard key={metric.id} metric={metric} />
              ))}
            </div>
          </section>
        ) : null}

        {renderCalendarSection ? (
          <section id="provider-dashboard-calendar" aria-labelledby="provider-dashboard-calendar" className="space-y-4">
            <header className="flex flex-col gap-2 sm:flex-row sm:items-center sm:justify-between">
              <div className="flex items-center gap-3">
                <CalendarDaysIcon className="h-5 w-5 text-primary" aria-hidden="true" />
                <div>
                  <h2 className="text-lg font-semibold text-primary">{t('providerDashboard.calendarHeadline')}</h2>
                  <p className="text-xs text-slate-500">{t('providerDashboard.calendarDescription')}</p>
                </div>
              </div>
            </header>
            <ProviderCalendarProvider initialSnapshot={calendarInitialSnapshot ?? {}}>
              <ProviderCalendarWorkspace />
            </ProviderCalendarProvider>
          </section>
        ) : null}

        {deliveryBoard.length ? (
          <section id="provider-dashboard-service-delivery" aria-labelledby="provider-dashboard-service-delivery" className="space-y-4">
            <header className="flex items-center gap-3">
              <ClockIcon className="h-5 w-5 text-primary" aria-hidden="true" />
              <h2 className="text-lg font-semibold text-primary">{t('providerDashboard.serviceDeliveryHeadline')}</h2>
            </header>
            <div className="grid gap-6 lg:grid-cols-2 xl:grid-cols-4">
              {deliveryBoard.map((column) => (
                <ServiceDeliveryColumn key={column.id} column={column} />
              ))}
            </div>
          </section>
        ) : null}

        {servicePackages.length ? (
          <section id="provider-dashboard-service-packages" aria-labelledby="provider-dashboard-service-packages" className="space-y-4">
            <header className="flex items-center gap-3">
              <LifebuoyIcon className="h-5 w-5 text-primary" aria-hidden="true" />
              <h2 className="text-lg font-semibold text-primary">{t('providerDashboard.servicePackagesHeadline')}</h2>
            </header>
            <div className="grid gap-6 md:grid-cols-2 xl:grid-cols-3">
              {servicePackages.map((pkg) => (
                <ServicePackageCard key={pkg.id} pkg={pkg} />
              ))}
            </div>
          </section>
        ) : null}

        {serviceCategories.length ? (
          <section id="provider-dashboard-service-categories" aria-labelledby="provider-dashboard-service-categories" className="space-y-4">
            <header className="flex items-center gap-3">
              <TagIcon className="h-5 w-5 text-primary" aria-hidden="true" />
              <h2 className="text-lg font-semibold text-primary">{t('providerDashboard.serviceCategoriesHeadline')}</h2>
            </header>
            <div className="grid gap-6 md:grid-cols-2 xl:grid-cols-3">
              {serviceCategories.map((category) => (
                <ServiceCategoryCard key={category.id} category={category} />
              ))}
            </div>
          </section>
        ) : null}

        <div id="provider-dashboard-tool-sales" className="space-y-6">
          <ToolSalesManagement initialData={toolSales} />
        </div>

        {serviceCatalogue.length ? (
          <section id="provider-dashboard-service-catalogue" aria-labelledby="provider-dashboard-service-catalogue" className="space-y-4">
            <header className="flex items-center gap-3">
              <UsersIcon className="h-5 w-5 text-primary" aria-hidden="true" />
              <h2 className="text-lg font-semibold text-primary">{t('providerDashboard.serviceCatalogueHeadline')}</h2>
            </header>
            <ul className="grid gap-4 md:grid-cols-2 xl:grid-cols-3">
              {serviceCatalogue.map((service) => (
                <ServiceCatalogueCard key={service.id} service={service} />
              ))}
            </ul>
          </section>
        ) : null}

<<<<<<< HEAD
        <WebsitePreferencesSection
          provider={provider}
          initialPreferences={websitePreferences}
          onUpdated={handleWebsitePreferencesUpdated}
        />
=======
        <EnterpriseUpgradeSection
          upgrade={enterpriseUpgrade}
          onRefresh={() => loadDashboard({ forceRefresh: true })}
        />
        {hasAdsWorkspace ? (
          <section id="provider-dashboard-ads" aria-labelledby="provider-dashboard-ads-heading" className="space-y-6">
            <header className="flex flex-col gap-3 sm:flex-row sm:items-center sm:justify-between">
              <div>
                <h2 id="provider-dashboard-ads-heading" className="text-lg font-semibold text-primary">
                  Gigvora ads & campaigns
                </h2>
                <p className="text-sm text-slate-600">
                  Build campaigns, curate creatives, and manage placement strategy without leaving the provider workspace.
                </p>
              </div>
            </header>
            <ProviderAdsWorkspace companyId={adsCompanyId} initialData={adsWorkspace} />
          </section>
        ) : null}
>>>>>>> 0d7af2f0

        <section id="provider-dashboard-servicemen" aria-labelledby="provider-dashboard-servicemen" className="space-y-4">
          <ServicemanManagementSection
            companyId={state.meta?.companyId ?? provider?.id ?? null}
            onRefresh={() => loadDashboard({ forceRefresh: true })}
          />
        </section>
      </DashboardShell>

      {state.loading && !state.data ? (
        <div className="fixed inset-0 z-20 flex items-center justify-center bg-slate-900/30" role="status" aria-live="polite">
          <Spinner />
          <span className="sr-only">{t('providerDashboard.loadingOverlay')}</span>
        </div>
      ) : null}
    </div>
  );
}
<|MERGE_RESOLUTION|>--- conflicted
+++ resolved
@@ -6,12 +6,9 @@
 import Skeleton from '../components/ui/Skeleton.jsx';
 import StatusPill from '../components/ui/StatusPill.jsx';
 import DashboardShell from '../components/dashboard/DashboardShell.jsx';
-<<<<<<< HEAD
 import { WebsitePreferencesSection } from '../features/providerWebsitePreferences/index.js';
-=======
 import ServicemanManagementSection from '../features/providerServicemen/ServicemanManagementSection.jsx';
 import WalletSection from '../components/dashboard/wallet/WalletSection.jsx';
->>>>>>> 0d7af2f0
 import {
   CalendarDaysIcon,
   ChartBarIcon,
@@ -539,15 +536,12 @@
   const servicePackages = serviceManagement.packages ?? [];
   const serviceCategories = serviceManagement.categories ?? [];
   const serviceCatalogue = serviceManagement.catalogue ?? [];
-<<<<<<< HEAD
   const websitePreferences = state.data?.websitePreferences ?? null;
-=======
   const enterpriseUpgrade = state.data?.enterpriseUpgrade ?? null;
   const adsWorkspace = state.data?.ads || null;
   const adsCompanyId = state.meta?.companyId || adsWorkspace?.company?.id || null;
   const hasAdsWorkspace = Boolean(adsWorkspace);
   const companyId = state.meta?.companyId || provider?.id || null;
->>>>>>> 0d7af2f0
 
   const heroStatusTone = useMemo(() => {
     if (!metrics) return 'neutral';
@@ -1076,13 +1070,11 @@
           </section>
         ) : null}
 
-<<<<<<< HEAD
         <WebsitePreferencesSection
           provider={provider}
           initialPreferences={websitePreferences}
           onUpdated={handleWebsitePreferencesUpdated}
         />
-=======
         <EnterpriseUpgradeSection
           upgrade={enterpriseUpgrade}
           onRefresh={() => loadDashboard({ forceRefresh: true })}
@@ -1102,7 +1094,6 @@
             <ProviderAdsWorkspace companyId={adsCompanyId} initialData={adsWorkspace} />
           </section>
         ) : null}
->>>>>>> 0d7af2f0
 
         <section id="provider-dashboard-servicemen" aria-labelledby="provider-dashboard-servicemen" className="space-y-4">
           <ServicemanManagementSection

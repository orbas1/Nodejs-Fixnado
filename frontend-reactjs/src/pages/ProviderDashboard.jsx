import { useCallback, useEffect, useMemo, useState } from 'react';
import PropTypes from 'prop-types';
import { Link, Navigate } from 'react-router-dom';
import { getProviderDashboard, PanelApiError } from '../api/panelClient.js';
import Spinner from '../components/ui/Spinner.jsx';
import Skeleton from '../components/ui/Skeleton.jsx';
import StatusPill from '../components/ui/StatusPill.jsx';
import DashboardShell from '../components/dashboard/DashboardShell.jsx';
import WalletSection from '../components/dashboard/wallet/WalletSection.jsx';
import {
  CalendarDaysIcon,
  ChartBarIcon,
  ClockIcon,
  ExclamationTriangleIcon,
  LifebuoyIcon,
  MapPinIcon,
  TagIcon,
  UsersIcon,
  CheckBadgeIcon
} from '@heroicons/react/24/outline';
import { useLocale } from '../hooks/useLocale.js';
import useRoleAccess from '../hooks/useRoleAccess.js';
import useSession from '../hooks/useSession.js';
import DashboardRoleGuard from '../components/dashboard/DashboardRoleGuard.jsx';
import { DASHBOARD_ROLES } from '../constants/dashboardConfig.js';
<<<<<<< HEAD
import { ProviderAdsWorkspace } from '../modules/providerAds/index.js';
=======
import ToolRentalProvider from '../modules/toolRental/ToolRentalProvider.jsx';
import ToolRentalWorkspace from '../modules/toolRental/ToolRentalWorkspace.jsx';
import ProviderCalendarProvider from '../modules/providerCalendar/ProviderCalendarProvider.jsx';
import ProviderCalendarWorkspace from '../modules/providerCalendar/ProviderCalendarWorkspace.jsx';
import ToolSalesManagement from '../modules/providerTools/ToolSalesManagement.jsx';
>>>>>>> e2f51622

function MetricCard({ icon: Icon, label, value, caption, tone, toneLabel, 'data-qa': dataQa }) {
  return (
    <article
      className="flex flex-col justify-between rounded-3xl border border-slate-200 bg-white/90 p-6 shadow-sm"
      data-qa={dataQa}
    >
      <header className="flex items-center gap-3">
        <span className="flex h-10 w-10 items-center justify-center rounded-2xl bg-primary/10 text-primary">
          <Icon className="h-5 w-5" aria-hidden="true" />
        </span>
        <div>
          <p className="text-xs uppercase tracking-[0.3em] text-slate-400">{label}</p>
          <p className="mt-1 text-2xl font-semibold text-primary">{value}</p>
        </div>
      </header>
      {caption ? (
        <p className="mt-4 text-xs text-slate-500" data-qa={`${dataQa}-caption`}>
          {caption}
        </p>
      ) : null}
      {tone ? (
        <div className="mt-4">
          <StatusPill tone={tone}>{toneLabel}</StatusPill>
        </div>
      ) : null}
    </article>
  );
}

MetricCard.propTypes = {
  icon: PropTypes.elementType.isRequired,
  label: PropTypes.string.isRequired,
  value: PropTypes.oneOfType([PropTypes.string, PropTypes.number, PropTypes.node]).isRequired,
  caption: PropTypes.node,
  tone: PropTypes.string,
  toneLabel: PropTypes.string,
  'data-qa': PropTypes.string
};

MetricCard.defaultProps = {
  caption: null,
  tone: undefined,
  toneLabel: undefined,
  'data-qa': undefined
};

function AlertBanner({ alert }) {
  const { t } = useLocale();

  return (
    <div
      className="flex flex-wrap items-center justify-between gap-4 rounded-2xl border border-amber-200 bg-amber-50/80 p-5"
      role="alert"
      aria-live="assertive"
      data-qa={`provider-dashboard-alert-${alert.id}`}
    >
      <div className="flex items-start gap-3">
        <ExclamationTriangleIcon className="mt-1 h-5 w-5 text-amber-500" aria-hidden="true" />
        <p className="text-sm text-slate-700">{alert.message}</p>
      </div>
      {alert.actionHref ? (
        <Link
          to={alert.actionHref}
          className="inline-flex items-center gap-2 rounded-full border border-amber-300 bg-white px-4 py-2 text-xs font-semibold text-amber-600 shadow-sm transition hover:border-amber-400 hover:text-amber-700"
        >
          {alert.actionLabel || t('providerDashboard.alertAction')}
        </Link>
      ) : null}
    </div>
  );
}

AlertBanner.propTypes = {
  alert: PropTypes.shape({
    id: PropTypes.oneOfType([PropTypes.string, PropTypes.number]).isRequired,
    message: PropTypes.string.isRequired,
    actionHref: PropTypes.string,
    actionLabel: PropTypes.string
  }).isRequired
};

function ServicemanRow({ member }) {
  const { t, format } = useLocale();
  const availability = typeof member.availability === 'number' ? member.availability : 0;
  const availabilityTone = availability > 0.75 ? 'success' : availability < 0.5 ? 'warning' : 'neutral';
  const availabilityLabel = format.percentage(availability, { maximumFractionDigits: 0 });
  const satisfactionLabel = format.percentage(member.rating ?? 0, { maximumFractionDigits: 0 });

  return (
    <li
      className="flex flex-col gap-2 rounded-2xl border border-slate-200 bg-white/80 p-4 transition hover:border-primary/40"
      data-qa={`provider-dashboard-serviceman-${member.id}`}
    >
      <div className="flex items-center justify-between gap-3">
        <div>
          <p className="text-sm font-semibold text-primary">{member.name}</p>
          <p className="text-xs uppercase tracking-[0.25em] text-slate-400">{member.role}</p>
        </div>
        <StatusPill tone={availabilityTone}>
          {t('providerDashboard.servicemanAvailability', { value: availabilityLabel })}
        </StatusPill>
      </div>
      <p className="text-xs text-slate-500">
        {t('providerDashboard.servicemanSatisfaction', {
          value: satisfactionLabel
        })}
      </p>
    </li>
  );
}

ServicemanRow.propTypes = {
  member: PropTypes.shape({
    id: PropTypes.oneOfType([PropTypes.string, PropTypes.number]).isRequired,
    name: PropTypes.string.isRequired,
    role: PropTypes.string,
    availability: PropTypes.number,
    rating: PropTypes.number
  }).isRequired
};

function BookingRow({ booking }) {
  const { t, format } = useLocale();
  const etaLabel = booking.eta ? format.dateTime(booking.eta) : t('providerDashboard.bookingsEtaUnknown');

  return (
    <li
      className="flex flex-col gap-2 rounded-2xl border border-slate-200 bg-white/80 p-4"
      data-qa={`provider-dashboard-booking-${booking.id}`}
    >
      <div className="flex flex-wrap items-center justify-between gap-2">
        <div>
          <p className="text-sm font-semibold text-primary">{booking.client}</p>
          <p className="text-xs text-slate-500">{booking.service}</p>
        </div>
        {booking.value != null ? (
          <p className="text-sm font-semibold text-primary">{format.currency(booking.value)}</p>
        ) : null}
      </div>
      <div className="flex flex-wrap items-center justify-between gap-2 text-xs text-slate-500">
        <span className="inline-flex items-center gap-1">
          <ClockIcon className="h-4 w-4 text-primary" aria-hidden="true" />
          {etaLabel}
        </span>
        <span className="inline-flex items-center gap-1">
          <ChartBarIcon className="h-4 w-4 text-primary" aria-hidden="true" />
          {booking.zone}
        </span>
      </div>
    </li>
  );
}

BookingRow.propTypes = {
  booking: PropTypes.shape({
    id: PropTypes.oneOfType([PropTypes.string, PropTypes.number]).isRequired,
    client: PropTypes.string.isRequired,
    service: PropTypes.string,
    value: PropTypes.number,
    eta: PropTypes.oneOfType([PropTypes.string, PropTypes.number, PropTypes.instanceOf(Date)]),
    zone: PropTypes.string
  }).isRequired
};

function ServiceHealthCard({ metric }) {
  const { format } = useLocale();

  let valueLabel;
  switch (metric.format) {
    case 'percent':
    case 'percentage':
      valueLabel = format.percentage(metric.value ?? 0, { maximumFractionDigits: 0 });
      break;
    case 'currency':
      valueLabel = format.currency(metric.value ?? 0);
      break;
    default:
      valueLabel = format.number(metric.value ?? 0);
  }

  return (
    <article className="flex flex-col justify-between rounded-3xl border border-slate-200 bg-white/90 p-6 shadow-sm" data-qa={`provider-dashboard-service-metric-${metric.id}`}>
      <div>
        <p className="text-xs uppercase tracking-[0.3em] text-primary/60">{metric.label}</p>
        <p className="mt-2 text-2xl font-semibold text-primary">{valueLabel}</p>
      </div>
      {metric.caption ? <p className="mt-4 text-xs text-slate-500">{metric.caption}</p> : null}
      {metric.target != null ? (
        <p className="mt-2 text-[0.7rem] uppercase tracking-[0.25em] text-slate-400">Target • {format.number(metric.target)}</p>
      ) : null}
    </article>
  );
}

ServiceHealthCard.propTypes = {
  metric: PropTypes.shape({
    id: PropTypes.oneOfType([PropTypes.string, PropTypes.number]).isRequired,
    label: PropTypes.string.isRequired,
    value: PropTypes.oneOfType([PropTypes.number, PropTypes.string]),
    caption: PropTypes.string,
    format: PropTypes.string,
    target: PropTypes.number
  }).isRequired
};

function resolveRiskTone(risk) {
  const value = typeof risk === 'string' ? risk.toLowerCase() : '';
  if (value.includes('critical') || value.includes('risk')) return 'danger';
  if (value.includes('warning') || value.includes('watch')) return 'warning';
  if (value.includes('hold') || value.includes('paused')) return 'info';
  return 'success';
}

function ServiceDeliveryColumn({ column }) {
  const { format, t } = useLocale();

  return (
    <div className="flex h-full min-h-[18rem] flex-col rounded-3xl border border-slate-200 bg-white/90 p-5 shadow-sm" data-qa={`provider-dashboard-delivery-column-${column.id}`}>
      <header className="flex items-center justify-between gap-3">
        <div>
          <p className="text-xs uppercase tracking-[0.3em] text-primary/60">{t('providerDashboard.serviceDeliveryStage')}</p>
          <h3 className="mt-1 text-lg font-semibold text-primary">{column.title}</h3>
        </div>
        <StatusPill tone="neutral">{column.items.length}</StatusPill>
      </header>
      {column.description ? <p className="mt-2 text-xs text-slate-500">{column.description}</p> : null}
      <ul className="mt-4 flex-1 space-y-3 overflow-y-auto">
        {column.items.length === 0 ? (
          <li className="rounded-2xl border border-dashed border-slate-200 bg-white/70 p-4 text-sm text-slate-500">
            {t('providerDashboard.serviceDeliveryEmpty')}
          </li>
        ) : (
          column.items.map((item) => {
            const eta = item.eta ? format.dateTime(item.eta) : t('providerDashboard.serviceDeliveryEtaPending');
            const valueLabel = item.value != null ? format.currency(item.value, { currency: item.currency || 'GBP' }) : null;
            const tone = resolveRiskTone(item.risk);

            return (
              <li
                key={item.id}
                className="space-y-2 rounded-2xl border border-slate-200 bg-white/90 p-4 shadow-sm"
                data-qa={`provider-dashboard-delivery-item-${item.id}`}
              >
                <div className="flex items-center justify-between gap-3">
                  <div>
                    <p className="text-sm font-semibold text-primary">{item.name}</p>
                    <p className="text-xs text-slate-500">{item.client}</p>
                  </div>
                  <StatusPill tone={tone}>{item.risk || t('providerDashboard.serviceDeliveryOnTrack')}</StatusPill>
                </div>
                <div className="flex flex-wrap items-center gap-3 text-xs text-slate-500">
                  <span className="inline-flex items-center gap-1">
                    <ClockIcon className="h-4 w-4 text-primary" aria-hidden="true" />
                    {t('providerDashboard.serviceDeliveryEta', { date: eta })}
                  </span>
                  {item.zone ? (
                    <span className="inline-flex items-center gap-1">
                      <MapPinIcon className="h-4 w-4 text-primary" aria-hidden="true" />
                      {item.zone}
                    </span>
                  ) : null}
                  <span className="inline-flex items-center gap-1">
                    <UsersIcon className="h-4 w-4 text-primary" aria-hidden="true" />
                    {item.owner}
                  </span>
                  {valueLabel ? <span className="inline-flex items-center gap-1 text-primary font-semibold">{valueLabel}</span> : null}
                </div>
                {item.services?.length ? (
                  <div className="flex flex-wrap gap-2 text-[0.65rem] uppercase tracking-[0.3em] text-primary/60">
                    {item.services.map((service) => (
                      <span key={service} className="rounded-full bg-primary/5 px-3 py-1">
                        {service}
                      </span>
                    ))}
                  </div>
                ) : null}
              </li>
            );
          })
        )}
      </ul>
    </div>
  );
}

ServiceDeliveryColumn.propTypes = {
  column: PropTypes.shape({
    id: PropTypes.oneOfType([PropTypes.string, PropTypes.number]).isRequired,
    title: PropTypes.string.isRequired,
    description: PropTypes.string,
    items: PropTypes.arrayOf(
      PropTypes.shape({
        id: PropTypes.oneOfType([PropTypes.string, PropTypes.number]).isRequired,
        name: PropTypes.string.isRequired,
        client: PropTypes.string,
        risk: PropTypes.string,
        eta: PropTypes.oneOfType([PropTypes.string, PropTypes.number, PropTypes.instanceOf(Date)]),
        zone: PropTypes.string,
        owner: PropTypes.string,
        value: PropTypes.number,
        currency: PropTypes.string,
        services: PropTypes.arrayOf(PropTypes.string)
      })
    ).isRequired
  }).isRequired
};

function ServicePackageCard({ pkg }) {
  const { format, t } = useLocale();
  const priceLabel = pkg.price != null ? format.currency(pkg.price, { currency: pkg.currency || 'GBP' }) : t('common.notAvailable');

  return (
    <article className="flex h-full flex-col justify-between rounded-3xl border border-primary/10 bg-primary/5 p-6 shadow-sm" data-qa={`provider-dashboard-package-${pkg.id}`}>
      <div>
        <p className="text-xs uppercase tracking-[0.3em] text-primary/70">{t('providerDashboard.servicePackageLabel')}</p>
        <h3 className="mt-2 text-lg font-semibold text-primary">{pkg.name}</h3>
        <p className="mt-2 text-sm text-slate-600">{pkg.description}</p>
      </div>
      {pkg.highlights?.length ? (
        <ul className="mt-4 space-y-2 text-sm text-primary">
          {pkg.highlights.map((highlight) => (
            <li key={highlight} className="flex items-start gap-2">
              <CheckBadgeIcon className="mt-1 h-4 w-4" aria-hidden="true" />
              <span>{highlight}</span>
            </li>
          ))}
        </ul>
      ) : null}
      <div className="mt-6 text-sm font-semibold text-primary/90">{priceLabel}</div>
      {pkg.serviceName ? (
        <p className="mt-2 text-[0.7rem] uppercase tracking-[0.3em] text-slate-400">
          {t('providerDashboard.servicePackageLinkedService', { name: pkg.serviceName })}
        </p>
      ) : null}
    </article>
  );
}

ServicePackageCard.propTypes = {
  pkg: PropTypes.shape({
    id: PropTypes.oneOfType([PropTypes.string, PropTypes.number]).isRequired,
    name: PropTypes.string.isRequired,
    description: PropTypes.string,
    price: PropTypes.number,
    currency: PropTypes.string,
    highlights: PropTypes.arrayOf(PropTypes.string),
    serviceName: PropTypes.string
  }).isRequired
};

function ServiceCategoryCard({ category }) {
  const { format, t } = useLocale();
  const performanceLabel = category.performance != null ? format.percentage(category.performance, { maximumFractionDigits: 0 }) : null;

  return (
    <article className="space-y-3 rounded-3xl border border-slate-200 bg-white/90 p-5 shadow-sm" data-qa={`provider-dashboard-category-${category.id}`}>
      <header>
        <p className="text-xs uppercase tracking-[0.3em] text-primary/60">{category.type}</p>
        <h3 className="mt-1 text-lg font-semibold text-primary">{category.label}</h3>
      </header>
      {category.description ? <p className="text-sm text-slate-600">{category.description}</p> : null}
      <div className="flex flex-wrap items-center gap-3 text-xs text-slate-500">
        <span className="inline-flex items-center gap-1">
          <TagIcon className="h-4 w-4 text-primary" aria-hidden="true" />
          {t('providerDashboard.serviceCategoryServices', { count: category.activeServices })}
        </span>
        {performanceLabel ? (
          <span className="inline-flex items-center gap-1 text-primary font-semibold">
            <ChartBarIcon className="h-4 w-4" aria-hidden="true" />
            {performanceLabel}
          </span>
        ) : null}
      </div>
    </article>
  );
}

ServiceCategoryCard.propTypes = {
  category: PropTypes.shape({
    id: PropTypes.oneOfType([PropTypes.string, PropTypes.number]).isRequired,
    type: PropTypes.string.isRequired,
    label: PropTypes.string.isRequired,
    description: PropTypes.string,
    performance: PropTypes.number,
    activeServices: PropTypes.number
  }).isRequired
};

function ServiceCatalogueCard({ service }) {
  const { format, t } = useLocale();
  const priceLabel = service.price != null ? format.currency(service.price, { currency: service.currency || 'GBP' }) : t('common.notAvailable');
  const availabilityLabel = service.availability?.detail
    ? t('providerDashboard.serviceAvailabilityScheduled', { date: format.dateTime(service.availability.detail) })
    : service.availability?.label || t('providerDashboard.serviceAvailabilityDefault');

  return (
    <li className="flex flex-col gap-3 rounded-3xl border border-slate-200 bg-white/80 p-5 shadow-sm" data-qa={`provider-dashboard-catalogue-${service.id}`}>
      <header className="flex items-center justify-between gap-3">
        <div>
          <p className="text-xs uppercase tracking-[0.3em] text-primary/60">{service.type}</p>
          <h3 className="mt-1 text-lg font-semibold text-primary">{service.name}</h3>
        </div>
        <span className="text-sm font-semibold text-primary">{priceLabel}</span>
      </header>
      <p className="text-sm text-slate-600">{service.description}</p>
      <div className="flex flex-wrap items-center gap-3 text-xs text-slate-500">
        <span className="inline-flex items-center gap-1">
          <TagIcon className="h-4 w-4 text-primary" aria-hidden="true" />
          {service.category}
        </span>
        <span className="inline-flex items-center gap-1">
          <ClockIcon className="h-4 w-4 text-primary" aria-hidden="true" />
          {availabilityLabel}
        </span>
      </div>
      {service.tags?.length ? (
        <div className="flex flex-wrap gap-2">
          {service.tags.slice(0, 4).map((tag) => (
            <span key={tag} className="rounded-full border border-primary/20 bg-primary/5 px-3 py-1 text-[0.65rem] uppercase tracking-[0.3em] text-primary/70">
              {tag}
            </span>
          ))}
        </div>
      ) : null}
      {service.coverage?.length ? (
        <div className="flex flex-wrap gap-2 text-xs text-slate-500">
          {service.coverage.slice(0, 4).map((zone) => (
            <span key={zone} className="inline-flex items-center gap-1 rounded-full border border-slate-200 bg-white px-3 py-1">
              <MapPinIcon className="h-4 w-4 text-primary" aria-hidden="true" />
              {zone}
            </span>
          ))}
        </div>
      ) : null}
    </li>
  );
}

ServiceCatalogueCard.propTypes = {
  service: PropTypes.shape({
    id: PropTypes.oneOfType([PropTypes.string, PropTypes.number]).isRequired,
    type: PropTypes.string,
    name: PropTypes.string.isRequired,
    description: PropTypes.string,
    category: PropTypes.string,
    price: PropTypes.number,
    currency: PropTypes.string,
    availability: PropTypes.shape({
      detail: PropTypes.oneOfType([PropTypes.string, PropTypes.number, PropTypes.instanceOf(Date)]),
      label: PropTypes.string
    }),
    tags: PropTypes.arrayOf(PropTypes.string),
    coverage: PropTypes.arrayOf(PropTypes.string)
  }).isRequired
};

export default function ProviderDashboard() {
  const { t, format } = useLocale();
  const { role, hasAccess } = useRoleAccess(['provider'], { allowFallbackRoles: ['admin'] });
  const session = useSession();
  const providerRoleMeta = useMemo(
    () => DASHBOARD_ROLES.find((role) => role.id === 'provider') || null,
    []
  );
  const [state, setState] = useState({ loading: true, data: null, meta: null, error: null });
  const hasProviderAccess = session.dashboards.includes('provider');
  const allowProviderDashboard = session.isAuthenticated && hasProviderAccess;

  const loadDashboard = useCallback(
    async ({ forceRefresh = false, signal } = {}) => {
      if (!hasAccess || !allowProviderDashboard) {
        setState((current) => ({ ...current, loading: false }));
        return;
      }

      setState((current) => ({ ...current, loading: true, error: null }));

      try {
        const result = await getProviderDashboard({ forceRefresh, signal });
        setState({
          loading: false,
          data: result.data,
          meta: result.meta,
          error: result.meta?.error || null
        });
      } catch (error) {
        if (error instanceof PanelApiError && error.status === 408 && error.cause?.name === 'AbortError') {
          return;
        }
        setState((current) => ({
          ...current,
          loading: false,
          error:
            error instanceof PanelApiError
              ? error
              : new PanelApiError('Unable to load dashboard', 500, { cause: error })
        }));
      }
    },
    [allowProviderDashboard, hasAccess]
  );

  useEffect(() => {
    if (!allowProviderDashboard) {
      setState({ loading: false, data: null, meta: null, error: null });
    }
  }, [allowProviderDashboard]);

  useEffect(() => {
    if (!hasAccess) {
      setState((current) => ({ ...current, loading: false }));
      return;
    }
  }, [hasAccess]);

  useEffect(() => {
    if (!allowProviderDashboard) {
      return undefined;
    }

    const controller = new AbortController();
    loadDashboard({ signal: controller.signal });

    return () => controller.abort();
  }, [allowProviderDashboard, loadDashboard]);

  const provider = state.data?.provider;
  const metrics = state.data?.metrics;
  const revenue = state.data?.revenue;
  const alerts = state.data?.alerts ?? [];
  const walletSection = state.data?.wallet ?? null;
  const bookings = state.data?.pipeline?.upcomingBookings ?? [];
  const compliance = state.data?.pipeline?.expiringCompliance ?? [];
  const servicemen = state.data?.servicemen ?? [];
  const toolSales = state.data?.toolSales ?? null;
  const serviceManagement = state.data?.serviceManagement ?? {};
  const serviceHealth = serviceManagement.health ?? [];
  const deliveryBoard = serviceManagement.deliveryBoard ?? [];
  const servicePackages = serviceManagement.packages ?? [];
  const serviceCategories = serviceManagement.categories ?? [];
  const serviceCatalogue = serviceManagement.catalogue ?? [];
<<<<<<< HEAD
  const adsWorkspace = state.data?.ads || null;
  const adsCompanyId = state.meta?.companyId || adsWorkspace?.company?.id || null;
  const hasAdsWorkspace = Boolean(adsWorkspace);
=======
  const companyId = state.meta?.companyId || provider?.id || null;
>>>>>>> e2f51622

  const heroStatusTone = useMemo(() => {
    if (!metrics) return 'neutral';
    if (metrics.slaHitRate < 0.92) return 'danger';
    if (metrics.utilisation < 0.55) return 'warning';
    return 'success';
  }, [metrics]);

  const hasCalendarAccess = Boolean(state.meta?.companyId);

  const navigation = useMemo(() => {
    const items = [
      {
        id: 'provider-dashboard-kpis',
        label: t('providerDashboard.metricsHeadline'),
        description: t('providerDashboard.nav.metrics')
      },
      {
        id: 'provider-dashboard-revenue',
        label: t('providerDashboard.revenueHeadline'),
        description: t('providerDashboard.nav.revenue')
      },
      walletSection
        ? {
            id: walletSection.id || 'provider-dashboard-wallet',
            label: t('providerDashboard.walletHeadline'),
            description: t('providerDashboard.nav.wallet')
          }
        : null,
      alerts.length > 0
        ? {
            id: 'provider-dashboard-alerts',
            label: t('providerDashboard.alertsHeadline'),
            description: t('providerDashboard.nav.alerts')
          }
        : null,
      {
        id: 'provider-dashboard-tool-rentals',
        label: 'Tool hire & rentals',
        description: 'Manage hire catalogue, pricing, and deposits'
      },
      {
        id: 'provider-dashboard-pipeline',
        label: t('providerDashboard.pipelineHeadline'),
        description: t('providerDashboard.nav.pipeline')
      },
      serviceHealth.length
        ? {
            id: 'provider-dashboard-service-health',
            label: t('providerDashboard.serviceHealthHeadline'),
            description: t('providerDashboard.nav.serviceHealth')
          }
        : null,
      hasCalendarAccess
        ? {
            id: 'provider-dashboard-calendar',
            label: t('providerDashboard.calendarHeadline'),
            description: t('providerDashboard.nav.calendar')
          }
        : null,
      deliveryBoard.length
        ? {
            id: 'provider-dashboard-service-delivery',
            label: t('providerDashboard.serviceDeliveryHeadline'),
            description: t('providerDashboard.nav.serviceDelivery')
          }
        : null,
      servicePackages.length
        ? {
            id: 'provider-dashboard-service-packages',
            label: t('providerDashboard.servicePackagesHeadline'),
            description: t('providerDashboard.nav.servicePackages')
          }
        : null,
      serviceCategories.length
        ? {
            id: 'provider-dashboard-service-categories',
            label: t('providerDashboard.serviceCategoriesHeadline'),
            description: t('providerDashboard.nav.serviceCategories')
          }
        : null,
      {
        id: 'provider-dashboard-tool-sales',
        label: t('providerDashboard.toolSalesHeadline'),
        description: t('providerDashboard.nav.toolSales')
      },
      serviceCatalogue.length
        ? {
            id: 'provider-dashboard-service-catalogue',
            label: t('providerDashboard.serviceCatalogueHeadline'),
            description: t('providerDashboard.nav.serviceCatalogue')
          }
        : null,
      hasAdsWorkspace
        ? {
            id: 'provider-dashboard-ads',
            label: 'Gigvora ads',
            description: 'Campaigns, creatives, and targeting'
          }
        : null,
      {
        id: 'provider-dashboard-servicemen',
        label: t('providerDashboard.servicemenHeadline'),
        description: t('providerDashboard.nav.servicemen')
      }
    ];

    return items.filter(Boolean);
  }, [
    alerts.length,
    deliveryBoard.length,
<<<<<<< HEAD
    hasAdsWorkspace,
=======
    hasCalendarAccess,
>>>>>>> e2f51622
    serviceCatalogue.length,
    serviceCategories.length,
    serviceHealth.length,
    servicePackages.length,
    t
<<<<<<< HEAD
=======
    t,
    walletSection?.id,
    walletSection
>>>>>>> e2f51622
  ]);

  const heroBadges = useMemo(
    () => [
      {
        tone: heroStatusTone,
        label: t('common.slaStatus', { value: format.percentage(metrics?.slaHitRate ?? 0) })
      },
      {
        tone: 'info',
        label: t('common.utilisationStatus', { value: format.percentage(metrics?.utilisation ?? 0) })
      }
    ],
    [format, heroStatusTone, metrics?.slaHitRate, metrics?.utilisation, t]
  );

  const snapshotTime = state.meta?.generatedAt ? format.dateTime(state.meta.generatedAt) : null;

  const calendarInitialSnapshot = useMemo(() => {
    if (state.data?.calendar) {
      return state.data.calendar;
    }
    if (state.meta?.companyId) {
      return { meta: { companyId: state.meta.companyId } };
    }
    return null;
  }, [state.data?.calendar, state.meta?.companyId]);

  const renderCalendarSection = hasCalendarAccess && (calendarInitialSnapshot || !state.loading);
  const onboardingKey = provider?.onboardingStatus
    ? `providerDashboard.onboardingStatus.${provider.onboardingStatus}`
    : 'providerDashboard.onboardingStatus.active';
  const onboardingTranslation = t(onboardingKey);
  const onboardingStatus = onboardingTranslation === onboardingKey
    ? provider?.onboardingStatus ?? t('providerDashboard.onboardingStatus.active')
    : onboardingTranslation;

  const heroAside = (
    <>
      <Link
        to="/provider/storefront"
        className="inline-flex items-center gap-2 rounded-full border border-primary/30 bg-primary/10 px-5 py-2 text-sm font-semibold text-primary transition hover:bg-primary/20"
      >
        {t('providerDashboard.storefrontCta')}
      </Link>
      <Link
        to={`/providers/${provider?.slug ?? 'featured'}`}
        className="inline-flex items-center gap-2 rounded-full bg-primary px-5 py-2 text-sm font-semibold text-white shadow-sm transition hover:bg-primary/90"
      >
        {t('providerDashboard.businessFrontCta')}
      </Link>
      <div className="flex flex-col items-start gap-1 text-xs text-slate-500 lg:items-end lg:text-right">
        {provider?.supportEmail ? (
          <span>{t('providerDashboard.supportEmail', { email: provider.supportEmail })}</span>
        ) : null}
        {provider?.supportPhone ? (
          <span>{t('providerDashboard.supportPhone', { phone: provider.supportPhone })}</span>
        ) : null}
        {snapshotTime ? <span>{t('providerDashboard.snapshotGenerated', { time: snapshotTime })}</span> : null}
      </div>
    </>
  );

  const sidebarMeta = [
    {
      label: t('providerDashboard.sidebarRegionLabel'),
      value: provider?.region ?? t('common.notAvailable')
    },
    {
      label: t('providerDashboard.sidebarOnboardingLabel'),
      value: onboardingStatus
    },
    {
      label: t('providerDashboard.sidebarActiveBookingsLabel'),
      value: format.number(metrics?.activeBookings ?? 0)
    }
  ];

  if (snapshotTime) {
    sidebarMeta.push({
      label: t('providerDashboard.sidebarSnapshotLabel'),
      value: snapshotTime
    });
  }

  if (!session.isAuthenticated) {
    return <Navigate to="/login" replace state={{ redirectTo: '/provider/dashboard' }} />;
  }

  if (!hasAccess) {
    return <DashboardRoleGuard roleMeta={providerRoleMeta} sessionRole={role || session.role} />;
  }

  if (!hasProviderAccess) {
    return <DashboardRoleGuard roleMeta={providerRoleMeta} sessionRole={session.role} />;
  }

  return (
    <div data-qa="provider-dashboard">
      <DashboardShell
        eyebrow={t('providerDashboard.title')}
        title={provider?.tradingName || provider?.name || t('providerDashboard.defaultName')}
        subtitle={t('common.operatingRegion', { region: provider?.region ?? t('common.notAvailable') })}
        heroBadges={heroBadges}
        heroAside={heroAside}
        navigation={navigation}
        sidebar={{
          eyebrow: t('providerDashboard.sidebarEyebrow'),
          title: t('providerDashboard.sidebarTitle'),
          description: t('providerDashboard.sidebarDescription'),
          meta: sidebarMeta
        }}
      >
        {state.loading ? (
          <div className="grid gap-6 md:grid-cols-2 xl:grid-cols-4" aria-label={t('common.loading')}>
            {Array.from({ length: 4 }).map((_, index) => (
              <Skeleton key={index} className="h-36 rounded-3xl" />
            ))}
          </div>
        ) : null}

        {!state.loading && state.error ? (
          <div className="rounded-2xl border border-rose-200 bg-rose-50/80 p-5" role="alert">
            <p className="text-sm font-semibold text-rose-600">{t('providerDashboard.errorSummary')}</p>
            <p className="mt-1 text-xs text-rose-500">
              {state.error.message}
              {state.meta?.fallback ? ` — ${t('providerDashboard.errorFallbackHint')}` : ''}
            </p>
          </div>
        ) : null}

        <section id="provider-dashboard-kpis" aria-labelledby="provider-dashboard-kpis" className="space-y-6">
          <header className="flex flex-col gap-3 sm:flex-row sm:items-center sm:justify-between">
            <h2 className="text-lg font-semibold text-primary">{t('providerDashboard.metricsHeadline')}</h2>
            <button
              type="button"
              className="inline-flex items-center gap-2 rounded-full border border-slate-200 bg-white px-4 py-2 text-xs font-semibold text-primary shadow-sm transition hover:border-primary/40"
              onClick={() => loadDashboard({ forceRefresh: true })}
            >
              <ClockIcon className="h-4 w-4" aria-hidden="true" /> {t('providerDashboard.refresh')}
            </button>
          </header>

          <div className="grid gap-6 md:grid-cols-2 xl:grid-cols-4" data-qa="provider-dashboard-kpi-grid">
            <MetricCard
              icon={ClockIcon}
              label={t('providerDashboard.metricFirstResponse')}
              value={t('providerDashboard.metricResponseValue', {
                value: format.number(metrics?.avgResponseMinutes ?? 0, { maximumFractionDigits: 0 })
              })}
              caption={t('providerDashboard.metricCaptionResponse')}
              data-qa="provider-dashboard-metric-response"
            />
            <MetricCard
              icon={ChartBarIcon}
              label={t('providerDashboard.metricActiveBookings')}
              value={format.number(metrics?.activeBookings ?? 0)}
              caption={t('providerDashboard.metricCaptionBookings')}
              data-qa="provider-dashboard-metric-bookings"
            />
            <MetricCard
              icon={UsersIcon}
              label={t('providerDashboard.metricUtilisation')}
              value={format.percentage(metrics?.utilisation ?? 0)}
              caption={t('providerDashboard.metricCaptionUtilisation')}
              tone={heroStatusTone}
              toneLabel={t(heroStatusTone === 'danger' || heroStatusTone === 'warning' ? 'common.actionRequired' : 'common.onTrack')}
              data-qa="provider-dashboard-metric-utilisation"
            />
            <MetricCard
              icon={LifebuoyIcon}
              label={t('providerDashboard.metricAverageRating')}
              value={t('providerDashboard.metricSatisfactionValue', {
                value: format.number(Math.round((metrics?.satisfaction ?? 0) * 100))
              })}
              caption={t('providerDashboard.metricCaptionRating')}
              data-qa="provider-dashboard-metric-satisfaction"
            />
          </div>
        </section>

        <section id="provider-dashboard-revenue" aria-labelledby="provider-dashboard-revenue" className="space-y-4">
          <header className="flex items-center gap-3">
            <ChartBarIcon className="h-5 w-5 text-primary" aria-hidden="true" />
            <h2 className="text-lg font-semibold text-primary">{t('providerDashboard.revenueHeadline')}</h2>
          </header>
          <div className="grid gap-6 md:grid-cols-3">
            <article className="rounded-3xl border border-slate-200 bg-white/90 p-6 shadow-sm" data-qa="provider-dashboard-revenue-mtd">
              <p className="text-xs uppercase tracking-[0.3em] text-slate-400">{t('providerDashboard.revenueMonthToDate')}</p>
              <p className="mt-3 text-2xl font-semibold text-primary">{format.currency(revenue?.monthToDate ?? 0)}</p>
            </article>
            <article className="rounded-3xl border border-slate-200 bg-white/90 p-6 shadow-sm" data-qa="provider-dashboard-revenue-forecast">
              <p className="text-xs uppercase tracking-[0.3em] text-slate-400">{t('providerDashboard.revenueForecast')}</p>
              <p className="mt-3 text-2xl font-semibold text-primary">{format.currency(revenue?.forecast ?? 0)}</p>
            </article>
            <article className="rounded-3xl border border-slate-200 bg-white/90 p-6 shadow-sm" data-qa="provider-dashboard-revenue-outstanding">
              <p className="text-xs uppercase tracking-[0.3em] text-slate-400">{t('providerDashboard.revenueOutstanding')}</p>
              <p className="mt-3 text-2xl font-semibold text-primary">{format.currency(revenue?.outstandingBalance ?? 0)}</p>
              {revenue?.nextPayoutDate ? (
                <p className="mt-2 text-xs text-slate-500">
                  {t('providerDashboard.nextPayout', { date: format.date(revenue.nextPayoutDate) })}
                </p>
              ) : null}
            </article>
          </div>
        </section>

        {walletSection ? <WalletSection section={walletSection} /> : null}

        {alerts.length > 0 ? (
          <section id="provider-dashboard-alerts" aria-labelledby="provider-dashboard-alerts" className="space-y-4">
            <header className="flex items-center gap-3">
              <ExclamationTriangleIcon className="h-5 w-5 text-amber-500" aria-hidden="true" />
              <h2 className="text-lg font-semibold text-primary">{t('providerDashboard.alertsHeadline')}</h2>
            </header>
            <div className="space-y-3">
              {alerts.map((alert) => (
                <AlertBanner key={alert.id} alert={alert} />
              ))}
            </div>
          </section>
        ) : null}

        {companyId ? (
          <ToolRentalProvider companyId={companyId}>
            <ToolRentalWorkspace />
          </ToolRentalProvider>
        ) : null}

        <section id="provider-dashboard-pipeline" aria-labelledby="provider-dashboard-pipeline" className="grid gap-8 lg:grid-cols-2">
          <div className="space-y-4">
            <header className="flex items-center gap-3">
              <ClockIcon className="h-5 w-5 text-primary" aria-hidden="true" />
              <h2 className="text-lg font-semibold text-primary">{t('providerDashboard.pipelineBookings')}</h2>
            </header>
            <ul className="space-y-3">
              {bookings.length === 0 ? (
                <li className="rounded-2xl border border-dashed border-slate-200 bg-white/70 p-6 text-sm text-slate-500">
                  {t('providerDashboard.emptyBookings')}
                </li>
              ) : (
                bookings.map((booking) => <BookingRow key={booking.id} booking={booking} />)
              )}
            </ul>
          </div>
          <div className="space-y-4">
            <header className="flex items-center gap-3">
              <LifebuoyIcon className="h-5 w-5 text-primary" aria-hidden="true" />
              <h2 className="text-lg font-semibold text-primary">{t('providerDashboard.pipelineCompliance')}</h2>
            </header>
            <ul className="space-y-3">
              {compliance.length === 0 ? (
                <li className="rounded-2xl border border-dashed border-slate-200 bg-white/70 p-6 text-sm text-slate-500">
                  {t('providerDashboard.allComplianceHealthy')}
                </li>
              ) : (
                compliance.map((item) => (
                  <li
                    key={item.id}
                    className="flex flex-wrap items-center justify-between gap-3 rounded-2xl border border-slate-200 bg-white/80 p-4"
                    data-qa={`provider-dashboard-compliance-${item.id}`}
                  >
                    <div>
                      <p className="text-sm font-semibold text-primary">{item.name}</p>
                      <p className="text-xs text-slate-500">{t('providerDashboard.complianceOwner', { name: item.owner })}</p>
                    </div>
                    <StatusPill tone="warning">
                      {item.expiresOn
                        ? t('providerDashboard.complianceExpires', { date: format.date(item.expiresOn) })
                        : t('providerDashboard.complianceExpiresSoon')}
                    </StatusPill>
                  </li>
                ))
              )}
            </ul>
          </div>
        </section>

        {serviceHealth.length ? (
          <section id="provider-dashboard-service-health" aria-labelledby="provider-dashboard-service-health" className="space-y-4">
            <header className="flex items-center gap-3">
              <ChartBarIcon className="h-5 w-5 text-primary" aria-hidden="true" />
              <h2 className="text-lg font-semibold text-primary">{t('providerDashboard.serviceHealthHeadline')}</h2>
            </header>
            <div className="grid gap-6 md:grid-cols-3 xl:grid-cols-4">
              {serviceHealth.map((metric) => (
                <ServiceHealthCard key={metric.id} metric={metric} />
              ))}
            </div>
          </section>
        ) : null}

        {renderCalendarSection ? (
          <section id="provider-dashboard-calendar" aria-labelledby="provider-dashboard-calendar" className="space-y-4">
            <header className="flex flex-col gap-2 sm:flex-row sm:items-center sm:justify-between">
              <div className="flex items-center gap-3">
                <CalendarDaysIcon className="h-5 w-5 text-primary" aria-hidden="true" />
                <div>
                  <h2 className="text-lg font-semibold text-primary">{t('providerDashboard.calendarHeadline')}</h2>
                  <p className="text-xs text-slate-500">{t('providerDashboard.calendarDescription')}</p>
                </div>
              </div>
            </header>
            <ProviderCalendarProvider initialSnapshot={calendarInitialSnapshot ?? {}}>
              <ProviderCalendarWorkspace />
            </ProviderCalendarProvider>
          </section>
        ) : null}

        {deliveryBoard.length ? (
          <section id="provider-dashboard-service-delivery" aria-labelledby="provider-dashboard-service-delivery" className="space-y-4">
            <header className="flex items-center gap-3">
              <ClockIcon className="h-5 w-5 text-primary" aria-hidden="true" />
              <h2 className="text-lg font-semibold text-primary">{t('providerDashboard.serviceDeliveryHeadline')}</h2>
            </header>
            <div className="grid gap-6 lg:grid-cols-2 xl:grid-cols-4">
              {deliveryBoard.map((column) => (
                <ServiceDeliveryColumn key={column.id} column={column} />
              ))}
            </div>
          </section>
        ) : null}

        {servicePackages.length ? (
          <section id="provider-dashboard-service-packages" aria-labelledby="provider-dashboard-service-packages" className="space-y-4">
            <header className="flex items-center gap-3">
              <LifebuoyIcon className="h-5 w-5 text-primary" aria-hidden="true" />
              <h2 className="text-lg font-semibold text-primary">{t('providerDashboard.servicePackagesHeadline')}</h2>
            </header>
            <div className="grid gap-6 md:grid-cols-2 xl:grid-cols-3">
              {servicePackages.map((pkg) => (
                <ServicePackageCard key={pkg.id} pkg={pkg} />
              ))}
            </div>
          </section>
        ) : null}

        {serviceCategories.length ? (
          <section id="provider-dashboard-service-categories" aria-labelledby="provider-dashboard-service-categories" className="space-y-4">
            <header className="flex items-center gap-3">
              <TagIcon className="h-5 w-5 text-primary" aria-hidden="true" />
              <h2 className="text-lg font-semibold text-primary">{t('providerDashboard.serviceCategoriesHeadline')}</h2>
            </header>
            <div className="grid gap-6 md:grid-cols-2 xl:grid-cols-3">
              {serviceCategories.map((category) => (
                <ServiceCategoryCard key={category.id} category={category} />
              ))}
            </div>
          </section>
        ) : null}

        <div id="provider-dashboard-tool-sales" className="space-y-6">
          <ToolSalesManagement initialData={toolSales} />
        </div>

        {serviceCatalogue.length ? (
          <section id="provider-dashboard-service-catalogue" aria-labelledby="provider-dashboard-service-catalogue" className="space-y-4">
            <header className="flex items-center gap-3">
              <UsersIcon className="h-5 w-5 text-primary" aria-hidden="true" />
              <h2 className="text-lg font-semibold text-primary">{t('providerDashboard.serviceCatalogueHeadline')}</h2>
            </header>
            <ul className="grid gap-4 md:grid-cols-2 xl:grid-cols-3">
              {serviceCatalogue.map((service) => (
                <ServiceCatalogueCard key={service.id} service={service} />
              ))}
            </ul>
          </section>
        ) : null}

        {hasAdsWorkspace ? (
          <section id="provider-dashboard-ads" aria-labelledby="provider-dashboard-ads-heading" className="space-y-6">
            <header className="flex flex-col gap-3 sm:flex-row sm:items-center sm:justify-between">
              <div>
                <h2 id="provider-dashboard-ads-heading" className="text-lg font-semibold text-primary">
                  Gigvora ads & campaigns
                </h2>
                <p className="text-sm text-slate-600">
                  Build campaigns, curate creatives, and manage placement strategy without leaving the provider workspace.
                </p>
              </div>
            </header>
            <ProviderAdsWorkspace companyId={adsCompanyId} initialData={adsWorkspace} />
          </section>
        ) : null}

        <section id="provider-dashboard-servicemen" aria-labelledby="provider-dashboard-servicemen" className="space-y-4">
          <header className="flex items-center gap-3">
            <UsersIcon className="h-5 w-5 text-primary" aria-hidden="true" />
            <h2 className="text-lg font-semibold text-primary">{t('providerDashboard.servicemenSection')}</h2>
          </header>
          <ul className="grid gap-4 md:grid-cols-2 xl:grid-cols-3">
            {servicemen.length === 0 ? (
              <li className="rounded-2xl border border-dashed border-slate-200 bg-white/70 p-6 text-sm text-slate-500">
                {t('providerDashboard.servicemenEmpty')}
              </li>
            ) : (
              servicemen.map((member) => <ServicemanRow key={member.id} member={member} />)
            )}
          </ul>
        </section>
      </DashboardShell>

      {state.loading && !state.data ? (
        <div className="fixed inset-0 z-20 flex items-center justify-center bg-slate-900/30" role="status" aria-live="polite">
          <Spinner />
          <span className="sr-only">{t('providerDashboard.loadingOverlay')}</span>
        </div>
      ) : null}
    </div>
  );
}
<|MERGE_RESOLUTION|>--- conflicted
+++ resolved
@@ -23,15 +23,12 @@
 import useSession from '../hooks/useSession.js';
 import DashboardRoleGuard from '../components/dashboard/DashboardRoleGuard.jsx';
 import { DASHBOARD_ROLES } from '../constants/dashboardConfig.js';
-<<<<<<< HEAD
 import { ProviderAdsWorkspace } from '../modules/providerAds/index.js';
-=======
 import ToolRentalProvider from '../modules/toolRental/ToolRentalProvider.jsx';
 import ToolRentalWorkspace from '../modules/toolRental/ToolRentalWorkspace.jsx';
 import ProviderCalendarProvider from '../modules/providerCalendar/ProviderCalendarProvider.jsx';
 import ProviderCalendarWorkspace from '../modules/providerCalendar/ProviderCalendarWorkspace.jsx';
 import ToolSalesManagement from '../modules/providerTools/ToolSalesManagement.jsx';
->>>>>>> e2f51622
 
 function MetricCard({ icon: Icon, label, value, caption, tone, toneLabel, 'data-qa': dataQa }) {
   return (
@@ -574,13 +571,10 @@
   const servicePackages = serviceManagement.packages ?? [];
   const serviceCategories = serviceManagement.categories ?? [];
   const serviceCatalogue = serviceManagement.catalogue ?? [];
-<<<<<<< HEAD
   const adsWorkspace = state.data?.ads || null;
   const adsCompanyId = state.meta?.companyId || adsWorkspace?.company?.id || null;
   const hasAdsWorkspace = Boolean(adsWorkspace);
-=======
   const companyId = state.meta?.companyId || provider?.id || null;
->>>>>>> e2f51622
 
   const heroStatusTone = useMemo(() => {
     if (!metrics) return 'neutral';
@@ -692,22 +686,16 @@
   }, [
     alerts.length,
     deliveryBoard.length,
-<<<<<<< HEAD
     hasAdsWorkspace,
-=======
     hasCalendarAccess,
->>>>>>> e2f51622
     serviceCatalogue.length,
     serviceCategories.length,
     serviceHealth.length,
     servicePackages.length,
     t
-<<<<<<< HEAD
-=======
     t,
     walletSection?.id,
     walletSection
->>>>>>> e2f51622
   ]);
 
   const heroBadges = useMemo(

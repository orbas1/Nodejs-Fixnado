--- conflicted
+++ resolved
@@ -17,13 +17,10 @@
   CheckBadgeIcon
 } from '@heroicons/react/24/outline';
 import { useLocale } from '../hooks/useLocale.js';
-<<<<<<< HEAD
 import useRoleAccess from '../hooks/useRoleAccess.js';
-=======
 import useSession from '../hooks/useSession.js';
 import DashboardRoleGuard from '../components/dashboard/DashboardRoleGuard.jsx';
 import { DASHBOARD_ROLES } from '../constants/dashboardConfig.js';
->>>>>>> e4c7eacc
 
 function MetricCard({ icon: Icon, label, value, caption, tone, toneLabel, 'data-qa': dataQa }) {
   return (
@@ -394,26 +391,20 @@
 
 export default function ProviderDashboard() {
   const { t, format } = useLocale();
-<<<<<<< HEAD
   const { role, hasAccess } = useRoleAccess(['provider'], { allowFallbackRoles: ['admin'] });
-=======
   const session = useSession();
   const providerRoleMeta = useMemo(
     () => DASHBOARD_ROLES.find((role) => role.id === 'provider') || null,
     []
   );
->>>>>>> e4c7eacc
   const [state, setState] = useState({ loading: true, data: null, meta: null, error: null });
   const hasProviderAccess = session.dashboards.includes('provider');
   const allowProviderDashboard = session.isAuthenticated && hasProviderAccess;
 
   const loadDashboard = useCallback(async ({ forceRefresh = false, signal } = {}) => {
-<<<<<<< HEAD
     if (!hasAccess) {
       setState((current) => ({ ...current, loading: false }));
-=======
     if (!allowProviderDashboard) {
->>>>>>> e4c7eacc
       return;
     }
     setState((current) => ({ ...current, loading: true, error: null }));
@@ -427,29 +418,24 @@
         error: error instanceof PanelApiError ? error : new PanelApiError('Unable to load dashboard', 500, { cause: error })
       }));
     }
-<<<<<<< HEAD
   }, [hasAccess]);
 
   useEffect(() => {
     if (!hasAccess) {
-=======
   }, [allowProviderDashboard]);
 
   useEffect(() => {
     if (!allowProviderDashboard) {
->>>>>>> e4c7eacc
       return undefined;
     }
     const controller = new AbortController();
     loadDashboard({ signal: controller.signal });
     return () => controller.abort();
-<<<<<<< HEAD
   }, [loadDashboard, hasAccess]);
 
   if (!hasAccess) {
     return <ProviderAccessGate role={role} />;
   }
-=======
   }, [allowProviderDashboard, loadDashboard]);
 
   useEffect(() => {
@@ -457,7 +443,6 @@
       setState({ loading: false, data: null, meta: null, error: null });
     }
   }, [allowProviderDashboard]);
->>>>>>> e4c7eacc
 
   const provider = state.data?.provider;
   const metrics = state.data?.metrics;

import { useCallback, useEffect, useMemo, useState } from 'react';
import PropTypes from 'prop-types';
import { Link, Navigate } from 'react-router-dom';
import { getProviderDashboard, PanelApiError } from '../api/panelClient.js';
import Spinner from '../components/ui/Spinner.jsx';
import Skeleton from '../components/ui/Skeleton.jsx';
import StatusPill from '../components/ui/StatusPill.jsx';
import DashboardShell from '../components/dashboard/DashboardShell.jsx';
import WalletSection from '../components/dashboard/wallet/WalletSection.jsx';
import {
  CalendarDaysIcon,
  ChartBarIcon,
  ClockIcon,
  ExclamationTriangleIcon,
  LifebuoyIcon,
  MapPinIcon,
  TagIcon,
  UsersIcon,
  CheckBadgeIcon
} from '@heroicons/react/24/outline';
import { useLocale } from '../hooks/useLocale.js';
import useRoleAccess from '../hooks/useRoleAccess.js';
import useSession from '../hooks/useSession.js';
import DashboardRoleGuard from '../components/dashboard/DashboardRoleGuard.jsx';
import { DASHBOARD_ROLES } from '../constants/dashboardConfig.js';
<<<<<<< HEAD
import ServicemanPaymentsSection from '../features/providerPayments/ServicemanPaymentsSection.jsx';
=======
import { ProviderAdsWorkspace } from '../modules/providerAds/index.js';
import ToolRentalProvider from '../modules/toolRental/ToolRentalProvider.jsx';
import ToolRentalWorkspace from '../modules/toolRental/ToolRentalWorkspace.jsx';
import ProviderCalendarProvider from '../modules/providerCalendar/ProviderCalendarProvider.jsx';
import ProviderCalendarWorkspace from '../modules/providerCalendar/ProviderCalendarWorkspace.jsx';
import ToolSalesManagement from '../modules/providerTools/ToolSalesManagement.jsx';
>>>>>>> 20908a66

function MetricCard({ icon: Icon, label, value, caption, tone, toneLabel, 'data-qa': dataQa }) {
  return (
    <article
      className="flex flex-col justify-between rounded-3xl border border-slate-200 bg-white/90 p-6 shadow-sm"
      data-qa={dataQa}
    >
      <header className="flex items-center gap-3">
        <span className="flex h-10 w-10 items-center justify-center rounded-2xl bg-primary/10 text-primary">
          <Icon className="h-5 w-5" aria-hidden="true" />
        </span>
        <div>
          <p className="text-xs uppercase tracking-[0.3em] text-slate-400">{label}</p>
          <p className="mt-1 text-2xl font-semibold text-primary">{value}</p>
        </div>
      </header>
      {caption ? (
        <p className="mt-4 text-xs text-slate-500" data-qa={`${dataQa}-caption`}>
          {caption}
        </p>
      ) : null}
      {tone ? (
        <div className="mt-4">
          <StatusPill tone={tone}>{toneLabel}</StatusPill>
        </div>
      ) : null}
    </article>
  );
}

MetricCard.propTypes = {
  icon: PropTypes.elementType.isRequired,
  label: PropTypes.string.isRequired,
  value: PropTypes.oneOfType([PropTypes.string, PropTypes.number, PropTypes.node]).isRequired,
  caption: PropTypes.node,
  tone: PropTypes.string,
  toneLabel: PropTypes.string,
  'data-qa': PropTypes.string
};

MetricCard.defaultProps = {
  caption: null,
  tone: undefined,
  toneLabel: undefined,
  'data-qa': undefined
};

function AlertBanner({ alert }) {
  const { t } = useLocale();

  return (
    <div
      className="flex flex-wrap items-center justify-between gap-4 rounded-2xl border border-amber-200 bg-amber-50/80 p-5"
      role="alert"
      aria-live="assertive"
      data-qa={`provider-dashboard-alert-${alert.id}`}
    >
      <div className="flex items-start gap-3">
        <ExclamationTriangleIcon className="mt-1 h-5 w-5 text-amber-500" aria-hidden="true" />
        <p className="text-sm text-slate-700">{alert.message}</p>
      </div>
      {alert.actionHref ? (
        <Link
          to={alert.actionHref}
          className="inline-flex items-center gap-2 rounded-full border border-amber-300 bg-white px-4 py-2 text-xs font-semibold text-amber-600 shadow-sm transition hover:border-amber-400 hover:text-amber-700"
        >
          {alert.actionLabel || t('providerDashboard.alertAction')}
        </Link>
      ) : null}
    </div>
  );
}

AlertBanner.propTypes = {
  alert: PropTypes.shape({
    id: PropTypes.oneOfType([PropTypes.string, PropTypes.number]).isRequired,
    message: PropTypes.string.isRequired,
    actionHref: PropTypes.string,
    actionLabel: PropTypes.string
  }).isRequired
};

function ServicemanRow({ member }) {
  const { t, format } = useLocale();
  const availability = typeof member.availability === 'number' ? member.availability : 0;
  const availabilityTone = availability > 0.75 ? 'success' : availability < 0.5 ? 'warning' : 'neutral';
  const availabilityLabel = format.percentage(availability, { maximumFractionDigits: 0 });
  const satisfactionLabel = format.percentage(member.rating ?? 0, { maximumFractionDigits: 0 });

  return (
    <li
      className="flex flex-col gap-2 rounded-2xl border border-slate-200 bg-white/80 p-4 transition hover:border-primary/40"
      data-qa={`provider-dashboard-serviceman-${member.id}`}
    >
      <div className="flex items-center justify-between gap-3">
        <div>
          <p className="text-sm font-semibold text-primary">{member.name}</p>
          <p className="text-xs uppercase tracking-[0.25em] text-slate-400">{member.role}</p>
        </div>
        <StatusPill tone={availabilityTone}>
          {t('providerDashboard.servicemanAvailability', { value: availabilityLabel })}
        </StatusPill>
      </div>
      <p className="text-xs text-slate-500">
        {t('providerDashboard.servicemanSatisfaction', {
          value: satisfactionLabel
        })}
      </p>
    </li>
  );
}

ServicemanRow.propTypes = {
  member: PropTypes.shape({
    id: PropTypes.oneOfType([PropTypes.string, PropTypes.number]).isRequired,
    name: PropTypes.string.isRequired,
    role: PropTypes.string,
    availability: PropTypes.number,
    rating: PropTypes.number
  }).isRequired
};

function BookingRow({ booking }) {
  const { t, format } = useLocale();
  const etaLabel = booking.eta ? format.dateTime(booking.eta) : t('providerDashboard.bookingsEtaUnknown');

  return (
    <li
      className="flex flex-col gap-2 rounded-2xl border border-slate-200 bg-white/80 p-4"
      data-qa={`provider-dashboard-booking-${booking.id}`}
    >
      <div className="flex flex-wrap items-center justify-between gap-2">
        <div>
          <p className="text-sm font-semibold text-primary">{booking.client}</p>
          <p className="text-xs text-slate-500">{booking.service}</p>
        </div>
        {booking.value != null ? (
          <p className="text-sm font-semibold text-primary">{format.currency(booking.value)}</p>
        ) : null}
      </div>
      <div className="flex flex-wrap items-center justify-between gap-2 text-xs text-slate-500">
        <span className="inline-flex items-center gap-1">
          <ClockIcon className="h-4 w-4 text-primary" aria-hidden="true" />
          {etaLabel}
        </span>
        <span className="inline-flex items-center gap-1">
          <ChartBarIcon className="h-4 w-4 text-primary" aria-hidden="true" />
          {booking.zone}
        </span>
      </div>
    </li>
  );
}

BookingRow.propTypes = {
  booking: PropTypes.shape({
    id: PropTypes.oneOfType([PropTypes.string, PropTypes.number]).isRequired,
    client: PropTypes.string.isRequired,
    service: PropTypes.string,
    value: PropTypes.number,
    eta: PropTypes.oneOfType([PropTypes.string, PropTypes.number, PropTypes.instanceOf(Date)]),
    zone: PropTypes.string
  }).isRequired
};

function ServiceHealthCard({ metric }) {
  const { format } = useLocale();

  let valueLabel;
  switch (metric.format) {
    case 'percent':
    case 'percentage':
      valueLabel = format.percentage(metric.value ?? 0, { maximumFractionDigits: 0 });
      break;
    case 'currency':
      valueLabel = format.currency(metric.value ?? 0);
      break;
    default:
      valueLabel = format.number(metric.value ?? 0);
  }

  return (
    <article className="flex flex-col justify-between rounded-3xl border border-slate-200 bg-white/90 p-6 shadow-sm" data-qa={`provider-dashboard-service-metric-${metric.id}`}>
      <div>
        <p className="text-xs uppercase tracking-[0.3em] text-primary/60">{metric.label}</p>
        <p className="mt-2 text-2xl font-semibold text-primary">{valueLabel}</p>
      </div>
      {metric.caption ? <p className="mt-4 text-xs text-slate-500">{metric.caption}</p> : null}
      {metric.target != null ? (
        <p className="mt-2 text-[0.7rem] uppercase tracking-[0.25em] text-slate-400">Target • {format.number(metric.target)}</p>
      ) : null}
    </article>
  );
}

ServiceHealthCard.propTypes = {
  metric: PropTypes.shape({
    id: PropTypes.oneOfType([PropTypes.string, PropTypes.number]).isRequired,
    label: PropTypes.string.isRequired,
    value: PropTypes.oneOfType([PropTypes.number, PropTypes.string]),
    caption: PropTypes.string,
    format: PropTypes.string,
    target: PropTypes.number
  }).isRequired
};

function resolveRiskTone(risk) {
  const value = typeof risk === 'string' ? risk.toLowerCase() : '';
  if (value.includes('critical') || value.includes('risk')) return 'danger';
  if (value.includes('warning') || value.includes('watch')) return 'warning';
  if (value.includes('hold') || value.includes('paused')) return 'info';
  return 'success';
}

function ServiceDeliveryColumn({ column }) {
  const { format, t } = useLocale();

  return (
    <div className="flex h-full min-h-[18rem] flex-col rounded-3xl border border-slate-200 bg-white/90 p-5 shadow-sm" data-qa={`provider-dashboard-delivery-column-${column.id}`}>
      <header className="flex items-center justify-between gap-3">
        <div>
          <p className="text-xs uppercase tracking-[0.3em] text-primary/60">{t('providerDashboard.serviceDeliveryStage')}</p>
          <h3 className="mt-1 text-lg font-semibold text-primary">{column.title}</h3>
        </div>
        <StatusPill tone="neutral">{column.items.length}</StatusPill>
      </header>
      {column.description ? <p className="mt-2 text-xs text-slate-500">{column.description}</p> : null}
      <ul className="mt-4 flex-1 space-y-3 overflow-y-auto">
        {column.items.length === 0 ? (
          <li className="rounded-2xl border border-dashed border-slate-200 bg-white/70 p-4 text-sm text-slate-500">
            {t('providerDashboard.serviceDeliveryEmpty')}
          </li>
        ) : (
          column.items.map((item) => {
            const eta = item.eta ? format.dateTime(item.eta) : t('providerDashboard.serviceDeliveryEtaPending');
            const valueLabel = item.value != null ? format.currency(item.value, { currency: item.currency || 'GBP' }) : null;
            const tone = resolveRiskTone(item.risk);

            return (
              <li
                key={item.id}
                className="space-y-2 rounded-2xl border border-slate-200 bg-white/90 p-4 shadow-sm"
                data-qa={`provider-dashboard-delivery-item-${item.id}`}
              >
                <div className="flex items-center justify-between gap-3">
                  <div>
                    <p className="text-sm font-semibold text-primary">{item.name}</p>
                    <p className="text-xs text-slate-500">{item.client}</p>
                  </div>
                  <StatusPill tone={tone}>{item.risk || t('providerDashboard.serviceDeliveryOnTrack')}</StatusPill>
                </div>
                <div className="flex flex-wrap items-center gap-3 text-xs text-slate-500">
                  <span className="inline-flex items-center gap-1">
                    <ClockIcon className="h-4 w-4 text-primary" aria-hidden="true" />
                    {t('providerDashboard.serviceDeliveryEta', { date: eta })}
                  </span>
                  {item.zone ? (
                    <span className="inline-flex items-center gap-1">
                      <MapPinIcon className="h-4 w-4 text-primary" aria-hidden="true" />
                      {item.zone}
                    </span>
                  ) : null}
                  <span className="inline-flex items-center gap-1">
                    <UsersIcon className="h-4 w-4 text-primary" aria-hidden="true" />
                    {item.owner}
                  </span>
                  {valueLabel ? <span className="inline-flex items-center gap-1 text-primary font-semibold">{valueLabel}</span> : null}
                </div>
                {item.services?.length ? (
                  <div className="flex flex-wrap gap-2 text-[0.65rem] uppercase tracking-[0.3em] text-primary/60">
                    {item.services.map((service) => (
                      <span key={service} className="rounded-full bg-primary/5 px-3 py-1">
                        {service}
                      </span>
                    ))}
                  </div>
                ) : null}
              </li>
            );
          })
        )}
      </ul>
    </div>
  );
}

ServiceDeliveryColumn.propTypes = {
  column: PropTypes.shape({
    id: PropTypes.oneOfType([PropTypes.string, PropTypes.number]).isRequired,
    title: PropTypes.string.isRequired,
    description: PropTypes.string,
    items: PropTypes.arrayOf(
      PropTypes.shape({
        id: PropTypes.oneOfType([PropTypes.string, PropTypes.number]).isRequired,
        name: PropTypes.string.isRequired,
        client: PropTypes.string,
        risk: PropTypes.string,
        eta: PropTypes.oneOfType([PropTypes.string, PropTypes.number, PropTypes.instanceOf(Date)]),
        zone: PropTypes.string,
        owner: PropTypes.string,
        value: PropTypes.number,
        currency: PropTypes.string,
        services: PropTypes.arrayOf(PropTypes.string)
      })
    ).isRequired
  }).isRequired
};

function ServicePackageCard({ pkg }) {
  const { format, t } = useLocale();
  const priceLabel = pkg.price != null ? format.currency(pkg.price, { currency: pkg.currency || 'GBP' }) : t('common.notAvailable');

  return (
    <article className="flex h-full flex-col justify-between rounded-3xl border border-primary/10 bg-primary/5 p-6 shadow-sm" data-qa={`provider-dashboard-package-${pkg.id}`}>
      <div>
        <p className="text-xs uppercase tracking-[0.3em] text-primary/70">{t('providerDashboard.servicePackageLabel')}</p>
        <h3 className="mt-2 text-lg font-semibold text-primary">{pkg.name}</h3>
        <p className="mt-2 text-sm text-slate-600">{pkg.description}</p>
      </div>
      {pkg.highlights?.length ? (
        <ul className="mt-4 space-y-2 text-sm text-primary">
          {pkg.highlights.map((highlight) => (
            <li key={highlight} className="flex items-start gap-2">
              <CheckBadgeIcon className="mt-1 h-4 w-4" aria-hidden="true" />
              <span>{highlight}</span>
            </li>
          ))}
        </ul>
      ) : null}
      <div className="mt-6 text-sm font-semibold text-primary/90">{priceLabel}</div>
      {pkg.serviceName ? (
        <p className="mt-2 text-[0.7rem] uppercase tracking-[0.3em] text-slate-400">
          {t('providerDashboard.servicePackageLinkedService', { name: pkg.serviceName })}
        </p>
      ) : null}
    </article>
  );
}

ServicePackageCard.propTypes = {
  pkg: PropTypes.shape({
    id: PropTypes.oneOfType([PropTypes.string, PropTypes.number]).isRequired,
    name: PropTypes.string.isRequired,
    description: PropTypes.string,
    price: PropTypes.number,
    currency: PropTypes.string,
    highlights: PropTypes.arrayOf(PropTypes.string),
    serviceName: PropTypes.string
  }).isRequired
};

function ServiceCategoryCard({ category }) {
  const { format, t } = useLocale();
  const performanceLabel = category.performance != null ? format.percentage(category.performance, { maximumFractionDigits: 0 }) : null;

  return (
    <article className="space-y-3 rounded-3xl border border-slate-200 bg-white/90 p-5 shadow-sm" data-qa={`provider-dashboard-category-${category.id}`}>
      <header>
        <p className="text-xs uppercase tracking-[0.3em] text-primary/60">{category.type}</p>
        <h3 className="mt-1 text-lg font-semibold text-primary">{category.label}</h3>
      </header>
      {category.description ? <p className="text-sm text-slate-600">{category.description}</p> : null}
      <div className="flex flex-wrap items-center gap-3 text-xs text-slate-500">
        <span className="inline-flex items-center gap-1">
          <TagIcon className="h-4 w-4 text-primary" aria-hidden="true" />
          {t('providerDashboard.serviceCategoryServices', { count: category.activeServices })}
        </span>
        {performanceLabel ? (
          <span className="inline-flex items-center gap-1 text-primary font-semibold">
            <ChartBarIcon className="h-4 w-4" aria-hidden="true" />
            {performanceLabel}
          </span>
        ) : null}
      </div>
    </article>
  );
}

ServiceCategoryCard.propTypes = {
  category: PropTypes.shape({
    id: PropTypes.oneOfType([PropTypes.string, PropTypes.number]).isRequired,
    type: PropTypes.string.isRequired,
    label: PropTypes.string.isRequired,
    description: PropTypes.string,
    performance: PropTypes.number,
    activeServices: PropTypes.number
  }).isRequired
};

function ServiceCatalogueCard({ service }) {
  const { format, t } = useLocale();
  const priceLabel = service.price != null ? format.currency(service.price, { currency: service.currency || 'GBP' }) : t('common.notAvailable');
  const availabilityLabel = service.availability?.detail
    ? t('providerDashboard.serviceAvailabilityScheduled', { date: format.dateTime(service.availability.detail) })
    : service.availability?.label || t('providerDashboard.serviceAvailabilityDefault');

  return (
    <li className="flex flex-col gap-3 rounded-3xl border border-slate-200 bg-white/80 p-5 shadow-sm" data-qa={`provider-dashboard-catalogue-${service.id}`}>
      <header className="flex items-center justify-between gap-3">
        <div>
          <p className="text-xs uppercase tracking-[0.3em] text-primary/60">{service.type}</p>
          <h3 className="mt-1 text-lg font-semibold text-primary">{service.name}</h3>
        </div>
        <span className="text-sm font-semibold text-primary">{priceLabel}</span>
      </header>
      <p className="text-sm text-slate-600">{service.description}</p>
      <div className="flex flex-wrap items-center gap-3 text-xs text-slate-500">
        <span className="inline-flex items-center gap-1">
          <TagIcon className="h-4 w-4 text-primary" aria-hidden="true" />
          {service.category}
        </span>
        <span className="inline-flex items-center gap-1">
          <ClockIcon className="h-4 w-4 text-primary" aria-hidden="true" />
          {availabilityLabel}
        </span>
      </div>
      {service.tags?.length ? (
        <div className="flex flex-wrap gap-2">
          {service.tags.slice(0, 4).map((tag) => (
            <span key={tag} className="rounded-full border border-primary/20 bg-primary/5 px-3 py-1 text-[0.65rem] uppercase tracking-[0.3em] text-primary/70">
              {tag}
            </span>
          ))}
        </div>
      ) : null}
      {service.coverage?.length ? (
        <div className="flex flex-wrap gap-2 text-xs text-slate-500">
          {service.coverage.slice(0, 4).map((zone) => (
            <span key={zone} className="inline-flex items-center gap-1 rounded-full border border-slate-200 bg-white px-3 py-1">
              <MapPinIcon className="h-4 w-4 text-primary" aria-hidden="true" />
              {zone}
            </span>
          ))}
        </div>
      ) : null}
    </li>
  );
}

ServiceCatalogueCard.propTypes = {
  service: PropTypes.shape({
    id: PropTypes.oneOfType([PropTypes.string, PropTypes.number]).isRequired,
    type: PropTypes.string,
    name: PropTypes.string.isRequired,
    description: PropTypes.string,
    category: PropTypes.string,
    price: PropTypes.number,
    currency: PropTypes.string,
    availability: PropTypes.shape({
      detail: PropTypes.oneOfType([PropTypes.string, PropTypes.number, PropTypes.instanceOf(Date)]),
      label: PropTypes.string
    }),
    tags: PropTypes.arrayOf(PropTypes.string),
    coverage: PropTypes.arrayOf(PropTypes.string)
  }).isRequired
};

export default function ProviderDashboard() {
  const { t, format } = useLocale();
  const { role, hasAccess } = useRoleAccess(['provider'], { allowFallbackRoles: ['admin'] });
  const session = useSession();
  const providerRoleMeta = useMemo(
    () => DASHBOARD_ROLES.find((role) => role.id === 'provider') || null,
    []
  );
  const [state, setState] = useState({ loading: true, data: null, meta: null, error: null });
  const hasProviderAccess = session.dashboards.includes('provider');
  const allowProviderDashboard = session.isAuthenticated && hasProviderAccess;

  const loadDashboard = useCallback(
    async ({ forceRefresh = false, signal } = {}) => {
      if (!hasAccess || !allowProviderDashboard) {
        setState((current) => ({ ...current, loading: false }));
        return;
      }

      setState((current) => ({ ...current, loading: true, error: null }));

      try {
        const result = await getProviderDashboard({ forceRefresh, signal });
        setState({
          loading: false,
          data: result.data,
          meta: result.meta,
          error: result.meta?.error || null
        });
      } catch (error) {
        if (error instanceof PanelApiError && error.status === 408 && error.cause?.name === 'AbortError') {
          return;
        }
        setState((current) => ({
          ...current,
          loading: false,
          error:
            error instanceof PanelApiError
              ? error
              : new PanelApiError('Unable to load dashboard', 500, { cause: error })
        }));
      }
    },
    [allowProviderDashboard, hasAccess]
  );

  useEffect(() => {
    if (!allowProviderDashboard) {
      setState({ loading: false, data: null, meta: null, error: null });
    }
  }, [allowProviderDashboard]);

  useEffect(() => {
    if (!hasAccess) {
      setState((current) => ({ ...current, loading: false }));
      return;
    }
  }, [hasAccess]);

  useEffect(() => {
    if (!allowProviderDashboard) {
      return undefined;
    }

    const controller = new AbortController();
    loadDashboard({ signal: controller.signal });

    return () => controller.abort();
  }, [allowProviderDashboard, loadDashboard]);

  const provider = state.data?.provider;
  const metrics = state.data?.metrics;
  const revenue = state.data?.revenue;
  const alerts = state.data?.alerts ?? [];
  const walletSection = state.data?.wallet ?? null;
  const bookings = state.data?.pipeline?.upcomingBookings ?? [];
  const compliance = state.data?.pipeline?.expiringCompliance ?? [];
  const servicemen = state.data?.servicemen ?? [];
<<<<<<< HEAD
  const servicemanFinance = state.data?.servicemanFinance ?? null;
=======
  const toolSales = state.data?.toolSales ?? null;
>>>>>>> 20908a66
  const serviceManagement = state.data?.serviceManagement ?? {};
  const serviceHealth = serviceManagement.health ?? [];
  const deliveryBoard = serviceManagement.deliveryBoard ?? [];
  const servicePackages = serviceManagement.packages ?? [];
  const serviceCategories = serviceManagement.categories ?? [];
  const serviceCatalogue = serviceManagement.catalogue ?? [];
  const adsWorkspace = state.data?.ads || null;
  const adsCompanyId = state.meta?.companyId || adsWorkspace?.company?.id || null;
  const hasAdsWorkspace = Boolean(adsWorkspace);
  const companyId = state.meta?.companyId || provider?.id || null;

  const heroStatusTone = useMemo(() => {
    if (!metrics) return 'neutral';
    if (metrics.slaHitRate < 0.92) return 'danger';
    if (metrics.utilisation < 0.55) return 'warning';
    return 'success';
  }, [metrics]);

  const hasCalendarAccess = Boolean(state.meta?.companyId);

  const navigation = useMemo(() => {
    const items = [
      {
        id: 'provider-dashboard-kpis',
        label: t('providerDashboard.metricsHeadline'),
        description: t('providerDashboard.nav.metrics')
      },
      {
        id: 'provider-dashboard-revenue',
        label: t('providerDashboard.revenueHeadline'),
        description: t('providerDashboard.nav.revenue')
      },
<<<<<<< HEAD
      servicemanFinance
        ? {
            id: 'provider-dashboard-serviceman-payments',
            label: t('providerPayments.headline'),
            description: t('providerPayments.navDescription')
=======
      walletSection
        ? {
            id: walletSection.id || 'provider-dashboard-wallet',
            label: t('providerDashboard.walletHeadline'),
            description: t('providerDashboard.nav.wallet')
>>>>>>> 20908a66
          }
        : null,
      alerts.length > 0
        ? {
            id: 'provider-dashboard-alerts',
            label: t('providerDashboard.alertsHeadline'),
            description: t('providerDashboard.nav.alerts')
          }
        : null,
      {
        id: 'provider-dashboard-tool-rentals',
        label: 'Tool hire & rentals',
        description: 'Manage hire catalogue, pricing, and deposits'
      },
      {
        id: 'provider-dashboard-pipeline',
        label: t('providerDashboard.pipelineHeadline'),
        description: t('providerDashboard.nav.pipeline')
      },
      serviceHealth.length
        ? {
            id: 'provider-dashboard-service-health',
            label: t('providerDashboard.serviceHealthHeadline'),
            description: t('providerDashboard.nav.serviceHealth')
          }
        : null,
      hasCalendarAccess
        ? {
            id: 'provider-dashboard-calendar',
            label: t('providerDashboard.calendarHeadline'),
            description: t('providerDashboard.nav.calendar')
          }
        : null,
      deliveryBoard.length
        ? {
            id: 'provider-dashboard-service-delivery',
            label: t('providerDashboard.serviceDeliveryHeadline'),
            description: t('providerDashboard.nav.serviceDelivery')
          }
        : null,
      servicePackages.length
        ? {
            id: 'provider-dashboard-service-packages',
            label: t('providerDashboard.servicePackagesHeadline'),
            description: t('providerDashboard.nav.servicePackages')
          }
        : null,
      serviceCategories.length
        ? {
            id: 'provider-dashboard-service-categories',
            label: t('providerDashboard.serviceCategoriesHeadline'),
            description: t('providerDashboard.nav.serviceCategories')
          }
        : null,
      {
        id: 'provider-dashboard-tool-sales',
        label: t('providerDashboard.toolSalesHeadline'),
        description: t('providerDashboard.nav.toolSales')
      },
      serviceCatalogue.length
        ? {
            id: 'provider-dashboard-service-catalogue',
            label: t('providerDashboard.serviceCatalogueHeadline'),
            description: t('providerDashboard.nav.serviceCatalogue')
          }
        : null,
      hasAdsWorkspace
        ? {
            id: 'provider-dashboard-ads',
            label: 'Gigvora ads',
            description: 'Campaigns, creatives, and targeting'
          }
        : null,
      {
        id: 'provider-dashboard-servicemen',
        label: t('providerDashboard.servicemenHeadline'),
        description: t('providerDashboard.nav.servicemen')
      }
    ];

    return items.filter(Boolean);
<<<<<<< HEAD
  }, [alerts.length, deliveryBoard.length, serviceCatalogue.length, serviceCategories.length, serviceHealth.length, servicePackages.length, servicemanFinance, t]);
=======
  }, [
    alerts.length,
    deliveryBoard.length,
    hasAdsWorkspace,
    hasCalendarAccess,
    serviceCatalogue.length,
    serviceCategories.length,
    serviceHealth.length,
    servicePackages.length,
    t
    t,
    walletSection?.id,
    walletSection
  ]);
>>>>>>> 20908a66

  const heroBadges = useMemo(
    () => [
      {
        tone: heroStatusTone,
        label: t('common.slaStatus', { value: format.percentage(metrics?.slaHitRate ?? 0) })
      },
      {
        tone: 'info',
        label: t('common.utilisationStatus', { value: format.percentage(metrics?.utilisation ?? 0) })
      }
    ],
    [format, heroStatusTone, metrics?.slaHitRate, metrics?.utilisation, t]
  );

  const snapshotTime = state.meta?.generatedAt ? format.dateTime(state.meta.generatedAt) : null;

  const calendarInitialSnapshot = useMemo(() => {
    if (state.data?.calendar) {
      return state.data.calendar;
    }
    if (state.meta?.companyId) {
      return { meta: { companyId: state.meta.companyId } };
    }
    return null;
  }, [state.data?.calendar, state.meta?.companyId]);

  const renderCalendarSection = hasCalendarAccess && (calendarInitialSnapshot || !state.loading);
  const onboardingKey = provider?.onboardingStatus
    ? `providerDashboard.onboardingStatus.${provider.onboardingStatus}`
    : 'providerDashboard.onboardingStatus.active';
  const onboardingTranslation = t(onboardingKey);
  const onboardingStatus = onboardingTranslation === onboardingKey
    ? provider?.onboardingStatus ?? t('providerDashboard.onboardingStatus.active')
    : onboardingTranslation;

  const heroAside = (
    <>
      <Link
        to="/provider/storefront"
        className="inline-flex items-center gap-2 rounded-full border border-primary/30 bg-primary/10 px-5 py-2 text-sm font-semibold text-primary transition hover:bg-primary/20"
      >
        {t('providerDashboard.storefrontCta')}
      </Link>
      <Link
        to={`/providers/${provider?.slug ?? 'featured'}`}
        className="inline-flex items-center gap-2 rounded-full bg-primary px-5 py-2 text-sm font-semibold text-white shadow-sm transition hover:bg-primary/90"
      >
        {t('providerDashboard.businessFrontCta')}
      </Link>
      <div className="flex flex-col items-start gap-1 text-xs text-slate-500 lg:items-end lg:text-right">
        {provider?.supportEmail ? (
          <span>{t('providerDashboard.supportEmail', { email: provider.supportEmail })}</span>
        ) : null}
        {provider?.supportPhone ? (
          <span>{t('providerDashboard.supportPhone', { phone: provider.supportPhone })}</span>
        ) : null}
        {snapshotTime ? <span>{t('providerDashboard.snapshotGenerated', { time: snapshotTime })}</span> : null}
      </div>
    </>
  );

  const sidebarMeta = [
    {
      label: t('providerDashboard.sidebarRegionLabel'),
      value: provider?.region ?? t('common.notAvailable')
    },
    {
      label: t('providerDashboard.sidebarOnboardingLabel'),
      value: onboardingStatus
    },
    {
      label: t('providerDashboard.sidebarActiveBookingsLabel'),
      value: format.number(metrics?.activeBookings ?? 0)
    }
  ];

  if (snapshotTime) {
    sidebarMeta.push({
      label: t('providerDashboard.sidebarSnapshotLabel'),
      value: snapshotTime
    });
  }

  if (!session.isAuthenticated) {
    return <Navigate to="/login" replace state={{ redirectTo: '/provider/dashboard' }} />;
  }

  if (!hasAccess) {
    return <DashboardRoleGuard roleMeta={providerRoleMeta} sessionRole={role || session.role} />;
  }

  if (!hasProviderAccess) {
    return <DashboardRoleGuard roleMeta={providerRoleMeta} sessionRole={session.role} />;
  }

  return (
    <div data-qa="provider-dashboard">
      <DashboardShell
        eyebrow={t('providerDashboard.title')}
        title={provider?.tradingName || provider?.name || t('providerDashboard.defaultName')}
        subtitle={t('common.operatingRegion', { region: provider?.region ?? t('common.notAvailable') })}
        heroBadges={heroBadges}
        heroAside={heroAside}
        navigation={navigation}
        sidebar={{
          eyebrow: t('providerDashboard.sidebarEyebrow'),
          title: t('providerDashboard.sidebarTitle'),
          description: t('providerDashboard.sidebarDescription'),
          meta: sidebarMeta
        }}
      >
        {state.loading ? (
          <div className="grid gap-6 md:grid-cols-2 xl:grid-cols-4" aria-label={t('common.loading')}>
            {Array.from({ length: 4 }).map((_, index) => (
              <Skeleton key={index} className="h-36 rounded-3xl" />
            ))}
          </div>
        ) : null}

        {!state.loading && state.error ? (
          <div className="rounded-2xl border border-rose-200 bg-rose-50/80 p-5" role="alert">
            <p className="text-sm font-semibold text-rose-600">{t('providerDashboard.errorSummary')}</p>
            <p className="mt-1 text-xs text-rose-500">
              {state.error.message}
              {state.meta?.fallback ? ` — ${t('providerDashboard.errorFallbackHint')}` : ''}
            </p>
          </div>
        ) : null}

        <section id="provider-dashboard-kpis" aria-labelledby="provider-dashboard-kpis" className="space-y-6">
          <header className="flex flex-col gap-3 sm:flex-row sm:items-center sm:justify-between">
            <h2 className="text-lg font-semibold text-primary">{t('providerDashboard.metricsHeadline')}</h2>
            <button
              type="button"
              className="inline-flex items-center gap-2 rounded-full border border-slate-200 bg-white px-4 py-2 text-xs font-semibold text-primary shadow-sm transition hover:border-primary/40"
              onClick={() => loadDashboard({ forceRefresh: true })}
            >
              <ClockIcon className="h-4 w-4" aria-hidden="true" /> {t('providerDashboard.refresh')}
            </button>
          </header>

          <div className="grid gap-6 md:grid-cols-2 xl:grid-cols-4" data-qa="provider-dashboard-kpi-grid">
            <MetricCard
              icon={ClockIcon}
              label={t('providerDashboard.metricFirstResponse')}
              value={t('providerDashboard.metricResponseValue', {
                value: format.number(metrics?.avgResponseMinutes ?? 0, { maximumFractionDigits: 0 })
              })}
              caption={t('providerDashboard.metricCaptionResponse')}
              data-qa="provider-dashboard-metric-response"
            />
            <MetricCard
              icon={ChartBarIcon}
              label={t('providerDashboard.metricActiveBookings')}
              value={format.number(metrics?.activeBookings ?? 0)}
              caption={t('providerDashboard.metricCaptionBookings')}
              data-qa="provider-dashboard-metric-bookings"
            />
            <MetricCard
              icon={UsersIcon}
              label={t('providerDashboard.metricUtilisation')}
              value={format.percentage(metrics?.utilisation ?? 0)}
              caption={t('providerDashboard.metricCaptionUtilisation')}
              tone={heroStatusTone}
              toneLabel={t(heroStatusTone === 'danger' || heroStatusTone === 'warning' ? 'common.actionRequired' : 'common.onTrack')}
              data-qa="provider-dashboard-metric-utilisation"
            />
            <MetricCard
              icon={LifebuoyIcon}
              label={t('providerDashboard.metricAverageRating')}
              value={t('providerDashboard.metricSatisfactionValue', {
                value: format.number(Math.round((metrics?.satisfaction ?? 0) * 100))
              })}
              caption={t('providerDashboard.metricCaptionRating')}
              data-qa="provider-dashboard-metric-satisfaction"
            />
          </div>
        </section>

        <section id="provider-dashboard-revenue" aria-labelledby="provider-dashboard-revenue" className="space-y-4">
          <header className="flex items-center gap-3">
            <ChartBarIcon className="h-5 w-5 text-primary" aria-hidden="true" />
            <h2 className="text-lg font-semibold text-primary">{t('providerDashboard.revenueHeadline')}</h2>
          </header>
          <div className="grid gap-6 md:grid-cols-3">
            <article className="rounded-3xl border border-slate-200 bg-white/90 p-6 shadow-sm" data-qa="provider-dashboard-revenue-mtd">
              <p className="text-xs uppercase tracking-[0.3em] text-slate-400">{t('providerDashboard.revenueMonthToDate')}</p>
              <p className="mt-3 text-2xl font-semibold text-primary">{format.currency(revenue?.monthToDate ?? 0)}</p>
            </article>
            <article className="rounded-3xl border border-slate-200 bg-white/90 p-6 shadow-sm" data-qa="provider-dashboard-revenue-forecast">
              <p className="text-xs uppercase tracking-[0.3em] text-slate-400">{t('providerDashboard.revenueForecast')}</p>
              <p className="mt-3 text-2xl font-semibold text-primary">{format.currency(revenue?.forecast ?? 0)}</p>
            </article>
            <article className="rounded-3xl border border-slate-200 bg-white/90 p-6 shadow-sm" data-qa="provider-dashboard-revenue-outstanding">
              <p className="text-xs uppercase tracking-[0.3em] text-slate-400">{t('providerDashboard.revenueOutstanding')}</p>
              <p className="mt-3 text-2xl font-semibold text-primary">{format.currency(revenue?.outstandingBalance ?? 0)}</p>
              {revenue?.nextPayoutDate ? (
                <p className="mt-2 text-xs text-slate-500">
                  {t('providerDashboard.nextPayout', { date: format.date(revenue.nextPayoutDate) })}
                </p>
              ) : null}
            </article>
          </div>
        </section>

<<<<<<< HEAD
        {servicemanFinance ? (
          <ServicemanPaymentsSection
            initialWorkspace={servicemanFinance}
            companyId={servicemanFinance.companyId || provider?.companyId || provider?.id || null}
            onRefresh={() => loadDashboard({ forceRefresh: true })}
          />
        ) : null}
=======
        {walletSection ? <WalletSection section={walletSection} /> : null}
>>>>>>> 20908a66

        {alerts.length > 0 ? (
          <section id="provider-dashboard-alerts" aria-labelledby="provider-dashboard-alerts" className="space-y-4">
            <header className="flex items-center gap-3">
              <ExclamationTriangleIcon className="h-5 w-5 text-amber-500" aria-hidden="true" />
              <h2 className="text-lg font-semibold text-primary">{t('providerDashboard.alertsHeadline')}</h2>
            </header>
            <div className="space-y-3">
              {alerts.map((alert) => (
                <AlertBanner key={alert.id} alert={alert} />
              ))}
            </div>
          </section>
        ) : null}

        {companyId ? (
          <ToolRentalProvider companyId={companyId}>
            <ToolRentalWorkspace />
          </ToolRentalProvider>
        ) : null}

        <section id="provider-dashboard-pipeline" aria-labelledby="provider-dashboard-pipeline" className="grid gap-8 lg:grid-cols-2">
          <div className="space-y-4">
            <header className="flex items-center gap-3">
              <ClockIcon className="h-5 w-5 text-primary" aria-hidden="true" />
              <h2 className="text-lg font-semibold text-primary">{t('providerDashboard.pipelineBookings')}</h2>
            </header>
            <ul className="space-y-3">
              {bookings.length === 0 ? (
                <li className="rounded-2xl border border-dashed border-slate-200 bg-white/70 p-6 text-sm text-slate-500">
                  {t('providerDashboard.emptyBookings')}
                </li>
              ) : (
                bookings.map((booking) => <BookingRow key={booking.id} booking={booking} />)
              )}
            </ul>
          </div>
          <div className="space-y-4">
            <header className="flex items-center gap-3">
              <LifebuoyIcon className="h-5 w-5 text-primary" aria-hidden="true" />
              <h2 className="text-lg font-semibold text-primary">{t('providerDashboard.pipelineCompliance')}</h2>
            </header>
            <ul className="space-y-3">
              {compliance.length === 0 ? (
                <li className="rounded-2xl border border-dashed border-slate-200 bg-white/70 p-6 text-sm text-slate-500">
                  {t('providerDashboard.allComplianceHealthy')}
                </li>
              ) : (
                compliance.map((item) => (
                  <li
                    key={item.id}
                    className="flex flex-wrap items-center justify-between gap-3 rounded-2xl border border-slate-200 bg-white/80 p-4"
                    data-qa={`provider-dashboard-compliance-${item.id}`}
                  >
                    <div>
                      <p className="text-sm font-semibold text-primary">{item.name}</p>
                      <p className="text-xs text-slate-500">{t('providerDashboard.complianceOwner', { name: item.owner })}</p>
                    </div>
                    <StatusPill tone="warning">
                      {item.expiresOn
                        ? t('providerDashboard.complianceExpires', { date: format.date(item.expiresOn) })
                        : t('providerDashboard.complianceExpiresSoon')}
                    </StatusPill>
                  </li>
                ))
              )}
            </ul>
          </div>
        </section>

        {serviceHealth.length ? (
          <section id="provider-dashboard-service-health" aria-labelledby="provider-dashboard-service-health" className="space-y-4">
            <header className="flex items-center gap-3">
              <ChartBarIcon className="h-5 w-5 text-primary" aria-hidden="true" />
              <h2 className="text-lg font-semibold text-primary">{t('providerDashboard.serviceHealthHeadline')}</h2>
            </header>
            <div className="grid gap-6 md:grid-cols-3 xl:grid-cols-4">
              {serviceHealth.map((metric) => (
                <ServiceHealthCard key={metric.id} metric={metric} />
              ))}
            </div>
          </section>
        ) : null}

        {renderCalendarSection ? (
          <section id="provider-dashboard-calendar" aria-labelledby="provider-dashboard-calendar" className="space-y-4">
            <header className="flex flex-col gap-2 sm:flex-row sm:items-center sm:justify-between">
              <div className="flex items-center gap-3">
                <CalendarDaysIcon className="h-5 w-5 text-primary" aria-hidden="true" />
                <div>
                  <h2 className="text-lg font-semibold text-primary">{t('providerDashboard.calendarHeadline')}</h2>
                  <p className="text-xs text-slate-500">{t('providerDashboard.calendarDescription')}</p>
                </div>
              </div>
            </header>
            <ProviderCalendarProvider initialSnapshot={calendarInitialSnapshot ?? {}}>
              <ProviderCalendarWorkspace />
            </ProviderCalendarProvider>
          </section>
        ) : null}

        {deliveryBoard.length ? (
          <section id="provider-dashboard-service-delivery" aria-labelledby="provider-dashboard-service-delivery" className="space-y-4">
            <header className="flex items-center gap-3">
              <ClockIcon className="h-5 w-5 text-primary" aria-hidden="true" />
              <h2 className="text-lg font-semibold text-primary">{t('providerDashboard.serviceDeliveryHeadline')}</h2>
            </header>
            <div className="grid gap-6 lg:grid-cols-2 xl:grid-cols-4">
              {deliveryBoard.map((column) => (
                <ServiceDeliveryColumn key={column.id} column={column} />
              ))}
            </div>
          </section>
        ) : null}

        {servicePackages.length ? (
          <section id="provider-dashboard-service-packages" aria-labelledby="provider-dashboard-service-packages" className="space-y-4">
            <header className="flex items-center gap-3">
              <LifebuoyIcon className="h-5 w-5 text-primary" aria-hidden="true" />
              <h2 className="text-lg font-semibold text-primary">{t('providerDashboard.servicePackagesHeadline')}</h2>
            </header>
            <div className="grid gap-6 md:grid-cols-2 xl:grid-cols-3">
              {servicePackages.map((pkg) => (
                <ServicePackageCard key={pkg.id} pkg={pkg} />
              ))}
            </div>
          </section>
        ) : null}

        {serviceCategories.length ? (
          <section id="provider-dashboard-service-categories" aria-labelledby="provider-dashboard-service-categories" className="space-y-4">
            <header className="flex items-center gap-3">
              <TagIcon className="h-5 w-5 text-primary" aria-hidden="true" />
              <h2 className="text-lg font-semibold text-primary">{t('providerDashboard.serviceCategoriesHeadline')}</h2>
            </header>
            <div className="grid gap-6 md:grid-cols-2 xl:grid-cols-3">
              {serviceCategories.map((category) => (
                <ServiceCategoryCard key={category.id} category={category} />
              ))}
            </div>
          </section>
        ) : null}

        <div id="provider-dashboard-tool-sales" className="space-y-6">
          <ToolSalesManagement initialData={toolSales} />
        </div>

        {serviceCatalogue.length ? (
          <section id="provider-dashboard-service-catalogue" aria-labelledby="provider-dashboard-service-catalogue" className="space-y-4">
            <header className="flex items-center gap-3">
              <UsersIcon className="h-5 w-5 text-primary" aria-hidden="true" />
              <h2 className="text-lg font-semibold text-primary">{t('providerDashboard.serviceCatalogueHeadline')}</h2>
            </header>
            <ul className="grid gap-4 md:grid-cols-2 xl:grid-cols-3">
              {serviceCatalogue.map((service) => (
                <ServiceCatalogueCard key={service.id} service={service} />
              ))}
            </ul>
          </section>
        ) : null}

        {hasAdsWorkspace ? (
          <section id="provider-dashboard-ads" aria-labelledby="provider-dashboard-ads-heading" className="space-y-6">
            <header className="flex flex-col gap-3 sm:flex-row sm:items-center sm:justify-between">
              <div>
                <h2 id="provider-dashboard-ads-heading" className="text-lg font-semibold text-primary">
                  Gigvora ads & campaigns
                </h2>
                <p className="text-sm text-slate-600">
                  Build campaigns, curate creatives, and manage placement strategy without leaving the provider workspace.
                </p>
              </div>
            </header>
            <ProviderAdsWorkspace companyId={adsCompanyId} initialData={adsWorkspace} />
          </section>
        ) : null}

        <section id="provider-dashboard-servicemen" aria-labelledby="provider-dashboard-servicemen" className="space-y-4">
          <header className="flex items-center gap-3">
            <UsersIcon className="h-5 w-5 text-primary" aria-hidden="true" />
            <h2 className="text-lg font-semibold text-primary">{t('providerDashboard.servicemenSection')}</h2>
          </header>
          <ul className="grid gap-4 md:grid-cols-2 xl:grid-cols-3">
            {servicemen.length === 0 ? (
              <li className="rounded-2xl border border-dashed border-slate-200 bg-white/70 p-6 text-sm text-slate-500">
                {t('providerDashboard.servicemenEmpty')}
              </li>
            ) : (
              servicemen.map((member) => <ServicemanRow key={member.id} member={member} />)
            )}
          </ul>
        </section>
      </DashboardShell>

      {state.loading && !state.data ? (
        <div className="fixed inset-0 z-20 flex items-center justify-center bg-slate-900/30" role="status" aria-live="polite">
          <Spinner />
          <span className="sr-only">{t('providerDashboard.loadingOverlay')}</span>
        </div>
      ) : null}
    </div>
  );
}
<|MERGE_RESOLUTION|>--- conflicted
+++ resolved
@@ -23,16 +23,13 @@
 import useSession from '../hooks/useSession.js';
 import DashboardRoleGuard from '../components/dashboard/DashboardRoleGuard.jsx';
 import { DASHBOARD_ROLES } from '../constants/dashboardConfig.js';
-<<<<<<< HEAD
 import ServicemanPaymentsSection from '../features/providerPayments/ServicemanPaymentsSection.jsx';
-=======
 import { ProviderAdsWorkspace } from '../modules/providerAds/index.js';
 import ToolRentalProvider from '../modules/toolRental/ToolRentalProvider.jsx';
 import ToolRentalWorkspace from '../modules/toolRental/ToolRentalWorkspace.jsx';
 import ProviderCalendarProvider from '../modules/providerCalendar/ProviderCalendarProvider.jsx';
 import ProviderCalendarWorkspace from '../modules/providerCalendar/ProviderCalendarWorkspace.jsx';
 import ToolSalesManagement from '../modules/providerTools/ToolSalesManagement.jsx';
->>>>>>> 20908a66
 
 function MetricCard({ icon: Icon, label, value, caption, tone, toneLabel, 'data-qa': dataQa }) {
   return (
@@ -568,11 +565,8 @@
   const bookings = state.data?.pipeline?.upcomingBookings ?? [];
   const compliance = state.data?.pipeline?.expiringCompliance ?? [];
   const servicemen = state.data?.servicemen ?? [];
-<<<<<<< HEAD
   const servicemanFinance = state.data?.servicemanFinance ?? null;
-=======
   const toolSales = state.data?.toolSales ?? null;
->>>>>>> 20908a66
   const serviceManagement = state.data?.serviceManagement ?? {};
   const serviceHealth = serviceManagement.health ?? [];
   const deliveryBoard = serviceManagement.deliveryBoard ?? [];
@@ -605,19 +599,16 @@
         label: t('providerDashboard.revenueHeadline'),
         description: t('providerDashboard.nav.revenue')
       },
-<<<<<<< HEAD
       servicemanFinance
         ? {
             id: 'provider-dashboard-serviceman-payments',
             label: t('providerPayments.headline'),
             description: t('providerPayments.navDescription')
-=======
       walletSection
         ? {
             id: walletSection.id || 'provider-dashboard-wallet',
             label: t('providerDashboard.walletHeadline'),
             description: t('providerDashboard.nav.wallet')
->>>>>>> 20908a66
           }
         : null,
       alerts.length > 0
@@ -699,9 +690,7 @@
     ];
 
     return items.filter(Boolean);
-<<<<<<< HEAD
   }, [alerts.length, deliveryBoard.length, serviceCatalogue.length, serviceCategories.length, serviceHealth.length, servicePackages.length, servicemanFinance, t]);
-=======
   }, [
     alerts.length,
     deliveryBoard.length,
@@ -716,7 +705,6 @@
     walletSection?.id,
     walletSection
   ]);
->>>>>>> 20908a66
 
   const heroBadges = useMemo(
     () => [
@@ -923,7 +911,6 @@
           </div>
         </section>
 
-<<<<<<< HEAD
         {servicemanFinance ? (
           <ServicemanPaymentsSection
             initialWorkspace={servicemanFinance}
@@ -931,9 +918,7 @@
             onRefresh={() => loadDashboard({ forceRefresh: true })}
           />
         ) : null}
-=======
         {walletSection ? <WalletSection section={walletSection} /> : null}
->>>>>>> 20908a66
 
         {alerts.length > 0 ? (
           <section id="provider-dashboard-alerts" aria-labelledby="provider-dashboard-alerts" className="space-y-4">

--- conflicted
+++ resolved
@@ -28,11 +28,8 @@
 const AdminLogin = lazy(() => import('./pages/AdminLogin.jsx'));
 const AdminDashboard = lazy(() => import('./pages/AdminDashboard.jsx'));
 const AdminMonetization = lazy(() => import('./pages/AdminMonetization.jsx'));
-<<<<<<< HEAD
 const AdminLiveFeedAuditing = lazy(() => import('./pages/AdminLiveFeedAuditing.jsx'));
-=======
 const AdminSystemSettings = lazy(() => import('./pages/AdminSystemSettings.jsx'));
->>>>>>> f2f753ee
 const ThemeStudio = lazy(() => import('./pages/ThemeStudio.jsx'));
 const TelemetryDashboard = lazy(() => import('./pages/TelemetryDashboard.jsx'));
 const AdminTaxonomy = lazy(() => import('./pages/AdminTaxonomy.jsx'));
@@ -139,12 +136,10 @@
                 }
               />
               <Route
-<<<<<<< HEAD
                 path="/admin/live-feed/auditing"
                 element={
                   <AdminProtectedRoute>
                     <AdminLiveFeedAuditing />
-=======
                 path="/admin/system-settings"
                 element={
                   <AdminProtectedRoute>
@@ -157,7 +152,6 @@
                 element={
                   <AdminProtectedRoute>
                     <AdminSeo />
->>>>>>> f2f753ee
                   </AdminProtectedRoute>
                 }
               />

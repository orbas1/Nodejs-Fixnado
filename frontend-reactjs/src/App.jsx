import { lazy, Suspense } from 'react';
import { Routes, Route, useLocation } from 'react-router-dom';
import Header from './components/Header.jsx';
import Footer from './components/Footer.jsx';
import SkipToContent from './components/accessibility/SkipToContent.jsx';
import Spinner from './components/ui/Spinner.jsx';
import { useLocale } from './hooks/useLocale.js';
import AdminProtectedRoute from './components/auth/AdminProtectedRoute.jsx';

const Home = lazy(() => import('./pages/Home.jsx'));
const Login = lazy(() => import('./pages/Login.jsx'));
const Register = lazy(() => import('./pages/Register.jsx'));
const CompanyRegister = lazy(() => import('./pages/CompanyRegister.jsx'));
const Feed = lazy(() => import('./pages/Feed.jsx'));
const BusinessFront = lazy(() => import('./pages/BusinessFront.jsx'));
const ProviderDashboard = lazy(() => import('./pages/ProviderDashboard.jsx'));
const ProviderStorefront = lazy(() => import('./pages/ProviderStorefront.jsx'));
const EnterprisePanel = lazy(() => import('./pages/EnterprisePanel.jsx'));
const Search = lazy(() => import('./pages/Search.jsx'));
const Services = lazy(() => import('./pages/Services.jsx'));
<<<<<<< HEAD
const Tools = lazy(() => import('./pages/Tools.jsx'));
=======
const Materials = lazy(() => import('./pages/Materials.jsx'));
>>>>>>> 583a44a8
const AdminLogin = lazy(() => import('./pages/AdminLogin.jsx'));
const AdminDashboard = lazy(() => import('./pages/AdminDashboard.jsx'));
const AdminMonetization = lazy(() => import('./pages/AdminMonetization.jsx'));
const ThemeStudio = lazy(() => import('./pages/ThemeStudio.jsx'));
const TelemetryDashboard = lazy(() => import('./pages/TelemetryDashboard.jsx'));
const Communications = lazy(() => import('./pages/Communications.jsx'));
const DashboardHub = lazy(() => import('./pages/DashboardHub.jsx'));
const RoleDashboard = lazy(() => import('./pages/RoleDashboard.jsx'));
const GeoMatching = lazy(() => import('./pages/GeoMatching.jsx'));

function App() {
  const { t } = useLocale();
  const location = useLocation();
  const isDashboardExperience = location.pathname.startsWith('/dashboards');

  return (
    <div className={`min-h-screen flex flex-col ${isDashboardExperience ? 'bg-slate-50' : 'gradient-bg'}`}>
      <SkipToContent />
      {!isDashboardExperience && <Header />}
      <main className="flex-1" id="main-content">
        <Suspense
          fallback={
            <div
              className="flex min-h-[50vh] items-center justify-center"
              role="status"
              aria-live="polite"
              data-qa="route-loader"
            >
              <Spinner className="h-8 w-8 text-primary" />
              <span className="sr-only">{t('common.loading')}</span>
            </div>
          }
        >
          <Routes>
            <Route path="/" element={<Home />} />
            <Route path="/login" element={<Login />} />
            <Route path="/register" element={<Register />} />
            <Route path="/register/company" element={<CompanyRegister />} />
            <Route path="/feed" element={<Feed />} />
            <Route path="/provider/dashboard" element={<ProviderDashboard />} />
            <Route path="/provider/storefront" element={<ProviderStorefront />} />
            <Route path="/enterprise/panel" element={<EnterprisePanel />} />
            <Route path="/providers" element={<BusinessFront />} />
            <Route path="/providers/:slug" element={<BusinessFront />} />
            <Route path="/search" element={<Search />} />
            <Route path="/services" element={<Services />} />
<<<<<<< HEAD
            <Route path="/tools" element={<Tools />} />
=======
            <Route path="/materials" element={<Materials />} />
>>>>>>> 583a44a8
            <Route path="/admin" element={<AdminLogin />} />
            <Route
              path="/admin/dashboard"
              element={
                <AdminProtectedRoute>
                  <AdminDashboard />
                </AdminProtectedRoute>
              }
            />
            <Route
              path="/admin/monetisation"
              element={
                <AdminProtectedRoute>
                  <AdminMonetization />
                </AdminProtectedRoute>
              }
            />
            <Route
              path="/admin/theme-studio"
              element={
                <AdminProtectedRoute>
                  <ThemeStudio />
                </AdminProtectedRoute>
              }
            />
            <Route
              path="/admin/telemetry"
              element={
                <AdminProtectedRoute>
                  <TelemetryDashboard />
                </AdminProtectedRoute>
              }
            />
            <Route path="/communications" element={<Communications />} />
            <Route path="/operations/geo-matching" element={<GeoMatching />} />
            <Route path="/dashboards" element={<DashboardHub />} />
            <Route path="/dashboards/:roleId" element={<RoleDashboard />} />
          </Routes>
        </Suspense>
      </main>
      {!isDashboardExperience && <Footer />}
    </div>
  );
}

export default App;<|MERGE_RESOLUTION|>--- conflicted
+++ resolved
@@ -18,11 +18,8 @@
 const EnterprisePanel = lazy(() => import('./pages/EnterprisePanel.jsx'));
 const Search = lazy(() => import('./pages/Search.jsx'));
 const Services = lazy(() => import('./pages/Services.jsx'));
-<<<<<<< HEAD
 const Tools = lazy(() => import('./pages/Tools.jsx'));
-=======
 const Materials = lazy(() => import('./pages/Materials.jsx'));
->>>>>>> 583a44a8
 const AdminLogin = lazy(() => import('./pages/AdminLogin.jsx'));
 const AdminDashboard = lazy(() => import('./pages/AdminDashboard.jsx'));
 const AdminMonetization = lazy(() => import('./pages/AdminMonetization.jsx'));
@@ -69,11 +66,8 @@
             <Route path="/providers/:slug" element={<BusinessFront />} />
             <Route path="/search" element={<Search />} />
             <Route path="/services" element={<Services />} />
-<<<<<<< HEAD
             <Route path="/tools" element={<Tools />} />
-=======
             <Route path="/materials" element={<Materials />} />
->>>>>>> 583a44a8
             <Route path="/admin" element={<AdminLogin />} />
             <Route
               path="/admin/dashboard"

import { lazy, Suspense } from 'react';
import { Routes, Route, useLocation, Navigate } from 'react-router-dom';
import Header from './components/Header.jsx';
import Footer from './components/Footer.jsx';
import SkipToContent from './components/accessibility/SkipToContent.jsx';
import Spinner from './components/ui/Spinner.jsx';
import FloatingChatLauncher from './components/communications/FloatingChatLauncher.jsx';
import RouteErrorBoundary from './components/error/RouteErrorBoundary.jsx';
import { useLocale } from './hooks/useLocale.js';
import { useSession } from './hooks/useSession.js';
import AdminProtectedRoute from './components/auth/AdminProtectedRoute.jsx';
import ProviderProtectedRoute from './components/auth/ProviderProtectedRoute.jsx';
import ConsentBanner from './components/legal/ConsentBanner.jsx';

const Home = lazy(() => import('./pages/Home.jsx'));
const Login = lazy(() => import('./pages/Login.jsx'));
const Register = lazy(() => import('./pages/Register.jsx'));
const CompanyRegister = lazy(() => import('./pages/CompanyRegister.jsx'));
const Feed = lazy(() => import('./pages/Feed.jsx'));
const BusinessFront = lazy(() => import('./pages/BusinessFront.jsx'));
const ProviderDashboard = lazy(() => import('./pages/ProviderDashboard.jsx'));
const ProviderStorefront = lazy(() => import('./pages/ProviderStorefront.jsx'));
const EnterprisePanel = lazy(() => import('./pages/EnterprisePanel.jsx'));
const Search = lazy(() => import('./pages/Search.jsx'));
const Services = lazy(() => import('./pages/Services.jsx'));
const Tools = lazy(() => import('./pages/Tools.jsx'));
const Materials = lazy(() => import('./pages/Materials.jsx'));
const AdminLogin = lazy(() => import('./pages/AdminLogin.jsx'));
const AdminDashboard = lazy(() => import('./pages/AdminDashboard.jsx'));
const AdminHomeBuilder = lazy(() => import('./features/homeBuilder/AdminHomeBuilderPage.jsx'));
const AdminMonetization = lazy(() => import('./pages/AdminMonetization.jsx'));
<<<<<<< HEAD
const AdminPurchaseManagement = lazy(() => import('./pages/AdminPurchaseManagement.jsx'));
=======
const AdminWebsiteManagement = lazy(() => import('./pages/AdminWebsiteManagement.jsx'));
const AdminLiveFeedAuditing = lazy(() => import('./pages/AdminLiveFeedAuditing.jsx'));
const AdminSystemSettings = lazy(() => import('./pages/AdminSystemSettings.jsx'));
>>>>>>> 2da0432f
const ThemeStudio = lazy(() => import('./pages/ThemeStudio.jsx'));
const TelemetryDashboard = lazy(() => import('./pages/TelemetryDashboard.jsx'));
const AdminTaxonomy = lazy(() => import('./pages/AdminTaxonomy.jsx'));
const Communications = lazy(() => import('./pages/Communications.jsx'));
const CreationStudio = lazy(() => import('./pages/CreationStudio.jsx'));
const DashboardHub = lazy(() => import('./pages/DashboardHub.jsx'));
const RoleDashboard = lazy(() => import('./pages/RoleDashboard.jsx'));
const OrderWorkspace = lazy(() => import('./pages/OrderWorkspace.jsx'));
const FinanceOverview = lazy(() => import('./pages/FinanceOverview.jsx'));
const GeoMatching = lazy(() => import('./pages/GeoMatching.jsx'));
const Blog = lazy(() => import('./pages/Blog.jsx'));
const BlogPost = lazy(() => import('./pages/BlogPost.jsx'));
const AdminBlog = lazy(() => import('./pages/AdminBlog.jsx'));
const AdminZones = lazy(() => import('./pages/AdminZones.jsx'));
const AdminLegal = lazy(() => import('./pages/AdminLegal.jsx'));
const Terms = lazy(() => import('./pages/Terms.jsx'));
const Privacy = lazy(() => import('./pages/Privacy.jsx'));
const About = lazy(() => import('./pages/About.jsx'));
const SecuritySettings = lazy(() => import('./pages/SecuritySettings.jsx'));
const CustomerSettingsDevPreview = import.meta.env.DEV
  ? lazy(() => import('./dev/CustomerSettingsDevPreview.jsx'))
  : null;
const CompliancePortal = lazy(() => import('./pages/CompliancePortal.jsx'));
const Profile = lazy(() => import('./pages/Profile.jsx'));
const NotFound = lazy(() => import('./pages/NotFound.jsx'));
const AdminSeo = lazy(() => import('./pages/AdminSeo.jsx'));

function App() {
  const { t } = useLocale();
  const location = useLocation();
  const { isAuthenticated } = useSession();
  const isDashboardExperience = location.pathname.startsWith('/dashboards');

  return (
    <div className={`min-h-screen flex flex-col ${isDashboardExperience ? 'bg-slate-50' : 'gradient-bg'}`}>
      <SkipToContent />
      {!isDashboardExperience && <Header />}
      <main className="flex-1" id="main-content">
        <Suspense
          fallback={
            <div
              className="flex min-h-[50vh] items-center justify-center"
              role="status"
              aria-live="polite"
              data-qa="route-loader"
            >
              <Spinner className="h-8 w-8 text-primary" />
              <span className="sr-only">{t('common.loading')}</span>
            </div>
          }
        >
          <RouteErrorBoundary>
            <Routes>
              <Route path="/" element={<Home />} />
              <Route path="/login" element={<Login />} />
              <Route path="/register" element={<Register />} />
              <Route path="/register/company" element={<CompanyRegister />} />
              <Route path="/feed" element={<Feed />} />
              <Route path="/provider/dashboard" element={<ProviderDashboard />} />
              <Route
                path="/provider/storefront"
                element={
                  <ProviderProtectedRoute>
                    <ProviderStorefront />
                  </ProviderProtectedRoute>
                }
              />
              <Route path="/enterprise/panel" element={<Navigate to="/dashboards/enterprise/panel" replace />} />
              <Route path="/providers" element={<BusinessFront />} />
              <Route path="/providers/:slug" element={<BusinessFront />} />
              <Route path="/search" element={<Search />} />
              <Route path="/services" element={<Services />} />
              <Route path="/tools" element={<Tools />} />
              <Route path="/materials" element={<Materials />} />
              <Route path="/privacy" element={<Navigate to="/legal/privacy" replace />} />
              <Route path="/about" element={<About />} />
              <Route path="/settings/security" element={<SecuritySettings />} />
              <Route path="/account/profile" element={<Profile />} />
              <Route path="/compliance/data-requests" element={<CompliancePortal />} />
              <Route path="/blog" element={<Blog />} />
              <Route path="/blog/:slug" element={<BlogPost />} />
              <Route path="/admin" element={<AdminLogin />} />
              <Route
                path="/admin/dashboard"
                element={
                  <AdminProtectedRoute>
                    <AdminDashboard />
                  </AdminProtectedRoute>
                }
              />
              <Route
                path="/admin/home-builder"
                element={
                  <AdminProtectedRoute>
                    <AdminHomeBuilder />
                  </AdminProtectedRoute>
                }
              />
              <Route
                path="/admin/blog"
                element={
                  <AdminProtectedRoute>
                    <AdminBlog />
                  </AdminProtectedRoute>
                }
              />
              <Route
                path="/admin/monetisation"
                element={
                  <AdminProtectedRoute>
                    <AdminMonetization />
                  </AdminProtectedRoute>
                }
              />
              <Route
<<<<<<< HEAD
                path="/admin/purchases"
                element={
                  <AdminProtectedRoute>
                    <AdminPurchaseManagement />
=======
                path="/admin/website-management"
                element={
                  <AdminProtectedRoute>
                    <AdminWebsiteManagement />
                path="/admin/live-feed/auditing"
                element={
                  <AdminProtectedRoute>
                    <AdminLiveFeedAuditing />
                path="/admin/system-settings"
                element={
                  <AdminProtectedRoute>
                    <AdminSystemSettings />
                path="/admin/taxonomy"
                element={
                  <AdminProtectedRoute>
                    <AdminTaxonomy />
                path="/admin/seo"
                element={
                  <AdminProtectedRoute>
                    <AdminSeo />
>>>>>>> 2da0432f
                  </AdminProtectedRoute>
                }
              />
              <Route
                path="/admin/theme-studio"
                element={
                  <AdminProtectedRoute>
                    <ThemeStudio />
                  </AdminProtectedRoute>
                }
              />
              <Route
                path="/admin/telemetry"
                element={
                  <AdminProtectedRoute>
                    <TelemetryDashboard />
                  </AdminProtectedRoute>
                }
              />
              <Route
                path="/admin/zones"
                element={
                  <AdminProtectedRoute>
                    <AdminZones />
                  </AdminProtectedRoute>
                }
              />
              <Route
                path="/admin/legal/:slug?"
                element={
                  <AdminProtectedRoute>
                    <AdminLegal />
                  </AdminProtectedRoute>
                }
              />
              <Route path="/communications" element={<Communications />} />
              <Route path="/creation-studio" element={<CreationStudio />} />
              <Route path="/operations/geo-matching" element={<GeoMatching />} />
              <Route path="/dashboards" element={<DashboardHub />} />
              <Route path="/dashboards/finance" element={<FinanceOverview />} />
              <Route path="/dashboards/enterprise/panel" element={<EnterprisePanel />} />
              <Route path="/dashboards/orders/:orderId" element={<OrderWorkspace />} />
              <Route path="/dashboards/:roleId" element={<RoleDashboard />} />
              <Route path="/legal/terms" element={<Terms />} />
              <Route path="/legal/:slug" element={<Terms />} />
              {import.meta.env.DEV && CustomerSettingsDevPreview ? (
                <Route path="/dev/customer-settings" element={<CustomerSettingsDevPreview />} />
              ) : null}
              <Route path="*" element={<NotFound />} />
            </Routes>
          </RouteErrorBoundary>
        </Suspense>
      </main>
      {!isDashboardExperience && <Footer />}
      <FloatingChatLauncher isAuthenticated={isAuthenticated} />
      <ConsentBanner />
    </div>
  );
}

export default App;<|MERGE_RESOLUTION|>--- conflicted
+++ resolved
@@ -29,13 +29,10 @@
 const AdminDashboard = lazy(() => import('./pages/AdminDashboard.jsx'));
 const AdminHomeBuilder = lazy(() => import('./features/homeBuilder/AdminHomeBuilderPage.jsx'));
 const AdminMonetization = lazy(() => import('./pages/AdminMonetization.jsx'));
-<<<<<<< HEAD
 const AdminPurchaseManagement = lazy(() => import('./pages/AdminPurchaseManagement.jsx'));
-=======
 const AdminWebsiteManagement = lazy(() => import('./pages/AdminWebsiteManagement.jsx'));
 const AdminLiveFeedAuditing = lazy(() => import('./pages/AdminLiveFeedAuditing.jsx'));
 const AdminSystemSettings = lazy(() => import('./pages/AdminSystemSettings.jsx'));
->>>>>>> 2da0432f
 const ThemeStudio = lazy(() => import('./pages/ThemeStudio.jsx'));
 const TelemetryDashboard = lazy(() => import('./pages/TelemetryDashboard.jsx'));
 const AdminTaxonomy = lazy(() => import('./pages/AdminTaxonomy.jsx'));
@@ -151,12 +148,10 @@
                 }
               />
               <Route
-<<<<<<< HEAD
                 path="/admin/purchases"
                 element={
                   <AdminProtectedRoute>
                     <AdminPurchaseManagement />
-=======
                 path="/admin/website-management"
                 element={
                   <AdminProtectedRoute>
@@ -177,7 +172,6 @@
                 element={
                   <AdminProtectedRoute>
                     <AdminSeo />
->>>>>>> 2da0432f
                   </AdminProtectedRoute>
                 }
               />

--- conflicted
+++ resolved
@@ -30,9 +30,7 @@
 const AdminDisputeHealthHistory = lazy(() => import('./pages/AdminDisputeHealthHistory.jsx'));
 const AdminHomeBuilder = lazy(() => import('./features/homeBuilder/AdminHomeBuilderPage.jsx'));
 const AdminMonetization = lazy(() => import('./pages/AdminMonetization.jsx'));
-<<<<<<< HEAD
 const AdminEscrow = lazy(() => import('./pages/AdminEscrow.jsx'));
-=======
 const AdminBookings = lazy(() => import('./pages/AdminBookings.jsx'));
 const AdminWallets = lazy(() => import('./pages/AdminWallets.jsx'));
 const AdminCustomJobs = lazy(() => import('./pages/AdminCustomJobs.jsx'));
@@ -47,7 +45,6 @@
 const AdminWebsiteManagement = lazy(() => import('./pages/AdminWebsiteManagement.jsx'));
 const AdminLiveFeedAuditing = lazy(() => import('./pages/AdminLiveFeedAuditing.jsx'));
 const AdminSystemSettings = lazy(() => import('./pages/AdminSystemSettings.jsx'));
->>>>>>> e1274a79
 const ThemeStudio = lazy(() => import('./pages/ThemeStudio.jsx'));
 const TelemetryDashboard = lazy(() => import('./pages/TelemetryDashboard.jsx'));
 const AdminMarketplace = lazy(() => import('./pages/AdminMarketplace.jsx'));
@@ -180,12 +177,10 @@
                 }
               />
               <Route
-<<<<<<< HEAD
                 path="/admin/escrows"
                 element={
                   <AdminProtectedRoute>
                     <AdminEscrow />
-=======
                 path="/admin/bookings"
                 element={
                   <AdminProtectedRoute>
@@ -246,7 +241,6 @@
                 element={
                   <AdminProtectedRoute>
                     <AdminSeo />
->>>>>>> e1274a79
                   </AdminProtectedRoute>
                 }
               />

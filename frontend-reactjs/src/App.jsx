import { lazy, Suspense } from 'react';
import { Routes, Route, useLocation, Navigate } from 'react-router-dom';
import Header from './components/Header.jsx';
import Footer from './components/Footer.jsx';
import SkipToContent from './components/accessibility/SkipToContent.jsx';
import Spinner from './components/ui/Spinner.jsx';
import FloatingChatLauncher from './components/communications/FloatingChatLauncher.jsx';
import RouteErrorBoundary from './components/error/RouteErrorBoundary.jsx';
import { useLocale } from './hooks/useLocale.js';
import { useSession } from './hooks/useSession.js';
import AdminProtectedRoute from './components/auth/AdminProtectedRoute.jsx';
import ProviderProtectedRoute from './components/auth/ProviderProtectedRoute.jsx';
import ConsentBanner from './components/legal/ConsentBanner.jsx';

const Home = lazy(() => import('./pages/Home.jsx'));
const Login = lazy(() => import('./pages/Login.jsx'));
const Register = lazy(() => import('./pages/Register.jsx'));
const CompanyRegister = lazy(() => import('./pages/CompanyRegister.jsx'));
const Feed = lazy(() => import('./pages/Feed.jsx'));
const BusinessFront = lazy(() => import('./pages/BusinessFront.jsx'));
const ProviderDashboard = lazy(() => import('./pages/ProviderDashboard.jsx'));
const ProviderStorefront = lazy(() => import('./pages/ProviderStorefront.jsx'));
const EnterprisePanel = lazy(() => import('./pages/EnterprisePanel.jsx'));
const Search = lazy(() => import('./pages/Search.jsx'));
const Services = lazy(() => import('./pages/Services.jsx'));
const Tools = lazy(() => import('./pages/Tools.jsx'));
const Materials = lazy(() => import('./pages/Materials.jsx'));
const AdminLogin = lazy(() => import('./pages/AdminLogin.jsx'));
const AdminDashboard = lazy(() => import('./pages/AdminDashboard.jsx'));
const AdminHomeBuilder = lazy(() => import('./features/homeBuilder/AdminHomeBuilderPage.jsx'));
const AdminMonetization = lazy(() => import('./pages/AdminMonetization.jsx'));
<<<<<<< HEAD
const AdminEnterprise = lazy(() => import('./pages/AdminEnterprise.jsx'));
=======
const AppearanceManagement = lazy(() => import('./pages/AppearanceManagement.jsx'));
const AdminInbox = lazy(() => import('./pages/AdminInbox.jsx'));
const AdminRentals = lazy(() => import('./pages/AdminRentals.jsx'));
const AdminPurchaseManagement = lazy(() => import('./pages/AdminPurchaseManagement.jsx'));
const AdminWebsiteManagement = lazy(() => import('./pages/AdminWebsiteManagement.jsx'));
const AdminLiveFeedAuditing = lazy(() => import('./pages/AdminLiveFeedAuditing.jsx'));
const AdminSystemSettings = lazy(() => import('./pages/AdminSystemSettings.jsx'));
>>>>>>> e6bf7c2c
const ThemeStudio = lazy(() => import('./pages/ThemeStudio.jsx'));
const TelemetryDashboard = lazy(() => import('./pages/TelemetryDashboard.jsx'));
const AdminMarketplace = lazy(() => import('./pages/AdminMarketplace.jsx'));
const AdminTaxonomy = lazy(() => import('./pages/AdminTaxonomy.jsx'));
const Communications = lazy(() => import('./pages/Communications.jsx'));
const CreationStudio = lazy(() => import('./pages/CreationStudio.jsx'));
const DashboardHub = lazy(() => import('./pages/DashboardHub.jsx'));
const RoleDashboard = lazy(() => import('./pages/RoleDashboard.jsx'));
const OrderWorkspace = lazy(() => import('./pages/OrderWorkspace.jsx'));
const FinanceOverview = lazy(() => import('./pages/FinanceOverview.jsx'));
const GeoMatching = lazy(() => import('./pages/GeoMatching.jsx'));
const Blog = lazy(() => import('./pages/Blog.jsx'));
const BlogPost = lazy(() => import('./pages/BlogPost.jsx'));
const AdminBlog = lazy(() => import('./pages/AdminBlog.jsx'));
const AdminZones = lazy(() => import('./pages/AdminZones.jsx'));
const AdminLegal = lazy(() => import('./pages/AdminLegal.jsx'));
const Terms = lazy(() => import('./pages/Terms.jsx'));
const Privacy = lazy(() => import('./pages/Privacy.jsx'));
const About = lazy(() => import('./pages/About.jsx'));
const SecuritySettings = lazy(() => import('./pages/SecuritySettings.jsx'));
const CustomerSettingsDevPreview = import.meta.env.DEV
  ? lazy(() => import('./dev/CustomerSettingsDevPreview.jsx'))
  : null;
const CompliancePortal = lazy(() => import('./pages/CompliancePortal.jsx'));
const Profile = lazy(() => import('./pages/Profile.jsx'));
const NotFound = lazy(() => import('./pages/NotFound.jsx'));
const AdminSeo = lazy(() => import('./pages/AdminSeo.jsx'));

function App() {
  const { t } = useLocale();
  const location = useLocation();
  const { isAuthenticated } = useSession();
  const isDashboardExperience = location.pathname.startsWith('/dashboards');

  return (
    <div className={`min-h-screen flex flex-col ${isDashboardExperience ? 'bg-slate-50' : 'gradient-bg'}`}>
      <SkipToContent />
      {!isDashboardExperience && <Header />}
      <main className="flex-1" id="main-content">
        <Suspense
          fallback={
            <div
              className="flex min-h-[50vh] items-center justify-center"
              role="status"
              aria-live="polite"
              data-qa="route-loader"
            >
              <Spinner className="h-8 w-8 text-primary" />
              <span className="sr-only">{t('common.loading')}</span>
            </div>
          }
        >
          <RouteErrorBoundary>
            <Routes>
              <Route path="/" element={<Home />} />
              <Route path="/login" element={<Login />} />
              <Route path="/register" element={<Register />} />
              <Route path="/register/company" element={<CompanyRegister />} />
              <Route path="/feed" element={<Feed />} />
              <Route path="/provider/dashboard" element={<ProviderDashboard />} />
              <Route
                path="/provider/storefront"
                element={
                  <ProviderProtectedRoute>
                    <ProviderStorefront />
                  </ProviderProtectedRoute>
                }
              />
              <Route path="/enterprise/panel" element={<Navigate to="/dashboards/enterprise/panel" replace />} />
              <Route path="/providers" element={<BusinessFront />} />
              <Route path="/providers/:slug" element={<BusinessFront />} />
              <Route path="/search" element={<Search />} />
              <Route path="/services" element={<Services />} />
              <Route path="/tools" element={<Tools />} />
              <Route path="/materials" element={<Materials />} />
              <Route path="/privacy" element={<Navigate to="/legal/privacy" replace />} />
              <Route path="/about" element={<About />} />
              <Route path="/settings/security" element={<SecuritySettings />} />
              <Route path="/account/profile" element={<Profile />} />
              <Route path="/compliance/data-requests" element={<CompliancePortal />} />
              <Route path="/blog" element={<Blog />} />
              <Route path="/blog/:slug" element={<BlogPost />} />
              <Route path="/admin" element={<AdminLogin />} />
              <Route
                path="/admin/dashboard"
                element={
                  <AdminProtectedRoute>
                    <AdminDashboard />
                  </AdminProtectedRoute>
                }
              />
              <Route
                path="/admin/home-builder"
                element={
                  <AdminProtectedRoute>
                    <AdminHomeBuilder />
                  </AdminProtectedRoute>
                }
              />
              <Route
                path="/admin/blog"
                element={
                  <AdminProtectedRoute>
                    <AdminBlog />
                  </AdminProtectedRoute>
                }
              />
              <Route
                path="/admin/rentals"
                element={
                  <AdminProtectedRoute>
                    <AdminRentals />
                  </AdminProtectedRoute>
                }
              />
              <Route
                path="/admin/monetisation"
                element={
                  <AdminProtectedRoute>
                    <AdminMonetization />
                  </AdminProtectedRoute>
                }
              />
              <Route
<<<<<<< HEAD
                path="/admin/enterprise"
                element={
                  <AdminProtectedRoute>
                    <AdminEnterprise />
=======
                path="/admin/marketplace"
                element={
                  <AdminProtectedRoute>
                    <AdminMarketplace />
                path="/admin/appearance"
                element={
                  <AdminProtectedRoute>
                    <AppearanceManagement />
                path="/admin/inbox"
                element={
                  <AdminProtectedRoute>
                    <AdminInbox />
                path="/admin/purchases"
                element={
                  <AdminProtectedRoute>
                    <AdminPurchaseManagement />
                path="/admin/website-management"
                element={
                  <AdminProtectedRoute>
                    <AdminWebsiteManagement />
                path="/admin/live-feed/auditing"
                element={
                  <AdminProtectedRoute>
                    <AdminLiveFeedAuditing />
                path="/admin/system-settings"
                element={
                  <AdminProtectedRoute>
                    <AdminSystemSettings />
                path="/admin/taxonomy"
                element={
                  <AdminProtectedRoute>
                    <AdminTaxonomy />
                path="/admin/seo"
                element={
                  <AdminProtectedRoute>
                    <AdminSeo />
>>>>>>> e6bf7c2c
                  </AdminProtectedRoute>
                }
              />
              <Route
                path="/admin/theme-studio"
                element={
                  <AdminProtectedRoute>
                    <ThemeStudio />
                  </AdminProtectedRoute>
                }
              />
              <Route
                path="/admin/telemetry"
                element={
                  <AdminProtectedRoute>
                    <TelemetryDashboard />
                  </AdminProtectedRoute>
                }
              />
              <Route
                path="/admin/zones"
                element={
                  <AdminProtectedRoute>
                    <AdminZones />
                  </AdminProtectedRoute>
                }
              />
              <Route
                path="/admin/legal/:slug?"
                element={
                  <AdminProtectedRoute>
                    <AdminLegal />
                  </AdminProtectedRoute>
                }
              />
              <Route path="/communications" element={<Communications />} />
              <Route path="/creation-studio" element={<CreationStudio />} />
              <Route path="/operations/geo-matching" element={<GeoMatching />} />
              <Route path="/dashboards" element={<DashboardHub />} />
              <Route path="/dashboards/finance" element={<FinanceOverview />} />
              <Route path="/dashboards/enterprise/panel" element={<EnterprisePanel />} />
              <Route path="/dashboards/orders/:orderId" element={<OrderWorkspace />} />
              <Route path="/dashboards/:roleId" element={<RoleDashboard />} />
              <Route path="/legal/terms" element={<Terms />} />
              <Route path="/legal/:slug" element={<Terms />} />
              {import.meta.env.DEV && CustomerSettingsDevPreview ? (
                <Route path="/dev/customer-settings" element={<CustomerSettingsDevPreview />} />
              ) : null}
              <Route path="*" element={<NotFound />} />
            </Routes>
          </RouteErrorBoundary>
        </Suspense>
      </main>
      {!isDashboardExperience && <Footer />}
      <FloatingChatLauncher isAuthenticated={isAuthenticated} />
      <ConsentBanner />
    </div>
  );
}

export default App;<|MERGE_RESOLUTION|>--- conflicted
+++ resolved
@@ -29,9 +29,7 @@
 const AdminDashboard = lazy(() => import('./pages/AdminDashboard.jsx'));
 const AdminHomeBuilder = lazy(() => import('./features/homeBuilder/AdminHomeBuilderPage.jsx'));
 const AdminMonetization = lazy(() => import('./pages/AdminMonetization.jsx'));
-<<<<<<< HEAD
 const AdminEnterprise = lazy(() => import('./pages/AdminEnterprise.jsx'));
-=======
 const AppearanceManagement = lazy(() => import('./pages/AppearanceManagement.jsx'));
 const AdminInbox = lazy(() => import('./pages/AdminInbox.jsx'));
 const AdminRentals = lazy(() => import('./pages/AdminRentals.jsx'));
@@ -39,7 +37,6 @@
 const AdminWebsiteManagement = lazy(() => import('./pages/AdminWebsiteManagement.jsx'));
 const AdminLiveFeedAuditing = lazy(() => import('./pages/AdminLiveFeedAuditing.jsx'));
 const AdminSystemSettings = lazy(() => import('./pages/AdminSystemSettings.jsx'));
->>>>>>> e6bf7c2c
 const ThemeStudio = lazy(() => import('./pages/ThemeStudio.jsx'));
 const TelemetryDashboard = lazy(() => import('./pages/TelemetryDashboard.jsx'));
 const AdminMarketplace = lazy(() => import('./pages/AdminMarketplace.jsx'));
@@ -164,12 +161,10 @@
                 }
               />
               <Route
-<<<<<<< HEAD
                 path="/admin/enterprise"
                 element={
                   <AdminProtectedRoute>
                     <AdminEnterprise />
-=======
                 path="/admin/marketplace"
                 element={
                   <AdminProtectedRoute>
@@ -206,7 +201,6 @@
                 element={
                   <AdminProtectedRoute>
                     <AdminSeo />
->>>>>>> e6bf7c2c
                   </AdminProtectedRoute>
                 }
               />

import { lazy, Suspense } from 'react';
import { Routes, Route, useLocation, Navigate } from 'react-router-dom';
import Header from './components/Header.jsx';
import Footer from './components/Footer.jsx';
import SkipToContent from './components/accessibility/SkipToContent.jsx';
import Spinner from './components/ui/Spinner.jsx';
import FloatingChatLauncher from './components/communications/FloatingChatLauncher.jsx';
import RouteErrorBoundary from './components/error/RouteErrorBoundary.jsx';
import { useLocale } from './hooks/useLocale.js';
import { useSession } from './hooks/useSession.js';
import AdminProtectedRoute from './components/auth/AdminProtectedRoute.jsx';
import ProviderProtectedRoute from './components/auth/ProviderProtectedRoute.jsx';
import ServicemanProtectedRoute from './components/auth/ServicemanProtectedRoute.jsx';
import ConsentBanner from './components/legal/ConsentBanner.jsx';

const Home = lazy(() => import('./pages/Home.jsx'));
const Login = lazy(() => import('./pages/Login.jsx'));
const Register = lazy(() => import('./pages/Register.jsx'));
const CompanyRegister = lazy(() => import('./pages/CompanyRegister.jsx'));
const Feed = lazy(() => import('./pages/Feed.jsx'));
const BusinessFront = lazy(() => import('./pages/BusinessFront.jsx'));
const ProviderDashboard = lazy(() => import('./pages/ProviderDashboard.jsx'));
const ProviderStorefront = lazy(() => import('./pages/ProviderStorefront.jsx'));
const ProviderDeploymentManagement = lazy(() => import('./pages/ProviderDeploymentManagement.jsx'));
const ProviderOnboardingManagement = lazy(() => import('./pages/ProviderOnboardingManagement.jsx'));
const ProviderInventory = lazy(() => import('./pages/ProviderInventory.jsx'));
const ProviderServices = lazy(() => import('./pages/ProviderServices.jsx'));
const ProviderStorefrontControl = lazy(() => import('./pages/ProviderStorefrontControl.jsx'));
const ProviderCustomJobs = lazy(() => import('./pages/ProviderCustomJobs.jsx'));
const EnterprisePanel = lazy(() => import('./pages/EnterprisePanel.jsx'));
const Search = lazy(() => import('./pages/Search.jsx'));
const Services = lazy(() => import('./pages/Services.jsx'));
const Tools = lazy(() => import('./pages/Tools.jsx'));
const Materials = lazy(() => import('./pages/Materials.jsx'));
const AdminLogin = lazy(() => import('./pages/AdminLogin.jsx'));
const AdminDashboard = lazy(() => import('./pages/AdminDashboard.jsx'));
const AdminDisputeHealthHistory = lazy(() => import('./pages/AdminDisputeHealthHistory.jsx'));
const AdminHomeBuilder = lazy(() => import('./features/homeBuilder/AdminHomeBuilderPage.jsx'));
const AdminMonetization = lazy(() => import('./pages/AdminMonetization.jsx'));
const AdminEscrow = lazy(() => import('./pages/AdminEscrow.jsx'));
const AdminBookings = lazy(() => import('./pages/AdminBookings.jsx'));
const AdminWallets = lazy(() => import('./pages/AdminWallets.jsx'));
const AdminCustomJobs = lazy(() => import('./pages/AdminCustomJobs.jsx'));
const AdminRoles = lazy(() => import('./pages/AdminRoles.jsx'));
const AdminProfile = lazy(() => import('./pages/AdminProfile.jsx'));
const AdminPreferences = lazy(() => import('./pages/AdminPreferences.jsx'));
const AdminEnterprise = lazy(() => import('./pages/AdminEnterprise.jsx'));
const AppearanceManagement = lazy(() => import('./pages/AppearanceManagement.jsx'));
const AdminInbox = lazy(() => import('./pages/AdminInbox.jsx'));
const AdminRentals = lazy(() => import('./pages/AdminRentals.jsx'));
const AdminPurchaseManagement = lazy(() => import('./pages/AdminPurchaseManagement.jsx'));
const AdminWebsiteManagement = lazy(() => import('./pages/AdminWebsiteManagement.jsx'));
const AdminLiveFeedAuditing = lazy(() => import('./pages/AdminLiveFeedAuditing.jsx'));
const AdminSystemSettings = lazy(() => import('./pages/AdminSystemSettings.jsx'));
const ThemeStudio = lazy(() => import('./pages/ThemeStudio.jsx'));
const TelemetryDashboard = lazy(() => import('./pages/TelemetryDashboard.jsx'));
const AdminMarketplace = lazy(() => import('./pages/AdminMarketplace.jsx'));
const AdminTaxonomy = lazy(() => import('./pages/AdminTaxonomy.jsx'));
const Communications = lazy(() => import('./pages/Communications.jsx'));
const CreationStudio = lazy(() => import('./pages/CreationStudio.jsx'));
const DashboardHub = lazy(() => import('./pages/DashboardHub.jsx'));
const RoleDashboard = lazy(() => import('./pages/RoleDashboard.jsx'));
const OrderWorkspace = lazy(() => import('./pages/OrderWorkspace.jsx'));
const FinanceOverview = lazy(() => import('./pages/FinanceOverview.jsx'));
const GeoMatching = lazy(() => import('./pages/GeoMatching.jsx'));
const Blog = lazy(() => import('./pages/Blog.jsx'));
const BlogPost = lazy(() => import('./pages/BlogPost.jsx'));
const AdminBlog = lazy(() => import('./pages/AdminBlog.jsx'));
const AdminZones = lazy(() => import('./pages/AdminZones.jsx'));
const AdminLegal = lazy(() => import('./pages/AdminLegal.jsx'));
const Terms = lazy(() => import('./pages/Terms.jsx'));
const Privacy = lazy(() => import('./pages/Privacy.jsx'));
const About = lazy(() => import('./pages/About.jsx'));
const SecuritySettings = lazy(() => import('./pages/SecuritySettings.jsx'));
const CustomerSettingsDevPreview = import.meta.env.DEV
  ? lazy(() => import('./dev/CustomerSettingsDevPreview.jsx'))
  : null;
const ProviderAdsDevPreview = import.meta.env.DEV
  ? lazy(() => import('./dev/ProviderAdsDevPreview.jsx'))
  : null;
const CompliancePortal = lazy(() => import('./pages/CompliancePortal.jsx'));
const Profile = lazy(() => import('./pages/Profile.jsx'));
const NotFound = lazy(() => import('./pages/NotFound.jsx'));
const AdminSeo = lazy(() => import('./pages/AdminSeo.jsx'));
const ServicemanByokWorkspace = lazy(() =>
  import('./modules/servicemanControlCentre/ServicemanByokWorkspace.jsx')
);

const ADMIN_ROUTES = [
  { path: '/admin/dashboard', Component: AdminDashboard },
  { path: '/admin/profile', Component: AdminProfile },
  { path: '/admin/disputes/health/:bucketId/history', Component: AdminDisputeHealthHistory },
  { path: '/admin/home-builder', Component: AdminHomeBuilder },
  { path: '/admin/blog', Component: AdminBlog },
  { path: '/admin/rentals', Component: AdminRentals },
  { path: '/admin/monetisation', Component: AdminMonetization },
  { path: '/admin/escrows', Component: AdminEscrow },
  { path: '/admin/bookings', Component: AdminBookings },
  { path: '/admin/wallets', Component: AdminWallets },
  { path: '/admin/custom-jobs', Component: AdminCustomJobs },
  { path: '/admin/roles', Component: AdminRoles },
  { path: '/admin/preferences', Component: AdminPreferences },
  { path: '/admin/enterprise', Component: AdminEnterprise },
  { path: '/admin/marketplace', Component: AdminMarketplace },
  { path: '/admin/appearance', Component: AppearanceManagement },
  { path: '/admin/inbox', Component: AdminInbox },
  { path: '/admin/purchases', Component: AdminPurchaseManagement },
  { path: '/admin/website-management', Component: AdminWebsiteManagement },
  { path: '/admin/live-feed/auditing', Component: AdminLiveFeedAuditing },
  { path: '/admin/system-settings', Component: AdminSystemSettings },
  { path: '/admin/taxonomy', Component: AdminTaxonomy },
  { path: '/admin/seo', Component: AdminSeo },
  { path: '/admin/theme-studio', Component: ThemeStudio },
  { path: '/admin/telemetry', Component: TelemetryDashboard },
  { path: '/admin/zones', Component: AdminZones },
  { path: '/admin/legal/:slug?', Component: AdminLegal }
];

function App() {
  const { t } = useLocale();
  const location = useLocation();
  const { isAuthenticated } = useSession();
  const isDashboardExperience = location.pathname.startsWith('/dashboards');

  return (
    <div className={`min-h-screen flex flex-col ${isDashboardExperience ? 'bg-slate-50' : 'gradient-bg'}`}>
      <SkipToContent />
      {!isDashboardExperience && <Header />}
      <main className="flex-1" id="main-content">
        <Suspense
          fallback={
            <div
              className="flex min-h-[50vh] items-center justify-center"
              role="status"
              aria-live="polite"
              data-qa="route-loader"
            >
              <Spinner className="h-8 w-8 text-primary" />
              <span className="sr-only">{t('common.loading')}</span>
            </div>
          }
        >
          <RouteErrorBoundary>
            <Routes>
              <Route path="/" element={<Home />} />
              <Route path="/login" element={<Login />} />
              <Route path="/register" element={<Register />} />
              <Route path="/register/company" element={<CompanyRegister />} />
              <Route path="/feed" element={<Feed />} />
              <Route path="/provider/dashboard" element={<ProviderDashboard />} />
              <Route
                path="/provider/custom-jobs"
                element={
                  <ProviderProtectedRoute>
                    <ProviderCustomJobs />
                  </ProviderProtectedRoute>
                }
              />
              <Route
                path="/provider/storefront"
                element={
                  <ProviderProtectedRoute>
                    <ProviderStorefront />
                  </ProviderProtectedRoute>
                }
              />
              <Route
                path="/provider/inventory"
                element={
                  <ProviderProtectedRoute>
                    <ProviderInventory />
                  </ProviderProtectedRoute>
                }
              />
              <Route
                path="/provider/services"
                element={
                  <ProviderProtectedRoute>
                    <ProviderServices />
                  </ProviderProtectedRoute>
                }
              />
              <Route path="/enterprise/panel" element={<Navigate to="/dashboards/enterprise/panel" replace />} />
              <Route path="/providers" element={<BusinessFront />} />
              <Route path="/providers/:slug" element={<BusinessFront />} />
              <Route path="/search" element={<Search />} />
              <Route path="/services" element={<Services />} />
              <Route path="/tools" element={<Tools />} />
              <Route path="/materials" element={<Materials />} />
              <Route path="/privacy" element={<Navigate to="/legal/privacy" replace />} />
              <Route path="/about" element={<About />} />
              <Route path="/settings/security" element={<SecuritySettings />} />
              <Route path="/account/profile" element={<Profile />} />
              <Route path="/compliance/data-requests" element={<CompliancePortal />} />
              <Route path="/blog" element={<Blog />} />
              <Route path="/blog/:slug" element={<BlogPost />} />
              <Route path="/admin" element={<AdminLogin />} />
              {ADMIN_ROUTES.map(({ path, Component }) => (
                <Route
                  key={path}
                  path={path}
                  element={
                    <AdminProtectedRoute>
                      <Component />
                    </AdminProtectedRoute>
                  }
                />
              ))}
              <Route
                path="/admin/dashboard"
                element={
                  <AdminProtectedRoute>
                    <AdminDashboard />
                  </AdminProtectedRoute>
                }
              />
              <Route
                path="/admin/profile"
                element={
                  <AdminProtectedRoute>
                    <AdminProfile />
                  </AdminProtectedRoute>
                }
              />
              <Route
                path="/admin/disputes/health/:bucketId/history"
                element={
                  <AdminProtectedRoute>
                    <AdminDisputeHealthHistory />
                  </AdminProtectedRoute>
                }
              />
              <Route
                path="/admin/home-builder"
                element={
                  <AdminProtectedRoute>
                    <AdminHomeBuilder />
                  </AdminProtectedRoute>
                }
              />
              <Route
                path="/admin/blog"
                element={
                  <AdminProtectedRoute>
                    <AdminBlog />
                  </AdminProtectedRoute>
                }
              />
              <Route
                path="/admin/rentals"
                element={
                  <AdminProtectedRoute>
                    <AdminRentals />
                  </AdminProtectedRoute>
                }
              />
              <Route
                path="/admin/monetisation"
                element={
                  <AdminProtectedRoute>
                    <AdminMonetization />
                  </AdminProtectedRoute>
                }
              />
              <Route
                path="/admin/escrows"
                element={
                  <AdminProtectedRoute>
                    <AdminEscrow />
                  </AdminProtectedRoute>
                }
              />
              <Route
                path="/admin/bookings"
                element={
                  <AdminProtectedRoute>
                    <AdminBookings />
                  </AdminProtectedRoute>
                }
              />
              <Route
                path="/admin/wallets"
                element={
                  <AdminProtectedRoute>
                    <AdminWallets />
                  </AdminProtectedRoute>
                }
              />
              <Route
                path="/admin/custom-jobs"
                element={
                  <AdminProtectedRoute>
                    <AdminCustomJobs />
                  </AdminProtectedRoute>
                }
              />
              <Route
                path="/admin/roles"
                element={
                  <AdminProtectedRoute>
                    <AdminRoles />
                  </AdminProtectedRoute>
                }
              />
              <Route
                path="/admin/preferences"
                element={
                  <AdminProtectedRoute>
                    <AdminPreferences />
                  </AdminProtectedRoute>
                }
              />
              <Route
                path="/admin/enterprise"
                element={
                  <AdminProtectedRoute>
                    <AdminEnterprise />
                  </AdminProtectedRoute>
                }
              />
              <Route
                path="/admin/marketplace"
                element={
                  <AdminProtectedRoute>
                    <AdminMarketplace />
                  </AdminProtectedRoute>
                }
              />
              <Route
                path="/admin/appearance"
                element={
                  <AdminProtectedRoute>
                    <AppearanceManagement />
                  </AdminProtectedRoute>
                }
              />
              <Route
                path="/admin/inbox"
                element={
                  <AdminProtectedRoute>
                    <AdminInbox />
                  </AdminProtectedRoute>
                }
              />
              <Route
                path="/admin/purchases"
                element={
                  <AdminProtectedRoute>
                    <AdminPurchaseManagement />
                  </AdminProtectedRoute>
                }
              />
              <Route
                path="/admin/website-management"
                element={
                  <AdminProtectedRoute>
                    <AdminWebsiteManagement />
                  </AdminProtectedRoute>
                }
              />
              <Route
                path="/admin/live-feed/auditing"
                element={
                  <AdminProtectedRoute>
                    <AdminLiveFeedAuditing />
                  </AdminProtectedRoute>
                }
              />
              <Route
                path="/admin/system-settings"
                element={
                  <AdminProtectedRoute>
                    <AdminSystemSettings />
                  </AdminProtectedRoute>
                }
              />
              <Route
                path="/admin/taxonomy"
                element={
                  <AdminProtectedRoute>
                    <AdminTaxonomy />
                  </AdminProtectedRoute>
                }
              />
              <Route
                path="/admin/seo"
                element={
                  <AdminProtectedRoute>
                    <AdminSeo />
                  </AdminProtectedRoute>
                }
              />
              <Route
                path="/admin/theme-studio"
                element={
                  <AdminProtectedRoute>
                    <ThemeStudio />
                  </AdminProtectedRoute>
                }
              />
              <Route
                path="/admin/telemetry"
                element={
                  <AdminProtectedRoute>
                    <TelemetryDashboard />
                  </AdminProtectedRoute>
                }
              />
              <Route
                path="/admin/zones"
                element={
                  <AdminProtectedRoute>
                    <AdminZones />
                  </AdminProtectedRoute>
                }
              />
              <Route
                path="/admin/legal/:slug?"
                element={
                  <AdminProtectedRoute>
                    <AdminLegal />
                  </AdminProtectedRoute>
                }
              />
              <Route path="/communications" element={<Communications />} />
              <Route path="/creation-studio" element={<CreationStudio />} />
              <Route path="/operations/geo-matching" element={<GeoMatching />} />
              <Route
                path="/dashboards/provider/crew-control"
                element={
                  <ProviderProtectedRoute>
                    <ProviderDeploymentManagement />
                  </ProviderProtectedRoute>
                }
              />
              <Route path="/dashboards" element={<DashboardHub />} />
              <Route
                path="/dashboards/provider/onboarding"
                element={
                  <ProviderProtectedRoute>
                    <ProviderOnboardingManagement />
                  </ProviderProtectedRoute>
                }
              />
              <Route path="/dashboards/finance" element={<FinanceOverview />} />
              <Route path="/dashboards/enterprise/panel" element={<EnterprisePanel />} />
              <Route path="/dashboards/orders/:orderId" element={<OrderWorkspace />} />
              <Route
                path="/dashboards/serviceman/byok"
                element={
                  <ServicemanProtectedRoute>
                    <ServicemanByokWorkspace />
                  </ServicemanProtectedRoute>
<<<<<<< HEAD
=======
                }
>>>>>>> a6944758
              />
              <Route
                path="/dashboards/provider/storefront"
                element={
                  <ProviderProtectedRoute>
                    <ProviderStorefrontControl />
                  </ProviderProtectedRoute>
                }
              />
              <Route
<<<<<<< HEAD
                path="/dashboards/provider/services"
                element={
                  <ProviderProtectedRoute>
                    <ProviderServices />
                  </ProviderProtectedRoute>
                }
=======
                path="/dashboards/provider/profile"
                element={<Navigate to="/dashboards/provider?section=profile-settings" replace />}
>>>>>>> a6944758
              />
              <Route path="/dashboards/:roleId" element={<RoleDashboard />} />
              <Route path="/legal/terms" element={<Terms />} />
              <Route path="/legal/:slug" element={<Terms />} />
              {import.meta.env.DEV && CustomerSettingsDevPreview ? (
                <Route path="/dev/customer-settings" element={<CustomerSettingsDevPreview />} />
              ) : null}
              {import.meta.env.DEV && ProviderAdsDevPreview ? (
                <Route path="/dev/provider-ads" element={<ProviderAdsDevPreview />} />
              ) : null}
              <Route path="*" element={<NotFound />} />
            </Routes>
          </RouteErrorBoundary>
        </Suspense>
      </main>
      {!isDashboardExperience && <Footer />}
      <FloatingChatLauncher isAuthenticated={isAuthenticated} />
      <ConsentBanner />
    </div>
  );
}

export default App;<|MERGE_RESOLUTION|>--- conflicted
+++ resolved
@@ -451,10 +451,7 @@
                   <ServicemanProtectedRoute>
                     <ServicemanByokWorkspace />
                   </ServicemanProtectedRoute>
-<<<<<<< HEAD
-=======
-                }
->>>>>>> a6944758
+                }
               />
               <Route
                 path="/dashboards/provider/storefront"
@@ -465,17 +462,14 @@
                 }
               />
               <Route
-<<<<<<< HEAD
                 path="/dashboards/provider/services"
                 element={
                   <ProviderProtectedRoute>
                     <ProviderServices />
                   </ProviderProtectedRoute>
                 }
-=======
                 path="/dashboards/provider/profile"
                 element={<Navigate to="/dashboards/provider?section=profile-settings" replace />}
->>>>>>> a6944758
               />
               <Route path="/dashboards/:roleId" element={<RoleDashboard />} />
               <Route path="/legal/terms" element={<Terms />} />

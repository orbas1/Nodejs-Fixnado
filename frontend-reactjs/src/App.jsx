--- conflicted
+++ resolved
@@ -29,15 +29,12 @@
 const AdminDashboard = lazy(() => import('./pages/AdminDashboard.jsx'));
 const AdminHomeBuilder = lazy(() => import('./features/homeBuilder/AdminHomeBuilderPage.jsx'));
 const AdminMonetization = lazy(() => import('./pages/AdminMonetization.jsx'));
-<<<<<<< HEAD
 const AdminInbox = lazy(() => import('./pages/AdminInbox.jsx'));
-=======
 const AdminRentals = lazy(() => import('./pages/AdminRentals.jsx'));
 const AdminPurchaseManagement = lazy(() => import('./pages/AdminPurchaseManagement.jsx'));
 const AdminWebsiteManagement = lazy(() => import('./pages/AdminWebsiteManagement.jsx'));
 const AdminLiveFeedAuditing = lazy(() => import('./pages/AdminLiveFeedAuditing.jsx'));
 const AdminSystemSettings = lazy(() => import('./pages/AdminSystemSettings.jsx'));
->>>>>>> 50d70afc
 const ThemeStudio = lazy(() => import('./pages/ThemeStudio.jsx'));
 const TelemetryDashboard = lazy(() => import('./pages/TelemetryDashboard.jsx'));
 const AdminTaxonomy = lazy(() => import('./pages/AdminTaxonomy.jsx'));
@@ -161,12 +158,10 @@
                 }
               />
               <Route
-<<<<<<< HEAD
                 path="/admin/inbox"
                 element={
                   <AdminProtectedRoute>
                     <AdminInbox />
-=======
                 path="/admin/purchases"
                 element={
                   <AdminProtectedRoute>
@@ -191,7 +186,6 @@
                 element={
                   <AdminProtectedRoute>
                     <AdminSeo />
->>>>>>> 50d70afc
                   </AdminProtectedRoute>
                 }
               />

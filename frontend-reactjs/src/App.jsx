import { lazy, Suspense } from 'react';
import { Routes, Route, useLocation, Navigate } from 'react-router-dom';
import Header from './components/Header.jsx';
import Footer from './components/Footer.jsx';
import SkipToContent from './components/accessibility/SkipToContent.jsx';
import Spinner from './components/ui/Spinner.jsx';
import FloatingChatLauncher from './components/communications/FloatingChatLauncher.jsx';
import RouteErrorBoundary from './components/error/RouteErrorBoundary.jsx';
import { useLocale } from './hooks/useLocale.js';
import { useSession } from './hooks/useSession.js';
import AdminProtectedRoute from './components/auth/AdminProtectedRoute.jsx';
import ProviderProtectedRoute from './components/auth/ProviderProtectedRoute.jsx';
import ConsentBanner from './components/legal/ConsentBanner.jsx';

const Home = lazy(() => import('./pages/Home.jsx'));
const Login = lazy(() => import('./pages/Login.jsx'));
const Register = lazy(() => import('./pages/Register.jsx'));
const CompanyRegister = lazy(() => import('./pages/CompanyRegister.jsx'));
const Feed = lazy(() => import('./pages/Feed.jsx'));
const BusinessFront = lazy(() => import('./pages/BusinessFront.jsx'));
const ProviderDashboard = lazy(() => import('./pages/ProviderDashboard.jsx'));
const ProviderStorefront = lazy(() => import('./pages/ProviderStorefront.jsx'));
const EnterprisePanel = lazy(() => import('./pages/EnterprisePanel.jsx'));
const Search = lazy(() => import('./pages/Search.jsx'));
const Services = lazy(() => import('./pages/Services.jsx'));
const Tools = lazy(() => import('./pages/Tools.jsx'));
const Materials = lazy(() => import('./pages/Materials.jsx'));
const AdminLogin = lazy(() => import('./pages/AdminLogin.jsx'));
const AdminDashboard = lazy(() => import('./pages/AdminDashboard.jsx'));
const AdminMonetization = lazy(() => import('./pages/AdminMonetization.jsx'));
<<<<<<< HEAD
const AdminWebsiteManagement = lazy(() => import('./pages/AdminWebsiteManagement.jsx'));
=======
const AdminLiveFeedAuditing = lazy(() => import('./pages/AdminLiveFeedAuditing.jsx'));
const AdminSystemSettings = lazy(() => import('./pages/AdminSystemSettings.jsx'));
>>>>>>> 5a8933e6
const ThemeStudio = lazy(() => import('./pages/ThemeStudio.jsx'));
const TelemetryDashboard = lazy(() => import('./pages/TelemetryDashboard.jsx'));
const AdminTaxonomy = lazy(() => import('./pages/AdminTaxonomy.jsx'));
const Communications = lazy(() => import('./pages/Communications.jsx'));
const CreationStudio = lazy(() => import('./pages/CreationStudio.jsx'));
const DashboardHub = lazy(() => import('./pages/DashboardHub.jsx'));
const RoleDashboard = lazy(() => import('./pages/RoleDashboard.jsx'));
const OrderWorkspace = lazy(() => import('./pages/OrderWorkspace.jsx'));
const FinanceOverview = lazy(() => import('./pages/FinanceOverview.jsx'));
const GeoMatching = lazy(() => import('./pages/GeoMatching.jsx'));
const Blog = lazy(() => import('./pages/Blog.jsx'));
const BlogPost = lazy(() => import('./pages/BlogPost.jsx'));
const AdminBlog = lazy(() => import('./pages/AdminBlog.jsx'));
const AdminZones = lazy(() => import('./pages/AdminZones.jsx'));
const Terms = lazy(() => import('./pages/Terms.jsx'));
const Privacy = lazy(() => import('./pages/Privacy.jsx'));
const About = lazy(() => import('./pages/About.jsx'));
const SecuritySettings = lazy(() => import('./pages/SecuritySettings.jsx'));
const CustomerSettingsDevPreview = import.meta.env.DEV
  ? lazy(() => import('./dev/CustomerSettingsDevPreview.jsx'))
  : null;
const CompliancePortal = lazy(() => import('./pages/CompliancePortal.jsx'));
const Profile = lazy(() => import('./pages/Profile.jsx'));
const NotFound = lazy(() => import('./pages/NotFound.jsx'));
const AdminSeo = lazy(() => import('./pages/AdminSeo.jsx'));

function App() {
  const { t } = useLocale();
  const location = useLocation();
  const { isAuthenticated } = useSession();
  const isDashboardExperience = location.pathname.startsWith('/dashboards');

  return (
    <div className={`min-h-screen flex flex-col ${isDashboardExperience ? 'bg-slate-50' : 'gradient-bg'}`}>
      <SkipToContent />
      {!isDashboardExperience && <Header />}
      <main className="flex-1" id="main-content">
        <Suspense
          fallback={
            <div
              className="flex min-h-[50vh] items-center justify-center"
              role="status"
              aria-live="polite"
              data-qa="route-loader"
            >
              <Spinner className="h-8 w-8 text-primary" />
              <span className="sr-only">{t('common.loading')}</span>
            </div>
          }
        >
          <RouteErrorBoundary>
            <Routes>
              <Route path="/" element={<Home />} />
              <Route path="/login" element={<Login />} />
              <Route path="/register" element={<Register />} />
              <Route path="/register/company" element={<CompanyRegister />} />
              <Route path="/feed" element={<Feed />} />
              <Route path="/provider/dashboard" element={<ProviderDashboard />} />
              <Route
                path="/provider/storefront"
                element={
                  <ProviderProtectedRoute>
                    <ProviderStorefront />
                  </ProviderProtectedRoute>
                }
              />
              <Route path="/enterprise/panel" element={<Navigate to="/dashboards/enterprise/panel" replace />} />
              <Route path="/providers" element={<BusinessFront />} />
              <Route path="/providers/:slug" element={<BusinessFront />} />
              <Route path="/search" element={<Search />} />
              <Route path="/services" element={<Services />} />
              <Route path="/tools" element={<Tools />} />
              <Route path="/materials" element={<Materials />} />
              <Route path="/privacy" element={<Privacy />} />
              <Route path="/about" element={<About />} />
              <Route path="/settings/security" element={<SecuritySettings />} />
              <Route path="/account/profile" element={<Profile />} />
              <Route path="/compliance/data-requests" element={<CompliancePortal />} />
              <Route path="/blog" element={<Blog />} />
              <Route path="/blog/:slug" element={<BlogPost />} />
              <Route path="/admin" element={<AdminLogin />} />
              <Route
                path="/admin/dashboard"
                element={
                  <AdminProtectedRoute>
                    <AdminDashboard />
                  </AdminProtectedRoute>
                }
              />
              <Route
                path="/admin/blog"
                element={
                  <AdminProtectedRoute>
                    <AdminBlog />
                  </AdminProtectedRoute>
                }
              />
              <Route
                path="/admin/monetisation"
                element={
                  <AdminProtectedRoute>
                    <AdminMonetization />
                  </AdminProtectedRoute>
                }
              />
              <Route
<<<<<<< HEAD
                path="/admin/website-management"
                element={
                  <AdminProtectedRoute>
                    <AdminWebsiteManagement />
=======
                path="/admin/live-feed/auditing"
                element={
                  <AdminProtectedRoute>
                    <AdminLiveFeedAuditing />
                path="/admin/system-settings"
                element={
                  <AdminProtectedRoute>
                    <AdminSystemSettings />
                path="/admin/taxonomy"
                element={
                  <AdminProtectedRoute>
                    <AdminTaxonomy />
                path="/admin/seo"
                element={
                  <AdminProtectedRoute>
                    <AdminSeo />
>>>>>>> 5a8933e6
                  </AdminProtectedRoute>
                }
              />
              <Route
                path="/admin/theme-studio"
                element={
                  <AdminProtectedRoute>
                    <ThemeStudio />
                  </AdminProtectedRoute>
                }
              />
              <Route
                path="/admin/telemetry"
                element={
                  <AdminProtectedRoute>
                    <TelemetryDashboard />
                  </AdminProtectedRoute>
                }
              />
              <Route
                path="/admin/zones"
                element={
                  <AdminProtectedRoute>
                    <AdminZones />
                  </AdminProtectedRoute>
                }
              />
              <Route path="/communications" element={<Communications />} />
              <Route path="/creation-studio" element={<CreationStudio />} />
              <Route path="/operations/geo-matching" element={<GeoMatching />} />
              <Route path="/dashboards" element={<DashboardHub />} />
              <Route path="/dashboards/finance" element={<FinanceOverview />} />
              <Route path="/dashboards/enterprise/panel" element={<EnterprisePanel />} />
              <Route path="/dashboards/orders/:orderId" element={<OrderWorkspace />} />
              <Route path="/dashboards/:roleId" element={<RoleDashboard />} />
              <Route path="/legal/terms" element={<Terms />} />
              {import.meta.env.DEV && CustomerSettingsDevPreview ? (
                <Route path="/dev/customer-settings" element={<CustomerSettingsDevPreview />} />
              ) : null}
              <Route path="*" element={<NotFound />} />
            </Routes>
          </RouteErrorBoundary>
        </Suspense>
      </main>
      {!isDashboardExperience && <Footer />}
      <FloatingChatLauncher isAuthenticated={isAuthenticated} />
      <ConsentBanner />
    </div>
  );
}

export default App;<|MERGE_RESOLUTION|>--- conflicted
+++ resolved
@@ -28,12 +28,9 @@
 const AdminLogin = lazy(() => import('./pages/AdminLogin.jsx'));
 const AdminDashboard = lazy(() => import('./pages/AdminDashboard.jsx'));
 const AdminMonetization = lazy(() => import('./pages/AdminMonetization.jsx'));
-<<<<<<< HEAD
 const AdminWebsiteManagement = lazy(() => import('./pages/AdminWebsiteManagement.jsx'));
-=======
 const AdminLiveFeedAuditing = lazy(() => import('./pages/AdminLiveFeedAuditing.jsx'));
 const AdminSystemSettings = lazy(() => import('./pages/AdminSystemSettings.jsx'));
->>>>>>> 5a8933e6
 const ThemeStudio = lazy(() => import('./pages/ThemeStudio.jsx'));
 const TelemetryDashboard = lazy(() => import('./pages/TelemetryDashboard.jsx'));
 const AdminTaxonomy = lazy(() => import('./pages/AdminTaxonomy.jsx'));
@@ -140,12 +137,10 @@
                 }
               />
               <Route
-<<<<<<< HEAD
                 path="/admin/website-management"
                 element={
                   <AdminProtectedRoute>
                     <AdminWebsiteManagement />
-=======
                 path="/admin/live-feed/auditing"
                 element={
                   <AdminProtectedRoute>
@@ -162,7 +157,6 @@
                 element={
                   <AdminProtectedRoute>
                     <AdminSeo />
->>>>>>> 5a8933e6
                   </AdminProtectedRoute>
                 }
               />

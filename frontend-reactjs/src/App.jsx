import { lazy, Suspense } from 'react';
import { Routes, Route, useLocation, Navigate } from 'react-router-dom';
import Header from './components/Header.jsx';
import Footer from './components/Footer.jsx';
import SkipToContent from './components/accessibility/SkipToContent.jsx';
import Spinner from './components/ui/Spinner.jsx';
import FloatingChatLauncher from './components/communications/FloatingChatLauncher.jsx';
import RouteErrorBoundary from './components/error/RouteErrorBoundary.jsx';
import { useLocale } from './hooks/useLocale.js';
import { useSession } from './hooks/useSession.js';
import AdminProtectedRoute from './components/auth/AdminProtectedRoute.jsx';
import ProviderProtectedRoute from './components/auth/ProviderProtectedRoute.jsx';
import ServicemanProtectedRoute from './components/auth/ServicemanProtectedRoute.jsx';
import ConsentBanner from './components/legal/ConsentBanner.jsx';

const Home = lazy(() => import('./pages/Home.jsx'));
const Login = lazy(() => import('./pages/Login.jsx'));
const Register = lazy(() => import('./pages/Register.jsx'));
const CompanyRegister = lazy(() => import('./pages/CompanyRegister.jsx'));
const Feed = lazy(() => import('./pages/Feed.jsx'));
const BusinessFront = lazy(() => import('./pages/BusinessFront.jsx'));
const ProviderDashboard = lazy(() => import('./pages/ProviderDashboard.jsx'));
const ProviderStorefront = lazy(() => import('./pages/ProviderStorefront.jsx'));
const ProviderStorefrontControl = lazy(() => import('./pages/ProviderStorefrontControl.jsx'));
const ProviderCustomJobs = lazy(() => import('./pages/ProviderCustomJobs.jsx'));
const EnterprisePanel = lazy(() => import('./pages/EnterprisePanel.jsx'));
const Search = lazy(() => import('./pages/Search.jsx'));
const Services = lazy(() => import('./pages/Services.jsx'));
const Tools = lazy(() => import('./pages/Tools.jsx'));
const Materials = lazy(() => import('./pages/Materials.jsx'));
const AdminLogin = lazy(() => import('./pages/AdminLogin.jsx'));
const AdminDashboard = lazy(() => import('./pages/AdminDashboard.jsx'));
const AdminDisputeHealthHistory = lazy(() => import('./pages/AdminDisputeHealthHistory.jsx'));
const AdminHomeBuilder = lazy(() => import('./features/homeBuilder/AdminHomeBuilderPage.jsx'));
const AdminMonetization = lazy(() => import('./pages/AdminMonetization.jsx'));
const AdminEscrow = lazy(() => import('./pages/AdminEscrow.jsx'));
const AdminBookings = lazy(() => import('./pages/AdminBookings.jsx'));
const AdminWallets = lazy(() => import('./pages/AdminWallets.jsx'));
const AdminCustomJobs = lazy(() => import('./pages/AdminCustomJobs.jsx'));
const AdminRoles = lazy(() => import('./pages/AdminRoles.jsx'));
const AdminProfile = lazy(() => import('./pages/AdminProfile.jsx'));
const AdminPreferences = lazy(() => import('./pages/AdminPreferences.jsx'));
const AdminEnterprise = lazy(() => import('./pages/AdminEnterprise.jsx'));
const AppearanceManagement = lazy(() => import('./pages/AppearanceManagement.jsx'));
const AdminInbox = lazy(() => import('./pages/AdminInbox.jsx'));
const AdminRentals = lazy(() => import('./pages/AdminRentals.jsx'));
const AdminPurchaseManagement = lazy(() => import('./pages/AdminPurchaseManagement.jsx'));
const AdminWebsiteManagement = lazy(() => import('./pages/AdminWebsiteManagement.jsx'));
const AdminLiveFeedAuditing = lazy(() => import('./pages/AdminLiveFeedAuditing.jsx'));
const AdminSystemSettings = lazy(() => import('./pages/AdminSystemSettings.jsx'));
const ThemeStudio = lazy(() => import('./pages/ThemeStudio.jsx'));
const TelemetryDashboard = lazy(() => import('./pages/TelemetryDashboard.jsx'));
const AdminMarketplace = lazy(() => import('./pages/AdminMarketplace.jsx'));
const AdminTaxonomy = lazy(() => import('./pages/AdminTaxonomy.jsx'));
const Communications = lazy(() => import('./pages/Communications.jsx'));
const CreationStudio = lazy(() => import('./pages/CreationStudio.jsx'));
const DashboardHub = lazy(() => import('./pages/DashboardHub.jsx'));
const RoleDashboard = lazy(() => import('./pages/RoleDashboard.jsx'));
const OrderWorkspace = lazy(() => import('./pages/OrderWorkspace.jsx'));
const FinanceOverview = lazy(() => import('./pages/FinanceOverview.jsx'));
const GeoMatching = lazy(() => import('./pages/GeoMatching.jsx'));
const Blog = lazy(() => import('./pages/Blog.jsx'));
const BlogPost = lazy(() => import('./pages/BlogPost.jsx'));
const AdminBlog = lazy(() => import('./pages/AdminBlog.jsx'));
const AdminZones = lazy(() => import('./pages/AdminZones.jsx'));
const AdminLegal = lazy(() => import('./pages/AdminLegal.jsx'));
const Terms = lazy(() => import('./pages/Terms.jsx'));
const Privacy = lazy(() => import('./pages/Privacy.jsx'));
const About = lazy(() => import('./pages/About.jsx'));
const SecuritySettings = lazy(() => import('./pages/SecuritySettings.jsx'));
const CustomerSettingsDevPreview = import.meta.env.DEV
  ? lazy(() => import('./dev/CustomerSettingsDevPreview.jsx'))
  : null;
const CompliancePortal = lazy(() => import('./pages/CompliancePortal.jsx'));
const Profile = lazy(() => import('./pages/Profile.jsx'));
const NotFound = lazy(() => import('./pages/NotFound.jsx'));
const AdminSeo = lazy(() => import('./pages/AdminSeo.jsx'));
const ServicemanByokWorkspace = lazy(() =>
  import('./modules/servicemanControlCentre/ServicemanByokWorkspace.jsx')
);

const ADMIN_ROUTES = [
  { path: '/admin/dashboard', Component: AdminDashboard },
  { path: '/admin/profile', Component: AdminProfile },
  { path: '/admin/disputes/health/:bucketId/history', Component: AdminDisputeHealthHistory },
  { path: '/admin/home-builder', Component: AdminHomeBuilder },
  { path: '/admin/blog', Component: AdminBlog },
  { path: '/admin/rentals', Component: AdminRentals },
  { path: '/admin/monetisation', Component: AdminMonetization },
  { path: '/admin/escrows', Component: AdminEscrow },
  { path: '/admin/bookings', Component: AdminBookings },
  { path: '/admin/wallets', Component: AdminWallets },
  { path: '/admin/custom-jobs', Component: AdminCustomJobs },
  { path: '/admin/roles', Component: AdminRoles },
  { path: '/admin/preferences', Component: AdminPreferences },
  { path: '/admin/enterprise', Component: AdminEnterprise },
  { path: '/admin/marketplace', Component: AdminMarketplace },
  { path: '/admin/appearance', Component: AppearanceManagement },
  { path: '/admin/inbox', Component: AdminInbox },
  { path: '/admin/purchases', Component: AdminPurchaseManagement },
  { path: '/admin/website-management', Component: AdminWebsiteManagement },
  { path: '/admin/live-feed/auditing', Component: AdminLiveFeedAuditing },
  { path: '/admin/system-settings', Component: AdminSystemSettings },
  { path: '/admin/taxonomy', Component: AdminTaxonomy },
  { path: '/admin/seo', Component: AdminSeo },
  { path: '/admin/theme-studio', Component: ThemeStudio },
  { path: '/admin/telemetry', Component: TelemetryDashboard },
  { path: '/admin/zones', Component: AdminZones },
  { path: '/admin/legal/:slug?', Component: AdminLegal }
];

function App() {
  const { t } = useLocale();
  const location = useLocation();
  const { isAuthenticated } = useSession();
  const isDashboardExperience = location.pathname.startsWith('/dashboards');

  return (
    <div className={`min-h-screen flex flex-col ${isDashboardExperience ? 'bg-slate-50' : 'gradient-bg'}`}>
      <SkipToContent />
      {!isDashboardExperience && <Header />}
      <main className="flex-1" id="main-content">
        <Suspense
          fallback={
            <div
              className="flex min-h-[50vh] items-center justify-center"
              role="status"
              aria-live="polite"
              data-qa="route-loader"
            >
              <Spinner className="h-8 w-8 text-primary" />
              <span className="sr-only">{t('common.loading')}</span>
            </div>
          }
        >
          <RouteErrorBoundary>
            <Routes>
              <Route path="/" element={<Home />} />
              <Route path="/login" element={<Login />} />
              <Route path="/register" element={<Register />} />
              <Route path="/register/company" element={<CompanyRegister />} />
              <Route path="/feed" element={<Feed />} />
              <Route path="/provider/dashboard" element={<ProviderDashboard />} />
              <Route
                path="/provider/custom-jobs"
                element={
                  <ProviderProtectedRoute>
                    <ProviderCustomJobs />
                  </ProviderProtectedRoute>
                }
              />
              <Route
                path="/provider/storefront"
                element={
                  <ProviderProtectedRoute>
                    <ProviderStorefront />
                  </ProviderProtectedRoute>
                }
              />
              <Route path="/enterprise/panel" element={<Navigate to="/dashboards/enterprise/panel" replace />} />
              <Route path="/providers" element={<BusinessFront />} />
              <Route path="/providers/:slug" element={<BusinessFront />} />
              <Route path="/search" element={<Search />} />
              <Route path="/services" element={<Services />} />
              <Route path="/tools" element={<Tools />} />
              <Route path="/materials" element={<Materials />} />
              <Route path="/privacy" element={<Navigate to="/legal/privacy" replace />} />
              <Route path="/about" element={<About />} />
              <Route path="/settings/security" element={<SecuritySettings />} />
              <Route path="/account/profile" element={<Profile />} />
              <Route path="/compliance/data-requests" element={<CompliancePortal />} />
              <Route path="/blog" element={<Blog />} />
              <Route path="/blog/:slug" element={<BlogPost />} />
              <Route path="/admin" element={<AdminLogin />} />
              {ADMIN_ROUTES.map(({ path, Component }) => (
                <Route
                  key={path}
                  path={path}
                  element={
                    <AdminProtectedRoute>
                      <Component />
                    </AdminProtectedRoute>
                  }
                />
              ))}
              <Route
                path="/admin/dashboard"
                element={
                  <AdminProtectedRoute>
                    <AdminDashboard />
                  </AdminProtectedRoute>
                }
              />
              <Route
                path="/admin/profile"
                element={
                  <AdminProtectedRoute>
                    <AdminProfile />
                  </AdminProtectedRoute>
                }
              />
              <Route
                path="/admin/disputes/health/:bucketId/history"
                element={
                  <AdminProtectedRoute>
                    <AdminDisputeHealthHistory />
                  </AdminProtectedRoute>
                }
              />
              <Route
                path="/admin/home-builder"
                element={
                  <AdminProtectedRoute>
                    <AdminHomeBuilder />
                  </AdminProtectedRoute>
                }
              />
              <Route
                path="/admin/blog"
                element={
                  <AdminProtectedRoute>
                    <AdminBlog />
                  </AdminProtectedRoute>
                }
              />
              <Route
                path="/admin/rentals"
                element={
                  <AdminProtectedRoute>
                    <AdminRentals />
                  </AdminProtectedRoute>
                }
              />
              <Route
                path="/admin/monetisation"
                element={
                  <AdminProtectedRoute>
                    <AdminMonetization />
                  </AdminProtectedRoute>
                }
              />
              <Route
                path="/admin/escrows"
                element={
                  <AdminProtectedRoute>
                    <AdminEscrow />
                  </AdminProtectedRoute>
                }
              />
              <Route
                path="/admin/bookings"
                element={
                  <AdminProtectedRoute>
                    <AdminBookings />
                  </AdminProtectedRoute>
                }
              />
              <Route
                path="/admin/wallets"
                element={
                  <AdminProtectedRoute>
                    <AdminWallets />
                  </AdminProtectedRoute>
                }
              />
              <Route
                path="/admin/custom-jobs"
                element={
                  <AdminProtectedRoute>
                    <AdminCustomJobs />
                  </AdminProtectedRoute>
                }
              />
              <Route
                path="/admin/roles"
                element={
                  <AdminProtectedRoute>
                    <AdminRoles />
                  </AdminProtectedRoute>
                }
              />
              <Route
                path="/admin/preferences"
                element={
                  <AdminProtectedRoute>
                    <AdminPreferences />
                  </AdminProtectedRoute>
                }
              />
              <Route
                path="/admin/enterprise"
                element={
                  <AdminProtectedRoute>
                    <AdminEnterprise />
                  </AdminProtectedRoute>
                }
              />
              <Route
                path="/admin/marketplace"
                element={
                  <AdminProtectedRoute>
                    <AdminMarketplace />
                  </AdminProtectedRoute>
                }
              />
              <Route
                path="/admin/appearance"
                element={
                  <AdminProtectedRoute>
                    <AppearanceManagement />
                  </AdminProtectedRoute>
                }
              />
              <Route
                path="/admin/inbox"
                element={
                  <AdminProtectedRoute>
                    <AdminInbox />
                  </AdminProtectedRoute>
                }
              />
              <Route
                path="/admin/purchases"
                element={
                  <AdminProtectedRoute>
                    <AdminPurchaseManagement />
                  </AdminProtectedRoute>
                }
              />
              <Route
                path="/admin/website-management"
                element={
                  <AdminProtectedRoute>
                    <AdminWebsiteManagement />
                  </AdminProtectedRoute>
                }
              />
              <Route
                path="/admin/live-feed/auditing"
                element={
                  <AdminProtectedRoute>
                    <AdminLiveFeedAuditing />
                  </AdminProtectedRoute>
                }
              />
              <Route
                path="/admin/system-settings"
                element={
                  <AdminProtectedRoute>
                    <AdminSystemSettings />
                  </AdminProtectedRoute>
                }
              />
              <Route
                path="/admin/taxonomy"
                element={
                  <AdminProtectedRoute>
                    <AdminTaxonomy />
                  </AdminProtectedRoute>
                }
              />
              <Route
                path="/admin/seo"
                element={
                  <AdminProtectedRoute>
                    <AdminSeo />
                  </AdminProtectedRoute>
                }
              />
              <Route
                path="/admin/theme-studio"
                element={
                  <AdminProtectedRoute>
                    <ThemeStudio />
                  </AdminProtectedRoute>
                }
              />
              <Route
                path="/admin/telemetry"
                element={
                  <AdminProtectedRoute>
                    <TelemetryDashboard />
                  </AdminProtectedRoute>
                }
              />
              <Route
                path="/admin/zones"
                element={
                  <AdminProtectedRoute>
                    <AdminZones />
                  </AdminProtectedRoute>
                }
              />
              <Route
                path="/admin/legal/:slug?"
                element={
                  <AdminProtectedRoute>
                    <AdminLegal />
                  </AdminProtectedRoute>
                }
              />
              <Route path="/communications" element={<Communications />} />
              <Route path="/creation-studio" element={<CreationStudio />} />
              <Route path="/operations/geo-matching" element={<GeoMatching />} />
              <Route path="/dashboards" element={<DashboardHub />} />
              <Route path="/dashboards/finance" element={<FinanceOverview />} />
              <Route path="/dashboards/enterprise/panel" element={<EnterprisePanel />} />
              <Route path="/dashboards/orders/:orderId" element={<OrderWorkspace />} />
              <Route
<<<<<<< HEAD
                path="/dashboards/serviceman/byok"
                element={
                  <ServicemanProtectedRoute>
                    <ServicemanByokWorkspace />
                  </ServicemanProtectedRoute>
=======
                path="/dashboards/provider/storefront"
                element={
                  <ProviderProtectedRoute>
                    <ProviderStorefrontControl />
                  </ProviderProtectedRoute>
>>>>>>> b08822db
                }
              />
              <Route path="/dashboards/:roleId" element={<RoleDashboard />} />
              <Route path="/legal/terms" element={<Terms />} />
              <Route path="/legal/:slug" element={<Terms />} />
              {import.meta.env.DEV && CustomerSettingsDevPreview ? (
                <Route path="/dev/customer-settings" element={<CustomerSettingsDevPreview />} />
              ) : null}
              <Route path="*" element={<NotFound />} />
            </Routes>
          </RouteErrorBoundary>
        </Suspense>
      </main>
      {!isDashboardExperience && <Footer />}
      <FloatingChatLauncher isAuthenticated={isAuthenticated} />
      <ConsentBanner />
    </div>
  );
}

export default App;<|MERGE_RESOLUTION|>--- conflicted
+++ resolved
@@ -407,19 +407,16 @@
               <Route path="/dashboards/enterprise/panel" element={<EnterprisePanel />} />
               <Route path="/dashboards/orders/:orderId" element={<OrderWorkspace />} />
               <Route
-<<<<<<< HEAD
                 path="/dashboards/serviceman/byok"
                 element={
                   <ServicemanProtectedRoute>
                     <ServicemanByokWorkspace />
                   </ServicemanProtectedRoute>
-=======
                 path="/dashboards/provider/storefront"
                 element={
                   <ProviderProtectedRoute>
                     <ProviderStorefrontControl />
                   </ProviderProtectedRoute>
->>>>>>> b08822db
                 }
               />
               <Route path="/dashboards/:roleId" element={<RoleDashboard />} />

import { lazy, Suspense } from 'react';
import { Routes, Route, useLocation, Navigate } from 'react-router-dom';
import Header from './components/Header.jsx';
import Footer from './components/Footer.jsx';
import SkipToContent from './components/accessibility/SkipToContent.jsx';
import Spinner from './components/ui/Spinner.jsx';
import FloatingChatLauncher from './components/communications/FloatingChatLauncher.jsx';
import RouteErrorBoundary from './components/error/RouteErrorBoundary.jsx';
import { useLocale } from './hooks/useLocale.js';
import { useSession } from './hooks/useSession.js';
import AdminProtectedRoute from './components/auth/AdminProtectedRoute.jsx';
import ProviderProtectedRoute from './components/auth/ProviderProtectedRoute.jsx';
import ConsentBanner from './components/legal/ConsentBanner.jsx';

const Home = lazy(() => import('./pages/Home.jsx'));
const Login = lazy(() => import('./pages/Login.jsx'));
const Register = lazy(() => import('./pages/Register.jsx'));
const CompanyRegister = lazy(() => import('./pages/CompanyRegister.jsx'));
const Feed = lazy(() => import('./pages/Feed.jsx'));
const BusinessFront = lazy(() => import('./pages/BusinessFront.jsx'));
const ProviderDashboard = lazy(() => import('./pages/ProviderDashboard.jsx'));
const ProviderStorefront = lazy(() => import('./pages/ProviderStorefront.jsx'));
const EnterprisePanel = lazy(() => import('./pages/EnterprisePanel.jsx'));
const Search = lazy(() => import('./pages/Search.jsx'));
const Services = lazy(() => import('./pages/Services.jsx'));
const Tools = lazy(() => import('./pages/Tools.jsx'));
const Materials = lazy(() => import('./pages/Materials.jsx'));
const AdminLogin = lazy(() => import('./pages/AdminLogin.jsx'));
const AdminDashboard = lazy(() => import('./pages/AdminDashboard.jsx'));
const AdminDisputeHealthHistory = lazy(() => import('./pages/AdminDisputeHealthHistory.jsx'));
const AdminHomeBuilder = lazy(() => import('./features/homeBuilder/AdminHomeBuilderPage.jsx'));
const AdminMonetization = lazy(() => import('./pages/AdminMonetization.jsx'));
<<<<<<< HEAD
const AdminBookings = lazy(() => import('./pages/AdminBookings.jsx'));
=======
const AdminWallets = lazy(() => import('./pages/AdminWallets.jsx'));
const AdminCustomJobs = lazy(() => import('./pages/AdminCustomJobs.jsx'));
const AdminRoles = lazy(() => import('./pages/AdminRoles.jsx'));
const AdminProfile = lazy(() => import('./pages/AdminProfile.jsx'));
const AdminPreferences = lazy(() => import('./pages/AdminPreferences.jsx'));
const AdminEnterprise = lazy(() => import('./pages/AdminEnterprise.jsx'));
const AppearanceManagement = lazy(() => import('./pages/AppearanceManagement.jsx'));
const AdminInbox = lazy(() => import('./pages/AdminInbox.jsx'));
const AdminRentals = lazy(() => import('./pages/AdminRentals.jsx'));
const AdminPurchaseManagement = lazy(() => import('./pages/AdminPurchaseManagement.jsx'));
const AdminWebsiteManagement = lazy(() => import('./pages/AdminWebsiteManagement.jsx'));
const AdminLiveFeedAuditing = lazy(() => import('./pages/AdminLiveFeedAuditing.jsx'));
const AdminSystemSettings = lazy(() => import('./pages/AdminSystemSettings.jsx'));
>>>>>>> d9e27473
const ThemeStudio = lazy(() => import('./pages/ThemeStudio.jsx'));
const TelemetryDashboard = lazy(() => import('./pages/TelemetryDashboard.jsx'));
const AdminMarketplace = lazy(() => import('./pages/AdminMarketplace.jsx'));
const AdminTaxonomy = lazy(() => import('./pages/AdminTaxonomy.jsx'));
const Communications = lazy(() => import('./pages/Communications.jsx'));
const CreationStudio = lazy(() => import('./pages/CreationStudio.jsx'));
const DashboardHub = lazy(() => import('./pages/DashboardHub.jsx'));
const RoleDashboard = lazy(() => import('./pages/RoleDashboard.jsx'));
const OrderWorkspace = lazy(() => import('./pages/OrderWorkspace.jsx'));
const FinanceOverview = lazy(() => import('./pages/FinanceOverview.jsx'));
const GeoMatching = lazy(() => import('./pages/GeoMatching.jsx'));
const Blog = lazy(() => import('./pages/Blog.jsx'));
const BlogPost = lazy(() => import('./pages/BlogPost.jsx'));
const AdminBlog = lazy(() => import('./pages/AdminBlog.jsx'));
const AdminZones = lazy(() => import('./pages/AdminZones.jsx'));
const AdminLegal = lazy(() => import('./pages/AdminLegal.jsx'));
const Terms = lazy(() => import('./pages/Terms.jsx'));
const Privacy = lazy(() => import('./pages/Privacy.jsx'));
const About = lazy(() => import('./pages/About.jsx'));
const SecuritySettings = lazy(() => import('./pages/SecuritySettings.jsx'));
const CustomerSettingsDevPreview = import.meta.env.DEV
  ? lazy(() => import('./dev/CustomerSettingsDevPreview.jsx'))
  : null;
const CompliancePortal = lazy(() => import('./pages/CompliancePortal.jsx'));
const Profile = lazy(() => import('./pages/Profile.jsx'));
const NotFound = lazy(() => import('./pages/NotFound.jsx'));
const AdminSeo = lazy(() => import('./pages/AdminSeo.jsx'));

function App() {
  const { t } = useLocale();
  const location = useLocation();
  const { isAuthenticated } = useSession();
  const isDashboardExperience = location.pathname.startsWith('/dashboards');

  return (
    <div className={`min-h-screen flex flex-col ${isDashboardExperience ? 'bg-slate-50' : 'gradient-bg'}`}>
      <SkipToContent />
      {!isDashboardExperience && <Header />}
      <main className="flex-1" id="main-content">
        <Suspense
          fallback={
            <div
              className="flex min-h-[50vh] items-center justify-center"
              role="status"
              aria-live="polite"
              data-qa="route-loader"
            >
              <Spinner className="h-8 w-8 text-primary" />
              <span className="sr-only">{t('common.loading')}</span>
            </div>
          }
        >
          <RouteErrorBoundary>
            <Routes>
              <Route path="/" element={<Home />} />
              <Route path="/login" element={<Login />} />
              <Route path="/register" element={<Register />} />
              <Route path="/register/company" element={<CompanyRegister />} />
              <Route path="/feed" element={<Feed />} />
              <Route path="/provider/dashboard" element={<ProviderDashboard />} />
              <Route
                path="/provider/storefront"
                element={
                  <ProviderProtectedRoute>
                    <ProviderStorefront />
                  </ProviderProtectedRoute>
                }
              />
              <Route path="/enterprise/panel" element={<Navigate to="/dashboards/enterprise/panel" replace />} />
              <Route path="/providers" element={<BusinessFront />} />
              <Route path="/providers/:slug" element={<BusinessFront />} />
              <Route path="/search" element={<Search />} />
              <Route path="/services" element={<Services />} />
              <Route path="/tools" element={<Tools />} />
              <Route path="/materials" element={<Materials />} />
              <Route path="/privacy" element={<Navigate to="/legal/privacy" replace />} />
              <Route path="/about" element={<About />} />
              <Route path="/settings/security" element={<SecuritySettings />} />
              <Route path="/account/profile" element={<Profile />} />
              <Route path="/compliance/data-requests" element={<CompliancePortal />} />
              <Route path="/blog" element={<Blog />} />
              <Route path="/blog/:slug" element={<BlogPost />} />
              <Route path="/admin" element={<AdminLogin />} />
              <Route
                path="/admin/dashboard"
                element={
                  <AdminProtectedRoute>
                    <AdminDashboard />
                  </AdminProtectedRoute>
                }
              />
              <Route
                path="/admin/profile"
                element={
                  <AdminProtectedRoute>
                    <AdminProfile />
                path="/admin/disputes/health/:bucketId/history"
                element={
                  <AdminProtectedRoute>
                    <AdminDisputeHealthHistory />
                path="/admin/home-builder"
                element={
                  <AdminProtectedRoute>
                    <AdminHomeBuilder />
                  </AdminProtectedRoute>
                }
              />
              <Route
                path="/admin/blog"
                element={
                  <AdminProtectedRoute>
                    <AdminBlog />
                  </AdminProtectedRoute>
                }
              />
              <Route
                path="/admin/rentals"
                element={
                  <AdminProtectedRoute>
                    <AdminRentals />
                  </AdminProtectedRoute>
                }
              />
              <Route
                path="/admin/monetisation"
                element={
                  <AdminProtectedRoute>
                    <AdminMonetization />
                  </AdminProtectedRoute>
                }
              />
              <Route
<<<<<<< HEAD
                path="/admin/bookings"
                element={
                  <AdminProtectedRoute>
                    <AdminBookings />
=======
                path="/admin/wallets"
                element={
                  <AdminProtectedRoute>
                    <AdminWallets />
                path="/admin/custom-jobs"
                element={
                  <AdminProtectedRoute>
                    <AdminCustomJobs />
                path="/admin/roles"
                element={
                  <AdminProtectedRoute>
                    <AdminRoles />
                path="/admin/preferences"
                element={
                  <AdminProtectedRoute>
                    <AdminPreferences />
                path="/admin/enterprise"
                element={
                  <AdminProtectedRoute>
                    <AdminEnterprise />
                path="/admin/marketplace"
                element={
                  <AdminProtectedRoute>
                    <AdminMarketplace />
                path="/admin/appearance"
                element={
                  <AdminProtectedRoute>
                    <AppearanceManagement />
                path="/admin/inbox"
                element={
                  <AdminProtectedRoute>
                    <AdminInbox />
                path="/admin/purchases"
                element={
                  <AdminProtectedRoute>
                    <AdminPurchaseManagement />
                path="/admin/website-management"
                element={
                  <AdminProtectedRoute>
                    <AdminWebsiteManagement />
                path="/admin/live-feed/auditing"
                element={
                  <AdminProtectedRoute>
                    <AdminLiveFeedAuditing />
                path="/admin/system-settings"
                element={
                  <AdminProtectedRoute>
                    <AdminSystemSettings />
                path="/admin/taxonomy"
                element={
                  <AdminProtectedRoute>
                    <AdminTaxonomy />
                path="/admin/seo"
                element={
                  <AdminProtectedRoute>
                    <AdminSeo />
>>>>>>> d9e27473
                  </AdminProtectedRoute>
                }
              />
              <Route
                path="/admin/theme-studio"
                element={
                  <AdminProtectedRoute>
                    <ThemeStudio />
                  </AdminProtectedRoute>
                }
              />
              <Route
                path="/admin/telemetry"
                element={
                  <AdminProtectedRoute>
                    <TelemetryDashboard />
                  </AdminProtectedRoute>
                }
              />
              <Route
                path="/admin/zones"
                element={
                  <AdminProtectedRoute>
                    <AdminZones />
                  </AdminProtectedRoute>
                }
              />
              <Route
                path="/admin/legal/:slug?"
                element={
                  <AdminProtectedRoute>
                    <AdminLegal />
                  </AdminProtectedRoute>
                }
              />
              <Route path="/communications" element={<Communications />} />
              <Route path="/creation-studio" element={<CreationStudio />} />
              <Route path="/operations/geo-matching" element={<GeoMatching />} />
              <Route path="/dashboards" element={<DashboardHub />} />
              <Route path="/dashboards/finance" element={<FinanceOverview />} />
              <Route path="/dashboards/enterprise/panel" element={<EnterprisePanel />} />
              <Route path="/dashboards/orders/:orderId" element={<OrderWorkspace />} />
              <Route path="/dashboards/:roleId" element={<RoleDashboard />} />
              <Route path="/legal/terms" element={<Terms />} />
              <Route path="/legal/:slug" element={<Terms />} />
              {import.meta.env.DEV && CustomerSettingsDevPreview ? (
                <Route path="/dev/customer-settings" element={<CustomerSettingsDevPreview />} />
              ) : null}
              <Route path="*" element={<NotFound />} />
            </Routes>
          </RouteErrorBoundary>
        </Suspense>
      </main>
      {!isDashboardExperience && <Footer />}
      <FloatingChatLauncher isAuthenticated={isAuthenticated} />
      <ConsentBanner />
    </div>
  );
}

export default App;<|MERGE_RESOLUTION|>--- conflicted
+++ resolved
@@ -30,9 +30,7 @@
 const AdminDisputeHealthHistory = lazy(() => import('./pages/AdminDisputeHealthHistory.jsx'));
 const AdminHomeBuilder = lazy(() => import('./features/homeBuilder/AdminHomeBuilderPage.jsx'));
 const AdminMonetization = lazy(() => import('./pages/AdminMonetization.jsx'));
-<<<<<<< HEAD
 const AdminBookings = lazy(() => import('./pages/AdminBookings.jsx'));
-=======
 const AdminWallets = lazy(() => import('./pages/AdminWallets.jsx'));
 const AdminCustomJobs = lazy(() => import('./pages/AdminCustomJobs.jsx'));
 const AdminRoles = lazy(() => import('./pages/AdminRoles.jsx'));
@@ -46,7 +44,6 @@
 const AdminWebsiteManagement = lazy(() => import('./pages/AdminWebsiteManagement.jsx'));
 const AdminLiveFeedAuditing = lazy(() => import('./pages/AdminLiveFeedAuditing.jsx'));
 const AdminSystemSettings = lazy(() => import('./pages/AdminSystemSettings.jsx'));
->>>>>>> d9e27473
 const ThemeStudio = lazy(() => import('./pages/ThemeStudio.jsx'));
 const TelemetryDashboard = lazy(() => import('./pages/TelemetryDashboard.jsx'));
 const AdminMarketplace = lazy(() => import('./pages/AdminMarketplace.jsx'));
@@ -179,12 +176,10 @@
                 }
               />
               <Route
-<<<<<<< HEAD
                 path="/admin/bookings"
                 element={
                   <AdminProtectedRoute>
                     <AdminBookings />
-=======
                 path="/admin/wallets"
                 element={
                   <AdminProtectedRoute>
@@ -241,7 +236,6 @@
                 element={
                   <AdminProtectedRoute>
                     <AdminSeo />
->>>>>>> d9e27473
                   </AdminProtectedRoute>
                 }
               />

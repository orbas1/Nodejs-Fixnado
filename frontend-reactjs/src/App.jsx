--- conflicted
+++ resolved
@@ -38,11 +38,8 @@
 const AdminSystemSettings = lazy(() => import('./pages/AdminSystemSettings.jsx'));
 const ThemeStudio = lazy(() => import('./pages/ThemeStudio.jsx'));
 const TelemetryDashboard = lazy(() => import('./pages/TelemetryDashboard.jsx'));
-<<<<<<< HEAD
 const AdminMarketplace = lazy(() => import('./pages/AdminMarketplace.jsx'));
-=======
 const AdminTaxonomy = lazy(() => import('./pages/AdminTaxonomy.jsx'));
->>>>>>> 319fb204
 const Communications = lazy(() => import('./pages/Communications.jsx'));
 const CreationStudio = lazy(() => import('./pages/CreationStudio.jsx'));
 const DashboardHub = lazy(() => import('./pages/DashboardHub.jsx'));
@@ -163,12 +160,10 @@
                 }
               />
               <Route
-<<<<<<< HEAD
                 path="/admin/marketplace"
                 element={
                   <AdminProtectedRoute>
                     <AdminMarketplace />
-=======
                 path="/admin/appearance"
                 element={
                   <AdminProtectedRoute>
@@ -201,7 +196,6 @@
                 element={
                   <AdminProtectedRoute>
                     <AdminSeo />
->>>>>>> 319fb204
                   </AdminProtectedRoute>
                 }
               />

--- conflicted
+++ resolved
@@ -75,13 +75,10 @@
 const CustomerSettingsDevPreview = import.meta.env.DEV
   ? lazy(() => import('./dev/CustomerSettingsDevPreview.jsx'))
   : null;
-<<<<<<< HEAD
 const ServicemanTaxDevPreview = import.meta.env.DEV
   ? lazy(() => import('./dev/ServicemanTaxDevPreview.jsx'))
-=======
 const ProviderAdsDevPreview = import.meta.env.DEV
   ? lazy(() => import('./dev/ProviderAdsDevPreview.jsx'))
->>>>>>> f15acbc9
   : null;
 const CompliancePortal = lazy(() => import('./pages/CompliancePortal.jsx'));
 const Profile = lazy(() => import('./pages/Profile.jsx'));
@@ -462,7 +459,6 @@
                 }
               />
               <Route
-<<<<<<< HEAD
                 path="/dashboards/serviceman/tax"
                 element={
                   <ServicemanProtectedRoute>
@@ -471,8 +467,6 @@
                 }
               />
               <Route
-=======
->>>>>>> f15acbc9
                 path="/dashboards/provider/storefront"
                 element={
                   <ProviderProtectedRoute>
@@ -496,13 +490,10 @@
               {import.meta.env.DEV && CustomerSettingsDevPreview ? (
                 <Route path="/dev/customer-settings" element={<CustomerSettingsDevPreview />} />
               ) : null}
-<<<<<<< HEAD
               {import.meta.env.DEV && ServicemanTaxDevPreview ? (
                 <Route path="/dev/serviceman-tax" element={<ServicemanTaxDevPreview />} />
-=======
               {import.meta.env.DEV && ProviderAdsDevPreview ? (
                 <Route path="/dev/provider-ads" element={<ProviderAdsDevPreview />} />
->>>>>>> f15acbc9
               ) : null}
               <Route path="*" element={<NotFound />} />
             </Routes>

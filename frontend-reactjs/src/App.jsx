--- conflicted
+++ resolved
@@ -29,13 +29,10 @@
 const DashboardHub = lazy(() => import('./pages/DashboardHub.jsx'));
 const RoleDashboard = lazy(() => import('./pages/RoleDashboard.jsx'));
 const GeoMatching = lazy(() => import('./pages/GeoMatching.jsx'));
-<<<<<<< HEAD
 const Blog = lazy(() => import('./pages/Blog.jsx'));
 const BlogPost = lazy(() => import('./pages/BlogPost.jsx'));
 const AdminBlog = lazy(() => import('./pages/AdminBlog.jsx'));
-=======
 const AdminZones = lazy(() => import('./pages/AdminZones.jsx'));
->>>>>>> 1772c58f
 
 function App() {
   const { t } = useLocale();

import { lazy, Suspense } from 'react';
import { Routes, Route, useLocation, Navigate } from 'react-router-dom';
import Header from './components/Header.jsx';
import Footer from './components/Footer.jsx';
import SkipToContent from './components/accessibility/SkipToContent.jsx';
import Spinner from './components/ui/Spinner.jsx';
import FloatingChatLauncher from './components/communications/FloatingChatLauncher.jsx';
import RouteErrorBoundary from './components/error/RouteErrorBoundary.jsx';
import { useLocale } from './hooks/useLocale.js';
import { useSession } from './hooks/useSession.js';
import AdminProtectedRoute from './components/auth/AdminProtectedRoute.jsx';
import ProviderProtectedRoute from './components/auth/ProviderProtectedRoute.jsx';
import ConsentBanner from './components/legal/ConsentBanner.jsx';

const Home = lazy(() => import('./pages/Home.jsx'));
const Login = lazy(() => import('./pages/Login.jsx'));
const Register = lazy(() => import('./pages/Register.jsx'));
const CompanyRegister = lazy(() => import('./pages/CompanyRegister.jsx'));
const Feed = lazy(() => import('./pages/Feed.jsx'));
const BusinessFront = lazy(() => import('./pages/BusinessFront.jsx'));
const ProviderDashboard = lazy(() => import('./pages/ProviderDashboard.jsx'));
const ProviderStorefront = lazy(() => import('./pages/ProviderStorefront.jsx'));
const EnterprisePanel = lazy(() => import('./pages/EnterprisePanel.jsx'));
const Search = lazy(() => import('./pages/Search.jsx'));
const Services = lazy(() => import('./pages/Services.jsx'));
const Tools = lazy(() => import('./pages/Tools.jsx'));
const Materials = lazy(() => import('./pages/Materials.jsx'));
const AdminLogin = lazy(() => import('./pages/AdminLogin.jsx'));
const AdminDashboard = lazy(() => import('./pages/AdminDashboard.jsx'));
const AdminDisputeHealthHistory = lazy(() => import('./pages/AdminDisputeHealthHistory.jsx'));
const AdminHomeBuilder = lazy(() => import('./features/homeBuilder/AdminHomeBuilderPage.jsx'));
const AdminMonetization = lazy(() => import('./pages/AdminMonetization.jsx'));
<<<<<<< HEAD
const AdminPreferences = lazy(() => import('./pages/AdminPreferences.jsx'));
=======
const AdminEnterprise = lazy(() => import('./pages/AdminEnterprise.jsx'));
const AppearanceManagement = lazy(() => import('./pages/AppearanceManagement.jsx'));
const AdminInbox = lazy(() => import('./pages/AdminInbox.jsx'));
const AdminRentals = lazy(() => import('./pages/AdminRentals.jsx'));
const AdminPurchaseManagement = lazy(() => import('./pages/AdminPurchaseManagement.jsx'));
const AdminWebsiteManagement = lazy(() => import('./pages/AdminWebsiteManagement.jsx'));
const AdminLiveFeedAuditing = lazy(() => import('./pages/AdminLiveFeedAuditing.jsx'));
const AdminSystemSettings = lazy(() => import('./pages/AdminSystemSettings.jsx'));
>>>>>>> 573b7666
const ThemeStudio = lazy(() => import('./pages/ThemeStudio.jsx'));
const TelemetryDashboard = lazy(() => import('./pages/TelemetryDashboard.jsx'));
const AdminMarketplace = lazy(() => import('./pages/AdminMarketplace.jsx'));
const AdminTaxonomy = lazy(() => import('./pages/AdminTaxonomy.jsx'));
const Communications = lazy(() => import('./pages/Communications.jsx'));
const CreationStudio = lazy(() => import('./pages/CreationStudio.jsx'));
const DashboardHub = lazy(() => import('./pages/DashboardHub.jsx'));
const RoleDashboard = lazy(() => import('./pages/RoleDashboard.jsx'));
const OrderWorkspace = lazy(() => import('./pages/OrderWorkspace.jsx'));
const FinanceOverview = lazy(() => import('./pages/FinanceOverview.jsx'));
const GeoMatching = lazy(() => import('./pages/GeoMatching.jsx'));
const Blog = lazy(() => import('./pages/Blog.jsx'));
const BlogPost = lazy(() => import('./pages/BlogPost.jsx'));
const AdminBlog = lazy(() => import('./pages/AdminBlog.jsx'));
const AdminZones = lazy(() => import('./pages/AdminZones.jsx'));
const AdminLegal = lazy(() => import('./pages/AdminLegal.jsx'));
const Terms = lazy(() => import('./pages/Terms.jsx'));
const Privacy = lazy(() => import('./pages/Privacy.jsx'));
const About = lazy(() => import('./pages/About.jsx'));
const SecuritySettings = lazy(() => import('./pages/SecuritySettings.jsx'));
const CustomerSettingsDevPreview = import.meta.env.DEV
  ? lazy(() => import('./dev/CustomerSettingsDevPreview.jsx'))
  : null;
const CompliancePortal = lazy(() => import('./pages/CompliancePortal.jsx'));
const Profile = lazy(() => import('./pages/Profile.jsx'));
const NotFound = lazy(() => import('./pages/NotFound.jsx'));
const AdminSeo = lazy(() => import('./pages/AdminSeo.jsx'));

function App() {
  const { t } = useLocale();
  const location = useLocation();
  const { isAuthenticated } = useSession();
  const isDashboardExperience = location.pathname.startsWith('/dashboards');

  return (
    <div className={`min-h-screen flex flex-col ${isDashboardExperience ? 'bg-slate-50' : 'gradient-bg'}`}>
      <SkipToContent />
      {!isDashboardExperience && <Header />}
      <main className="flex-1" id="main-content">
        <Suspense
          fallback={
            <div
              className="flex min-h-[50vh] items-center justify-center"
              role="status"
              aria-live="polite"
              data-qa="route-loader"
            >
              <Spinner className="h-8 w-8 text-primary" />
              <span className="sr-only">{t('common.loading')}</span>
            </div>
          }
        >
          <RouteErrorBoundary>
            <Routes>
              <Route path="/" element={<Home />} />
              <Route path="/login" element={<Login />} />
              <Route path="/register" element={<Register />} />
              <Route path="/register/company" element={<CompanyRegister />} />
              <Route path="/feed" element={<Feed />} />
              <Route path="/provider/dashboard" element={<ProviderDashboard />} />
              <Route
                path="/provider/storefront"
                element={
                  <ProviderProtectedRoute>
                    <ProviderStorefront />
                  </ProviderProtectedRoute>
                }
              />
              <Route path="/enterprise/panel" element={<Navigate to="/dashboards/enterprise/panel" replace />} />
              <Route path="/providers" element={<BusinessFront />} />
              <Route path="/providers/:slug" element={<BusinessFront />} />
              <Route path="/search" element={<Search />} />
              <Route path="/services" element={<Services />} />
              <Route path="/tools" element={<Tools />} />
              <Route path="/materials" element={<Materials />} />
              <Route path="/privacy" element={<Navigate to="/legal/privacy" replace />} />
              <Route path="/about" element={<About />} />
              <Route path="/settings/security" element={<SecuritySettings />} />
              <Route path="/account/profile" element={<Profile />} />
              <Route path="/compliance/data-requests" element={<CompliancePortal />} />
              <Route path="/blog" element={<Blog />} />
              <Route path="/blog/:slug" element={<BlogPost />} />
              <Route path="/admin" element={<AdminLogin />} />
              <Route
                path="/admin/dashboard"
                element={
                  <AdminProtectedRoute>
                    <AdminDashboard />
                  </AdminProtectedRoute>
                }
              />
              <Route
                path="/admin/disputes/health/:bucketId/history"
                element={
                  <AdminProtectedRoute>
                    <AdminDisputeHealthHistory />
                path="/admin/home-builder"
                element={
                  <AdminProtectedRoute>
                    <AdminHomeBuilder />
                  </AdminProtectedRoute>
                }
              />
              <Route
                path="/admin/blog"
                element={
                  <AdminProtectedRoute>
                    <AdminBlog />
                  </AdminProtectedRoute>
                }
              />
              <Route
                path="/admin/rentals"
                element={
                  <AdminProtectedRoute>
                    <AdminRentals />
                  </AdminProtectedRoute>
                }
              />
              <Route
                path="/admin/monetisation"
                element={
                  <AdminProtectedRoute>
                    <AdminMonetization />
                  </AdminProtectedRoute>
                }
              />
              <Route
<<<<<<< HEAD
                path="/admin/preferences"
                element={
                  <AdminProtectedRoute>
                    <AdminPreferences />
=======
                path="/admin/enterprise"
                element={
                  <AdminProtectedRoute>
                    <AdminEnterprise />
                path="/admin/marketplace"
                element={
                  <AdminProtectedRoute>
                    <AdminMarketplace />
                path="/admin/appearance"
                element={
                  <AdminProtectedRoute>
                    <AppearanceManagement />
                path="/admin/inbox"
                element={
                  <AdminProtectedRoute>
                    <AdminInbox />
                path="/admin/purchases"
                element={
                  <AdminProtectedRoute>
                    <AdminPurchaseManagement />
                path="/admin/website-management"
                element={
                  <AdminProtectedRoute>
                    <AdminWebsiteManagement />
                path="/admin/live-feed/auditing"
                element={
                  <AdminProtectedRoute>
                    <AdminLiveFeedAuditing />
                path="/admin/system-settings"
                element={
                  <AdminProtectedRoute>
                    <AdminSystemSettings />
                path="/admin/taxonomy"
                element={
                  <AdminProtectedRoute>
                    <AdminTaxonomy />
                path="/admin/seo"
                element={
                  <AdminProtectedRoute>
                    <AdminSeo />
>>>>>>> 573b7666
                  </AdminProtectedRoute>
                }
              />
              <Route
                path="/admin/theme-studio"
                element={
                  <AdminProtectedRoute>
                    <ThemeStudio />
                  </AdminProtectedRoute>
                }
              />
              <Route
                path="/admin/telemetry"
                element={
                  <AdminProtectedRoute>
                    <TelemetryDashboard />
                  </AdminProtectedRoute>
                }
              />
              <Route
                path="/admin/zones"
                element={
                  <AdminProtectedRoute>
                    <AdminZones />
                  </AdminProtectedRoute>
                }
              />
              <Route
                path="/admin/legal/:slug?"
                element={
                  <AdminProtectedRoute>
                    <AdminLegal />
                  </AdminProtectedRoute>
                }
              />
              <Route path="/communications" element={<Communications />} />
              <Route path="/creation-studio" element={<CreationStudio />} />
              <Route path="/operations/geo-matching" element={<GeoMatching />} />
              <Route path="/dashboards" element={<DashboardHub />} />
              <Route path="/dashboards/finance" element={<FinanceOverview />} />
              <Route path="/dashboards/enterprise/panel" element={<EnterprisePanel />} />
              <Route path="/dashboards/orders/:orderId" element={<OrderWorkspace />} />
              <Route path="/dashboards/:roleId" element={<RoleDashboard />} />
              <Route path="/legal/terms" element={<Terms />} />
              <Route path="/legal/:slug" element={<Terms />} />
              {import.meta.env.DEV && CustomerSettingsDevPreview ? (
                <Route path="/dev/customer-settings" element={<CustomerSettingsDevPreview />} />
              ) : null}
              <Route path="*" element={<NotFound />} />
            </Routes>
          </RouteErrorBoundary>
        </Suspense>
      </main>
      {!isDashboardExperience && <Footer />}
      <FloatingChatLauncher isAuthenticated={isAuthenticated} />
      <ConsentBanner />
    </div>
  );
}

export default App;<|MERGE_RESOLUTION|>--- conflicted
+++ resolved
@@ -30,9 +30,7 @@
 const AdminDisputeHealthHistory = lazy(() => import('./pages/AdminDisputeHealthHistory.jsx'));
 const AdminHomeBuilder = lazy(() => import('./features/homeBuilder/AdminHomeBuilderPage.jsx'));
 const AdminMonetization = lazy(() => import('./pages/AdminMonetization.jsx'));
-<<<<<<< HEAD
 const AdminPreferences = lazy(() => import('./pages/AdminPreferences.jsx'));
-=======
 const AdminEnterprise = lazy(() => import('./pages/AdminEnterprise.jsx'));
 const AppearanceManagement = lazy(() => import('./pages/AppearanceManagement.jsx'));
 const AdminInbox = lazy(() => import('./pages/AdminInbox.jsx'));
@@ -41,7 +39,6 @@
 const AdminWebsiteManagement = lazy(() => import('./pages/AdminWebsiteManagement.jsx'));
 const AdminLiveFeedAuditing = lazy(() => import('./pages/AdminLiveFeedAuditing.jsx'));
 const AdminSystemSettings = lazy(() => import('./pages/AdminSystemSettings.jsx'));
->>>>>>> 573b7666
 const ThemeStudio = lazy(() => import('./pages/ThemeStudio.jsx'));
 const TelemetryDashboard = lazy(() => import('./pages/TelemetryDashboard.jsx'));
 const AdminMarketplace = lazy(() => import('./pages/AdminMarketplace.jsx'));
@@ -170,12 +167,10 @@
                 }
               />
               <Route
-<<<<<<< HEAD
                 path="/admin/preferences"
                 element={
                   <AdminProtectedRoute>
                     <AdminPreferences />
-=======
                 path="/admin/enterprise"
                 element={
                   <AdminProtectedRoute>
@@ -216,7 +211,6 @@
                 element={
                   <AdminProtectedRoute>
                     <AdminSeo />
->>>>>>> 573b7666
                   </AdminProtectedRoute>
                 }
               />

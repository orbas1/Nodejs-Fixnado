--- conflicted
+++ resolved
@@ -33,11 +33,8 @@
 const BlogPost = lazy(() => import('./pages/BlogPost.jsx'));
 const AdminBlog = lazy(() => import('./pages/AdminBlog.jsx'));
 const AdminZones = lazy(() => import('./pages/AdminZones.jsx'));
-<<<<<<< HEAD
 const Privacy = lazy(() => import('./pages/Privacy.jsx'));
-=======
 const About = lazy(() => import('./pages/About.jsx'));
->>>>>>> 2d9e0f07
 
 function App() {
   const { t } = useLocale();
@@ -77,13 +74,10 @@
             <Route path="/services" element={<Services />} />
             <Route path="/tools" element={<Tools />} />
             <Route path="/materials" element={<Materials />} />
-<<<<<<< HEAD
             <Route path="/privacy" element={<Privacy />} />
-=======
             <Route path="/about" element={<About />} />
             <Route path="/blog" element={<Blog />} />
             <Route path="/blog/:slug" element={<BlogPost />} />
->>>>>>> 2d9e0f07
             <Route path="/admin" element={<AdminLogin />} />
             <Route
               path="/admin/dashboard"

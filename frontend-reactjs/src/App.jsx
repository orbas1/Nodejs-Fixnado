--- conflicted
+++ resolved
@@ -33,12 +33,9 @@
 const BlogPost = lazy(() => import('./pages/BlogPost.jsx'));
 const AdminBlog = lazy(() => import('./pages/AdminBlog.jsx'));
 const AdminZones = lazy(() => import('./pages/AdminZones.jsx'));
-<<<<<<< HEAD
 const Terms = lazy(() => import('./pages/Terms.jsx'));
-=======
 const Privacy = lazy(() => import('./pages/Privacy.jsx'));
 const About = lazy(() => import('./pages/About.jsx'));
->>>>>>> c7a89566
 
 function App() {
   const { t } = useLocale();

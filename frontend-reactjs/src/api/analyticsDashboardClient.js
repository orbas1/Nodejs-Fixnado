import mockDashboards from './mockDashboards.js';

const API_BASE = '/api/analytics/dashboards';

function toQueryString(params = {}) {
  const searchParams = new URLSearchParams();
  Object.entries(params).forEach(([key, value]) => {
    if (value == null || value === '') return;
    searchParams.append(key, value);
  });
  const result = searchParams.toString();
  return result ? `?${result}` : '';
}

export function buildExportUrl(persona, params = {}) {
  return `${API_BASE}/${persona}/export${toQueryString(params)}`;
}

export async function fetchDashboard(persona, params = {}) {
  try {
    const response = await fetch(`${API_BASE}/${persona}${toQueryString(params)}`, {
      headers: {
        Accept: 'application/json'
      }
    });

    if (!response.ok) {
      const error = await response.json().catch(() => ({}));
      const message = error?.message || `Failed to load ${persona} dashboard`;
      throw new Error(message);
    }

    return response.json();
  } catch (error) {
    const fallback = mockDashboards?.[persona];
<<<<<<< HEAD
    const { DEV = false, MODE } = import.meta.env ?? {};
    const isDevEnvironment = Boolean(DEV);
    const isTestEnvironment = MODE === 'test';
    if (isDevEnvironment && !isTestEnvironment && fallback) {
=======
    const mode = import.meta.env?.MODE ?? process.env?.NODE_ENV;
    const allowDevFallback = import.meta.env?.DEV && mode !== 'test';
    if (allowDevFallback && fallback) {
    const allowFallback = import.meta.env.DEV && import.meta.env.MODE !== 'test';
    if (allowFallback && fallback) {
>>>>>>> 8306cd19
      console.warn(`Falling back to mock ${persona} dashboard`, error);
      return fallback;
    }

    throw error;
  }
}

export async function downloadDashboardCsv(persona, params = {}) {
  const response = await fetch(`${API_BASE}/${persona}/export${toQueryString(params)}`, {
    headers: {
      Accept: 'text/csv'
    }
  });

  if (!response.ok) {
    const error = await response.json().catch(() => ({}));
    throw new Error(error?.message || 'Failed to download export');
  }

  const blob = await response.blob();
  const filename = response.headers.get('Content-Disposition')?.match(/filename="?([^";]+)"?/i)?.[1] ?? `${persona}-analytics.csv`;
  return { blob, filename };
}<|MERGE_RESOLUTION|>--- conflicted
+++ resolved
@@ -33,18 +33,15 @@
     return response.json();
   } catch (error) {
     const fallback = mockDashboards?.[persona];
-<<<<<<< HEAD
     const { DEV = false, MODE } = import.meta.env ?? {};
     const isDevEnvironment = Boolean(DEV);
     const isTestEnvironment = MODE === 'test';
     if (isDevEnvironment && !isTestEnvironment && fallback) {
-=======
     const mode = import.meta.env?.MODE ?? process.env?.NODE_ENV;
     const allowDevFallback = import.meta.env?.DEV && mode !== 'test';
     if (allowDevFallback && fallback) {
     const allowFallback = import.meta.env.DEV && import.meta.env.MODE !== 'test';
     if (allowFallback && fallback) {
->>>>>>> 8306cd19
       console.warn(`Falling back to mock ${persona} dashboard`, error);
       return fallback;
     }

import { readSecurityPreferences } from '../utils/securityPreferences.js';
import {
  ORDER_HISTORY_ENTRY_TYPES,
  ORDER_HISTORY_ACTOR_ROLES,
  ORDER_HISTORY_ATTACHMENT_TYPES
} from '../constants/orderHistory.js';

const createWindow = () => ({
  label: 'Next 30 days',
  start: '2025-03-01T00:00:00Z',
  end: '2025-03-30T23:59:59Z',
  timezone: 'Europe/London'
});

const mockDashboards = {
  user: {
    persona: 'user',
    name: 'User Command Center',
    headline: 'Coordinate service orders, rentals, availability, and support in one workspace.',
    window: createWindow(),
    metadata: {
      userId: 'USR-2488',
      companyId: 'CMP-9031',
      user: {
        id: 'USR-2488',
        name: 'Avery Stone',
        email: 'avery@fixnado.com'
      },
      company: {
        id: 'CMP-9031',
        name: 'Stone Facilities Co-op',
        contactEmail: 'ops@stonefacilities.co.uk',
        contactPhone: '+44 20 7946 0998'
      },
      totals: {
        bookings: 22,
        activeBookings: 8,
        spend: '£31.6k',
        rentals: 6,
        disputes: 1,
        conversations: 15
      },
      features: {
        ads: {
          available: false,
          level: 'view',
          label: 'Unavailable',
          features: []
        },
        accountSettings: true
      }
    },
    navigation: [
      {
        id: 'overview',
        icon: 'profile',
        label: 'Profile Overview',
        description: 'Bookings, spend and risk signals tailored to Avery’s organisation.',
        type: 'overview',
        analytics: {
          metrics: [
            { label: 'Active jobs', value: '22', change: '+4 vs prior window', trend: 'up' },
            { label: 'Spend processed', value: '£31.6k', change: '+£6.8k vs target', trend: 'up' },
            { label: 'Completion rate', value: '95%', change: '+1.5 pts vs SLA', trend: 'up' },
            { label: 'Open disputes', value: '1', change: '-1 vs prior window', trend: 'down' }
          ],
          charts: [
            {
              id: 'jobs-by-week',
              title: 'Jobs Scheduled per Week',
              description: 'Volume of bookings captured each week across all facilities.',
              type: 'line',
              dataKey: 'count',
              data: [
                { name: 'Week 1', count: 5 },
                { name: 'Week 2', count: 7 },
                { name: 'Week 3', count: 4 },
                { name: 'Week 4', count: 6 }
              ]
            },
            {
              id: 'spend-vs-escrow',
              title: 'Spend vs Escrow Balance',
              description: 'Escrow releases compared to invoices this window.',
              type: 'bar',
              dataKey: 'invoices',
              secondaryKey: 'escrow',
              data: [
                { name: 'Week 1', invoices: 6200, escrow: 4100 },
                { name: 'Week 2', invoices: 7800, escrow: 6400 },
                { name: 'Week 3', invoices: 5200, escrow: 3900 },
                { name: 'Week 4', invoices: 7400, escrow: 7100 }
              ]
            },
            {
              id: 'support-velocity',
              title: 'Support Velocity',
              description: 'First-response minutes for concierge and escalation threads.',
              type: 'area',
              dataKey: 'minutes',
              data: [
                { name: 'Week 1', minutes: 21 },
                { name: 'Week 2', minutes: 18 },
                { name: 'Week 3', minutes: 17 },
                { name: 'Week 4', minutes: 15 }
              ]
            }
          ],
          upcoming: [
            { title: 'HVAC seasonal service', when: '18 Mar · 09:00', status: 'Confirmed' },
            { title: 'Escrow release review', when: '19 Mar · 14:30', status: 'Finance hand-off' },
            { title: 'Community centre deep clean', when: '21 Mar · 07:30', status: 'Crew brief 06:45' },
            { title: 'Smart thermostat rollout', when: '25 Mar · 10:15', status: 'Design approvals' }
          ],
          insights: [
            'Leverage bundled callouts to keep travel time under 25 minutes.',
            'Escrow releases older than 5 days should escalate to finance.',
            'Portfolio CSAT lifted 0.4 pts after concierge outreach cadence.',
            'Two rentals nearing inspection require proof-of-service uploads.'
          ]
        }
      },
      {
        id: 'customer-control',
        icon: 'control',
        label: 'Customer Control Centre',
        description: 'Manage customer profile, escalation contacts, and service locations.',
        type: 'module'
      },
      {
        id: 'calendar',
        icon: 'calendar',
        label: 'Service Calendar',
        description: 'Month view of all upcoming visits, inspections, and support follow-ups.',
        type: 'calendar',
        data: {
          month: 'March 2025',
          monthValue: '2025-03',
          timezone: 'Europe/London',
          summary: [
            { id: 'total', label: 'Total bookings', value: 22 },
            { id: 'active', label: 'In progress', value: 8 },
            { id: 'awaiting', label: 'Awaiting assignment', value: 5 },
            { id: 'completed', label: 'Completed this month', value: 6 },
            { id: 'risk', label: 'Needs attention', value: 3 }
          ],
          legend: [
            { label: 'Confirmed visit', status: 'confirmed' },
            { label: 'Pending assignment', status: 'pending' },
            { label: 'Travel / prep', status: 'travel' },
            { label: 'Escalation risk', status: 'risk' },
            { label: 'Standby crew', status: 'standby' }
          ],
          filters: {
            statuses: [
              { value: 'confirmed', label: 'Confirmed visits' },
              { value: 'pending', label: 'Awaiting assignment' },
              { value: 'travel', label: 'In progress & travel' },
              { value: 'risk', label: 'Escalations & disputes' },
              { value: 'standby', label: 'Standby / rest day' }
            ],
            zones: [
              { value: 'zone-centre', label: 'City Centre' },
              { value: 'zone-docklands', label: 'Docklands' },
              { value: 'zone-residential', label: 'Residential North' }
            ]
          },
          controls: {
            month: '2025-03',
            previousMonth: '2025-02',
            nextMonth: '2025-04',
            start: '2025-03-01T00:00:00Z',
            end: '2025-03-31T23:59:59Z'
          },
          weeks: [
            [
              { isoDate: '2025-02-24', date: '24', isCurrentMonth: false, events: [], capacity: '4 slots left' },
              { isoDate: '2025-02-25', date: '25', isCurrentMonth: false, events: [], capacity: '4 slots left' },
              { isoDate: '2025-02-26', date: '26', isCurrentMonth: false, events: [], capacity: '4 slots left' },
              { isoDate: '2025-02-27', date: '27', isCurrentMonth: false, events: [], capacity: '4 slots left' },
              { isoDate: '2025-02-28', date: '28', isCurrentMonth: false, events: [], capacity: '4 slots left' },
              {
                isoDate: '2025-03-01',
                date: '1',
                isCurrentMonth: true,
                events: [
                  {
                    id: 'mock-visit-001',
                    title: 'Depot inventory audit',
                    status: 'travel',
                    statusRaw: 'in_progress',
                    time: '08:00 – 10:00',
                    start: '2025-03-01T08:00:00Z',
                    end: '2025-03-01T10:00:00Z',
                    zone: 'City Centre',
                    zoneId: 'zone-centre',
                    location: 'Logistics depot',
                    crew: 'Ops crew A',
                    value: '£1,200',
                    notesCount: 1,
                    attachments: [
                      { label: 'Briefing deck', url: 'https://docs.example.com/audit-brief.pdf', type: 'document' }
                    ]
                  }
                ],
                capacity: '3 slots left'
              },
              { isoDate: '2025-03-02', date: '2', isCurrentMonth: true, events: [], capacity: '4 slots left' }
            ],
            [
              {
                isoDate: '2025-03-03',
                date: '3',
                isCurrentMonth: true,
                events: [
                  {
                    id: 'mock-visit-002',
                    title: 'Retail lighting retrofit',
                    status: 'confirmed',
                    statusRaw: 'scheduled',
                    time: '09:30 – 12:30',
                    start: '2025-03-03T09:30:00Z',
                    end: '2025-03-03T12:30:00Z',
                    zone: 'City Centre',
                    zoneId: 'zone-centre',
                    location: 'Market Street Mall',
                    crew: 'Crew Delta',
                    value: '£2,400',
                    notesCount: 2,
                    attachments: []
                  }
                ],
                capacity: '3 slots left'
              },
              {
                isoDate: '2025-03-04',
                date: '4',
                isCurrentMonth: true,
                events: [
                  {
                    id: 'mock-visit-003',
                    title: 'Pool chemical balance',
                    status: 'confirmed',
                    statusRaw: 'scheduled',
                    time: '13:00 – 15:00',
                    start: '2025-03-04T13:00:00Z',
                    end: '2025-03-04T15:00:00Z',
                    zone: 'Docklands',
                    zoneId: 'zone-docklands',
                    location: 'Waterside apartments',
                    crew: 'Crew Aqua',
                    value: '£950',
                    notesCount: 0,
                    attachments: []
                  }
                ],
                capacity: '3 slots left'
              },
              {
                isoDate: '2025-03-05',
                date: '5',
                isCurrentMonth: true,
                events: [
                  {
                    id: 'mock-visit-004',
                    title: 'Insurance audit prep',
                    status: 'standby',
                    statusRaw: 'awaiting_assignment',
                    time: 'All day',
                    start: '2025-03-05T08:00:00Z',
                    end: '2025-03-05T17:00:00Z',
                    zone: 'Residential North',
                    zoneId: 'zone-residential',
                    location: 'Harbour Tower',
                    crew: null,
                    value: null,
                    notesCount: 1,
                    attachments: []
                  }
                ],
                capacity: '3 slots left'
              },
              {
                isoDate: '2025-03-06',
                date: '6',
                isCurrentMonth: true,
                events: [
                  {
                    id: 'mock-visit-005',
                    title: 'Escalation: boiler repair',
                    status: 'risk',
                    statusRaw: 'disputed',
                    time: 'SLA 4h',
                    start: '2025-03-06T10:00:00Z',
                    end: '2025-03-06T14:00:00Z',
                    zone: 'Docklands',
                    zoneId: 'zone-docklands',
                    location: 'Community centre',
                    crew: 'Escalation pod',
                    value: '£1,700',
                    notesCount: 4,
                    attachments: [
                      { label: 'Incident photos', url: 'https://cdn.example.com/boiler/photos', type: 'image' }
                    ]
                  }
                ],
                capacity: '3 slots left'
              },
              { isoDate: '2025-03-07', date: '7', isCurrentMonth: true, events: [], capacity: '4 slots left' },
              {
                isoDate: '2025-03-08',
                date: '8',
                isCurrentMonth: true,
                events: [
                  {
                    id: 'mock-visit-006',
                    title: 'Condo HVAC tune-up',
                    status: 'confirmed',
                    statusRaw: 'scheduled',
                    time: '08:45 – 11:00',
                    start: '2025-03-08T08:45:00Z',
                    end: '2025-03-08T11:00:00Z',
                    zone: 'Residential North',
                    zoneId: 'zone-residential',
                    location: 'Maple Residences',
                    crew: 'Crew Thermo',
                    value: '£1,050',
                    notesCount: 0,
                    attachments: []
                  }
                ],
                capacity: '3 slots left'
              },
              { isoDate: '2025-03-09', date: '9', isCurrentMonth: true, events: [], capacity: '4 slots left' }
            ],
            [
              {
                isoDate: '2025-03-10',
                date: '10',
                isCurrentMonth: true,
                events: [
                  {
                    id: 'mock-visit-007',
                    title: 'Fleet sanitation',
                    status: 'confirmed',
                    statusRaw: 'scheduled',
                    time: '07:30 – 09:30',
                    start: '2025-03-10T07:30:00Z',
                    end: '2025-03-10T09:30:00Z',
                    zone: 'Docklands',
                    zoneId: 'zone-docklands',
                    location: 'Service depot',
                    crew: 'Crew Alpha',
                    value: '£680',
                    notesCount: 1,
                    attachments: []
                  }
                ],
                capacity: '3 slots left'
              },
              {
                isoDate: '2025-03-11',
                date: '11',
                isCurrentMonth: true,
                events: [
                  {
                    id: 'mock-visit-008',
                    title: 'Fire safety drill',
                    status: 'standby',
                    statusRaw: 'awaiting_assignment',
                    time: '15:00 – 17:00',
                    start: '2025-03-11T15:00:00Z',
                    end: '2025-03-11T17:00:00Z',
                    zone: 'City Centre',
                    zoneId: 'zone-centre',
                    location: 'Innovation Hub',
                    crew: null,
                    value: '£540',
                    notesCount: 0,
                    attachments: []
                  }
                ],
                capacity: '3 slots left'
              },
              {
                isoDate: '2025-03-12',
                date: '12',
                isCurrentMonth: true,
                events: [
                  {
                    id: 'mock-visit-009',
                    title: 'Escrow review 4821',
                    status: 'risk',
                    statusRaw: 'disputed',
                    time: 'Finance',
                    start: '2025-03-12T10:00:00Z',
                    end: '2025-03-12T12:00:00Z',
                    zone: 'City Centre',
                    zoneId: 'zone-centre',
                    location: 'Finance HQ',
                    crew: 'Finance partner',
                    value: '£1,300',
                    notesCount: 3,
                    attachments: []
                  }
                ],
                capacity: '3 slots left'
              },
              {
                isoDate: '2025-03-13',
                date: '13',
                isCurrentMonth: true,
                events: [
                  {
                    id: 'mock-visit-010',
                    title: 'Access control upgrade',
                    status: 'confirmed',
                    statusRaw: 'scheduled',
                    time: '11:00 – 14:00',
                    start: '2025-03-13T11:00:00Z',
                    end: '2025-03-13T14:00:00Z',
                    zone: 'City Centre',
                    zoneId: 'zone-centre',
                    location: 'Civic centre',
                    crew: 'Crew Secure',
                    value: '£2,150',
                    notesCount: 0,
                    attachments: []
                  }
                ],
                capacity: '3 slots left'
              },
              { isoDate: '2025-03-14', date: '14', isCurrentMonth: true, events: [], capacity: '4 slots left' },
              {
                isoDate: '2025-03-15',
                date: '15',
                isCurrentMonth: true,
                events: [
                  {
                    id: 'mock-visit-011',
                    title: 'Depot inventory catch-up',
                    status: 'travel',
                    statusRaw: 'in_progress',
                    time: '13:30 – 15:00',
                    start: '2025-03-15T13:30:00Z',
                    end: '2025-03-15T15:00:00Z',
                    zone: 'Docklands',
                    zoneId: 'zone-docklands',
                    location: 'North depot',
                    crew: 'Crew Logistics',
                    value: '£720',
                    notesCount: 1,
                    attachments: []
                  }
                ],
                capacity: '3 slots left'
              },
              { isoDate: '2025-03-16', date: '16', isCurrentMonth: true, events: [], capacity: '4 slots left' }
            ],
            [
              {
                isoDate: '2025-03-17',
                date: '17',
                isCurrentMonth: true,
                isToday: true,
                events: [
                  {
                    id: 'mock-visit-012',
                    title: 'Escrow release audit',
                    status: 'confirmed',
                    statusRaw: 'scheduled',
                    time: '09:00 – 11:00',
                    start: '2025-03-17T09:00:00Z',
                    end: '2025-03-17T11:00:00Z',
                    zone: 'City Centre',
                    zoneId: 'zone-centre',
                    location: 'Finance HQ',
                    crew: 'Finance squad',
                    value: '£1,100',
                    notesCount: 3,
                    attachments: []
                  }
                ],
                capacity: '3 slots left'
              },
              {
                isoDate: '2025-03-18',
                date: '18',
                isCurrentMonth: true,
                events: [
                  {
                    id: 'mock-visit-013',
                    title: 'HVAC seasonal service',
                    status: 'confirmed',
                    statusRaw: 'scheduled',
                    time: '09:00 – 13:00',
                    start: '2025-03-18T09:00:00Z',
                    end: '2025-03-18T13:00:00Z',
                    zone: 'Residential North',
                    zoneId: 'zone-residential',
                    location: 'Community centre',
                    crew: 'Crew Thermo',
                    value: '£1,650',
                    notesCount: 2,
                    attachments: []
                  }
                ],
                capacity: '3 slots left'
              },
              {
                isoDate: '2025-03-19',
                date: '19',
                isCurrentMonth: true,
                events: [
                  {
                    id: 'mock-visit-014',
                    title: 'Escrow review board',
                    status: 'risk',
                    statusRaw: 'disputed',
                    time: '14:30 – 16:00',
                    start: '2025-03-19T14:30:00Z',
                    end: '2025-03-19T16:00:00Z',
                    zone: 'City Centre',
                    zoneId: 'zone-centre',
                    location: 'Board room 4',
                    crew: 'Finance partner',
                    value: '£1,800',
                    notesCount: 4,
                    attachments: []
                  }
                ],
                capacity: '3 slots left'
              },
              {
                isoDate: '2025-03-20',
                date: '20',
                isCurrentMonth: true,
                events: [
                  {
                    id: 'mock-visit-015',
                    title: 'Rooftop access permit',
                    status: 'pending',
                    statusRaw: 'pending',
                    time: 'All day',
                    start: '2025-03-20T08:00:00Z',
                    end: '2025-03-20T17:00:00Z',
                    zone: 'City Centre',
                    zoneId: 'zone-centre',
                    location: 'Skyline tower',
                    crew: null,
                    value: null,
                    notesCount: 1,
                    attachments: []
                  }
                ],
                capacity: '3 slots left'
              },
              {
                isoDate: '2025-03-21',
                date: '21',
                isCurrentMonth: true,
                events: [
                  {
                    id: 'mock-visit-016',
                    title: 'Community centre deep clean',
                    status: 'confirmed',
                    statusRaw: 'scheduled',
                    time: '07:30 – 12:00',
                    start: '2025-03-21T07:30:00Z',
                    end: '2025-03-21T12:00:00Z',
                    zone: 'Docklands',
                    zoneId: 'zone-docklands',
                    location: 'Riverside hub',
                    crew: 'Crew Clean',
                    value: '£1,400',
                    notesCount: 2,
                    attachments: []
                  }
                ],
                capacity: '3 slots left'
              },
              {
                isoDate: '2025-03-22',
                date: '22',
                isCurrentMonth: true,
                events: [
                  {
                    id: 'mock-visit-017',
                    title: 'Crew rest day',
                    status: 'standby',
                    statusRaw: 'awaiting_assignment',
                    time: 'All day',
                    start: '2025-03-22T00:00:00Z',
                    end: '2025-03-22T23:59:59Z',
                    zone: 'Residential North',
                    zoneId: 'zone-residential',
                    location: 'Portfolio wide',
                    crew: 'All crews',
                    value: null,
                    notesCount: 0,
                    attachments: []
                  }
                ],
                capacity: '3 slots left'
              },
              { isoDate: '2025-03-23', date: '23', isCurrentMonth: true, events: [], capacity: '4 slots left' }
            ],
            [
              {
                isoDate: '2025-03-24',
                date: '24',
                isCurrentMonth: true,
                events: [
                  {
                    id: 'mock-visit-018',
                    title: 'Smart thermostat rollout',
                    status: 'confirmed',
                    statusRaw: 'scheduled',
                    time: '10:15 – 13:45',
                    start: '2025-03-24T10:15:00Z',
                    end: '2025-03-24T13:45:00Z',
                    zone: 'Residential North',
                    zoneId: 'zone-residential',
                    location: 'Highline towers',
                    crew: 'Crew Thermo',
                    value: '£2,900',
                    notesCount: 5,
                    attachments: [
                      { label: 'Rollout checklist', url: 'https://docs.example.com/rollout', type: 'document' }
                    ]
                  }
                ],
                capacity: '3 slots left'
              },
              {
                isoDate: '2025-03-25',
                date: '25',
                isCurrentMonth: true,
                events: [
                  {
                    id: 'mock-visit-019',
                    title: 'Tenant onboarding',
                    status: 'standby',
                    statusRaw: 'awaiting_assignment',
                    time: '16:00 – 18:00',
                    start: '2025-03-25T16:00:00Z',
                    end: '2025-03-25T18:00:00Z',
                    zone: 'City Centre',
                    zoneId: 'zone-centre',
                    location: 'Innovation Hub',
                    crew: 'Concierge team',
                    value: '£480',
                    notesCount: 1,
                    attachments: []
                  }
                ],
                capacity: '3 slots left'
              },
              {
                isoDate: '2025-03-26',
                date: '26',
                isCurrentMonth: true,
                events: [
                  {
                    id: 'mock-visit-020',
                    title: 'Post-work inspection',
                    status: 'confirmed',
                    statusRaw: 'scheduled',
                    time: '08:30 – 09:30',
                    start: '2025-03-26T08:30:00Z',
                    end: '2025-03-26T09:30:00Z',
                    zone: 'Docklands',
                    zoneId: 'zone-docklands',
                    location: 'Harbour Tower',
                    crew: 'QA Team',
                    value: '£660',
                    notesCount: 1,
                    attachments: []
                  }
                ],
                capacity: '3 slots left'
              },
              { isoDate: '2025-03-27', date: '27', isCurrentMonth: true, events: [], capacity: '4 slots left' },
              {
                isoDate: '2025-03-28',
                date: '28',
                isCurrentMonth: true,
                events: [
                  {
                    id: 'mock-visit-021',
                    title: 'Dispute follow-up 1142',
                    status: 'risk',
                    statusRaw: 'disputed',
                    time: '15:00 – 16:30',
                    start: '2025-03-28T15:00:00Z',
                    end: '2025-03-28T16:30:00Z',
                    zone: 'City Centre',
                    zoneId: 'zone-centre',
                    location: 'Tenant conference room',
                    crew: 'Escalation pod',
                    value: '£1,050',
                    notesCount: 2,
                    attachments: []
                  }
                ],
                capacity: '3 slots left'
              },
              { isoDate: '2025-03-29', date: '29', isCurrentMonth: true, events: [], capacity: '4 slots left' },
              {
                isoDate: '2025-03-30',
                date: '30',
                isCurrentMonth: true,
                events: [
                  {
                    id: 'mock-visit-022',
                    title: 'Weekend concierge sweep',
                    status: 'standby',
                    statusRaw: 'awaiting_assignment',
                    time: 'All day',
                    start: '2025-03-30T00:00:00Z',
                    end: '2025-03-30T23:59:59Z',
                    zone: 'City Centre',
                    zoneId: 'zone-centre',
                    location: 'Portfolio wide',
                    crew: 'Concierge team',
                    value: null,
                    notesCount: 0,
                    attachments: []
                  }
                ],
                capacity: '3 slots left'
              }
            ]
          ],
          backlog: [
            {
              id: 'mock-backlog-001',
              title: 'Emergency lift reset',
              status: 'pending',
              type: 'on_demand',
              statusLabel: 'Awaiting assignment',
              requestedAt: '2025-03-05T18:45:00Z',
              zone: 'City Centre',
              zoneId: 'zone-centre',
              value: '£1,250',
              demandLevel: 'High urgency',
              notesCount: 2,
              attachments: [
                { label: 'Incident ticket', url: 'https://status.example.com/incidents/712', type: 'link' }
              ]
            },
            {
              id: 'mock-backlog-002',
              title: 'Roof leak mitigation',
              status: 'awaiting_assignment',
              type: 'on_demand',
              statusLabel: 'Crew review',
              requestedAt: '2025-03-08T09:20:00Z',
              zone: 'Docklands',
              zoneId: 'zone-docklands',
              value: '£2,400',
              demandLevel: 'Medium',
              notesCount: 1,
              attachments: []
            },
            {
              id: 'mock-backlog-003',
              title: 'Tenant onboarding bundle',
              status: 'pending',
              type: 'on_demand',
              statusLabel: 'Awaiting assignment',
              requestedAt: '2025-03-11T14:10:00Z',
              zone: 'Residential North',
              zoneId: 'zone-residential',
              value: '£980',
              demandLevel: 'Standard',
              notesCount: 0,
              attachments: []
            }
          ],
          permissions: {
            canCreate: true,
            canEdit: true,
            canManageNotes: true,
            canManageCrew: true
          },
          context: {
            customerId: 'USR-2488',
            companyId: 'COMP-482',
            timezone: 'Europe/London'
          }
        }
      },
      {
        id: 'orders',
        icon: 'pipeline',
        label: 'Work Orders',
        description: 'Escrow, delivery, and follow-up pipeline with risk visibility.',
        type: 'board',
        data: {
          columns: [
            {
              title: 'Requests',
              items: [
                { title: 'Retail lighting upgrade', owner: 'Downtown Core', value: '£1.9k', eta: 'Quote due in 4h' },
                { title: 'Office sanitisation', owner: 'Harbour Tower', value: '£1.1k', eta: 'Needs crew assignment' }
              ]
            },
            {
              title: 'Scheduled',
              items: [
                { title: 'Community centre clean', owner: 'Zone B', value: '£1.4k', eta: 'Crew check-in 18 Mar · 07:00' },
                { title: 'Smart thermostat rollout', owner: 'Residential West', value: '£2.9k', eta: 'Kick-off 25 Mar · 10:15' }
              ]
            },
            {
              title: 'At Risk',
              items: [
                { title: 'Escrow release #4821', owner: 'Finance', value: '£1.3k', eta: 'Approval overdue' },
                { title: 'Pipe repair follow-up', owner: 'Ops escalation', value: '£820', eta: 'SLA breach in 6h' }
              ]
            },
            {
              title: 'Completed',
              items: [
                { title: 'Emergency plumbing', owner: 'Civic Centre', value: '£640', eta: 'Inspection passed' },
                { title: 'Solar panel clean', owner: 'City Schools', value: '£1.1k', eta: 'Feedback due 22 Mar' }
              ]
            }
          ]
        }
      },
      {
        id: 'services-management',
        icon: 'automation',
        label: 'Services Management',
        description: 'Create service orders, manage escrow, and launch disputes.',
        type: 'services-management',
        data: {
          metrics: {
            activeOrders: 3,
            fundedEscrows: 2,
            disputedOrders: 1,
            totalOrders: 5,
            totalSpend: 18950
          },
          orders: [
            {
              id: 'ORD-1001',
              status: 'in_progress',
              totalAmount: 6400,
              currency: 'GBP',
              service: { id: 'SVC-201', title: 'Concierge preventative maintenance' },
              booking: {
                scheduledStart: '2025-03-19T08:00:00Z',
                scheduledEnd: '2025-03-19T16:30:00Z',
                zoneId: 'Zone North',
                status: 'in_progress'
              },
              escrow: { status: 'funded', disputes: [] },
              metrics: { disputesOpen: 0, escrowStatus: 'funded' }
            },
            {
              id: 'ORD-1002',
              status: 'completed',
              totalAmount: 8400,
              currency: 'GBP',
              service: { id: 'SVC-305', title: 'Escrow-backed tenant fit-out' },
              booking: {
                scheduledStart: '2025-03-16T09:30:00Z',
                scheduledEnd: '2025-03-17T17:30:00Z',
                zoneId: 'Zone East',
                status: 'completed'
              },
              escrow: {
                status: 'released',
                disputes: [
                  {
                    id: 'DSP-411',
                    status: 'resolved',
                    reason: 'Punch list follow-up',
                    openedBy: 'USR-2488',
                    createdAt: '2025-03-15T12:00:00Z',
                    updatedAt: '2025-03-16T09:00:00Z'
                  }
                ]
              },
              metrics: { disputesOpen: 0, escrowStatus: 'released' }
            },
            {
              id: 'ORD-1003',
              status: 'disputed',
              totalAmount: 4150,
              currency: 'GBP',
              service: { id: 'SVC-122', title: 'After-hours emergency repair' },
              booking: {
                scheduledStart: '2025-03-14T22:00:00Z',
                scheduledEnd: '2025-03-15T02:30:00Z',
                zoneId: 'Zone Central',
                status: 'completed'
              },
              escrow: {
                status: 'disputed',
                disputes: [
                  {
                    id: 'DSP-509',
                    status: 'open',
                    reason: 'Post-repair inspection flagged issues',
                    openedBy: 'USR-2488',
                    createdAt: '2025-03-15T07:45:00Z',
                    updatedAt: '2025-03-15T07:45:00Z'
                  }
                ]
              },
              metrics: { disputesOpen: 1, escrowStatus: 'disputed' }
            }
          ],
          catalogue: {
            services: [
              {
                id: 'SVC-201',
                title: 'Concierge preventative maintenance',
                category: 'Facilities',
                price: 1200,
                currency: 'GBP',
                companyName: 'Stone Facilities Co-op'
              },
              {
                id: 'SVC-305',
                title: 'Escrow-backed tenant fit-out',
                category: 'Projects',
                price: 8400,
                currency: 'GBP',
                companyName: 'Apex Build Partners'
              },
              {
                id: 'SVC-122',
                title: 'After-hours emergency repair',
                category: 'Emergency',
                price: 450,
                currency: 'GBP',
                companyName: 'Rapid Response Ops'
              }
            ],
            zones: [
              { id: 'ZONE-N', name: 'Zone North', companyId: 'COMP-01', demandLevel: 'high', metadata: {} },
              { id: 'ZONE-E', name: 'Zone East', companyId: 'COMP-01', demandLevel: 'medium', metadata: {} },
              { id: 'ZONE-C', name: 'Zone Central', companyId: 'COMP-01', demandLevel: 'low', metadata: {} }
            ]
          }
        id: 'history',
        icon: 'documents',
        label: 'Order History',
        description: 'Detailed audit trail for every service order.',
        type: 'history',
        access: { level: 'manage', features: ['order-history:write', 'history:write'] },
        data: {
          statusOptions: [
            { value: 'all', label: 'All statuses' },
            { value: 'pending', label: 'Pending' },
            { value: 'in_progress', label: 'In progress' },
            { value: 'completed', label: 'Completed' },
            { value: 'cancelled', label: 'Cancelled' }
          ],
          entryTypes: ORDER_HISTORY_ENTRY_TYPES,
          actorRoles: ORDER_HISTORY_ACTOR_ROLES,
          defaultFilters: { status: 'all', sort: 'desc', limit: 25 },
          attachments: { acceptedTypes: ORDER_HISTORY_ATTACHMENT_TYPES, maxPerEntry: 6 },
          context: { customerId: 'USR-2488', companyId: 'COMP-100' },
          access: { level: 'manage', features: ['order-history:write', 'history:write'] },
          orders: [
            {
              id: 'ORD-1001',
              reference: 'ORD-1001',
              status: 'in_progress',
              serviceTitle: 'Retail lighting upgrade',
              serviceCategory: 'Electrical',
              totalAmount: 1900,
              currency: 'GBP',
              scheduledFor: '2025-03-18T09:00:00Z',
              createdAt: '2025-03-10T08:00:00Z',
              updatedAt: '2025-03-16T14:00:00Z',
              lastStatusTransitionAt: '2025-03-16T14:00:00Z',
              zoneId: 'ZONE-B',
              companyId: 'COMP-100',
              meta: {
                serviceOwner: 'Avery Stone',
                location: 'Downtown Core',
                severity: 'standard'
              }
            },
            {
              id: 'ORD-1002',
              reference: 'ORD-1002',
              status: 'completed',
              serviceTitle: 'Community centre deep clean',
              serviceCategory: 'Facilities',
              totalAmount: 1400,
              currency: 'GBP',
              scheduledFor: '2025-03-14T07:30:00Z',
              createdAt: '2025-03-05T11:45:00Z',
              updatedAt: '2025-03-14T16:20:00Z',
              lastStatusTransitionAt: '2025-03-14T16:20:00Z',
              zoneId: 'ZONE-B',
              companyId: 'COMP-100',
              meta: {
                serviceOwner: 'Jordan Patel',
                location: 'Community Centre A',
                severity: 'standard'
              }
            }
          ],
          entries: [
            {
              id: 'HIST-001',
              title: 'Crew check-in confirmed',
              entryType: 'milestone',
              status: 'in_progress',
              summary: 'Crew onsite at 07:45, safety briefing completed and work area secured.',
              actorRole: 'provider',
              actorId: 'crew-17',
              occurredAt: '2025-03-17T07:45:00Z',
              createdAt: '2025-03-17T07:50:00Z',
              updatedAt: '2025-03-17T07:50:00Z',
              attachments: [
                {
                  id: 'ATT-001',
                  label: 'Site photo',
                  url: 'https://cdn.fixnado.com/orders/ord-1001/site-photo.jpg',
                  type: 'image',
                  previewImage: 'https://cdn.fixnado.com/orders/ord-1001/site-photo-thumb.jpg'
                }
              ],
              meta: { shift: 'AM', severity: 'standard' }
            },
            {
              id: 'HIST-002',
              title: 'Finance approved release',
              entryType: 'status_update',
              status: 'completed',
              summary: 'Finance approved escrow release following proof-of-service upload. Release queued for 24h settlement.',
              actorRole: 'finance',
              actorId: 'fin-ops',
              occurredAt: '2025-03-15T16:30:00Z',
              createdAt: '2025-03-15T16:32:00Z',
              meta: { approvalId: 'ESC-4821', amount: '£1,300' }
            }
          ]
        }
      },
      {
        id: 'availability',
        icon: 'availability',
        label: 'Availability Planner',
        description: 'Manage crew capacity, standbys, and concierge coverage.',
        type: 'availability',
        data: {
          summary: { openSlots: '4', standbyCrews: '2', followUps: '1' },
          days: ['Mon 17', 'Tue 18', 'Wed 19', 'Thu 20', 'Fri 21'],
          resources: [
            {
              name: 'Service Pod Alpha',
              role: 'HVAC & Electrical',
              status: 'On call • 24h notice',
              allocations: [
                { day: 'Mon 17', status: 'Booked', window: '07:00-17:00' },
                { day: 'Tue 18', status: 'Booked', window: '08:00-16:00' },
                { day: 'Wed 19', status: 'Travel', window: '07:00-09:00' },
                { day: 'Thu 20', status: 'Standby', window: 'All day' },
                { day: 'Fri 21', status: 'Booked', window: '06:30-15:00' }
              ]
            },
            {
              name: 'Service Pod Delta',
              role: 'Deep Clean & Sanitation',
              status: 'Rotational standby',
              allocations: [
                { day: 'Mon 17', status: 'Standby', window: 'All day' },
                { day: 'Tue 18', status: 'Booked', window: '09:00-18:00' },
                { day: 'Wed 19', status: 'Booked', window: '10:00-20:00' },
                { day: 'Thu 20', status: 'OOO', window: 'Crew rest' },
                { day: 'Fri 21', status: 'Travel', window: '08:00-10:00' }
              ]
            },
            {
              name: 'Concierge Desk',
              role: 'Client communications',
              status: 'Extended hours',
              allocations: [
                { day: 'Mon 17', status: 'Standby', window: '06:00-20:00' },
                { day: 'Tue 18', status: 'Booked', window: '07:00-19:00' },
                { day: 'Wed 19', status: 'Booked', window: '07:00-19:00' },
                { day: 'Thu 20', status: 'Booked', window: '07:00-19:00' },
                { day: 'Fri 21', status: 'Booked', window: '07:00-17:00' }
              ]
            }
          ]
        }
      },
      {
        id: 'rentals',
        icon: 'assets',
        label: 'Hire & Rental Management',
        description: 'Track rentals, inspections, deposits, and service pairings.',
        type: 'rentals',
        data: {
          metrics: [
            { id: 'active', label: 'Active rentals', value: 3 },
            { id: 'dueSoon', label: 'Due within 72h', value: 1 },
            { id: 'held', label: 'Deposits held', value: 2 },
            { id: 'released', label: 'Deposits released', value: 1 },
            { id: 'atRisk', label: 'Disputes or inspections', value: 1 }
          ],
          rentals: [
            {
              id: 'rental-9821',
              rentalNumber: 'Rental #9821',
              status: 'in_use',
              depositStatus: 'held',
              quantity: 1,
              renterId: 'user-001',
              companyId: 'company-123',
              bookingId: 'booking-764',
              pickupAt: '2025-03-17T08:00:00.000Z',
              returnDueAt: '2025-03-20T18:00:00.000Z',
              rentalStartAt: '2025-03-17T08:30:00.000Z',
              rentalEndAt: null,
              lastStatusTransitionAt: '2025-03-18T12:00:00.000Z',
              depositAmount: 250,
              depositCurrency: 'GBP',
              dailyRate: 120,
              rateCurrency: 'GBP',
              conditionOut: { notes: 'Calibrated before dispatch' },
              conditionIn: {},
              meta: { createdBy: 'user-001' },
              item: {
                id: 'asset-thermal',
                name: 'Thermal imaging camera',
                rentalRate: 120,
                rentalRateCurrency: 'GBP',
                depositAmount: 250,
                depositCurrency: 'GBP'
              },
              booking: {
                id: 'booking-764',
                status: 'in_progress',
                reference: 'Work order #764'
              },
              timeline: [
                {
                  id: 'checkpoint-1',
                  type: 'status_change',
                  description: 'Rental approved',
                  recordedBy: 'ops-001',
                  recordedByRole: 'admin',
                  occurredAt: '2025-03-16T09:00:00.000Z',
                  payload: {}
                },
                {
                  id: 'checkpoint-2',
                  type: 'handover',
                  description: 'Picked up from depot',
                  recordedBy: 'user-001',
                  recordedByRole: 'customer',
                  occurredAt: '2025-03-17T08:15:00.000Z',
                  payload: { notes: 'Escorted by concierge' }
                }
              ]
            },
            {
              id: 'rental-9774',
              rentalNumber: 'Rental #9774',
              status: 'inspection_pending',
              depositStatus: 'held',
              quantity: 2,
              renterId: 'user-001',
              companyId: 'company-123',
              bookingId: 'booking-702',
              pickupAt: '2025-03-10T09:00:00.000Z',
              returnDueAt: '2025-03-15T17:00:00.000Z',
              rentalStartAt: '2025-03-10T09:30:00.000Z',
              rentalEndAt: '2025-03-15T16:45:00.000Z',
              lastStatusTransitionAt: '2025-03-15T17:30:00.000Z',
              depositAmount: 150,
              depositCurrency: 'GBP',
              dailyRate: 45,
              rateCurrency: 'GBP',
              conditionOut: { notes: 'Dry run with concierge' },
              conditionIn: {},
              meta: { createdBy: 'user-001' },
              item: {
                id: 'asset-dehumidifier',
                name: 'Dehumidifier set',
                rentalRate: 45,
                rentalRateCurrency: 'GBP',
                depositAmount: 150,
                depositCurrency: 'GBP'
              },
              booking: {
                id: 'booking-702',
                status: 'completed',
                reference: 'City Schools deep clean'
              },
              timeline: [
                {
                  id: 'checkpoint-3',
                  type: 'status_change',
                  description: 'Inspection scheduled',
                  recordedBy: 'ops-002',
                  recordedByRole: 'admin',
                  occurredAt: '2025-03-15T18:00:00.000Z',
                  payload: {}
                }
              ]
            },
            {
              id: 'rental-9730',
              rentalNumber: 'Rental #9730',
              status: 'pickup_scheduled',
              depositStatus: 'pending',
              quantity: 1,
              renterId: 'user-001',
              companyId: 'company-123',
              bookingId: 'booking-699',
              pickupAt: '2025-03-22T07:30:00.000Z',
              returnDueAt: '2025-03-29T18:00:00.000Z',
              rentalStartAt: null,
              rentalEndAt: null,
              lastStatusTransitionAt: '2025-03-14T11:00:00.000Z',
              depositAmount: 600,
              depositCurrency: 'GBP',
              dailyRate: 220,
              rateCurrency: 'GBP',
              conditionOut: {},
              conditionIn: {},
              meta: { createdBy: 'user-001' },
              item: {
                id: 'asset-lift-platform',
                name: 'Lift platform',
                rentalRate: 220,
                rentalRateCurrency: 'GBP',
                depositAmount: 600,
                depositCurrency: 'GBP'
              },
              booking: {
                id: 'booking-699',
                status: 'awaiting_assignment',
                reference: 'Facade lighting install'
              },
              timeline: [
                {
                  id: 'checkpoint-4',
                  type: 'status_change',
                  description: 'Permit pending with council',
                  recordedBy: 'ops-004',
                  recordedByRole: 'admin',
                  occurredAt: '2025-03-13T15:30:00.000Z',
                  payload: { ticket: 'OPS-2131' }
                }
              ]
            },
            {
              id: 'rental-9688',
              rentalNumber: 'Rental #9688',
              status: 'settled',
              depositStatus: 'released',
              quantity: 3,
              renterId: 'user-001',
              companyId: 'company-123',
              bookingId: null,
              pickupAt: '2025-03-01T07:00:00.000Z',
              returnDueAt: '2025-03-05T18:00:00.000Z',
              rentalStartAt: '2025-03-01T07:30:00.000Z',
              rentalEndAt: '2025-03-05T15:00:00.000Z',
              lastStatusTransitionAt: '2025-03-06T09:00:00.000Z',
              depositAmount: 180,
              depositCurrency: 'GBP',
              dailyRate: 55,
              rateCurrency: 'GBP',
              conditionOut: {},
              conditionIn: { notes: 'Returned clean, filters replaced' },
              meta: { createdBy: 'user-001' },
              item: {
                id: 'asset-air-scrubber',
                name: 'Air scrubber duo',
                rentalRate: 55,
                rentalRateCurrency: 'GBP',
                depositAmount: 180,
                depositCurrency: 'GBP'
              },
              booking: null,
              timeline: [
                {
                  id: 'checkpoint-5',
                  type: 'inspection',
                  description: 'Inspection completed - deposit released',
                  recordedBy: 'ops-006',
                  recordedByRole: 'admin',
                  occurredAt: '2025-03-06T09:00:00.000Z',
                  payload: { outcome: 'clear' }
                }
              ]
            }
          ],
          inventoryCatalogue: [
            {
              id: 'asset-thermal',
              name: 'Thermal imaging camera',
              sku: 'THERM-01',
              category: 'Diagnostics',
              rentalRate: 120,
              rentalRateCurrency: 'GBP',
              depositAmount: 250,
              depositCurrency: 'GBP',
              quantityOnHand: 5,
              quantityReserved: 2,
              safetyStock: 1,
              availability: 3,
              status: 'healthy',
              description: 'FLIR-series thermal imaging camera with dual battery kit.',
              imageUrl: 'https://images.unsplash.com/photo-1603792907191-89e55f6d2d0f?auto=format&fit=crop&w=600&q=60'
            },
            {
              id: 'asset-dehumidifier',
              name: 'Dehumidifier set',
              sku: 'DRY-02',
              category: 'Environmental control',
              rentalRate: 45,
              rentalRateCurrency: 'GBP',
              depositAmount: 150,
              depositCurrency: 'GBP',
              quantityOnHand: 8,
              quantityReserved: 4,
              safetyStock: 2,
              availability: 4,
              status: 'healthy',
              description: 'Twin industrial dehumidifiers with hose kits.',
              imageUrl: 'https://images.unsplash.com/photo-1503387762-592deb58ef4e?auto=format&fit=crop&w=600&q=60'
            },
            {
              id: 'asset-lift-platform',
              name: 'Lift platform',
              sku: 'LIFT-07',
              category: 'Access equipment',
              rentalRate: 220,
              rentalRateCurrency: 'GBP',
              depositAmount: 600,
              depositCurrency: 'GBP',
              quantityOnHand: 2,
              quantityReserved: 1,
              safetyStock: 1,
              availability: 1,
              status: 'low_stock',
              description: 'Self-propelled platform with 12m working height.',
              imageUrl: 'https://images.unsplash.com/photo-1512820790803-83ca734da794?auto=format&fit=crop&w=600&q=60'
            },
            {
              id: 'asset-air-scrubber',
              name: 'Air scrubber duo',
              sku: 'SCRUB-05',
              category: 'Air quality',
              rentalRate: 55,
              rentalRateCurrency: 'GBP',
              depositAmount: 180,
              depositCurrency: 'GBP',
              quantityOnHand: 10,
              quantityReserved: 3,
              safetyStock: 2,
              availability: 6,
              status: 'healthy',
              description: 'HEPA filtration units ideal for restoration and clean rooms.',
              imageUrl: 'https://images.unsplash.com/photo-1523475472560-d2df97ec485c?auto=format&fit=crop&w=600&q=60'
            }
          ],
          endpoints: {
            list: '/api/rentals',
            request: '/api/rentals',
            approve: '/api/rentals/:rentalId/approve',
            schedulePickup: '/api/rentals/:rentalId/schedule-pickup',
            checkout: '/api/rentals/:rentalId/checkout',
            markReturned: '/api/rentals/:rentalId/return',
            inspection: '/api/rentals/:rentalId/inspection',
            cancel: '/api/rentals/:rentalId/cancel',
            checkpoint: '/api/rentals/:rentalId/checkpoints',
            deposit: '/api/rentals/:rentalId/deposit',
            dispute: '/api/rentals/:rentalId/dispute'
          },
          escrow: {
            totals: {
              total: 1180,
              pending: 600,
              held: 400,
              released: 180,
              partially_released: 0,
              forfeited: 0
            },
            currency: 'GBP',
            ledgerEndpoint: '/api/rentals/:rentalId/deposit'
          },
          defaults: {
            renterId: 'user-001',
            companyId: 'company-123',
            timezone: 'Europe/London',
            currency: 'GBP'
          },
          statusOptions: {
            rental: [
              { value: 'requested', label: 'Requested' },
              { value: 'approved', label: 'Approved' },
              { value: 'pickup_scheduled', label: 'Pickup scheduled' },
              { value: 'in_use', label: 'In use' },
              { value: 'return_pending', label: 'Return pending' },
              { value: 'inspection_pending', label: 'Inspection pending' },
              { value: 'settled', label: 'Settled' },
              { value: 'cancelled', label: 'Cancelled' },
              { value: 'disputed', label: 'Disputed' }
            ],
            deposit: [
              { value: 'pending', label: 'Pending' },
              { value: 'held', label: 'Held' },
              { value: 'released', label: 'Released' },
              { value: 'partially_released', label: 'Partially released' },
              { value: 'forfeited', label: 'Forfeited' }
            ]
          }
        }
      },
      {
        id: 'wallet',
        icon: 'finance',
        label: 'Wallet & Payments',
        description: 'Fund balances, monitor automation, and control payout methods.',
        type: 'wallet',
        data: {
          currency: 'GBP',
          policy: { canManage: true, canTransact: true, canEditMethods: true },
          user: { id: 'USR-2488' },
          company: { id: 'COMP-442', name: 'Stone Facilities Co-op' },
          account: {
            id: 'acct-user-001',
            alias: 'Facilities wallet',
            currency: 'GBP',
            balance: 15250,
            pending: 1850,
            autopayoutEnabled: true,
            autopayoutMethodId: 'pm-001',
            autopayoutThreshold: 5000,
            spendingLimit: 25000
          },
          summary: {
            balance: 15250,
            pending: 1850,
            available: 13400,
            lifetimeCredits: 64200,
            lifetimeDebits: 48950,
            recentTransactions: [
              {
                id: 'txn-1001',
                occurredAt: '2025-03-16T08:45:00Z',
                type: 'credit',
                amount: 4200,
                balanceAfter: 15250,
                referenceId: 'WO-4821'
              },
              {
                id: 'txn-1000',
                occurredAt: '2025-03-15T17:10:00Z',
                type: 'hold',
                amount: 850,
                balanceAfter: 11050,
                referenceId: 'Rental-9730'
              },
              {
                id: 'txn-0999',
                occurredAt: '2025-03-14T11:20:00Z',
                type: 'debit',
                amount: -350,
                balanceAfter: 11900,
                referenceId: 'Refund-2204'
              }
            ]
          },
          transactions: { total: 12, limit: 10, offset: 0 },
          methods: [
            {
              id: 'pm-001',
              label: 'HSBC Main',
              type: 'bank_account',
              status: 'active',
              maskedIdentifier: '••22 33',
              supportingDocumentUrl: 'https://files.fixnado.com/wallet/hsbc-kyc.pdf',
              details: {
                bankName: 'HSBC UK',
                accountHolder: 'Stone Facilities Co-op',
                notes: 'Primary operating account'
              }
            },
            {
              id: 'pm-002',
              label: 'Wise Treasury',
              type: 'external_wallet',
              status: 'active',
              maskedIdentifier: '@stoneops',
              details: {
                provider: 'Wise',
                handle: '@stoneops',
                notes: 'FX payouts to EU vendors'
              }
            },
            {
              id: 'pm-003',
              label: 'Corporate Card',
              type: 'card',
              status: 'inactive',
              maskedIdentifier: 'Visa ••4456',
              details: {
                brand: 'Visa',
                expiryMonth: '11',
                expiryYear: '28',
                notes: 'Emergency weekend coverage'
              }
            }
          ],
          autopayout: {
            enabled: true,
            threshold: 5000,
            method: { id: 'pm-001', label: 'HSBC Main' }
          }
        }
      },
      {
        id: 'account',
        icon: 'support',
        label: 'Account & Support',
        description: 'Next best actions to keep everything running smoothly.',
        type: 'accountSupport',
        data: {
          insights: [
            {
              title: 'Weekend coverage plan',
              description: 'Share your on-call rota so concierge can escalate to the right contact.',
              status: 'Action required'
            },
            {
              title: 'Compliance renewal',
              description: 'Insurance certificate renewal needs confirmation before Wednesday.',
              status: 'Due soon'
            },
            {
              title: 'Concierge signal',
              description: 'Response times improved 12% after quiet hours automation last week.',
              status: 'Positive'
            }
          ],
          tasks: [
            {
              id: 'TASK-ACCT-001',
              title: 'Upload concierge weekend rota',
              summary: 'Provide the on-call schedule for 22-24 Mar so concierge can triage emergencies.',
              status: 'open',
              priority: 'high',
              channel: 'concierge',
              dueAt: '2025-03-21T17:00:00Z',
              assignedTo: 'Avery Stone',
              assignedToRole: 'customer_admin',
              createdBy: 'Fixnado concierge',
              createdByRole: 'support',
              createdAt: '2025-03-17T08:30:00Z',
              updatedAt: '2025-03-17T08:30:00Z',
              updates: [
                {
                  id: 'TASK-ACCT-001-UPD-1',
                  body: 'Initial concierge request sent with weekend incident checklist.',
                  status: 'open',
                  createdBy: 'Fixnado concierge',
                  createdAt: '2025-03-17T08:30:00Z'
                }
              ]
            },
            {
              id: 'TASK-ACCT-002',
              title: 'Confirm insurance certificate renewal',
              summary: 'Upload the renewed liability certificate to keep compliance coverage current.',
              status: 'in_progress',
              priority: 'medium',
              channel: 'email',
              dueAt: '2025-03-19T12:00:00Z',
              assignedTo: 'Morgan Shaw',
              assignedToRole: 'facilities_manager',
              createdBy: 'Avery Stone',
              createdByRole: 'customer_admin',
              conversationUrl: '/support/conversations/TASK-ACCT-002',
              createdAt: '2025-03-14T10:15:00Z',
              updatedAt: '2025-03-17T09:20:00Z',
              updates: [
                {
                  id: 'TASK-ACCT-002-UPD-1',
                  body: 'Certificate request sent to insurance broker.',
                  status: 'in_progress',
                  createdBy: 'Morgan Shaw',
                  createdAt: '2025-03-15T11:10:00Z'
                },
                {
                  id: 'TASK-ACCT-002-UPD-2',
                  body: 'Broker confirmed dispatch of renewed certificate.',
                  status: 'in_progress',
                  createdBy: 'Fixnado concierge',
                  createdAt: '2025-03-17T09:20:00Z'
                }
              ]
            },
            {
              id: 'TASK-ACCT-003',
              title: 'Resolve dispute DP-301 follow-up',
              summary: 'Share remediation notes and attach photos to close the outstanding dispute.',
              status: 'waiting_external',
              priority: 'critical',
              channel: 'slack',
              assignedTo: 'Disputes squad',
              assignedToRole: 'customer_admin',
              createdBy: 'Fixnado concierge',
              createdByRole: 'support',
              createdAt: '2025-03-12T14:05:00Z',
              updatedAt: '2025-03-16T17:40:00Z',
              updates: [
                {
                  id: 'TASK-ACCT-003-UPD-1',
                  body: 'Awaiting confirmation from tenant after emergency repair.',
                  status: 'waiting_external',
                  createdBy: 'Fixnado concierge',
                  createdAt: '2025-03-16T17:40:00Z'
                }
              ]
            },
            {
              id: 'TASK-ACCT-004',
              title: 'Enable quiet hours for concierge inbox',
              summary: 'Configure notification window ahead of the weekend concierge sweep.',
              status: 'resolved',
              priority: 'low',
              channel: 'self_service',
              dueAt: '2025-03-16T18:00:00Z',
              assignedTo: 'Avery Stone',
              assignedToRole: 'customer_admin',
              createdBy: 'Fixnado concierge',
              createdByRole: 'support',
              resolvedAt: '2025-03-16T17:10:00Z',
              createdAt: '2025-03-15T09:00:00Z',
              updatedAt: '2025-03-16T17:10:00Z',
              updates: [
                {
                  id: 'TASK-ACCT-004-UPD-1',
                  body: 'Quiet hours configured for 22:00-06:00.',
                  status: 'resolved',
                  createdBy: 'Avery Stone',
                  createdAt: '2025-03-16T17:10:00Z'
                }
              ]
            }
          ],
          stats: {
            open: 1,
            inProgress: 1,
            waitingExternal: 1,
            resolved: 1,
            dismissed: 0,
            total: 4
          },
          contacts: {
            email: 'concierge@fixnado.com',
            phone: '+44 20 4520 9282',
            concierge: 'Account managed by Riley Chen',
            knowledgeBase: 'https://support.fixnado.com/knowledge-base'
          }
        }
      },
      {
        id: 'settings',
        icon: 'settings',
        label: 'Account Settings',
        description: 'Identity, security, notification, and automation preferences.',
        type: 'settings',
        data: {
          panels: [
            {
              id: 'profile',
              title: 'Profile & Identity',
              description: 'Manage how Avery appears to partners and crews.',
              items: [
                { id: 'profile-name', label: 'Display name', type: 'value', value: 'Avery Stone' },
                { id: 'profile-email', label: 'Primary email', type: 'value', value: 'avery@fixnado.com' },
                { id: 'profile-phone', label: 'SMS alerts', type: 'value', value: '+44 7700 900123' }
              ]
            },
            {
              id: 'security',
              title: 'Security & Access',
              description: 'SAML, MFA, and delegated access controls.',
              items: [
                {
                  id: 'security-mfa',
                  label: 'Multi-factor authentication',
                  type: 'toggle',
                  enabled: readSecurityPreferences().twoFactorEnabled
                },
                {
                  id: 'security-manage',
                  label: 'Two-factor methods',
                  helper: 'Update authenticator apps and backup codes from the dedicated security centre.',
                  type: 'action',
                  cta: 'Open security settings',
                  href: '/settings/security'
                },
                { id: 'security-sso', label: 'SAML single sign-on', type: 'toggle', enabled: false, helper: 'Available on enterprise plan' }
              ]
            },
            {
              id: 'notifications',
              title: 'Notification Rules',
              description: 'Decide who hears about dispatch changes and escalations.',
              items: [
                { id: 'notify-dispatch', label: 'Dispatch updates', type: 'toggle', enabled: true, meta: 'Slack + Email' },
                { id: 'notify-escrow', label: 'Escrow approvals', type: 'toggle', enabled: true, meta: 'Finance + Avery' },
                { id: 'notify-concierge', label: 'Concierge inbox', type: 'toggle', enabled: false, meta: 'Disabled weekends' }
              ]
            }
          ]
        }
      }
    ]
  },
  serviceman: {
    persona: 'serviceman',
    name: 'Crew Performance Cockpit',
    headline: 'Stay ahead of assignments, travel buffers, availability, and compliance.',
    window: createWindow(),
      metadata: {
        crewMember: {
          id: 'SRV-2210',
          name: 'Jordan Miles',
          role: 'Lead field technician',
          region: 'Metro North'
        },
        crewLead: {
          id: 'SRV-2210',
          name: 'Jordan Miles',
          role: 'Lead technician',
          assignments: 28,
          completed: 21,
          active: 7
        },
        crew: [
          { id: 'SRV-2210', name: 'Jordan Miles', role: 'Lead technician', assignments: 28, completed: 21, active: 7 },
          { id: 'SRV-1984', name: 'Eden Clarke', role: 'Field technician', assignments: 19, completed: 14, active: 5 },
          { id: 'SRV-1776', name: 'Kai Edwards', role: 'Field technician', assignments: 17, completed: 12, active: 5 },
          { id: 'SRV-1630', name: 'Morgan Shaw', role: 'Field technician', assignments: 15, completed: 10, active: 5 }
        ],
        region: 'Metro North',
        velocity: {
          travelMinutes: 26,
          previousTravelMinutes: 29,
          weekly: [
            { label: 'Week 1', accepted: 7, autoMatches: 3 },
            { label: 'Week 2', accepted: 6, autoMatches: 2 },
            { label: 'Week 3', accepted: 8, autoMatches: 4 },
            { label: 'Week 4', accepted: 7, autoMatches: 3 }
          ]
        },
        totals: {
          completed: 21,
          inProgress: 5,
          scheduled: 7,
          revenue: 18450,
          autoMatched: 9,
          adsSourced: 4
        },
        features: {
          ads: {
            available: true,
            level: 'view',
            label: 'Crew Ads Insights',
            features: ['campaigns', 'guardrails']
          }
        },
        communications: {
          tenantId: 'fixnado-demo',
          participant: {
            participantId: 'PART-2210',
            participantReferenceId: 'SRV-2210',
            participantType: 'serviceman',
            displayName: 'Jordan Miles',
            role: 'serviceman',
            timezone: 'Europe/London'
          },
          summary: {
            activeThreads: 6,
            awaitingResponse: 2,
            entryPoints: 4,
            quickReplies: 9,
            escalationRules: 3
          }
        }
      },
    navigation: [
      {
        id: 'overview',
        icon: 'profile',
        label: 'Profile Overview',
        description: 'Assignments, travel, and quality trends for Jordan’s crew.',
        type: 'overview',
        analytics: {
          metrics: [
            { label: 'Active assignments', value: '12', change: '+2 vs prior window', trend: 'up' },
            { label: 'On-time arrivals', value: '92%', change: '+4 pts vs target', trend: 'up' },
            { label: 'Completion quality', value: '4.8★', change: '+0.2 vs prior window', trend: 'up' },
            { label: 'Travel time', value: '26m', change: '-3m avg travel', trend: 'down' }
          ],
          charts: [
            {
              id: 'jobs-completed',
              title: 'Jobs Completed per Day',
              description: 'Dispatch throughput for the crew.',
              type: 'line',
              dataKey: 'jobs',
              data: [
                { name: 'Mon', jobs: 5 },
                { name: 'Tue', jobs: 6 },
                { name: 'Wed', jobs: 4 },
                { name: 'Thu', jobs: 5 },
                { name: 'Fri', jobs: 6 }
              ]
            },
            {
              id: 'travel-time',
              title: 'Travel vs On-Site Time',
              description: 'Minutes spent commuting compared to time on job.',
              type: 'area',
              dataKey: 'travel',
              secondaryKey: 'onSite',
              data: [
                { name: 'Week 1', travel: 140, onSite: 420 },
                { name: 'Week 2', travel: 130, onSite: 460 },
                { name: 'Week 3', travel: 120, onSite: 480 },
                { name: 'Week 4', travel: 118, onSite: 510 }
              ]
            },
            {
              id: 'qa-scores',
              title: 'QA Inspection Scores',
              description: 'Latest field quality audits by property type.',
              type: 'bar',
              dataKey: 'score',
              data: [
                { name: 'Healthcare', score: 4.9 },
                { name: 'Hospitality', score: 4.6 },
                { name: 'Retail', score: 4.5 },
                { name: 'Public sector', score: 4.7 }
              ]
            }
          ],
          upcoming: [
            { title: 'High-rise elevator reset', when: '18 Mar · 08:30', status: 'Dispatch from depot' },
            { title: 'Hospital sterilisation', when: '18 Mar · 13:15', status: 'Crew brief 1h prior' },
            { title: 'University access control', when: '19 Mar · 09:00', status: 'Prep QA checklist' },
            { title: 'Weekly debrief', when: '19 Mar · 17:30', status: 'Ops manager sync' }
          ],
          insights: [
            'Combine two downtown tickets to reclaim 18 minutes of travel.',
            'Schedule calibration kit swap before Friday to avoid delays.',
            'Average CSAT improved 0.2 points after new completion checklist.',
            'Confirm spare PPE stock before next hospital rotation.'
          ]
        }
      },
      {
        id: 'escrows',
        icon: 'finance',
        label: 'Escrow Management',
        description: 'Release readiness, notes, and work logs aligned with finance.',
        type: 'serviceman-escrows',
        data: {
          summary: {
            totalAmountFormatted: '£48.2k',
            readyForRelease: 3,
            onHold: 2,
            active: 5
          },
          upcoming: [
            {
              id: 'ESC-4821',
              title: 'Hospital sterilisation',
              autoReleaseAt: '2025-03-18T16:00:00Z',
              amountFormatted: '£8,200',
              status: 'funded'
            },
            {
              id: 'ESC-4794',
              title: 'University access control',
              autoReleaseAt: '2025-03-19T18:30:00Z',
              amountFormatted: '£6,450',
              status: 'pending'
            },
            {
              id: 'ESC-4760',
              title: 'Retail lighting retrofit',
              autoReleaseAt: '2025-03-20T15:00:00Z',
              amountFormatted: '£4,980',
              status: 'funded'
            },
            {
              id: 'ESC-4712',
              title: 'Emergency HVAC follow-up',
              autoReleaseAt: '2025-03-22T09:30:00Z',
              amountFormatted: '£3,300',
              status: 'pending'
            }
          ]
        }
      },
      {
        id: 'calendar',
        icon: 'calendar',
        label: 'Crew Calendar',
        description: 'Shift-level view of confirmed work, travel, and readiness.',
        type: 'calendar',
        data: {
          month: 'March 2025',
          legend: [
            { label: 'Confirmed job', status: 'confirmed' },
            { label: 'Travel / logistics', status: 'travel' },
            { label: 'Standby', status: 'standby' },
            { label: 'Risk / escalation', status: 'risk' }
          ],
          weeks: [
            [
              { date: '24', isCurrentMonth: false, events: [] },
              { date: '25', isCurrentMonth: false, events: [] },
              { date: '26', isCurrentMonth: false, events: [] },
              { date: '27', isCurrentMonth: false, events: [] },
              { date: '28', isCurrentMonth: false, events: [] },
              { date: '1', isCurrentMonth: true, events: [{ title: 'Depot inventory', status: 'travel', time: '07:00' }] },
              { date: '2', isCurrentMonth: true, events: [] }
            ],
            [
              { date: '3', isCurrentMonth: true, events: [{ title: 'Thermal imaging survey', status: 'confirmed', time: '08:30' }] },
              { date: '4', isCurrentMonth: true, events: [{ title: 'Retail lighting retrofit', status: 'confirmed', time: '09:15' }] },
              { date: '5', isCurrentMonth: true, events: [{ title: 'Escalation check-in', status: 'risk', time: '16:00' }] },
              { date: '6', isCurrentMonth: true, events: [{ title: 'Crew learning block', status: 'standby', time: '13:00' }] },
              { date: '7', isCurrentMonth: true, events: [] },
              { date: '8', isCurrentMonth: true, events: [{ title: 'Emergency HVAC', status: 'confirmed', time: '07:30' }] },
              { date: '9', isCurrentMonth: true, events: [] }
            ],
            [
              { date: '10', isCurrentMonth: true, events: [{ title: 'Depot restock', status: 'travel', time: '08:00' }] },
              { date: '11', isCurrentMonth: true, events: [{ title: 'Commercial deep clean', status: 'confirmed', time: '10:00' }] },
              { date: '12', isCurrentMonth: true, events: [{ title: 'Hospital sterilisation', status: 'confirmed', time: '13:15' }] },
              { date: '13', isCurrentMonth: true, events: [{ title: 'Escrow audit support', status: 'standby', time: 'All day' }] },
              { date: '14', isCurrentMonth: true, events: [] },
              { date: '15', isCurrentMonth: true, events: [{ title: 'Permit pickup', status: 'travel', time: '11:30' }] },
              { date: '16', isCurrentMonth: true, events: [] }
            ],
            [
              { date: '17', isCurrentMonth: true, events: [{ title: 'Escrow release audit', status: 'standby', time: '09:00' }] },
              { date: '18', isCurrentMonth: true, events: [{ title: 'High-rise elevator reset', status: 'confirmed', time: '08:30' }] },
              { date: '19', isCurrentMonth: true, isToday: true, events: [{ title: 'University access control', status: 'confirmed', time: '09:00' }] },
              { date: '20', isCurrentMonth: true, events: [{ title: 'Field coaching', status: 'standby', time: '14:00' }] },
              { date: '21', isCurrentMonth: true, events: [{ title: 'Fleet vehicle inspection', status: 'travel', time: '10:00' }] },
              { date: '22', isCurrentMonth: true, events: [{ title: 'Crew rest day', status: 'standby', time: 'All day' }] },
              { date: '23', isCurrentMonth: true, events: [] }
            ],
            [
              { date: '24', isCurrentMonth: true, events: [{ title: 'Access control rollout', status: 'confirmed', time: '08:45' }] },
              { date: '25', isCurrentMonth: true, events: [{ title: 'Retail chain audit', status: 'confirmed', time: '12:30' }] },
              { date: '26', isCurrentMonth: true, events: [{ title: 'Hospital QA review', status: 'risk', time: '16:30' }] },
              { date: '27', isCurrentMonth: true, events: [{ title: 'Quarterly board prep', status: 'standby', time: 'All day' }] },
              { date: '28', isCurrentMonth: true, events: [{ title: 'Tooling calibration', status: 'travel', time: '08:00' }] },
              { date: '29', isCurrentMonth: true, events: [] },
              { date: '30', isCurrentMonth: true, events: [] }
            ]
          ]
        }
      },
      {
        id: 'availability',
        icon: 'availability',
        label: 'Shift Availability',
        description: 'Update personal availability, leave, and supporting pods.',
        type: 'availability',
        data: {
          summary: { openSlots: '3', standbyCrews: '1', followUps: '2' },
          days: ['Mon 17', 'Tue 18', 'Wed 19', 'Thu 20', 'Fri 21'],
          resources: [
            {
              name: 'Jordan Miles',
              role: 'Lead technician',
              status: 'Primary dispatch',
              allocations: [
                { day: 'Mon 17', status: 'Booked', window: '07:00-17:00' },
                { day: 'Tue 18', status: 'Booked', window: '08:00-18:00' },
                { day: 'Wed 19', status: 'Booked', window: '08:00-16:00' },
                { day: 'Thu 20', status: 'Standby', window: 'On-call' },
                { day: 'Fri 21', status: 'Travel', window: '07:00-09:00' }
              ]
            },
            {
              name: 'Shadow Crew',
              role: 'Apprentice support',
              status: 'Pairing with Jordan',
              allocations: [
                { day: 'Mon 17', status: 'Standby', window: 'All day' },
                { day: 'Tue 18', status: 'Booked', window: '09:00-17:00' },
                { day: 'Wed 19', status: 'Booked', window: '09:00-15:00' },
                { day: 'Thu 20', status: 'Booked', window: '09:00-17:00' },
                { day: 'Fri 21', status: 'OOO', window: 'Training' }
              ]
            },
            {
              name: 'Specialist Pool',
              role: 'HVAC escalation',
              status: 'Second line',
              allocations: [
                { day: 'Mon 17', status: 'Standby', window: 'All day' },
                { day: 'Tue 18', status: 'Standby', window: 'All day' },
                { day: 'Wed 19', status: 'Travel', window: '10:00-12:00' },
                { day: 'Thu 20', status: 'Booked', window: '12:00-20:00' },
                { day: 'Fri 21', status: 'Booked', window: '07:00-15:00' }
              ]
            }
          ]
        }
      },
      {
        id: 'schedule',
        icon: 'pipeline',
        label: 'Job Pipeline',
        description: 'Visualise dispatch by day, risk, and completion state.',
        type: 'board',
        data: {
          columns: [
            {
              title: 'Today',
              items: [
                { title: 'Thermal imaging survey', owner: 'Harbour Apartments', value: 'Start 08:30', eta: 'Prep complete' },
                { title: 'Emergency boiler repair', owner: 'Riverside Complex', value: 'Start 11:00', eta: 'Travel buffer tight' }
              ]
            },
            {
              title: 'Tomorrow',
              items: [
                { title: 'Retail lighting retrofit', owner: 'Galleria Mall', value: 'Start 09:15', eta: 'Crew confirmed' },
                { title: 'EV charger diagnostic', owner: 'Fleet Depot', value: 'Start 14:00', eta: 'Awaiting part delivery' }
              ]
            },
            {
              title: 'Requires follow-up',
              items: [
                { title: 'Medical suite filter swap', owner: 'City Hospital', value: 'Reschedule request', eta: 'Confirm by 18 Mar' },
                { title: 'Roof access permit', owner: 'Operations', value: 'Paperwork', eta: 'Needs approval' }
              ]
            },
            {
              title: 'Recently completed',
              items: [
                { title: 'Emergency HVAC', owner: 'Municipal Centre', value: 'Completed', eta: 'QA pending' },
                { title: 'Downtown sanitisation', owner: 'Ops Pod Beta', value: 'Completed', eta: 'Survey scheduled' }
              ]
            }
          ]
        }
      },
      {
<<<<<<< HEAD
        id: 'booking-management',
        icon: 'pipeline',
        label: 'Booking Management',
        description: 'Manage jobs, notes, and crew preferences without leaving the cockpit.',
        type: 'component',
        componentKey: 'serviceman-booking-management',
        props: {
          initialWorkspace: {
            servicemanId: 'SRV-2210',
            timezone: 'Europe/London',
            summary: {
              totalAssignments: 28,
              scheduledAssignments: 7,
              activeAssignments: 5,
              awaitingResponse: 3,
              completedThisMonth: 21,
              slaAtRisk: 1,
              revenueEarned: 18450,
              averageTravelMinutes: 26
            }
=======
        id: 'inbox',
        icon: 'support',
        label: 'Crew Inbox',
        description: 'Coordinate live chat, quick replies, and escalation guardrails.',
        type: 'serviceman-inbox',
        data: {
          defaultParticipantId: 'PART-2210',
          currentParticipant: {
            participantId: 'PART-2210',
            participantReferenceId: 'SRV-2210',
            participantType: 'serviceman',
            displayName: 'Jordan Miles',
            role: 'serviceman',
            timezone: 'Europe/London'
          },
          tenantId: 'fixnado-demo',
          summary: {
            activeThreads: 6,
            awaitingResponse: 2,
            entryPoints: 4,
            quickReplies: 9,
            escalationRules: 3
>>>>>>> c079087e
          }
        }
      },
      {
        id: 'toolkit',
        icon: 'assets',
        label: 'Asset Kit',
        description: 'Track issued equipment, calibration, and readiness.',
        type: 'table',
        data: {
          headers: ['Asset', 'Status', 'Calibration', 'Next action'],
          rows: [
            ['Thermal imaging camera', 'In field', 'Valid · due 28 Apr', 'Return to depot 22 Mar'],
            ['Respirator set', 'Ready', 'Valid · due 12 Jun', 'Fit test with apprentices'],
            ['PPE kit – medical', 'In delivery', 'Valid · due 03 Jul', 'Restock after hospital job'],
            ['MEWP harness', 'Inspection due', 'Expired 10 Mar', 'Book inspection slot']
          ]
        }
      },
      {
        id: 'training',
        icon: 'compliance',
        label: 'Training & Compliance',
        description: 'Mandatory certifications, toolbox talks, and crew learning.',
        type: 'list',
        data: {
          items: [
            {
              title: 'Confined space certification',
              description: 'Renewal module assigned · Expires 02 Apr 2025.',
              status: 'Due soon'
            },
            {
              title: 'Hospital infection control refresher',
              description: 'Video briefing + quiz assigned to Jordan and apprentice.',
              status: 'In progress'
            },
            {
              title: 'Toolbox talk – travel safety',
              description: 'Record attendance with crew before 22 Mar.',
              status: 'Action required'
            }
          ]
        }
      },
      {
        id: 'serviceman-disputes',
        icon: 'compliance',
        label: 'Dispute Management',
        description: 'Manage crew dispute cases, action items, and evidence.',
        type: 'component'
      }
    ]
  },
  provider: {
    persona: 'provider',
    name: 'Provider Operations Studio',
    headline: 'Monitor revenue, crew utilisation, availability, assets, and automation in one studio.',
    window: createWindow(),
      metadata: {
        provider: {
          id: 'PRV-1108',
          name: 'Metro Ops Collective',
          tradingName: 'Metro Ops Collective',
          slug: 'metro-ops',
          supportEmail: 'support@metro-ops.co.uk',
          supportPhone: '+44 20 7123 4567',
          region: 'Greater London'
        },
        totals: {
          crews: 7,
          utilisation: '78%',
          revenueMonthToDate: '£312k',
          outstandingBalance: '£28k',
          satisfaction: '4.6★'
        },
        features: {
          ads: {
            available: true,
            level: 'manage',
            label: 'Provider Ads Manager',
            features: ['campaigns', 'billing', 'guardrails', 'targeting']
          }
        }
      },
    navigation: [
      {
        id: 'overview',
        icon: 'profile',
        label: 'Profile Overview',
        description: 'Revenue, utilisation, and customer quality metrics.',
        type: 'overview',
        analytics: {
          metrics: [
            { label: 'First response', value: '12 mins', change: '-3 mins vs prior window', trend: 'down' },
            { label: 'Crew utilisation', value: '78%', change: '+5 pts vs prior window', trend: 'up' },
            { label: 'Revenue processed', value: '£312k', change: '+£24k vs forecast', trend: 'up' },
            { label: 'Satisfaction', value: '4.6★', change: '+0.1 vs prior window', trend: 'up' }
          ],
          charts: [
            {
              id: 'response-trend',
              title: 'Response Time Trend',
              description: 'Median minutes to acknowledge new jobs.',
              type: 'area',
              dataKey: 'response',
              data: [
                { name: 'Week 1', response: 15 },
                { name: 'Week 2', response: 14 },
                { name: 'Week 3', response: 13 },
                { name: 'Week 4', response: 12 }
              ]
            },
            {
              id: 'revenue-pipeline',
              title: 'Revenue vs Outstanding',
              description: 'Recognised revenue compared with open invoices.',
              type: 'bar',
              dataKey: 'recognised',
              secondaryKey: 'outstanding',
              data: [
                { name: 'Week 1', recognised: 68000, outstanding: 12000 },
                { name: 'Week 2', recognised: 72000, outstanding: 11000 },
                { name: 'Week 3', recognised: 78000, outstanding: 10000 },
                { name: 'Week 4', recognised: 74000, outstanding: 9000 }
              ]
            },
            {
              id: 'crew-health',
              title: 'Crew Health Index',
              description: 'Readiness, overtime, and relief per crew.',
              type: 'line',
              dataKey: 'index',
              data: [
                { name: 'Crew Alpha', index: 82 },
                { name: 'Crew Beta', index: 74 },
                { name: 'Crew Gamma', index: 80 },
                { name: 'Crew Delta', index: 76 }
              ]
            }
          ],
          upcoming: [
            { title: 'Premium mall HVAC upgrade', when: '20 Mar · 07:30', status: 'Crew Alpha assigned' },
            { title: 'Quarterly board review', when: '21 Mar · 16:00', status: 'Finance pack in progress' },
            { title: 'Fleet vehicle inspection', when: '22 Mar · 10:00', status: 'Logistics preparing' }
          ],
          insights: [
            'Ops pods with utilisation below 70% should share crew members mid-week.',
            'Outstanding invoices fall under finance SLA — follow up before Friday.',
            'Customer satisfaction is trending upward after new completion surveys.',
            'Automation rules are saving 6.4 hours per week across concierge tasks.'
          ]
        }
      },
      {
        id: 'calendar',
        icon: 'calendar',
        label: 'Operations Calendar',
        description: 'Multi-crew calendar including shared assets and client milestones.',
        type: 'calendar',
        data: {
          month: 'March 2025',
          legend: [
            { label: 'Crew dispatch', status: 'confirmed' },
            { label: 'Asset prep', status: 'travel' },
            { label: 'Standby window', status: 'standby' },
            { label: 'Escalation', status: 'risk' }
          ],
          weeks: [
            [
              { date: '24', isCurrentMonth: false, events: [] },
              { date: '25', isCurrentMonth: false, events: [] },
              { date: '26', isCurrentMonth: false, events: [] },
              { date: '27', isCurrentMonth: false, events: [] },
              { date: '28', isCurrentMonth: false, events: [] },
              { date: '1', isCurrentMonth: true, events: [{ title: 'Crew onboarding', status: 'standby', time: 'All day' }] },
              { date: '2', isCurrentMonth: true, events: [] }
            ],
            [
              { date: '3', isCurrentMonth: true, events: [{ title: 'Depot asset checks', status: 'travel', time: '07:00' }] },
              { date: '4', isCurrentMonth: true, events: [{ title: 'Retail lighting retrofit', status: 'confirmed', time: '09:00' }] },
              { date: '5', isCurrentMonth: true, events: [{ title: 'Hospital readiness review', status: 'standby', time: '15:00' }] },
              { date: '6', isCurrentMonth: true, events: [{ title: 'Client executive review', status: 'risk', time: '16:30' }] },
              { date: '7', isCurrentMonth: true, events: [] },
              { date: '8', isCurrentMonth: true, events: [{ title: 'Weekend crew standby', status: 'standby', time: 'All day' }] },
              { date: '9', isCurrentMonth: true, events: [] }
            ],
            [
              { date: '10', isCurrentMonth: true, events: [{ title: 'Fleet sanitation', status: 'confirmed', time: '07:30' }] },
              { date: '11', isCurrentMonth: true, events: [{ title: 'Bid defence for airport', status: 'standby', time: '14:00' }] },
              { date: '12', isCurrentMonth: true, events: [{ title: 'Escalation watch', status: 'risk', time: 'Operations' }] },
              { date: '13', isCurrentMonth: true, events: [{ title: 'Automation tune-up', status: 'standby', time: 'All day' }] },
              { date: '14', isCurrentMonth: true, events: [] },
              { date: '15', isCurrentMonth: true, events: [{ title: 'Asset restock', status: 'travel', time: '11:00' }] },
              { date: '16', isCurrentMonth: true, events: [] }
            ],
            [
              { date: '17', isCurrentMonth: true, events: [{ title: 'Board meeting dry-run', status: 'standby', time: '09:00' }] },
              { date: '18', isCurrentMonth: true, events: [{ title: 'Premium mall HVAC', status: 'confirmed', time: '07:30' }] },
              { date: '19', isCurrentMonth: true, events: [{ title: 'Escalation: invoice dispute', status: 'risk', time: '16:00' }] },
              { date: '20', isCurrentMonth: true, events: [{ title: 'Supplier onboarding', status: 'standby', time: '14:00' }] },
              { date: '21', isCurrentMonth: true, events: [{ title: 'Quarterly board review', status: 'confirmed', time: '16:00' }] },
              { date: '22', isCurrentMonth: true, events: [{ title: 'Fleet inspection', status: 'travel', time: '10:00' }] },
              { date: '23', isCurrentMonth: true, events: [] }
            ],
            [
              { date: '24', isCurrentMonth: true, events: [{ title: 'Retail rollout phase 2', status: 'confirmed', time: '08:00' }] },
              { date: '25', isCurrentMonth: true, events: [{ title: 'Automation sprint review', status: 'standby', time: '15:00' }] },
              { date: '26', isCurrentMonth: true, events: [{ title: 'Escrow pack review', status: 'risk', time: 'Finance' }] },
              { date: '27', isCurrentMonth: true, events: [{ title: 'Crew rotation planning', status: 'standby', time: '13:00' }] },
              { date: '28', isCurrentMonth: true, events: [{ title: 'Asset dispatch: MEWP', status: 'travel', time: '06:30' }] },
              { date: '29', isCurrentMonth: true, events: [] },
              { date: '30', isCurrentMonth: true, events: [{ title: 'Weekend support sweep', status: 'standby', time: 'All day' }] }
            ]
          ]
        }
      },
      {
        id: 'crew-availability',
        icon: 'availability',
        label: 'Crew Availability',
        description: 'Understand live crew capacity, travel, leave, and overtime.',
        type: 'availability',
        data: {
          summary: { openSlots: '6', standbyCrews: '2', followUps: '2' },
          days: ['Mon 17', 'Tue 18', 'Wed 19', 'Thu 20', 'Fri 21'],
          resources: [
            {
              name: 'Crew Alpha',
              role: 'HVAC specialists',
              status: 'High utilisation',
              allocations: [
                { day: 'Mon 17', status: 'Booked', window: '06:30-16:00' },
                { day: 'Tue 18', status: 'Booked', window: '07:00-17:30' },
                { day: 'Wed 19', status: 'Travel', window: '07:00-09:00' },
                { day: 'Thu 20', status: 'Standby', window: 'All day' },
                { day: 'Fri 21', status: 'Booked', window: '06:30-15:00' }
              ]
            },
            {
              name: 'Crew Beta',
              role: 'Sanitation & high-risk',
              status: 'Cross-covering Alpha',
              allocations: [
                { day: 'Mon 17', status: 'Standby', window: 'All day' },
                { day: 'Tue 18', status: 'Booked', window: '08:00-18:00' },
                { day: 'Wed 19', status: 'Booked', window: '08:00-18:00' },
                { day: 'Thu 20', status: 'Booked', window: '08:00-18:00' },
                { day: 'Fri 21', status: 'OOO', window: 'Crew rest' }
              ]
            },
            {
              name: 'Crew Gamma',
              role: 'Retail rollout',
              status: 'On project',
              allocations: [
                { day: 'Mon 17', status: 'Booked', window: '09:00-19:00' },
                { day: 'Tue 18', status: 'Travel', window: '09:00-11:00' },
                { day: 'Wed 19', status: 'Booked', window: '09:00-19:00' },
                { day: 'Thu 20', status: 'Booked', window: '09:00-19:00' },
                { day: 'Fri 21', status: 'Booked', window: '09:00-19:00' }
              ]
            }
          ]
        }
      },
      {
        id: 'workboard',
        icon: 'pipeline',
        label: 'Service Pipeline',
        description: 'Track bookings through assignment, delivery, and billing.',
        type: 'board',
        data: {
          columns: [
            {
              title: 'New leads',
              items: [
                { title: 'Airport concourse polish', owner: 'Sales', value: '£18k', eta: 'Proposal out' },
                { title: 'Industrial kitchen retrofit', owner: 'Sales', value: '£26k', eta: 'Bid review 19 Mar' }
              ]
            },
            {
              title: 'Crew scheduling',
              items: [
                { title: 'Hospital isolation ward', owner: 'Ops Pod Beta', value: '£32k', eta: 'Crew confirm 18 Mar' },
                { title: 'City hall facade clean', owner: 'Ops Pod Delta', value: '£14k', eta: 'Weather hold' }
              ]
            },
            {
              title: 'In delivery',
              items: [
                { title: 'Retail chain rollout', owner: 'Crew Gamma', value: '£56k', eta: 'SLA check 3h' },
                { title: 'University labs sanitisation', owner: 'Crew Alpha', value: '£22k', eta: 'Day 2 of 3' }
              ]
            },
            {
              title: 'Billing review',
              items: [
                { title: 'Logistics warehouse ramp', owner: 'Finance', value: '£19k', eta: 'Awaiting punch list' },
                { title: 'Boutique hotel refit', owner: 'Finance', value: '£12k', eta: 'Customer feedback pending' }
              ]
            }
          ]
        }
      },
      {
        id: 'rentals',
        icon: 'assets',
        label: 'Hire & Rental Management',
        description: 'Equipment tied to service delivery and inspection cadence.',
        type: 'table',
        data: {
          headers: ['Agreement', 'Asset', 'Status', 'Crew', 'Return milestone'],
          rows: [
            ['AGR-5412', 'Air scrubber kit', 'In delivery', 'Crew Gamma', 'Return 25 Mar'],
            ['AGR-5406', 'MEWP platform', 'Inspection overdue', 'Crew Alpha', 'Inspection due 17 Mar'],
            ['AGR-5389', 'Water-fed poles', 'Ready for pickup', 'Crew Delta', 'Collection scheduled'],
            ['AGR-5371', 'Fogging units', 'Awaiting sanitisation', 'Crew Beta', 'Prep 20 Mar']
          ]
        }
      },
      {
        id: 'escrow-management',
        icon: 'finance',
        label: 'Escrow management',
        description: 'Escrow funding status, approvals, and release readiness.',
        type: 'component',
        meta: {
          api: 'provider-escrows',
          providerId: 'PRV-1108'
        }
      },
      {
        id: 'inventory',
        icon: 'assets',
        label: 'Tools & Materials',
        description: 'Inventory availability, utilisation, and alert posture.',
        type: 'inventory',
        data: {
          summary: [
            { id: 'available', label: 'Available units', value: 84, helper: '12 SKUs tracked', tone: 'info' },
            { id: 'reserved', label: 'Reserved', value: 18, helper: '102 on hand', tone: 'accent' },
            { id: 'alerts', label: 'Alerts', value: 2, helper: 'Action required', tone: 'warning' }
          ],
          groups: [
            {
              id: 'materials',
              label: 'Materials',
              items: [
                {
                  id: 'mat-1',
                  name: 'Bio-cleanse concentrate',
                  sku: 'MAT-BC-01',
                  category: 'Sanitation',
                  status: 'healthy',
                  available: 36,
                  onHand: 48,
                  reserved: 12,
                  safetyStock: 8,
                  unitType: 'litres',
                  condition: 'excellent',
                  location: 'Docklands depot',
                  nextMaintenanceDue: '2025-04-12',
                  notes: 'Lot #221-B stable. Auto-reorder enabled.',
                  activeAlerts: 0,
                  activeRentals: 0
                },
                {
                  id: 'mat-2',
                  name: 'HVAC filter packs',
                  sku: 'MAT-HVAC-07',
                  category: 'HVAC',
                  status: 'low_stock',
                  available: 8,
                  onHand: 24,
                  reserved: 16,
                  safetyStock: 6,
                  unitType: 'packs',
                  condition: 'good',
                  location: 'North hub',
                  nextMaintenanceDue: '2025-03-28',
                  notes: 'Vendor replenishment ETA 3 days.',
                  activeAlerts: 1,
                  alertSeverity: 'warning',
                  activeRentals: 0
                }
              ]
            },
            {
              id: 'tools',
              label: 'Tools',
              items: [
                {
                  id: 'tool-1',
                  name: 'Thermal imaging kit',
                  sku: 'TL-THERM-04',
                  category: 'Diagnostics',
                  status: 'healthy',
                  available: 6,
                  onHand: 10,
                  reserved: 4,
                  safetyStock: 3,
                  unitType: 'kits',
                  condition: 'excellent',
                  location: 'Fleet workshop',
                  nextMaintenanceDue: '2025-05-02',
                  rentalRate: 180,
                  rentalRateCurrency: 'GBP',
                  depositAmount: 450,
                  depositCurrency: 'GBP',
                  notes: 'Calibration synced weekly.',
                  activeAlerts: 0,
                  activeRentals: 2
                },
                {
                  id: 'tool-2',
                  name: 'Tower lighting rig',
                  sku: 'TL-LIGHT-12',
                  category: 'Access',
                  status: 'stockout',
                  available: 0,
                  onHand: 4,
                  reserved: 4,
                  safetyStock: 2,
                  unitType: 'units',
                  condition: 'needs_service',
                  location: 'Logistics yard',
                  nextMaintenanceDue: '2025-03-22',
                  rentalRate: 260,
                  rentalRateCurrency: 'GBP',
                  depositAmount: 600,
                  depositCurrency: 'GBP',
                  notes: 'Inspection overdue • awaiting parts.',
                  activeAlerts: 2,
                  alertSeverity: 'critical',
                  activeRentals: 3
                }
              ]
            }
          ]
        }
      },
      {
        id: 'servicemen',
        icon: 'crew',
        label: 'Serviceman Directory',
        description: 'Manage roster, certifications, and contact details.',
        type: 'table',
        data: {
          headers: ['Name', 'Role', 'Availability', 'Certifications', 'Next training'],
          rows: [
            ['Jordan Miles', 'Lead technician', 'Booked · openings Thu', 'Confined space, HVAC Level 3', '02 Apr 2025'],
            ['Priya Desai', 'Crew lead', 'Standby Tue', 'IPAF, NICEIC', '18 Apr 2025'],
            ['Malik Ward', 'Apprentice', 'Shadowing', 'PPE, Ladder safety', 'Weekly toolbox'],
            ['Ana Rodrigues', 'Specialist', 'Booked', 'Cleanroom, Hazardous waste', '30 Mar 2025']
          ]
        }
      },
        {
          id: 'fixnado-ads',
          icon: 'analytics',
          label: 'Fixnado Ads',
          description: 'Campaign pacing, spend, guardrails, and billing.',
          type: 'ads',
          access: {
            level: 'manage',
            label: 'Provider Ads Manager',
            features: ['campaigns', 'billing', 'guardrails', 'targeting']
          },
          data: {
          summaryCards: [
            { title: 'Managed spend', value: '£48.2k', change: '+£6.4k vs prior', trend: 'up', helper: '3 active campaigns' },
            { title: 'Attributed revenue', value: '£102k', change: '+£14k vs prior', trend: 'up', helper: 'ROAS 212%' },
            { title: 'Conversions', value: '352', change: '+42 vs prior', trend: 'up', helper: 'CPA £137' },
            { title: 'Fixnado Ads share', value: '38%', change: '+4pts vs prior', trend: 'up', helper: '62 jobs attributed' }
          ],
          funnel: [
            { title: 'Impressions', value: '1.8M', helper: 'CTR 3.1%' },
            { title: 'Clicks', value: '56.4k', helper: 'CVR 6.2%' },
            { title: 'Conversions', value: '352', helper: 'Spend £48.2k' },
            { title: 'Jobs won', value: '62', helper: '18% of conversions' }
          ],
          campaigns: [
            {
              id: 'camp-retail-q2',
              name: 'Retail Surge Q2',
              status: 'Active',
              objective: 'Awareness to bookings',
              spend: '£21.4k',
              spendChange: '+£3.2k',
              conversions: '184',
              conversionsChange: '+27',
              cpa: '£116',
              roas: '218%',
              roasChange: '+12%',
              pacing: '68% of target',
              lastMetricDate: '2025-03-16',
              flights: 2,
              window: '2025-03-01 → 2025-03-31'
            },
            {
              id: 'camp-health',
              name: 'Healthcare Response',
              status: 'Scheduled',
              objective: 'Lead generation',
              spend: '£12.7k',
              spendChange: '+£1.9k',
              conversions: '96',
              conversionsChange: '+11',
              cpa: '£132',
              roas: '184%',
              roasChange: '+6%',
              pacing: '54% of target',
              lastMetricDate: '2025-03-15',
              flights: 1,
              window: '2025-03-05 → 2025-04-04'
            },
            {
              id: 'camp-highrise',
              name: 'Highrise Concierge',
              status: 'Paused',
              objective: 'Sustainability upsell',
              spend: '£8.1k',
              spendChange: '-£0.4k',
              conversions: '72',
              conversionsChange: '+4',
              cpa: '£113',
              roas: '196%',
              roasChange: '-3%',
              pacing: 'Paused for creative refresh',
              lastMetricDate: '2025-03-12',
              flights: 1,
              window: '2025-02-20 → 2025-03-22'
            }
          ],
          invoices: [
            { invoiceNumber: 'INV-9021', campaign: 'Retail Surge Q2', amountDue: '£7,800', status: 'Issued', dueDate: '2025-03-28' },
            { invoiceNumber: 'INV-9017', campaign: 'Healthcare Response', amountDue: '£6,200', status: 'Paid', dueDate: '2025-03-12' },
            { invoiceNumber: 'INV-9009', campaign: 'Highrise Concierge', amountDue: '£5,400', status: 'Overdue', dueDate: '2025-03-10' }
          ],
          alerts: [
            {
              title: 'Overspend signal • Retail Surge Q2',
              severity: 'Warning',
              description: 'Flight A tracking 12% above pacing. Review bid caps for weekend slots.',
              detectedAt: '2025-03-15',
              flight: 'Flight A'
            },
            {
              title: 'No-spend • Healthcare Response',
              severity: 'Info',
              description: 'Morning window under-delivered impressions. Check placement availability.',
              detectedAt: '2025-03-16',
              flight: 'Launch window'
            },
            {
              title: 'Invoice INV-9009 overdue',
              severity: 'Warning',
              description: '£1,200 outstanding. Payment required to resume paused creatives.',
              detectedAt: '2025-03-14',
              flight: 'Billing'
            }
          ],
          recommendations: [
            {
              title: 'Extend weekend bids',
              description: 'Weekend conversion rate +18% vs weekday. Increase caps Friday-Sunday.',
              action: 'Optimise pacing'
            },
            {
              title: 'Refresh paused creative',
              description: 'Highrise Concierge creative fatigue detected. Rotate new asset pack.',
              action: 'Launch creative update'
            },
            {
              title: 'Resolve outstanding invoice',
              description: 'Clear overdue balance to unlock concierge remarketing flight.',
              action: 'Open billing hub'
            }
          ],
          timeline: [
            {
              title: 'Flight A • Retail Surge Q2',
              status: 'Active',
              start: '2025-03-01',
              end: '2025-03-21',
              budget: '£24k'
            },
            {
              title: 'Flight B • Retail Surge Q2',
              status: 'Scheduled',
              start: '2025-03-22',
              end: '2025-04-05',
              budget: '£18k'
            },
            {
              title: 'Healthcare Response Launch',
              status: 'Active',
              start: '2025-03-05',
              end: '2025-04-04',
              budget: '£22k'
            },
            {
              title: 'Highrise Concierge Creative QA',
              status: 'Paused',
              start: '2025-03-12',
              end: '2025-03-19',
              budget: '£9k'
            }
          ],
          pricingModels: [
            {
              id: 'ppc',
              label: 'Pay-per-click (PPC)',
              spend: '£48.2k',
              unitCost: '£0.86',
              unitLabel: 'Cost per click',
              performance: '3.1% CTR',
              status: 'Scaling'
            },
            {
              id: 'pp-conversion',
              label: 'Pay-per-conversion',
              spend: '£48.2k',
              unitCost: '£137',
              unitLabel: 'Cost per conversion',
              performance: '62 jobs attributed',
              status: 'Scaling'
            },
            {
              id: 'ppi',
              label: 'Pay-per-impression (PPI)',
              spend: '£48.2k',
              unitCost: '£26',
              unitLabel: 'CPM',
              performance: '1.8M impressions',
              status: 'Steady'
            }
          ],
          channelMix: [
            {
              id: 'marketplace_search',
              label: 'Marketplace & Search',
              spend: '£26.4k',
              share: '55%',
              performance: '6.4% CVR',
              status: 'Scaling',
              campaigns: 2
            },
            {
              id: 'conversion',
              label: 'Conversion & Remarketing',
              spend: '£14.6k',
              share: '30%',
              performance: '5.9% CVR',
              status: 'Steady',
              campaigns: 1
            },
            {
              id: 'awareness_display',
              label: 'Awareness & Display',
              spend: '£7.2k',
              share: '15%',
              performance: '1.8% CVR',
              status: 'Test',
              campaigns: 1
            }
          ],
          targeting: [
            {
              id: 'region-0',
              label: 'Greater London',
              metric: '28 jobs',
              share: '45%',
              status: 'Primary',
              helper: 'Regional reach from Fixnado Ads'
            },
            {
              id: 'region-1',
              label: 'Midlands corridor',
              metric: '14 jobs',
              share: '23%',
              status: 'Scaling',
              helper: 'Regional reach from Fixnado Ads'
            },
            {
              id: 'property-0',
              label: 'Commercial offices',
              metric: '18 jobs',
              share: '29%',
              status: 'High intent',
              helper: 'Property segment performance'
            },
            {
              id: 'automation',
              label: 'Auto-matched routing',
              metric: '42% of ads jobs',
              share: '42%',
              status: 'Steady',
              helper: 'Automation coverage for ad-sourced jobs'
            }
          ],
          creativeInsights: [
            {
              id: 'signal-overspend',
              label: 'Overspend signal',
              severity: 'Warning',
              message: 'Retail Surge Q2 pacing +12% vs target in weekend flights.',
              detectedAt: '2025-03-15'
            },
            {
              id: 'ctr-health',
              label: 'Click-through rate',
              severity: 'Healthy',
              message: 'CTR 3.1% across Fixnado marketplace placements.',
              detectedAt: '2025-03-16'
            },
            {
              id: 'cvr-health',
              label: 'Conversion rate',
              severity: 'Warning',
              message: 'CVR 6.2% with 62 bookings attributed this window.',
              detectedAt: '2025-03-16'
            }
          ]
        }
      },
      {
        id: 'finance',
        icon: 'finance',
        label: 'Revenue & Billing',
        description: 'Cashflow pacing, invoice status, and margin insights.',
        type: 'grid',
        data: {
          cards: [
            {
              title: 'Cash position',
              details: ['£212k cash on hand', '£58k payable in 10 days', '£312k receivables'],
              accent: 'from-emerald-100 via-white to-white'
            },
            {
              title: 'Invoice health',
              details: ['18 invoices this month', '2 invoices >10 days', 'Average payment 6.2 days'],
              accent: 'from-sky-100 via-white to-white'
            },
            {
              title: 'Margin focus',
              details: ['Gross margin 41%', 'Labour share 46%', 'Material cost +6% vs plan'],
              accent: 'from-amber-100 via-white to-white'
            }
          ]
        }
      },
      {
        id: 'settings',
        icon: 'automation',
        label: 'Automation Settings',
        description: 'Workflows and AI assistance powering the studio.',
        type: 'settings',
        data: {
          panels: [
            {
              id: 'automations',
              title: 'Automation playbooks',
              description: 'Control AI routing, bidding, and concierge assistance.',
              items: [
                { id: 'auto-routing', label: 'AI crew routing', type: 'toggle', enabled: true, helper: 'Optimises travel buffers' },
                { id: 'auto-bid', label: 'Automated bid composer', type: 'toggle', enabled: false, helper: 'Requires finance approval' }
              ]
            },
            {
              id: 'alerts',
              title: 'Alerting thresholds',
              description: 'Tune risk tolerances for escalations and SLA breaches.',
              items: [
                { id: 'sla-alert', label: 'SLA breach threshold', type: 'value', value: '< 4 hours', meta: 'Escalate to operations' },
                { id: 'invoice-alert', label: 'Invoice ageing threshold', type: 'value', value: '> 10 days', meta: 'Finance & ops' }
              ]
            }
          ]
        }
      }
    ]
  },
  enterprise: {
    persona: 'enterprise',
    name: 'Enterprise Performance Suite',
    headline: 'Track spend, campaigns, automations, and risk signals across every facility.',
    window: createWindow(),
      metadata: {
        enterprise: {
          id: 'ENT-4401',
          name: 'United Municipal Group',
          portfolio: 38,
          automationSavings: '£420k'
        },
        totals: {
          facilities: 112,
          activePrograms: 14,
          savings: '£420k',
          satisfaction: '4.7★'
        },
        features: {
          ads: {
            available: true,
            level: 'view',
            label: 'Enterprise Ads Performance',
            features: ['campaigns', 'billing', 'guardrails']
          }
        }
      },
    navigation: [
      {
        id: 'overview',
        icon: 'profile',
        label: 'Profile Overview',
        description: 'Enterprise-level spend, automation savings, and risk.',
        type: 'overview',
        analytics: {
          metrics: [
            { label: 'Facilities live', value: '112', change: '+6 vs Q4', trend: 'up' },
            { label: 'Automation savings', value: '£420k', change: '+£35k vs plan', trend: 'up' },
            { label: 'SLA hit rate', value: '96%', change: '+1.8 pts vs target', trend: 'up' },
            { label: 'Risk signals', value: '7', change: '+2 vs last week', trend: 'up' }
          ],
          charts: [
            {
              id: 'spend-by-region',
              title: 'Spend by Region',
              description: 'Month-to-date spend split by major metro cluster.',
              type: 'bar',
              dataKey: 'spend',
              data: [
                { name: 'North', spend: 82000 },
                { name: 'West', spend: 64000 },
                { name: 'South', spend: 54000 },
                { name: 'Central', spend: 91000 }
              ]
            },
            {
              id: 'automation-savings',
              title: 'Automation Savings Trend',
              description: 'Monthly labour hours saved by orchestration.',
              type: 'area',
              dataKey: 'hours',
              data: [
                { name: 'Nov', hours: 420 },
                { name: 'Dec', hours: 460 },
                { name: 'Jan', hours: 510 },
                { name: 'Feb', hours: 560 }
              ]
            },
            {
              id: 'risk-heatmap',
              title: 'Risk Heatmap',
              description: 'Open escalations segmented by severity.',
              type: 'line',
              dataKey: 'count',
              data: [
                { name: 'Critical', count: 3 },
                { name: 'High', count: 2 },
                { name: 'Medium', count: 5 },
                { name: 'Low', count: 8 }
              ]
            }
          ],
          upcoming: [
            { title: 'Portfolio strategy review', when: '19 Mar · 11:00', status: 'Executive steering' },
            { title: 'Automation roadmap sprint', when: '21 Mar · 09:00', status: 'Ops & product' },
            { title: 'Q2 vendor summit', when: '25 Mar · 15:30', status: 'Invites out' }
          ],
          insights: [
            'Deployment of robotics cleaning saved 122 labour hours this week.',
            'Legal recommends refreshing compliance docs in two healthcare facilities.',
            'Automation queue shows 4 low-complexity opportunities ready for rollout.',
            'Marketing wants to align campaigns with sustainability KPI improvements.'
          ]
        }
      },
      {
        id: 'calendar',
        icon: 'calendar',
        label: 'Portfolio Calendar',
        description: 'Cross-facility calendar spanning campaigns, maintenance, and governance.',
        type: 'calendar',
        data: {
          month: 'March 2025',
          legend: [
            { label: 'Maintenance program', status: 'confirmed' },
            { label: 'Campaign milestone', status: 'standby' },
            { label: 'Governance / audit', status: 'travel' },
            { label: 'Risk / escalation', status: 'risk' }
          ],
          weeks: [
            [
              { date: '24', isCurrentMonth: false, events: [] },
              { date: '25', isCurrentMonth: false, events: [] },
              { date: '26', isCurrentMonth: false, events: [] },
              { date: '27', isCurrentMonth: false, events: [] },
              { date: '28', isCurrentMonth: false, events: [] },
              { date: '1', isCurrentMonth: true, events: [{ title: 'Automation go-live prep', status: 'standby', time: 'All day' }] },
              { date: '2', isCurrentMonth: true, events: [] }
            ],
            [
              { date: '3', isCurrentMonth: true, events: [{ title: 'Facilities automation audit', status: 'travel', time: '08:30' }] },
              { date: '4', isCurrentMonth: true, events: [{ title: 'Energy retrofit kickoff', status: 'confirmed', time: '10:00' }] },
              { date: '5', isCurrentMonth: true, events: [{ title: 'Campaign creative review', status: 'standby', time: '15:00' }] },
              { date: '6', isCurrentMonth: true, events: [{ title: 'Escalation: vendor delay', status: 'risk', time: '16:00' }] },
              { date: '7', isCurrentMonth: true, events: [] },
              { date: '8', isCurrentMonth: true, events: [{ title: 'Weekend automation deploy', status: 'confirmed', time: 'All day' }] },
              { date: '9', isCurrentMonth: true, events: [] }
            ],
            [
              { date: '10', isCurrentMonth: true, events: [{ title: 'Compliance refresh • Healthcare', status: 'travel', time: 'All day' }] },
              { date: '11', isCurrentMonth: true, events: [{ title: 'Marketing campaign drop', status: 'standby', time: '09:00' }] },
              { date: '12', isCurrentMonth: true, events: [{ title: 'Escalation: contractor SLA', status: 'risk', time: '12:00' }] },
              { date: '13', isCurrentMonth: true, events: [{ title: 'Automation backlog review', status: 'standby', time: '15:00' }] },
              { date: '14', isCurrentMonth: true, events: [] },
              { date: '15', isCurrentMonth: true, events: [{ title: 'Sustainability audit', status: 'travel', time: '09:00' }] },
              { date: '16', isCurrentMonth: true, events: [] }
            ],
            [
              { date: '17', isCurrentMonth: true, events: [{ title: 'Executive strategy review', status: 'standby', time: '11:00' }] },
              { date: '18', isCurrentMonth: true, events: [{ title: 'Automation sprint review', status: 'confirmed', time: '09:00' }] },
              { date: '19', isCurrentMonth: true, events: [{ title: 'Risk board review', status: 'risk', time: '15:00' }] },
              { date: '20', isCurrentMonth: true, events: [{ title: 'Vendor assessment day', status: 'travel', time: 'All day' }] },
              { date: '21', isCurrentMonth: true, events: [{ title: 'Portfolio strategy review', status: 'confirmed', time: '11:00' }] },
              { date: '22', isCurrentMonth: true, events: [{ title: 'Automation lab pilot', status: 'standby', time: 'All day' }] },
              { date: '23', isCurrentMonth: true, events: [] }
            ],
            [
              { date: '24', isCurrentMonth: true, events: [{ title: 'Regional council audit', status: 'travel', time: '09:00' }] },
              { date: '25', isCurrentMonth: true, events: [{ title: 'Q2 vendor summit', status: 'confirmed', time: '15:30' }] },
              { date: '26', isCurrentMonth: true, events: [{ title: 'Automation release window', status: 'standby', time: 'All day' }] },
              { date: '27', isCurrentMonth: true, events: [{ title: 'Campaign analytics drop', status: 'confirmed', time: '08:00' }] },
              { date: '28', isCurrentMonth: true, events: [{ title: 'Risk mitigation plan', status: 'risk', time: '14:00' }] },
              { date: '29', isCurrentMonth: true, events: [{ title: 'Governance stand-up', status: 'travel', time: '10:00' }] },
              { date: '30', isCurrentMonth: true, events: [] }
            ]
          ]
        }
      },
      {
        id: 'portfolio',
        icon: 'enterprise',
        label: 'Program Portfolio',
        description: 'High-level snapshot of major initiatives across regions.',
        type: 'grid',
        data: {
          cards: [
            {
              title: 'Sustainability Acceleration',
              details: ['12 buildings retrofitted', '£68k energy savings to date', 'Wave 3 pilot launching Apr'],
              accent: 'from-emerald-100 via-white to-white'
            },
            {
              title: 'Smart Security Rollout',
              details: ['18 sites deployed', '5 awaiting permits', 'Automation playbooks reduce response 23%'],
              accent: 'from-sky-100 via-white to-white'
            },
            {
              title: 'Community Spaces Revamp',
              details: ['7 civic centres in delivery', '£2.1m total value', 'Engagement up 18%'],
              accent: 'from-amber-100 via-white to-white'
            }
          ]
        }
      },
      {
        id: 'campaigns',
        icon: 'pipeline',
        label: 'Campaign Delivery',
        description: 'Coordinate enterprise-wide campaigns from launch to ROI.',
        type: 'board',
        data: {
          columns: [
            {
              title: 'Discovery',
              items: [
                { title: 'Smart campus awareness', owner: 'Marketing', value: 'KPI: +15% awareness', eta: 'Brief 22 Mar' },
                { title: 'Safety compliance storytelling', owner: 'Comms', value: 'KPI: 4k impressions', eta: 'Research sprint' }
              ]
            },
            {
              title: 'In market',
              items: [
                { title: 'Sustainability pledge', owner: 'Marketing', value: 'KPI: 120 sign-ups', eta: 'Phase 2 live' },
                { title: 'Facilities concierge launch', owner: 'Product', value: 'KPI: +18 CSAT', eta: 'Weekly sync' }
              ]
            },
            {
              title: 'Measurement',
              items: [
                { title: 'Automation ROI recap', owner: 'Finance', value: 'KPI: £420k savings', eta: 'Dashboard refresh' },
                { title: 'Vendor satisfaction pulse', owner: 'Ops', value: 'KPI: 4.6★', eta: 'Survey closes 24 Mar' }
              ]
            },
            {
              title: 'Retrospective',
              items: [
                { title: 'Quarterly board pack', owner: 'Exec office', value: 'KPI: Exec alignment', eta: 'Compile 28 Mar' }
              ]
            }
          ]
        }
      },
      {
        id: 'finance',
        icon: 'finance',
        label: 'Financial Controls',
        description: 'Budget adherence, spend governance, and automation ROI.',
        type: 'table',
        data: {
          headers: ['Program', 'Budget', 'Actuals', 'Variance', 'Owner'],
          rows: [
            ['Smart Security', '£480k', '£452k', '-£28k', 'Security Office'],
            ['Energy Optimisation', '£620k', '£605k', '-£15k', 'Sustainability'],
            ['Automation Lab', '£310k', '£298k', '-£12k', 'Automation PMO'],
            ['Vendor Enablement', '£210k', '£224k', '+£14k', 'Operations']
          ]
        }
      },
      {
        id: 'compliance',
        icon: 'compliance',
        label: 'Compliance & Risk',
        description: 'Manage audits, risk registers, and remediation tasks.',
        type: 'list',
        data: {
          items: [
            {
              title: 'Healthcare facility documentation',
              description: 'Two facilities require updated infection control sign-off.',
              status: 'Action required'
            },
            {
              title: 'Fire safety certifications',
              description: 'Portfolio coverage at 92% — final two sites scheduled this week.',
              status: 'In progress'
            },
            {
              title: 'Escalation backlog',
              description: 'Seven risk signals open, one tagged critical, two high.',
              status: 'Monitor'
            }
          ]
        }
      },
      {
        id: 'vendors',
        icon: 'crew',
        label: 'Vendor Network',
        description: 'Performance, compliance and capacity across providers.',
        type: 'table',
        data: {
          headers: ['Vendor', 'Region', 'Performance', 'Capacity', 'Next review'],
          rows: [
            ['Metro Ops Collective', 'Greater London', '4.6★', 'High', '28 Mar 2025'],
            ['Harbour Facilities', 'Coastal South', '4.4★', 'Medium', '05 Apr 2025'],
            ['Northline Services', 'Northern Counties', '4.7★', 'High', '18 Apr 2025'],
            ['Greenway Maintenance', 'Scotland', '4.5★', 'Medium', '02 May 2025']
          ]
        }
      }
    ]
  },
  admin: {
    persona: 'admin',
    name: 'Admin Control Tower',
    headline: 'Command multi-tenant operations, compliance, zones, and assets in real time.',
    window: createWindow(),
      metadata: {
        organisation: {
          tenants: 128,
          activeZones: 18,
          platformStatus: 'Green'
        },
        totals: {
          bookings: 486,
          escalations: 9,
          servicedRegions: 42,
          assetsInField: 176
        },
        features: {
          ads: {
            available: true,
            level: 'view',
            label: 'Control Tower Read-only',
            features: ['campaigns', 'billing']
          }
        }
      },
    navigation: [
      {
        id: 'overview',
        icon: 'profile',
        label: 'Profile Overview',
        description: 'Network-wide bookings, SLA health, and platform status.',
        type: 'overview',
        analytics: {
          metrics: [
            { label: 'Active tenants', value: '128', change: '+6 vs last month', trend: 'up' },
            { label: 'SLA compliance', value: '95%', change: '+1.2 pts vs target', trend: 'up' },
            { label: 'Escalations', value: '9', change: '-3 vs last week', trend: 'down' },
            { label: 'Asset uptime', value: '98.4%', change: '+0.4 pts vs target', trend: 'up' }
          ],
          charts: [
            {
              id: 'tenant-growth',
              title: 'Tenant growth by month',
              description: 'New and retained tenants across the network.',
              type: 'line',
              dataKey: 'tenants',
              data: [
                { name: 'Dec', tenants: 112 },
                { name: 'Jan', tenants: 118 },
                { name: 'Feb', tenants: 122 },
                { name: 'Mar', tenants: 128 }
              ]
            },
            {
              id: 'sla-health',
              title: 'SLA performance',
              description: 'Share of tenants hitting response SLAs.',
              type: 'area',
              dataKey: 'sla',
              data: [
                { name: 'Week 1', sla: 91 },
                { name: 'Week 2', sla: 93 },
                { name: 'Week 3', sla: 94 },
                { name: 'Week 4', sla: 95 }
              ]
            },
            {
              id: 'asset-uptime',
              title: 'Asset uptime by zone',
              description: 'Availability percentage across active zones.',
              type: 'bar',
              dataKey: 'uptime',
              data: [
                { name: 'Zone A', uptime: 98.1 },
                { name: 'Zone B', uptime: 97.4 },
                { name: 'Zone C', uptime: 99.0 },
                { name: 'Zone D', uptime: 98.6 }
              ]
            }
          ],
          upcoming: [
            { title: 'Tenant onboarding sprint', when: '18 Mar · 09:30', status: 'Ops + Product' },
            { title: 'Platform status review', when: '19 Mar · 15:00', status: 'Engineering update' },
            { title: 'Executive incident drill', when: '21 Mar · 08:45', status: 'Security operations' }
          ],
          insights: [
            'Platform automation saved 64 analyst hours last week.',
            'Zones C & D nearing vehicle capacity thresholds — consider rebalancing.',
            'Two tenants approaching SLA escalation window — concierge notified.',
            'Risk queue reduced by 28% after new verification workflow.'
          ]
        }
      },
      {
        id: 'calendar',
        icon: 'calendar',
        label: 'Network Calendar',
        description: 'Central schedule for maintenance windows, releases, and audits.',
        type: 'calendar',
        data: {
          month: 'March 2025',
          legend: [
            { label: 'Maintenance window', status: 'confirmed' },
            { label: 'Platform release', status: 'standby' },
            { label: 'Audit / governance', status: 'travel' },
            { label: 'Escalation drill', status: 'risk' }
          ],
          weeks: [
            [
              { date: '24', isCurrentMonth: false, events: [] },
              { date: '25', isCurrentMonth: false, events: [] },
              { date: '26', isCurrentMonth: false, events: [] },
              { date: '27', isCurrentMonth: false, events: [] },
              { date: '28', isCurrentMonth: false, events: [] },
              { date: '1', isCurrentMonth: true, events: [{ title: 'Platform release hardening', status: 'standby', time: 'All day' }] },
              { date: '2', isCurrentMonth: true, events: [] }
            ],
            [
              { date: '3', isCurrentMonth: true, events: [{ title: 'Zone B maintenance', status: 'confirmed', time: '02:00-04:00' }] },
              { date: '4', isCurrentMonth: true, events: [{ title: 'Data residency audit', status: 'travel', time: '09:00' }] },
              { date: '5', isCurrentMonth: true, events: [{ title: 'Release planning sync', status: 'standby', time: '16:00' }] },
              { date: '6', isCurrentMonth: true, events: [{ title: 'Escalation tabletop', status: 'risk', time: '14:30' }] },
              { date: '7', isCurrentMonth: true, events: [] },
              { date: '8', isCurrentMonth: true, events: [{ title: 'Tenant feature preview', status: 'standby', time: 'All day' }] },
              { date: '9', isCurrentMonth: true, events: [] }
            ],
            [
              { date: '10', isCurrentMonth: true, events: [{ title: 'Zone D maintenance', status: 'confirmed', time: '01:00-03:00' }] },
              { date: '11', isCurrentMonth: true, events: [{ title: 'Vendor compliance checks', status: 'travel', time: '10:30' }] },
              { date: '12', isCurrentMonth: true, events: [{ title: 'Incident drill', status: 'risk', time: '15:00' }] },
              { date: '13', isCurrentMonth: true, events: [{ title: 'Platform release', status: 'confirmed', time: '02:30-04:30' }] },
              { date: '14', isCurrentMonth: true, events: [] },
              { date: '15', isCurrentMonth: true, events: [{ title: 'Zone planning workshop', status: 'standby', time: 'All day' }] },
              { date: '16', isCurrentMonth: true, events: [] }
            ],
            [
              { date: '17', isCurrentMonth: true, events: [{ title: 'Tenant onboarding sprint', status: 'standby', time: '09:30' }] },
              { date: '18', isCurrentMonth: true, events: [{ title: 'Platform release', status: 'confirmed', time: '02:00-04:00' }] },
              { date: '19', isCurrentMonth: true, events: [{ title: 'Security audit', status: 'travel', time: '10:00' }] },
              { date: '20', isCurrentMonth: true, events: [{ title: 'Ops council', status: 'standby', time: '13:00' }] },
              { date: '21', isCurrentMonth: true, events: [{ title: 'Executive incident drill', status: 'risk', time: '08:45' }] },
              { date: '22', isCurrentMonth: true, events: [{ title: 'Zone C maintenance', status: 'confirmed', time: '01:30-03:30' }] },
              { date: '23', isCurrentMonth: true, events: [] }
            ],
            [
              { date: '24', isCurrentMonth: true, events: [{ title: 'Platform release candidate', status: 'standby', time: 'All day' }] },
              { date: '25', isCurrentMonth: true, events: [{ title: 'Tenant advisory council', status: 'confirmed', time: '11:00' }] },
              { date: '26', isCurrentMonth: true, events: [{ title: 'Data privacy audit', status: 'travel', time: '09:00' }] },
              { date: '27', isCurrentMonth: true, events: [{ title: 'Escalation readiness review', status: 'risk', time: '15:30' }] },
              { date: '28', isCurrentMonth: true, events: [{ title: 'Zone D calibration', status: 'confirmed', time: '02:00-04:00' }] },
              { date: '29', isCurrentMonth: true, events: [{ title: 'Platform release', status: 'confirmed', time: '02:30-04:30' }] },
              { date: '30', isCurrentMonth: true, events: [{ title: 'Weekend audit prep', status: 'standby', time: 'All day' }] }
            ]
          ]
        }
      },
      {
        id: 'operations',
        icon: 'pipeline',
        label: 'Operations Pipeline',
        description: 'Monitor multi-tenant workflows, escalations, and readiness.',
        type: 'board',
        data: {
          columns: [
            {
              title: 'Needs attention',
              items: [
                { title: 'Tenant escalation #4821', owner: 'Zone B', value: 'SLA breach risk', eta: 'Respond within 2h' },
                { title: 'Legal review: contract addendum', owner: 'Enterprise ops', value: 'Sign-off pending', eta: 'Due 20 Mar' }
              ]
            },
            {
              title: 'In progress',
              items: [
                { title: 'Zone optimisation sprint', owner: 'Network planning', value: '18 zones', eta: 'Wrap 28 Mar' },
                { title: 'Tenant onboarding batch', owner: 'Growth ops', value: '5 tenants', eta: 'Go-live 22 Mar' }
              ]
            },
            {
              title: 'At risk',
              items: [
                { title: 'Service credit negotiation', owner: 'Finance', value: '£4.2k exposure', eta: 'Meeting 18 Mar' },
                { title: 'Asset shortage: lifts', owner: 'Logistics', value: '3 units', eta: 'Expedite shipment' }
              ]
            },
            {
              title: 'Recently resolved',
              items: [
                { title: 'Incident drill follow-up', owner: 'Security ops', value: 'Completed', eta: 'Reporting' },
                { title: 'Tenant billing migration', owner: 'Finance ops', value: 'Completed', eta: 'Post-mortem scheduled' }
              ]
            }
          ]
        }
      },
      {
        id: 'availability',
        icon: 'crew',
        label: 'Serviceman Management',
        description: 'Crew availability, standby coverage, and certification gaps.',
        type: 'availability',
        data: {
          summary: { openSlots: '8', standbyCrews: '3', followUps: '2' },
          days: ['Mon 17', 'Tue 18', 'Wed 19', 'Thu 20', 'Fri 21'],
          resources: [
            {
              name: 'Zone Alpha lead',
              role: 'Senior technician',
              status: 'Full coverage',
              allocations: [
                { day: 'Mon 17', status: 'Booked', window: '06:00-16:00' },
                { day: 'Tue 18', status: 'Booked', window: '06:00-16:00' },
                { day: 'Wed 19', status: 'Travel', window: '09:00-11:00' },
                { day: 'Thu 20', status: 'Standby', window: 'All day' },
                { day: 'Fri 21', status: 'Booked', window: '06:00-16:00' }
              ]
            },
            {
              name: 'Zone Beta crew',
              role: 'Rapid response',
              status: 'Standby coverage',
              allocations: [
                { day: 'Mon 17', status: 'Standby', window: 'All day' },
                { day: 'Tue 18', status: 'Standby', window: 'All day' },
                { day: 'Wed 19', status: 'Booked', window: '07:00-15:00' },
                { day: 'Thu 20', status: 'Booked', window: '07:00-15:00' },
                { day: 'Fri 21', status: 'OOO', window: 'Training' }
              ]
            },
            {
              name: 'Zone Delta support',
              role: 'Compliance specialists',
              status: 'Focused on audits',
              allocations: [
                { day: 'Mon 17', status: 'Booked', window: '08:00-18:00' },
                { day: 'Tue 18', status: 'Travel', window: '10:00-12:00' },
                { day: 'Wed 19', status: 'Booked', window: '08:00-18:00' },
                { day: 'Thu 20', status: 'Booked', window: '08:00-18:00' },
                { day: 'Fri 21', status: 'Standby', window: 'All day' }
              ]
            }
          ]
        }
      },
      {
        id: 'assets',
        icon: 'assets',
        label: 'Hire & Rental Control',
        description: 'Fleet health, inspection cadence, and utilisation by zone.',
        type: 'table',
        data: {
          headers: ['Asset group', 'In field', 'Inspection due', 'Zone coverage', 'Next action'],
          rows: [
            ['MEWP platforms', '24', '3 overdue', 'Zones A, B, D', 'Schedule mobile inspection'],
            ['Sanitation pods', '18', '1 due', 'Zones C, F', 'Restock supplies'],
            ['Thermal cameras', '32', '0 due', 'All zones', 'Rotate to Zone E standby'],
            ['Fleet vehicles', '46', '5 due', 'Network wide', 'Book MOT batch']
          ]
        }
      },
      {
        id: 'zones',
        icon: 'map',
        label: 'Zone Design Studio',
        description: 'Draw, manage, and simulate multi-tenant service zones.',
        type: 'zones',
        data: {
          canvas: [
            ['A', 'A', 'B', 'B', 'C'],
            ['A', 'A', 'B', 'C', 'C'],
            ['D', 'D', 'B', 'C', 'E'],
            ['D', 'F', 'F', 'E', 'E']
          ],
          zones: [
            { code: 'A', region: 'North loop', color: '#bfdbfe', lead: 'Harper Quinn', workload: '82% utilisation' },
            { code: 'B', region: 'Central core', color: '#a7f3d0', lead: 'Noah Patel', workload: '76% utilisation' },
            { code: 'C', region: 'South district', color: '#fde68a', lead: 'Isla Mensah', workload: '68% utilisation' },
            { code: 'D', region: 'Industrial belt', color: '#fca5a5', lead: 'Milo Evans', workload: '89% utilisation' },
            { code: 'E', region: 'Coastal', color: '#c4b5fd', lead: 'Sofia Reyes', workload: '71% utilisation' },
            { code: 'F', region: 'Airport corridor', color: '#bbf7d0', lead: 'Leo Smith', workload: '64% utilisation' }
          ],
          drafts: [
            { title: 'Micro-zone overlay', description: 'Split Zone B into micro-areas to reduce travel.' },
            { title: 'Event mode', description: 'Temporary weekend zones for major sporting events.' }
          ],
          actions: [
            'Validate coverage heatmap before releasing new tenant cluster.',
            'Share updated zone plan with logistics and compliance teams.',
            'Publish overnight rotation for airport corridor (Zone F).'
          ]
        }
      },
      {
        id: 'settings',
        icon: 'settings',
        label: 'Platform Settings',
        description: 'Control tenants, feature flags, governance, and notifications.',
        type: 'settings',
        data: {
          panels: [
            {
              id: 'tenants',
              title: 'Tenant controls',
              description: 'Provisioning, rate cards, and access delegation.',
              items: [
                { id: 'tenant-onboarding', label: 'Auto-provision onboarding', type: 'toggle', enabled: true, meta: 'Applies to growth plan' },
                { id: 'tenant-quiet-hours', label: 'Global quiet hours', type: 'value', value: '22:00-06:00 UTC', meta: 'Override per tenant' }
              ]
            },
            {
              id: 'governance',
              title: 'Governance & audit',
              description: 'Keep audit logs and compliance exports ready.',
              items: [
                { id: 'audit-retention', label: 'Audit log retention', type: 'value', value: '18 months', meta: 'Enterprise default' },
                { id: 'gov-escalations', label: 'Auto-escalate critical alerts', type: 'toggle', enabled: true }
              ]
            },
            {
              id: 'notifications-admin',
              title: 'Notification policy',
              description: 'Escalation channels for major incidents.',
              items: [
                { id: 'notify-exec', label: 'Executive bridge', type: 'toggle', enabled: true, meta: 'SMS + Slack bridge' },
                { id: 'notify-ops', label: 'Ops heartbeat', type: 'toggle', enabled: true, meta: 'Email hourly digest' }
              ]
            }
          ]
        }
      }
    ]
  }
};

export default mockDashboards;<|MERGE_RESOLUTION|>--- conflicted
+++ resolved
@@ -2069,7 +2069,6 @@
         }
       },
       {
-<<<<<<< HEAD
         id: 'booking-management',
         icon: 'pipeline',
         label: 'Booking Management',
@@ -2090,7 +2089,6 @@
               revenueEarned: 18450,
               averageTravelMinutes: 26
             }
-=======
         id: 'inbox',
         icon: 'support',
         label: 'Crew Inbox',
@@ -2113,7 +2111,6 @@
             entryPoints: 4,
             quickReplies: 9,
             escalationRules: 3
->>>>>>> c079087e
           }
         }
       },

--- conflicted
+++ resolved
@@ -230,7 +230,6 @@
         }
       },
       {
-<<<<<<< HEAD
         id: 'services-management',
         icon: 'automation',
         label: 'Services Management',
@@ -348,7 +347,6 @@
               { id: 'ZONE-C', name: 'Zone Central', companyId: 'COMP-01', demandLevel: 'low', metadata: {} }
             ]
           }
-=======
         id: 'history',
         icon: 'documents',
         label: 'Order History',
@@ -447,7 +445,6 @@
               meta: { approvalId: 'ESC-4821', amount: '£1,300' }
             }
           ]
->>>>>>> 27e7f51a
         }
       },
       {

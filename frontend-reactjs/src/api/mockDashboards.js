import { readSecurityPreferences } from '../utils/securityPreferences.js';
import {
  ORDER_HISTORY_ENTRY_TYPES,
  ORDER_HISTORY_ACTOR_ROLES,
  ORDER_HISTORY_ATTACHMENT_TYPES
} from '../constants/orderHistory.js';

const createWindow = () => ({
  label: 'Next 30 days',
  start: '2025-03-01T00:00:00Z',
  end: '2025-03-30T23:59:59Z',
  timezone: 'Europe/London'
});

const mockDashboards = {
  user: {
    persona: 'user',
    name: 'User Command Center',
    headline: 'Coordinate service orders, rentals, availability, and support in one workspace.',
    window: createWindow(),
    metadata: {
      userId: 'USR-2488',
      companyId: 'CMP-9031',
      user: {
        id: 'USR-2488',
        name: 'Avery Stone',
        email: 'avery@fixnado.com'
      },
      company: {
        id: 'CMP-9031',
        name: 'Stone Facilities Co-op',
        contactEmail: 'ops@stonefacilities.co.uk',
        contactPhone: '+44 20 7946 0998'
      },
      totals: {
        bookings: 22,
        activeBookings: 8,
        spend: '£31.6k',
        rentals: 6,
        disputes: 1,
        conversations: 15
      },
      features: {
        ads: {
          available: false,
          level: 'view',
          label: 'Unavailable',
          features: []
        },
        accountSettings: true
      }
    },
    navigation: [
      {
        id: 'overview',
        icon: 'profile',
        label: 'Profile Overview',
        description: 'Bookings, spend and risk signals tailored to Avery’s organisation.',
        type: 'overview',
        analytics: {
          metrics: [
            { label: 'Active jobs', value: '22', change: '+4 vs prior window', trend: 'up' },
            { label: 'Spend processed', value: '£31.6k', change: '+£6.8k vs target', trend: 'up' },
            { label: 'Completion rate', value: '95%', change: '+1.5 pts vs SLA', trend: 'up' },
            { label: 'Open disputes', value: '1', change: '-1 vs prior window', trend: 'down' }
          ],
          charts: [
            {
              id: 'jobs-by-week',
              title: 'Jobs Scheduled per Week',
              description: 'Volume of bookings captured each week across all facilities.',
              type: 'line',
              dataKey: 'count',
              data: [
                { name: 'Week 1', count: 5 },
                { name: 'Week 2', count: 7 },
                { name: 'Week 3', count: 4 },
                { name: 'Week 4', count: 6 }
              ]
            },
            {
              id: 'spend-vs-escrow',
              title: 'Spend vs Escrow Balance',
              description: 'Escrow releases compared to invoices this window.',
              type: 'bar',
              dataKey: 'invoices',
              secondaryKey: 'escrow',
              data: [
                { name: 'Week 1', invoices: 6200, escrow: 4100 },
                { name: 'Week 2', invoices: 7800, escrow: 6400 },
                { name: 'Week 3', invoices: 5200, escrow: 3900 },
                { name: 'Week 4', invoices: 7400, escrow: 7100 }
              ]
            },
            {
              id: 'support-velocity',
              title: 'Support Velocity',
              description: 'First-response minutes for concierge and escalation threads.',
              type: 'area',
              dataKey: 'minutes',
              data: [
                { name: 'Week 1', minutes: 21 },
                { name: 'Week 2', minutes: 18 },
                { name: 'Week 3', minutes: 17 },
                { name: 'Week 4', minutes: 15 }
              ]
            }
          ],
          upcoming: [
            { title: 'HVAC seasonal service', when: '18 Mar · 09:00', status: 'Confirmed' },
            { title: 'Escrow release review', when: '19 Mar · 14:30', status: 'Finance hand-off' },
            { title: 'Community centre deep clean', when: '21 Mar · 07:30', status: 'Crew brief 06:45' },
            { title: 'Smart thermostat rollout', when: '25 Mar · 10:15', status: 'Design approvals' }
          ],
          insights: [
            'Leverage bundled callouts to keep travel time under 25 minutes.',
            'Escrow releases older than 5 days should escalate to finance.',
            'Portfolio CSAT lifted 0.4 pts after concierge outreach cadence.',
            'Two rentals nearing inspection require proof-of-service uploads.'
          ]
        }
      },
      {
        id: 'customer-control',
        icon: 'control',
        label: 'Customer Control Centre',
        description: 'Manage customer profile, escalation contacts, and service locations.',
        type: 'module'
      },
      {
        id: 'calendar',
        icon: 'calendar',
        label: 'Service Calendar',
        description: 'Month view of all upcoming visits, inspections, and support follow-ups.',
        type: 'calendar',
        data: {
          month: 'March 2025',
          monthValue: '2025-03',
          timezone: 'Europe/London',
          summary: [
            { id: 'total', label: 'Total bookings', value: 22 },
            { id: 'active', label: 'In progress', value: 8 },
            { id: 'awaiting', label: 'Awaiting assignment', value: 5 },
            { id: 'completed', label: 'Completed this month', value: 6 },
            { id: 'risk', label: 'Needs attention', value: 3 }
          ],
          legend: [
            { label: 'Confirmed visit', status: 'confirmed' },
            { label: 'Pending assignment', status: 'pending' },
            { label: 'Travel / prep', status: 'travel' },
            { label: 'Escalation risk', status: 'risk' },
            { label: 'Standby crew', status: 'standby' }
          ],
          filters: {
            statuses: [
              { value: 'confirmed', label: 'Confirmed visits' },
              { value: 'pending', label: 'Awaiting assignment' },
              { value: 'travel', label: 'In progress & travel' },
              { value: 'risk', label: 'Escalations & disputes' },
              { value: 'standby', label: 'Standby / rest day' }
            ],
            zones: [
              { value: 'zone-centre', label: 'City Centre' },
              { value: 'zone-docklands', label: 'Docklands' },
              { value: 'zone-residential', label: 'Residential North' }
            ]
          },
          controls: {
            month: '2025-03',
            previousMonth: '2025-02',
            nextMonth: '2025-04',
            start: '2025-03-01T00:00:00Z',
            end: '2025-03-31T23:59:59Z'
          },
          weeks: [
            [
              { isoDate: '2025-02-24', date: '24', isCurrentMonth: false, events: [], capacity: '4 slots left' },
              { isoDate: '2025-02-25', date: '25', isCurrentMonth: false, events: [], capacity: '4 slots left' },
              { isoDate: '2025-02-26', date: '26', isCurrentMonth: false, events: [], capacity: '4 slots left' },
              { isoDate: '2025-02-27', date: '27', isCurrentMonth: false, events: [], capacity: '4 slots left' },
              { isoDate: '2025-02-28', date: '28', isCurrentMonth: false, events: [], capacity: '4 slots left' },
              {
                isoDate: '2025-03-01',
                date: '1',
                isCurrentMonth: true,
                events: [
                  {
                    id: 'mock-visit-001',
                    title: 'Depot inventory audit',
                    status: 'travel',
                    statusRaw: 'in_progress',
                    time: '08:00 – 10:00',
                    start: '2025-03-01T08:00:00Z',
                    end: '2025-03-01T10:00:00Z',
                    zone: 'City Centre',
                    zoneId: 'zone-centre',
                    location: 'Logistics depot',
                    crew: 'Ops crew A',
                    value: '£1,200',
                    notesCount: 1,
                    attachments: [
                      { label: 'Briefing deck', url: 'https://docs.example.com/audit-brief.pdf', type: 'document' }
                    ]
                  }
                ],
                capacity: '3 slots left'
              },
              { isoDate: '2025-03-02', date: '2', isCurrentMonth: true, events: [], capacity: '4 slots left' }
            ],
            [
              {
                isoDate: '2025-03-03',
                date: '3',
                isCurrentMonth: true,
                events: [
                  {
                    id: 'mock-visit-002',
                    title: 'Retail lighting retrofit',
                    status: 'confirmed',
                    statusRaw: 'scheduled',
                    time: '09:30 – 12:30',
                    start: '2025-03-03T09:30:00Z',
                    end: '2025-03-03T12:30:00Z',
                    zone: 'City Centre',
                    zoneId: 'zone-centre',
                    location: 'Market Street Mall',
                    crew: 'Crew Delta',
                    value: '£2,400',
                    notesCount: 2,
                    attachments: []
                  }
                ],
                capacity: '3 slots left'
              },
              {
                isoDate: '2025-03-04',
                date: '4',
                isCurrentMonth: true,
                events: [
                  {
                    id: 'mock-visit-003',
                    title: 'Pool chemical balance',
                    status: 'confirmed',
                    statusRaw: 'scheduled',
                    time: '13:00 – 15:00',
                    start: '2025-03-04T13:00:00Z',
                    end: '2025-03-04T15:00:00Z',
                    zone: 'Docklands',
                    zoneId: 'zone-docklands',
                    location: 'Waterside apartments',
                    crew: 'Crew Aqua',
                    value: '£950',
                    notesCount: 0,
                    attachments: []
                  }
                ],
                capacity: '3 slots left'
              },
              {
                isoDate: '2025-03-05',
                date: '5',
                isCurrentMonth: true,
                events: [
                  {
                    id: 'mock-visit-004',
                    title: 'Insurance audit prep',
                    status: 'standby',
                    statusRaw: 'awaiting_assignment',
                    time: 'All day',
                    start: '2025-03-05T08:00:00Z',
                    end: '2025-03-05T17:00:00Z',
                    zone: 'Residential North',
                    zoneId: 'zone-residential',
                    location: 'Harbour Tower',
                    crew: null,
                    value: null,
                    notesCount: 1,
                    attachments: []
                  }
                ],
                capacity: '3 slots left'
              },
              {
                isoDate: '2025-03-06',
                date: '6',
                isCurrentMonth: true,
                events: [
                  {
                    id: 'mock-visit-005',
                    title: 'Escalation: boiler repair',
                    status: 'risk',
                    statusRaw: 'disputed',
                    time: 'SLA 4h',
                    start: '2025-03-06T10:00:00Z',
                    end: '2025-03-06T14:00:00Z',
                    zone: 'Docklands',
                    zoneId: 'zone-docklands',
                    location: 'Community centre',
                    crew: 'Escalation pod',
                    value: '£1,700',
                    notesCount: 4,
                    attachments: [
                      { label: 'Incident photos', url: 'https://cdn.example.com/boiler/photos', type: 'image' }
                    ]
                  }
                ],
                capacity: '3 slots left'
              },
              { isoDate: '2025-03-07', date: '7', isCurrentMonth: true, events: [], capacity: '4 slots left' },
              {
                isoDate: '2025-03-08',
                date: '8',
                isCurrentMonth: true,
                events: [
                  {
                    id: 'mock-visit-006',
                    title: 'Condo HVAC tune-up',
                    status: 'confirmed',
                    statusRaw: 'scheduled',
                    time: '08:45 – 11:00',
                    start: '2025-03-08T08:45:00Z',
                    end: '2025-03-08T11:00:00Z',
                    zone: 'Residential North',
                    zoneId: 'zone-residential',
                    location: 'Maple Residences',
                    crew: 'Crew Thermo',
                    value: '£1,050',
                    notesCount: 0,
                    attachments: []
                  }
                ],
                capacity: '3 slots left'
              },
              { isoDate: '2025-03-09', date: '9', isCurrentMonth: true, events: [], capacity: '4 slots left' }
            ],
            [
              {
                isoDate: '2025-03-10',
                date: '10',
                isCurrentMonth: true,
                events: [
                  {
                    id: 'mock-visit-007',
                    title: 'Fleet sanitation',
                    status: 'confirmed',
                    statusRaw: 'scheduled',
                    time: '07:30 – 09:30',
                    start: '2025-03-10T07:30:00Z',
                    end: '2025-03-10T09:30:00Z',
                    zone: 'Docklands',
                    zoneId: 'zone-docklands',
                    location: 'Service depot',
                    crew: 'Crew Alpha',
                    value: '£680',
                    notesCount: 1,
                    attachments: []
                  }
                ],
                capacity: '3 slots left'
              },
              {
                isoDate: '2025-03-11',
                date: '11',
                isCurrentMonth: true,
                events: [
                  {
                    id: 'mock-visit-008',
                    title: 'Fire safety drill',
                    status: 'standby',
                    statusRaw: 'awaiting_assignment',
                    time: '15:00 – 17:00',
                    start: '2025-03-11T15:00:00Z',
                    end: '2025-03-11T17:00:00Z',
                    zone: 'City Centre',
                    zoneId: 'zone-centre',
                    location: 'Innovation Hub',
                    crew: null,
                    value: '£540',
                    notesCount: 0,
                    attachments: []
                  }
                ],
                capacity: '3 slots left'
              },
              {
                isoDate: '2025-03-12',
                date: '12',
                isCurrentMonth: true,
                events: [
                  {
                    id: 'mock-visit-009',
                    title: 'Escrow review 4821',
                    status: 'risk',
                    statusRaw: 'disputed',
                    time: 'Finance',
                    start: '2025-03-12T10:00:00Z',
                    end: '2025-03-12T12:00:00Z',
                    zone: 'City Centre',
                    zoneId: 'zone-centre',
                    location: 'Finance HQ',
                    crew: 'Finance partner',
                    value: '£1,300',
                    notesCount: 3,
                    attachments: []
                  }
                ],
                capacity: '3 slots left'
              },
              {
                isoDate: '2025-03-13',
                date: '13',
                isCurrentMonth: true,
                events: [
                  {
                    id: 'mock-visit-010',
                    title: 'Access control upgrade',
                    status: 'confirmed',
                    statusRaw: 'scheduled',
                    time: '11:00 – 14:00',
                    start: '2025-03-13T11:00:00Z',
                    end: '2025-03-13T14:00:00Z',
                    zone: 'City Centre',
                    zoneId: 'zone-centre',
                    location: 'Civic centre',
                    crew: 'Crew Secure',
                    value: '£2,150',
                    notesCount: 0,
                    attachments: []
                  }
                ],
                capacity: '3 slots left'
              },
              { isoDate: '2025-03-14', date: '14', isCurrentMonth: true, events: [], capacity: '4 slots left' },
              {
                isoDate: '2025-03-15',
                date: '15',
                isCurrentMonth: true,
                events: [
                  {
                    id: 'mock-visit-011',
                    title: 'Depot inventory catch-up',
                    status: 'travel',
                    statusRaw: 'in_progress',
                    time: '13:30 – 15:00',
                    start: '2025-03-15T13:30:00Z',
                    end: '2025-03-15T15:00:00Z',
                    zone: 'Docklands',
                    zoneId: 'zone-docklands',
                    location: 'North depot',
                    crew: 'Crew Logistics',
                    value: '£720',
                    notesCount: 1,
                    attachments: []
                  }
                ],
                capacity: '3 slots left'
              },
              { isoDate: '2025-03-16', date: '16', isCurrentMonth: true, events: [], capacity: '4 slots left' }
            ],
            [
              {
                isoDate: '2025-03-17',
                date: '17',
                isCurrentMonth: true,
                isToday: true,
                events: [
                  {
                    id: 'mock-visit-012',
                    title: 'Escrow release audit',
                    status: 'confirmed',
                    statusRaw: 'scheduled',
                    time: '09:00 – 11:00',
                    start: '2025-03-17T09:00:00Z',
                    end: '2025-03-17T11:00:00Z',
                    zone: 'City Centre',
                    zoneId: 'zone-centre',
                    location: 'Finance HQ',
                    crew: 'Finance squad',
                    value: '£1,100',
                    notesCount: 3,
                    attachments: []
                  }
                ],
                capacity: '3 slots left'
              },
              {
                isoDate: '2025-03-18',
                date: '18',
                isCurrentMonth: true,
                events: [
                  {
                    id: 'mock-visit-013',
                    title: 'HVAC seasonal service',
                    status: 'confirmed',
                    statusRaw: 'scheduled',
                    time: '09:00 – 13:00',
                    start: '2025-03-18T09:00:00Z',
                    end: '2025-03-18T13:00:00Z',
                    zone: 'Residential North',
                    zoneId: 'zone-residential',
                    location: 'Community centre',
                    crew: 'Crew Thermo',
                    value: '£1,650',
                    notesCount: 2,
                    attachments: []
                  }
                ],
                capacity: '3 slots left'
              },
              {
                isoDate: '2025-03-19',
                date: '19',
                isCurrentMonth: true,
                events: [
                  {
                    id: 'mock-visit-014',
                    title: 'Escrow review board',
                    status: 'risk',
                    statusRaw: 'disputed',
                    time: '14:30 – 16:00',
                    start: '2025-03-19T14:30:00Z',
                    end: '2025-03-19T16:00:00Z',
                    zone: 'City Centre',
                    zoneId: 'zone-centre',
                    location: 'Board room 4',
                    crew: 'Finance partner',
                    value: '£1,800',
                    notesCount: 4,
                    attachments: []
                  }
                ],
                capacity: '3 slots left'
              },
              {
                isoDate: '2025-03-20',
                date: '20',
                isCurrentMonth: true,
                events: [
                  {
                    id: 'mock-visit-015',
                    title: 'Rooftop access permit',
                    status: 'pending',
                    statusRaw: 'pending',
                    time: 'All day',
                    start: '2025-03-20T08:00:00Z',
                    end: '2025-03-20T17:00:00Z',
                    zone: 'City Centre',
                    zoneId: 'zone-centre',
                    location: 'Skyline tower',
                    crew: null,
                    value: null,
                    notesCount: 1,
                    attachments: []
                  }
                ],
                capacity: '3 slots left'
              },
              {
                isoDate: '2025-03-21',
                date: '21',
                isCurrentMonth: true,
                events: [
                  {
                    id: 'mock-visit-016',
                    title: 'Community centre deep clean',
                    status: 'confirmed',
                    statusRaw: 'scheduled',
                    time: '07:30 – 12:00',
                    start: '2025-03-21T07:30:00Z',
                    end: '2025-03-21T12:00:00Z',
                    zone: 'Docklands',
                    zoneId: 'zone-docklands',
                    location: 'Riverside hub',
                    crew: 'Crew Clean',
                    value: '£1,400',
                    notesCount: 2,
                    attachments: []
                  }
                ],
                capacity: '3 slots left'
              },
              {
                isoDate: '2025-03-22',
                date: '22',
                isCurrentMonth: true,
                events: [
                  {
                    id: 'mock-visit-017',
                    title: 'Crew rest day',
                    status: 'standby',
                    statusRaw: 'awaiting_assignment',
                    time: 'All day',
                    start: '2025-03-22T00:00:00Z',
                    end: '2025-03-22T23:59:59Z',
                    zone: 'Residential North',
                    zoneId: 'zone-residential',
                    location: 'Portfolio wide',
                    crew: 'All crews',
                    value: null,
                    notesCount: 0,
                    attachments: []
                  }
                ],
                capacity: '3 slots left'
              },
              { isoDate: '2025-03-23', date: '23', isCurrentMonth: true, events: [], capacity: '4 slots left' }
            ],
            [
              {
                isoDate: '2025-03-24',
                date: '24',
                isCurrentMonth: true,
                events: [
                  {
                    id: 'mock-visit-018',
                    title: 'Smart thermostat rollout',
                    status: 'confirmed',
                    statusRaw: 'scheduled',
                    time: '10:15 – 13:45',
                    start: '2025-03-24T10:15:00Z',
                    end: '2025-03-24T13:45:00Z',
                    zone: 'Residential North',
                    zoneId: 'zone-residential',
                    location: 'Highline towers',
                    crew: 'Crew Thermo',
                    value: '£2,900',
                    notesCount: 5,
                    attachments: [
                      { label: 'Rollout checklist', url: 'https://docs.example.com/rollout', type: 'document' }
                    ]
                  }
                ],
                capacity: '3 slots left'
              },
              {
                isoDate: '2025-03-25',
                date: '25',
                isCurrentMonth: true,
                events: [
                  {
                    id: 'mock-visit-019',
                    title: 'Tenant onboarding',
                    status: 'standby',
                    statusRaw: 'awaiting_assignment',
                    time: '16:00 – 18:00',
                    start: '2025-03-25T16:00:00Z',
                    end: '2025-03-25T18:00:00Z',
                    zone: 'City Centre',
                    zoneId: 'zone-centre',
                    location: 'Innovation Hub',
                    crew: 'Concierge team',
                    value: '£480',
                    notesCount: 1,
                    attachments: []
                  }
                ],
                capacity: '3 slots left'
              },
              {
                isoDate: '2025-03-26',
                date: '26',
                isCurrentMonth: true,
                events: [
                  {
                    id: 'mock-visit-020',
                    title: 'Post-work inspection',
                    status: 'confirmed',
                    statusRaw: 'scheduled',
                    time: '08:30 – 09:30',
                    start: '2025-03-26T08:30:00Z',
                    end: '2025-03-26T09:30:00Z',
                    zone: 'Docklands',
                    zoneId: 'zone-docklands',
                    location: 'Harbour Tower',
                    crew: 'QA Team',
                    value: '£660',
                    notesCount: 1,
                    attachments: []
                  }
                ],
                capacity: '3 slots left'
              },
              { isoDate: '2025-03-27', date: '27', isCurrentMonth: true, events: [], capacity: '4 slots left' },
              {
                isoDate: '2025-03-28',
                date: '28',
                isCurrentMonth: true,
                events: [
                  {
                    id: 'mock-visit-021',
                    title: 'Dispute follow-up 1142',
                    status: 'risk',
                    statusRaw: 'disputed',
                    time: '15:00 – 16:30',
                    start: '2025-03-28T15:00:00Z',
                    end: '2025-03-28T16:30:00Z',
                    zone: 'City Centre',
                    zoneId: 'zone-centre',
                    location: 'Tenant conference room',
                    crew: 'Escalation pod',
                    value: '£1,050',
                    notesCount: 2,
                    attachments: []
                  }
                ],
                capacity: '3 slots left'
              },
              { isoDate: '2025-03-29', date: '29', isCurrentMonth: true, events: [], capacity: '4 slots left' },
              {
                isoDate: '2025-03-30',
                date: '30',
                isCurrentMonth: true,
                events: [
                  {
                    id: 'mock-visit-022',
                    title: 'Weekend concierge sweep',
                    status: 'standby',
                    statusRaw: 'awaiting_assignment',
                    time: 'All day',
                    start: '2025-03-30T00:00:00Z',
                    end: '2025-03-30T23:59:59Z',
                    zone: 'City Centre',
                    zoneId: 'zone-centre',
                    location: 'Portfolio wide',
                    crew: 'Concierge team',
                    value: null,
                    notesCount: 0,
                    attachments: []
                  }
                ],
                capacity: '3 slots left'
              }
            ]
          ],
          backlog: [
            {
              id: 'mock-backlog-001',
              title: 'Emergency lift reset',
              status: 'pending',
              type: 'on_demand',
              statusLabel: 'Awaiting assignment',
              requestedAt: '2025-03-05T18:45:00Z',
              zone: 'City Centre',
              zoneId: 'zone-centre',
              value: '£1,250',
              demandLevel: 'High urgency',
              notesCount: 2,
              attachments: [
                { label: 'Incident ticket', url: 'https://status.example.com/incidents/712', type: 'link' }
              ]
            },
            {
              id: 'mock-backlog-002',
              title: 'Roof leak mitigation',
              status: 'awaiting_assignment',
              type: 'on_demand',
              statusLabel: 'Crew review',
              requestedAt: '2025-03-08T09:20:00Z',
              zone: 'Docklands',
              zoneId: 'zone-docklands',
              value: '£2,400',
              demandLevel: 'Medium',
              notesCount: 1,
              attachments: []
            },
            {
              id: 'mock-backlog-003',
              title: 'Tenant onboarding bundle',
              status: 'pending',
              type: 'on_demand',
              statusLabel: 'Awaiting assignment',
              requestedAt: '2025-03-11T14:10:00Z',
              zone: 'Residential North',
              zoneId: 'zone-residential',
              value: '£980',
              demandLevel: 'Standard',
              notesCount: 0,
              attachments: []
            }
          ],
          permissions: {
            canCreate: true,
            canEdit: true,
            canManageNotes: true,
            canManageCrew: true
          },
          context: {
            customerId: 'USR-2488',
            companyId: 'COMP-482',
            timezone: 'Europe/London'
          }
        }
      },
      {
        id: 'orders',
        icon: 'pipeline',
        label: 'Work Orders',
        description: 'Escrow, delivery, and follow-up pipeline with risk visibility.',
        type: 'board',
        data: {
          columns: [
            {
              title: 'Requests',
              items: [
                { title: 'Retail lighting upgrade', owner: 'Downtown Core', value: '£1.9k', eta: 'Quote due in 4h' },
                { title: 'Office sanitisation', owner: 'Harbour Tower', value: '£1.1k', eta: 'Needs crew assignment' }
              ]
            },
            {
              title: 'Scheduled',
              items: [
                { title: 'Community centre clean', owner: 'Zone B', value: '£1.4k', eta: 'Crew check-in 18 Mar · 07:00' },
                { title: 'Smart thermostat rollout', owner: 'Residential West', value: '£2.9k', eta: 'Kick-off 25 Mar · 10:15' }
              ]
            },
            {
              title: 'At Risk',
              items: [
                { title: 'Escrow release #4821', owner: 'Finance', value: '£1.3k', eta: 'Approval overdue' },
                { title: 'Pipe repair follow-up', owner: 'Ops escalation', value: '£820', eta: 'SLA breach in 6h' }
              ]
            },
            {
              title: 'Completed',
              items: [
                { title: 'Emergency plumbing', owner: 'Civic Centre', value: '£640', eta: 'Inspection passed' },
                { title: 'Solar panel clean', owner: 'City Schools', value: '£1.1k', eta: 'Feedback due 22 Mar' }
              ]
            }
          ]
        }
      },
      {
        id: 'services-management',
        icon: 'automation',
        label: 'Services Management',
        description: 'Create service orders, manage escrow, and launch disputes.',
        type: 'services-management',
        data: {
          metrics: {
            activeOrders: 3,
            fundedEscrows: 2,
            disputedOrders: 1,
            totalOrders: 5,
            totalSpend: 18950
          },
          orders: [
            {
              id: 'ORD-1001',
              status: 'in_progress',
              totalAmount: 6400,
              currency: 'GBP',
              service: { id: 'SVC-201', title: 'Concierge preventative maintenance' },
              booking: {
                scheduledStart: '2025-03-19T08:00:00Z',
                scheduledEnd: '2025-03-19T16:30:00Z',
                zoneId: 'Zone North',
                status: 'in_progress'
              },
              escrow: { status: 'funded', disputes: [] },
              metrics: { disputesOpen: 0, escrowStatus: 'funded' }
            },
            {
              id: 'ORD-1002',
              status: 'completed',
              totalAmount: 8400,
              currency: 'GBP',
              service: { id: 'SVC-305', title: 'Escrow-backed tenant fit-out' },
              booking: {
                scheduledStart: '2025-03-16T09:30:00Z',
                scheduledEnd: '2025-03-17T17:30:00Z',
                zoneId: 'Zone East',
                status: 'completed'
              },
              escrow: {
                status: 'released',
                disputes: [
                  {
                    id: 'DSP-411',
                    status: 'resolved',
                    reason: 'Punch list follow-up',
                    openedBy: 'USR-2488',
                    createdAt: '2025-03-15T12:00:00Z',
                    updatedAt: '2025-03-16T09:00:00Z'
                  }
                ]
              },
              metrics: { disputesOpen: 0, escrowStatus: 'released' }
            },
            {
              id: 'ORD-1003',
              status: 'disputed',
              totalAmount: 4150,
              currency: 'GBP',
              service: { id: 'SVC-122', title: 'After-hours emergency repair' },
              booking: {
                scheduledStart: '2025-03-14T22:00:00Z',
                scheduledEnd: '2025-03-15T02:30:00Z',
                zoneId: 'Zone Central',
                status: 'completed'
              },
              escrow: {
                status: 'disputed',
                disputes: [
                  {
                    id: 'DSP-509',
                    status: 'open',
                    reason: 'Post-repair inspection flagged issues',
                    openedBy: 'USR-2488',
                    createdAt: '2025-03-15T07:45:00Z',
                    updatedAt: '2025-03-15T07:45:00Z'
                  }
                ]
              },
              metrics: { disputesOpen: 1, escrowStatus: 'disputed' }
            }
          ],
          catalogue: {
            services: [
              {
                id: 'SVC-201',
                title: 'Concierge preventative maintenance',
                category: 'Facilities',
                price: 1200,
                currency: 'GBP',
                companyName: 'Stone Facilities Co-op'
              },
              {
                id: 'SVC-305',
                title: 'Escrow-backed tenant fit-out',
                category: 'Projects',
                price: 8400,
                currency: 'GBP',
                companyName: 'Apex Build Partners'
              },
              {
                id: 'SVC-122',
                title: 'After-hours emergency repair',
                category: 'Emergency',
                price: 450,
                currency: 'GBP',
                companyName: 'Rapid Response Ops'
              }
            ],
            zones: [
              { id: 'ZONE-N', name: 'Zone North', companyId: 'COMP-01', demandLevel: 'high', metadata: {} },
              { id: 'ZONE-E', name: 'Zone East', companyId: 'COMP-01', demandLevel: 'medium', metadata: {} },
              { id: 'ZONE-C', name: 'Zone Central', companyId: 'COMP-01', demandLevel: 'low', metadata: {} }
            ]
          }
        id: 'history',
        icon: 'documents',
        label: 'Order History',
        description: 'Detailed audit trail for every service order.',
        type: 'history',
        access: { level: 'manage', features: ['order-history:write', 'history:write'] },
        data: {
          statusOptions: [
            { value: 'all', label: 'All statuses' },
            { value: 'pending', label: 'Pending' },
            { value: 'in_progress', label: 'In progress' },
            { value: 'completed', label: 'Completed' },
            { value: 'cancelled', label: 'Cancelled' }
          ],
          entryTypes: ORDER_HISTORY_ENTRY_TYPES,
          actorRoles: ORDER_HISTORY_ACTOR_ROLES,
          defaultFilters: { status: 'all', sort: 'desc', limit: 25 },
          attachments: { acceptedTypes: ORDER_HISTORY_ATTACHMENT_TYPES, maxPerEntry: 6 },
          context: { customerId: 'USR-2488', companyId: 'COMP-100' },
          access: { level: 'manage', features: ['order-history:write', 'history:write'] },
          orders: [
            {
              id: 'ORD-1001',
              reference: 'ORD-1001',
              status: 'in_progress',
              serviceTitle: 'Retail lighting upgrade',
              serviceCategory: 'Electrical',
              totalAmount: 1900,
              currency: 'GBP',
              scheduledFor: '2025-03-18T09:00:00Z',
              createdAt: '2025-03-10T08:00:00Z',
              updatedAt: '2025-03-16T14:00:00Z',
              lastStatusTransitionAt: '2025-03-16T14:00:00Z',
              zoneId: 'ZONE-B',
              companyId: 'COMP-100',
              meta: {
                serviceOwner: 'Avery Stone',
                location: 'Downtown Core',
                severity: 'standard'
              }
            },
            {
              id: 'ORD-1002',
              reference: 'ORD-1002',
              status: 'completed',
              serviceTitle: 'Community centre deep clean',
              serviceCategory: 'Facilities',
              totalAmount: 1400,
              currency: 'GBP',
              scheduledFor: '2025-03-14T07:30:00Z',
              createdAt: '2025-03-05T11:45:00Z',
              updatedAt: '2025-03-14T16:20:00Z',
              lastStatusTransitionAt: '2025-03-14T16:20:00Z',
              zoneId: 'ZONE-B',
              companyId: 'COMP-100',
              meta: {
                serviceOwner: 'Jordan Patel',
                location: 'Community Centre A',
                severity: 'standard'
              }
            }
          ],
          entries: [
            {
              id: 'HIST-001',
              title: 'Crew check-in confirmed',
              entryType: 'milestone',
              status: 'in_progress',
              summary: 'Crew onsite at 07:45, safety briefing completed and work area secured.',
              actorRole: 'provider',
              actorId: 'crew-17',
              occurredAt: '2025-03-17T07:45:00Z',
              createdAt: '2025-03-17T07:50:00Z',
              updatedAt: '2025-03-17T07:50:00Z',
              attachments: [
                {
                  id: 'ATT-001',
                  label: 'Site photo',
                  url: 'https://cdn.fixnado.com/orders/ord-1001/site-photo.jpg',
                  type: 'image',
                  previewImage: 'https://cdn.fixnado.com/orders/ord-1001/site-photo-thumb.jpg'
                }
              ],
              meta: { shift: 'AM', severity: 'standard' }
            },
            {
              id: 'HIST-002',
              title: 'Finance approved release',
              entryType: 'status_update',
              status: 'completed',
              summary: 'Finance approved escrow release following proof-of-service upload. Release queued for 24h settlement.',
              actorRole: 'finance',
              actorId: 'fin-ops',
              occurredAt: '2025-03-15T16:30:00Z',
              createdAt: '2025-03-15T16:32:00Z',
              meta: { approvalId: 'ESC-4821', amount: '£1,300' }
            }
          ]
        }
      },
      {
        id: 'availability',
        icon: 'availability',
        label: 'Availability Planner',
        description: 'Manage crew capacity, standbys, and concierge coverage.',
        type: 'availability',
        data: {
          summary: { openSlots: '4', standbyCrews: '2', followUps: '1' },
          days: ['Mon 17', 'Tue 18', 'Wed 19', 'Thu 20', 'Fri 21'],
          resources: [
            {
              name: 'Service Pod Alpha',
              role: 'HVAC & Electrical',
              status: 'On call • 24h notice',
              allocations: [
                { day: 'Mon 17', status: 'Booked', window: '07:00-17:00' },
                { day: 'Tue 18', status: 'Booked', window: '08:00-16:00' },
                { day: 'Wed 19', status: 'Travel', window: '07:00-09:00' },
                { day: 'Thu 20', status: 'Standby', window: 'All day' },
                { day: 'Fri 21', status: 'Booked', window: '06:30-15:00' }
              ]
            },
            {
              name: 'Service Pod Delta',
              role: 'Deep Clean & Sanitation',
              status: 'Rotational standby',
              allocations: [
                { day: 'Mon 17', status: 'Standby', window: 'All day' },
                { day: 'Tue 18', status: 'Booked', window: '09:00-18:00' },
                { day: 'Wed 19', status: 'Booked', window: '10:00-20:00' },
                { day: 'Thu 20', status: 'OOO', window: 'Crew rest' },
                { day: 'Fri 21', status: 'Travel', window: '08:00-10:00' }
              ]
            },
            {
              name: 'Concierge Desk',
              role: 'Client communications',
              status: 'Extended hours',
              allocations: [
                { day: 'Mon 17', status: 'Standby', window: '06:00-20:00' },
                { day: 'Tue 18', status: 'Booked', window: '07:00-19:00' },
                { day: 'Wed 19', status: 'Booked', window: '07:00-19:00' },
                { day: 'Thu 20', status: 'Booked', window: '07:00-19:00' },
                { day: 'Fri 21', status: 'Booked', window: '07:00-17:00' }
              ]
            }
          ]
        }
      },
      {
        id: 'rentals',
        icon: 'assets',
        label: 'Hire & Rental Management',
        description: 'Track rentals, inspections, deposits, and service pairings.',
        type: 'rentals',
        data: {
          metrics: [
            { id: 'active', label: 'Active rentals', value: 3 },
            { id: 'dueSoon', label: 'Due within 72h', value: 1 },
            { id: 'held', label: 'Deposits held', value: 2 },
            { id: 'released', label: 'Deposits released', value: 1 },
            { id: 'atRisk', label: 'Disputes or inspections', value: 1 }
          ],
          rentals: [
            {
              id: 'rental-9821',
              rentalNumber: 'Rental #9821',
              status: 'in_use',
              depositStatus: 'held',
              quantity: 1,
              renterId: 'user-001',
              companyId: 'company-123',
              bookingId: 'booking-764',
              pickupAt: '2025-03-17T08:00:00.000Z',
              returnDueAt: '2025-03-20T18:00:00.000Z',
              rentalStartAt: '2025-03-17T08:30:00.000Z',
              rentalEndAt: null,
              lastStatusTransitionAt: '2025-03-18T12:00:00.000Z',
              depositAmount: 250,
              depositCurrency: 'GBP',
              dailyRate: 120,
              rateCurrency: 'GBP',
              conditionOut: { notes: 'Calibrated before dispatch' },
              conditionIn: {},
              meta: { createdBy: 'user-001' },
              item: {
                id: 'asset-thermal',
                name: 'Thermal imaging camera',
                rentalRate: 120,
                rentalRateCurrency: 'GBP',
                depositAmount: 250,
                depositCurrency: 'GBP'
              },
              booking: {
                id: 'booking-764',
                status: 'in_progress',
                reference: 'Work order #764'
              },
              timeline: [
                {
                  id: 'checkpoint-1',
                  type: 'status_change',
                  description: 'Rental approved',
                  recordedBy: 'ops-001',
                  recordedByRole: 'admin',
                  occurredAt: '2025-03-16T09:00:00.000Z',
                  payload: {}
                },
                {
                  id: 'checkpoint-2',
                  type: 'handover',
                  description: 'Picked up from depot',
                  recordedBy: 'user-001',
                  recordedByRole: 'customer',
                  occurredAt: '2025-03-17T08:15:00.000Z',
                  payload: { notes: 'Escorted by concierge' }
                }
              ]
            },
            {
              id: 'rental-9774',
              rentalNumber: 'Rental #9774',
              status: 'inspection_pending',
              depositStatus: 'held',
              quantity: 2,
              renterId: 'user-001',
              companyId: 'company-123',
              bookingId: 'booking-702',
              pickupAt: '2025-03-10T09:00:00.000Z',
              returnDueAt: '2025-03-15T17:00:00.000Z',
              rentalStartAt: '2025-03-10T09:30:00.000Z',
              rentalEndAt: '2025-03-15T16:45:00.000Z',
              lastStatusTransitionAt: '2025-03-15T17:30:00.000Z',
              depositAmount: 150,
              depositCurrency: 'GBP',
              dailyRate: 45,
              rateCurrency: 'GBP',
              conditionOut: { notes: 'Dry run with concierge' },
              conditionIn: {},
              meta: { createdBy: 'user-001' },
              item: {
                id: 'asset-dehumidifier',
                name: 'Dehumidifier set',
                rentalRate: 45,
                rentalRateCurrency: 'GBP',
                depositAmount: 150,
                depositCurrency: 'GBP'
              },
              booking: {
                id: 'booking-702',
                status: 'completed',
                reference: 'City Schools deep clean'
              },
              timeline: [
                {
                  id: 'checkpoint-3',
                  type: 'status_change',
                  description: 'Inspection scheduled',
                  recordedBy: 'ops-002',
                  recordedByRole: 'admin',
                  occurredAt: '2025-03-15T18:00:00.000Z',
                  payload: {}
                }
              ]
            },
            {
              id: 'rental-9730',
              rentalNumber: 'Rental #9730',
              status: 'pickup_scheduled',
              depositStatus: 'pending',
              quantity: 1,
              renterId: 'user-001',
              companyId: 'company-123',
              bookingId: 'booking-699',
              pickupAt: '2025-03-22T07:30:00.000Z',
              returnDueAt: '2025-03-29T18:00:00.000Z',
              rentalStartAt: null,
              rentalEndAt: null,
              lastStatusTransitionAt: '2025-03-14T11:00:00.000Z',
              depositAmount: 600,
              depositCurrency: 'GBP',
              dailyRate: 220,
              rateCurrency: 'GBP',
              conditionOut: {},
              conditionIn: {},
              meta: { createdBy: 'user-001' },
              item: {
                id: 'asset-lift-platform',
                name: 'Lift platform',
                rentalRate: 220,
                rentalRateCurrency: 'GBP',
                depositAmount: 600,
                depositCurrency: 'GBP'
              },
              booking: {
                id: 'booking-699',
                status: 'awaiting_assignment',
                reference: 'Facade lighting install'
              },
              timeline: [
                {
                  id: 'checkpoint-4',
                  type: 'status_change',
                  description: 'Permit pending with council',
                  recordedBy: 'ops-004',
                  recordedByRole: 'admin',
                  occurredAt: '2025-03-13T15:30:00.000Z',
                  payload: { ticket: 'OPS-2131' }
                }
              ]
            },
            {
              id: 'rental-9688',
              rentalNumber: 'Rental #9688',
              status: 'settled',
              depositStatus: 'released',
              quantity: 3,
              renterId: 'user-001',
              companyId: 'company-123',
              bookingId: null,
              pickupAt: '2025-03-01T07:00:00.000Z',
              returnDueAt: '2025-03-05T18:00:00.000Z',
              rentalStartAt: '2025-03-01T07:30:00.000Z',
              rentalEndAt: '2025-03-05T15:00:00.000Z',
              lastStatusTransitionAt: '2025-03-06T09:00:00.000Z',
              depositAmount: 180,
              depositCurrency: 'GBP',
              dailyRate: 55,
              rateCurrency: 'GBP',
              conditionOut: {},
              conditionIn: { notes: 'Returned clean, filters replaced' },
              meta: { createdBy: 'user-001' },
              item: {
                id: 'asset-air-scrubber',
                name: 'Air scrubber duo',
                rentalRate: 55,
                rentalRateCurrency: 'GBP',
                depositAmount: 180,
                depositCurrency: 'GBP'
              },
              booking: null,
              timeline: [
                {
                  id: 'checkpoint-5',
                  type: 'inspection',
                  description: 'Inspection completed - deposit released',
                  recordedBy: 'ops-006',
                  recordedByRole: 'admin',
                  occurredAt: '2025-03-06T09:00:00.000Z',
                  payload: { outcome: 'clear' }
                }
              ]
            }
          ],
          inventoryCatalogue: [
            {
              id: 'asset-thermal',
              name: 'Thermal imaging camera',
              sku: 'THERM-01',
              category: 'Diagnostics',
              rentalRate: 120,
              rentalRateCurrency: 'GBP',
              depositAmount: 250,
              depositCurrency: 'GBP',
              quantityOnHand: 5,
              quantityReserved: 2,
              safetyStock: 1,
              availability: 3,
              status: 'healthy',
              description: 'FLIR-series thermal imaging camera with dual battery kit.',
              imageUrl: 'https://images.unsplash.com/photo-1603792907191-89e55f6d2d0f?auto=format&fit=crop&w=600&q=60'
            },
            {
              id: 'asset-dehumidifier',
              name: 'Dehumidifier set',
              sku: 'DRY-02',
              category: 'Environmental control',
              rentalRate: 45,
              rentalRateCurrency: 'GBP',
              depositAmount: 150,
              depositCurrency: 'GBP',
              quantityOnHand: 8,
              quantityReserved: 4,
              safetyStock: 2,
              availability: 4,
              status: 'healthy',
              description: 'Twin industrial dehumidifiers with hose kits.',
              imageUrl: 'https://images.unsplash.com/photo-1503387762-592deb58ef4e?auto=format&fit=crop&w=600&q=60'
            },
            {
              id: 'asset-lift-platform',
              name: 'Lift platform',
              sku: 'LIFT-07',
              category: 'Access equipment',
              rentalRate: 220,
              rentalRateCurrency: 'GBP',
              depositAmount: 600,
              depositCurrency: 'GBP',
              quantityOnHand: 2,
              quantityReserved: 1,
              safetyStock: 1,
              availability: 1,
              status: 'low_stock',
              description: 'Self-propelled platform with 12m working height.',
              imageUrl: 'https://images.unsplash.com/photo-1512820790803-83ca734da794?auto=format&fit=crop&w=600&q=60'
            },
            {
              id: 'asset-air-scrubber',
              name: 'Air scrubber duo',
              sku: 'SCRUB-05',
              category: 'Air quality',
              rentalRate: 55,
              rentalRateCurrency: 'GBP',
              depositAmount: 180,
              depositCurrency: 'GBP',
              quantityOnHand: 10,
              quantityReserved: 3,
              safetyStock: 2,
              availability: 6,
              status: 'healthy',
              description: 'HEPA filtration units ideal for restoration and clean rooms.',
              imageUrl: 'https://images.unsplash.com/photo-1523475472560-d2df97ec485c?auto=format&fit=crop&w=600&q=60'
            }
          ],
          endpoints: {
            list: '/api/rentals',
            request: '/api/rentals',
            approve: '/api/rentals/:rentalId/approve',
            schedulePickup: '/api/rentals/:rentalId/schedule-pickup',
            checkout: '/api/rentals/:rentalId/checkout',
            markReturned: '/api/rentals/:rentalId/return',
            inspection: '/api/rentals/:rentalId/inspection',
            cancel: '/api/rentals/:rentalId/cancel',
            checkpoint: '/api/rentals/:rentalId/checkpoints',
            deposit: '/api/rentals/:rentalId/deposit',
            dispute: '/api/rentals/:rentalId/dispute'
          },
          escrow: {
            totals: {
              total: 1180,
              pending: 600,
              held: 400,
              released: 180,
              partially_released: 0,
              forfeited: 0
            },
            currency: 'GBP',
            ledgerEndpoint: '/api/rentals/:rentalId/deposit'
          },
          defaults: {
            renterId: 'user-001',
            companyId: 'company-123',
            timezone: 'Europe/London',
            currency: 'GBP'
          },
          statusOptions: {
            rental: [
              { value: 'requested', label: 'Requested' },
              { value: 'approved', label: 'Approved' },
              { value: 'pickup_scheduled', label: 'Pickup scheduled' },
              { value: 'in_use', label: 'In use' },
              { value: 'return_pending', label: 'Return pending' },
              { value: 'inspection_pending', label: 'Inspection pending' },
              { value: 'settled', label: 'Settled' },
              { value: 'cancelled', label: 'Cancelled' },
              { value: 'disputed', label: 'Disputed' }
            ],
            deposit: [
              { value: 'pending', label: 'Pending' },
              { value: 'held', label: 'Held' },
              { value: 'released', label: 'Released' },
              { value: 'partially_released', label: 'Partially released' },
              { value: 'forfeited', label: 'Forfeited' }
            ]
          }
        }
      },
      {
        id: 'wallet',
        icon: 'finance',
        label: 'Wallet & Payments',
        description: 'Fund balances, monitor automation, and control payout methods.',
        type: 'wallet',
        data: {
          currency: 'GBP',
          policy: { canManage: true, canTransact: true, canEditMethods: true },
          user: { id: 'USR-2488' },
          company: { id: 'COMP-442', name: 'Stone Facilities Co-op' },
          account: {
            id: 'acct-user-001',
            alias: 'Facilities wallet',
            currency: 'GBP',
            balance: 15250,
            pending: 1850,
            autopayoutEnabled: true,
            autopayoutMethodId: 'pm-001',
            autopayoutThreshold: 5000,
            spendingLimit: 25000
          },
          summary: {
            balance: 15250,
            pending: 1850,
            available: 13400,
            lifetimeCredits: 64200,
            lifetimeDebits: 48950,
            recentTransactions: [
              {
                id: 'txn-1001',
                occurredAt: '2025-03-16T08:45:00Z',
                type: 'credit',
                amount: 4200,
                balanceAfter: 15250,
                referenceId: 'WO-4821'
              },
              {
                id: 'txn-1000',
                occurredAt: '2025-03-15T17:10:00Z',
                type: 'hold',
                amount: 850,
                balanceAfter: 11050,
                referenceId: 'Rental-9730'
              },
              {
                id: 'txn-0999',
                occurredAt: '2025-03-14T11:20:00Z',
                type: 'debit',
                amount: -350,
                balanceAfter: 11900,
                referenceId: 'Refund-2204'
              }
            ]
          },
          transactions: { total: 12, limit: 10, offset: 0 },
          methods: [
            {
              id: 'pm-001',
              label: 'HSBC Main',
              type: 'bank_account',
              status: 'active',
              maskedIdentifier: '••22 33',
              supportingDocumentUrl: 'https://files.fixnado.com/wallet/hsbc-kyc.pdf',
              details: {
                bankName: 'HSBC UK',
                accountHolder: 'Stone Facilities Co-op',
                notes: 'Primary operating account'
              }
            },
            {
              id: 'pm-002',
              label: 'Wise Treasury',
              type: 'external_wallet',
              status: 'active',
              maskedIdentifier: '@stoneops',
              details: {
                provider: 'Wise',
                handle: '@stoneops',
                notes: 'FX payouts to EU vendors'
              }
            },
            {
              id: 'pm-003',
              label: 'Corporate Card',
              type: 'card',
              status: 'inactive',
              maskedIdentifier: 'Visa ••4456',
              details: {
                brand: 'Visa',
                expiryMonth: '11',
                expiryYear: '28',
                notes: 'Emergency weekend coverage'
              }
            }
          ],
          autopayout: {
            enabled: true,
            threshold: 5000,
            method: { id: 'pm-001', label: 'HSBC Main' }
          }
        }
      },
      {
        id: 'account',
        icon: 'support',
        label: 'Account & Support',
        description: 'Next best actions to keep everything running smoothly.',
        type: 'accountSupport',
        data: {
          insights: [
            {
              title: 'Weekend coverage plan',
              description: 'Share your on-call rota so concierge can escalate to the right contact.',
              status: 'Action required'
            },
            {
              title: 'Compliance renewal',
              description: 'Insurance certificate renewal needs confirmation before Wednesday.',
              status: 'Due soon'
            },
            {
              title: 'Concierge signal',
              description: 'Response times improved 12% after quiet hours automation last week.',
              status: 'Positive'
            }
          ],
          tasks: [
            {
              id: 'TASK-ACCT-001',
              title: 'Upload concierge weekend rota',
              summary: 'Provide the on-call schedule for 22-24 Mar so concierge can triage emergencies.',
              status: 'open',
              priority: 'high',
              channel: 'concierge',
              dueAt: '2025-03-21T17:00:00Z',
              assignedTo: 'Avery Stone',
              assignedToRole: 'customer_admin',
              createdBy: 'Fixnado concierge',
              createdByRole: 'support',
              createdAt: '2025-03-17T08:30:00Z',
              updatedAt: '2025-03-17T08:30:00Z',
              updates: [
                {
                  id: 'TASK-ACCT-001-UPD-1',
                  body: 'Initial concierge request sent with weekend incident checklist.',
                  status: 'open',
                  createdBy: 'Fixnado concierge',
                  createdAt: '2025-03-17T08:30:00Z'
                }
              ]
            },
            {
              id: 'TASK-ACCT-002',
              title: 'Confirm insurance certificate renewal',
              summary: 'Upload the renewed liability certificate to keep compliance coverage current.',
              status: 'in_progress',
              priority: 'medium',
              channel: 'email',
              dueAt: '2025-03-19T12:00:00Z',
              assignedTo: 'Morgan Shaw',
              assignedToRole: 'facilities_manager',
              createdBy: 'Avery Stone',
              createdByRole: 'customer_admin',
              conversationUrl: '/support/conversations/TASK-ACCT-002',
              createdAt: '2025-03-14T10:15:00Z',
              updatedAt: '2025-03-17T09:20:00Z',
              updates: [
                {
                  id: 'TASK-ACCT-002-UPD-1',
                  body: 'Certificate request sent to insurance broker.',
                  status: 'in_progress',
                  createdBy: 'Morgan Shaw',
                  createdAt: '2025-03-15T11:10:00Z'
                },
                {
                  id: 'TASK-ACCT-002-UPD-2',
                  body: 'Broker confirmed dispatch of renewed certificate.',
                  status: 'in_progress',
                  createdBy: 'Fixnado concierge',
                  createdAt: '2025-03-17T09:20:00Z'
                }
              ]
            },
            {
              id: 'TASK-ACCT-003',
              title: 'Resolve dispute DP-301 follow-up',
              summary: 'Share remediation notes and attach photos to close the outstanding dispute.',
              status: 'waiting_external',
              priority: 'critical',
              channel: 'slack',
              assignedTo: 'Disputes squad',
              assignedToRole: 'customer_admin',
              createdBy: 'Fixnado concierge',
              createdByRole: 'support',
              createdAt: '2025-03-12T14:05:00Z',
              updatedAt: '2025-03-16T17:40:00Z',
              updates: [
                {
                  id: 'TASK-ACCT-003-UPD-1',
                  body: 'Awaiting confirmation from tenant after emergency repair.',
                  status: 'waiting_external',
                  createdBy: 'Fixnado concierge',
                  createdAt: '2025-03-16T17:40:00Z'
                }
              ]
            },
            {
              id: 'TASK-ACCT-004',
              title: 'Enable quiet hours for concierge inbox',
              summary: 'Configure notification window ahead of the weekend concierge sweep.',
              status: 'resolved',
              priority: 'low',
              channel: 'self_service',
              dueAt: '2025-03-16T18:00:00Z',
              assignedTo: 'Avery Stone',
              assignedToRole: 'customer_admin',
              createdBy: 'Fixnado concierge',
              createdByRole: 'support',
              resolvedAt: '2025-03-16T17:10:00Z',
              createdAt: '2025-03-15T09:00:00Z',
              updatedAt: '2025-03-16T17:10:00Z',
              updates: [
                {
                  id: 'TASK-ACCT-004-UPD-1',
                  body: 'Quiet hours configured for 22:00-06:00.',
                  status: 'resolved',
                  createdBy: 'Avery Stone',
                  createdAt: '2025-03-16T17:10:00Z'
                }
              ]
            }
          ],
          stats: {
            open: 1,
            inProgress: 1,
            waitingExternal: 1,
            resolved: 1,
            dismissed: 0,
            total: 4
          },
          contacts: {
            email: 'concierge@fixnado.com',
            phone: '+44 20 4520 9282',
            concierge: 'Account managed by Riley Chen',
            knowledgeBase: 'https://support.fixnado.com/knowledge-base'
          }
        }
      },
      {
        id: 'settings',
        icon: 'settings',
        label: 'Account Settings',
        description: 'Identity, security, notification, and automation preferences.',
        type: 'settings',
        data: {
          panels: [
            {
              id: 'profile',
              title: 'Profile & Identity',
              description: 'Manage how Avery appears to partners and crews.',
              items: [
                { id: 'profile-name', label: 'Display name', type: 'value', value: 'Avery Stone' },
                { id: 'profile-email', label: 'Primary email', type: 'value', value: 'avery@fixnado.com' },
                { id: 'profile-phone', label: 'SMS alerts', type: 'value', value: '+44 7700 900123' }
              ]
            },
            {
              id: 'security',
              title: 'Security & Access',
              description: 'SAML, MFA, and delegated access controls.',
              items: [
                {
                  id: 'security-mfa',
                  label: 'Multi-factor authentication',
                  type: 'toggle',
                  enabled: readSecurityPreferences().twoFactorEnabled
                },
                {
                  id: 'security-manage',
                  label: 'Two-factor methods',
                  helper: 'Update authenticator apps and backup codes from the dedicated security centre.',
                  type: 'action',
                  cta: 'Open security settings',
                  href: '/settings/security'
                },
                { id: 'security-sso', label: 'SAML single sign-on', type: 'toggle', enabled: false, helper: 'Available on enterprise plan' }
              ]
            },
            {
              id: 'notifications',
              title: 'Notification Rules',
              description: 'Decide who hears about dispatch changes and escalations.',
              items: [
                { id: 'notify-dispatch', label: 'Dispatch updates', type: 'toggle', enabled: true, meta: 'Slack + Email' },
                { id: 'notify-escrow', label: 'Escrow approvals', type: 'toggle', enabled: true, meta: 'Finance + Avery' },
                { id: 'notify-concierge', label: 'Concierge inbox', type: 'toggle', enabled: false, meta: 'Disabled weekends' }
              ]
            }
          ]
        }
      }
    ]
  },
  serviceman: {
    persona: 'serviceman',
    name: 'Crew Performance Cockpit',
    headline: 'Stay ahead of assignments, travel buffers, availability, and compliance.',
    window: createWindow(),
      metadata: {
        crewMember: {
          id: 'SRV-2210',
          name: 'Jordan Miles',
          role: 'Lead field technician',
          region: 'Metro North'
        },
        crewLead: {
          id: 'SRV-2210',
          name: 'Jordan Miles',
          role: 'Lead technician',
          assignments: 28,
          completed: 21,
          active: 7
        },
        crew: [
          { id: 'SRV-2210', name: 'Jordan Miles', role: 'Lead technician', assignments: 28, completed: 21, active: 7 },
          { id: 'SRV-1984', name: 'Eden Clarke', role: 'Field technician', assignments: 19, completed: 14, active: 5 },
          { id: 'SRV-1776', name: 'Kai Edwards', role: 'Field technician', assignments: 17, completed: 12, active: 5 },
          { id: 'SRV-1630', name: 'Morgan Shaw', role: 'Field technician', assignments: 15, completed: 10, active: 5 }
        ],
        region: 'Metro North',
        velocity: {
          travelMinutes: 26,
          previousTravelMinutes: 29,
          weekly: [
            { label: 'Week 1', accepted: 7, autoMatches: 3 },
            { label: 'Week 2', accepted: 6, autoMatches: 2 },
            { label: 'Week 3', accepted: 8, autoMatches: 4 },
            { label: 'Week 4', accepted: 7, autoMatches: 3 }
          ]
        },
        totals: {
          completed: 21,
          inProgress: 5,
          scheduled: 7,
          revenue: 18450,
          autoMatched: 9,
          adsSourced: 4
        },
        features: {
          ads: {
            available: true,
            level: 'view',
            label: 'Crew Ads Insights',
            features: ['campaigns', 'guardrails']
          }
        },
        communications: {
          tenantId: 'fixnado-demo',
          participant: {
            participantId: 'PART-2210',
            participantReferenceId: 'SRV-2210',
            participantType: 'serviceman',
            displayName: 'Jordan Miles',
            role: 'serviceman',
            timezone: 'Europe/London'
          },
          summary: {
            activeThreads: 6,
            awaitingResponse: 2,
            entryPoints: 4,
            quickReplies: 9,
            escalationRules: 3
          }
        }
      },
    navigation: [
      {
        id: 'overview',
        icon: 'profile',
        label: 'Profile Overview',
        description: 'Assignments, travel, and quality trends for Jordan’s crew.',
        type: 'overview',
        analytics: {
          metrics: [
            { label: 'Active assignments', value: '12', change: '+2 vs prior window', trend: 'up' },
            { label: 'On-time arrivals', value: '92%', change: '+4 pts vs target', trend: 'up' },
            { label: 'Completion quality', value: '4.8★', change: '+0.2 vs prior window', trend: 'up' },
            { label: 'Travel time', value: '26m', change: '-3m avg travel', trend: 'down' }
          ],
          charts: [
            {
              id: 'jobs-completed',
              title: 'Jobs Completed per Day',
              description: 'Dispatch throughput for the crew.',
              type: 'line',
              dataKey: 'jobs',
              data: [
                { name: 'Mon', jobs: 5 },
                { name: 'Tue', jobs: 6 },
                { name: 'Wed', jobs: 4 },
                { name: 'Thu', jobs: 5 },
                { name: 'Fri', jobs: 6 }
              ]
            },
            {
              id: 'travel-time',
              title: 'Travel vs On-Site Time',
              description: 'Minutes spent commuting compared to time on job.',
              type: 'area',
              dataKey: 'travel',
              secondaryKey: 'onSite',
              data: [
                { name: 'Week 1', travel: 140, onSite: 420 },
                { name: 'Week 2', travel: 130, onSite: 460 },
                { name: 'Week 3', travel: 120, onSite: 480 },
                { name: 'Week 4', travel: 118, onSite: 510 }
              ]
            },
            {
              id: 'qa-scores',
              title: 'QA Inspection Scores',
              description: 'Latest field quality audits by property type.',
              type: 'bar',
              dataKey: 'score',
              data: [
                { name: 'Healthcare', score: 4.9 },
                { name: 'Hospitality', score: 4.6 },
                { name: 'Retail', score: 4.5 },
                { name: 'Public sector', score: 4.7 }
              ]
            }
          ],
          upcoming: [
            { title: 'High-rise elevator reset', when: '18 Mar · 08:30', status: 'Dispatch from depot' },
            { title: 'Hospital sterilisation', when: '18 Mar · 13:15', status: 'Crew brief 1h prior' },
            { title: 'University access control', when: '19 Mar · 09:00', status: 'Prep QA checklist' },
            { title: 'Weekly debrief', when: '19 Mar · 17:30', status: 'Ops manager sync' }
          ],
          insights: [
            'Combine two downtown tickets to reclaim 18 minutes of travel.',
            'Schedule calibration kit swap before Friday to avoid delays.',
            'Average CSAT improved 0.2 points after new completion checklist.',
            'Confirm spare PPE stock before next hospital rotation.'
          ]
        }
      },
      {
        id: 'escrows',
        icon: 'finance',
        label: 'Escrow Management',
        description: 'Release readiness, notes, and work logs aligned with finance.',
        type: 'serviceman-escrows',
        data: {
          summary: {
            totalAmountFormatted: '£48.2k',
            readyForRelease: 3,
            onHold: 2,
            active: 5
          },
          upcoming: [
            {
              id: 'ESC-4821',
              title: 'Hospital sterilisation',
              autoReleaseAt: '2025-03-18T16:00:00Z',
              amountFormatted: '£8,200',
              status: 'funded'
            },
            {
              id: 'ESC-4794',
              title: 'University access control',
              autoReleaseAt: '2025-03-19T18:30:00Z',
              amountFormatted: '£6,450',
              status: 'pending'
            },
            {
              id: 'ESC-4760',
              title: 'Retail lighting retrofit',
              autoReleaseAt: '2025-03-20T15:00:00Z',
              amountFormatted: '£4,980',
              status: 'funded'
            },
            {
              id: 'ESC-4712',
              title: 'Emergency HVAC follow-up',
              autoReleaseAt: '2025-03-22T09:30:00Z',
              amountFormatted: '£3,300',
              status: 'pending'
            }
          ]
        }
      },
      {
        id: 'calendar',
        icon: 'calendar',
        label: 'Crew Calendar',
        description: 'Shift-level view of confirmed work, travel, and readiness.',
        type: 'calendar',
        data: {
          month: 'March 2025',
          legend: [
            { label: 'Confirmed job', status: 'confirmed' },
            { label: 'Travel / logistics', status: 'travel' },
            { label: 'Standby', status: 'standby' },
            { label: 'Risk / escalation', status: 'risk' }
          ],
          weeks: [
            [
              { date: '24', isCurrentMonth: false, events: [] },
              { date: '25', isCurrentMonth: false, events: [] },
              { date: '26', isCurrentMonth: false, events: [] },
              { date: '27', isCurrentMonth: false, events: [] },
              { date: '28', isCurrentMonth: false, events: [] },
              { date: '1', isCurrentMonth: true, events: [{ title: 'Depot inventory', status: 'travel', time: '07:00' }] },
              { date: '2', isCurrentMonth: true, events: [] }
            ],
            [
              { date: '3', isCurrentMonth: true, events: [{ title: 'Thermal imaging survey', status: 'confirmed', time: '08:30' }] },
              { date: '4', isCurrentMonth: true, events: [{ title: 'Retail lighting retrofit', status: 'confirmed', time: '09:15' }] },
              { date: '5', isCurrentMonth: true, events: [{ title: 'Escalation check-in', status: 'risk', time: '16:00' }] },
              { date: '6', isCurrentMonth: true, events: [{ title: 'Crew learning block', status: 'standby', time: '13:00' }] },
              { date: '7', isCurrentMonth: true, events: [] },
              { date: '8', isCurrentMonth: true, events: [{ title: 'Emergency HVAC', status: 'confirmed', time: '07:30' }] },
              { date: '9', isCurrentMonth: true, events: [] }
            ],
            [
              { date: '10', isCurrentMonth: true, events: [{ title: 'Depot restock', status: 'travel', time: '08:00' }] },
              { date: '11', isCurrentMonth: true, events: [{ title: 'Commercial deep clean', status: 'confirmed', time: '10:00' }] },
              { date: '12', isCurrentMonth: true, events: [{ title: 'Hospital sterilisation', status: 'confirmed', time: '13:15' }] },
              { date: '13', isCurrentMonth: true, events: [{ title: 'Escrow audit support', status: 'standby', time: 'All day' }] },
              { date: '14', isCurrentMonth: true, events: [] },
              { date: '15', isCurrentMonth: true, events: [{ title: 'Permit pickup', status: 'travel', time: '11:30' }] },
              { date: '16', isCurrentMonth: true, events: [] }
            ],
            [
              { date: '17', isCurrentMonth: true, events: [{ title: 'Escrow release audit', status: 'standby', time: '09:00' }] },
              { date: '18', isCurrentMonth: true, events: [{ title: 'High-rise elevator reset', status: 'confirmed', time: '08:30' }] },
              { date: '19', isCurrentMonth: true, isToday: true, events: [{ title: 'University access control', status: 'confirmed', time: '09:00' }] },
              { date: '20', isCurrentMonth: true, events: [{ title: 'Field coaching', status: 'standby', time: '14:00' }] },
              { date: '21', isCurrentMonth: true, events: [{ title: 'Fleet vehicle inspection', status: 'travel', time: '10:00' }] },
              { date: '22', isCurrentMonth: true, events: [{ title: 'Crew rest day', status: 'standby', time: 'All day' }] },
              { date: '23', isCurrentMonth: true, events: [] }
            ],
            [
              { date: '24', isCurrentMonth: true, events: [{ title: 'Access control rollout', status: 'confirmed', time: '08:45' }] },
              { date: '25', isCurrentMonth: true, events: [{ title: 'Retail chain audit', status: 'confirmed', time: '12:30' }] },
              { date: '26', isCurrentMonth: true, events: [{ title: 'Hospital QA review', status: 'risk', time: '16:30' }] },
              { date: '27', isCurrentMonth: true, events: [{ title: 'Quarterly board prep', status: 'standby', time: 'All day' }] },
              { date: '28', isCurrentMonth: true, events: [{ title: 'Tooling calibration', status: 'travel', time: '08:00' }] },
              { date: '29', isCurrentMonth: true, events: [] },
              { date: '30', isCurrentMonth: true, events: [] }
            ]
          ]
        }
      },
      {
        id: 'availability',
        icon: 'availability',
        label: 'Shift Availability',
        description: 'Update personal availability, leave, and supporting pods.',
        type: 'availability',
        data: {
          summary: { openSlots: '3', standbyCrews: '1', followUps: '2' },
          days: ['Mon 17', 'Tue 18', 'Wed 19', 'Thu 20', 'Fri 21'],
          resources: [
            {
              name: 'Jordan Miles',
              role: 'Lead technician',
              status: 'Primary dispatch',
              allocations: [
                { day: 'Mon 17', status: 'Booked', window: '07:00-17:00' },
                { day: 'Tue 18', status: 'Booked', window: '08:00-18:00' },
                { day: 'Wed 19', status: 'Booked', window: '08:00-16:00' },
                { day: 'Thu 20', status: 'Standby', window: 'On-call' },
                { day: 'Fri 21', status: 'Travel', window: '07:00-09:00' }
              ]
            },
            {
              name: 'Shadow Crew',
              role: 'Apprentice support',
              status: 'Pairing with Jordan',
              allocations: [
                { day: 'Mon 17', status: 'Standby', window: 'All day' },
                { day: 'Tue 18', status: 'Booked', window: '09:00-17:00' },
                { day: 'Wed 19', status: 'Booked', window: '09:00-15:00' },
                { day: 'Thu 20', status: 'Booked', window: '09:00-17:00' },
                { day: 'Fri 21', status: 'OOO', window: 'Training' }
              ]
            },
            {
              name: 'Specialist Pool',
              role: 'HVAC escalation',
              status: 'Second line',
              allocations: [
                { day: 'Mon 17', status: 'Standby', window: 'All day' },
                { day: 'Tue 18', status: 'Standby', window: 'All day' },
                { day: 'Wed 19', status: 'Travel', window: '10:00-12:00' },
                { day: 'Thu 20', status: 'Booked', window: '12:00-20:00' },
                { day: 'Fri 21', status: 'Booked', window: '07:00-15:00' }
              ]
            }
          ]
        }
      },
      {
        id: 'schedule',
        icon: 'pipeline',
        label: 'Job Pipeline',
        description: 'Visualise dispatch by day, risk, and completion state.',
        type: 'board',
        data: {
          columns: [
            {
              title: 'Today',
              items: [
                { title: 'Thermal imaging survey', owner: 'Harbour Apartments', value: 'Start 08:30', eta: 'Prep complete' },
                { title: 'Emergency boiler repair', owner: 'Riverside Complex', value: 'Start 11:00', eta: 'Travel buffer tight' }
              ]
            },
            {
              title: 'Tomorrow',
              items: [
                { title: 'Retail lighting retrofit', owner: 'Galleria Mall', value: 'Start 09:15', eta: 'Crew confirmed' },
                { title: 'EV charger diagnostic', owner: 'Fleet Depot', value: 'Start 14:00', eta: 'Awaiting part delivery' }
              ]
            },
            {
              title: 'Requires follow-up',
              items: [
                { title: 'Medical suite filter swap', owner: 'City Hospital', value: 'Reschedule request', eta: 'Confirm by 18 Mar' },
                { title: 'Roof access permit', owner: 'Operations', value: 'Paperwork', eta: 'Needs approval' }
              ]
            },
            {
              title: 'Recently completed',
              items: [
                { title: 'Emergency HVAC', owner: 'Municipal Centre', value: 'Completed', eta: 'QA pending' },
                { title: 'Downtown sanitisation', owner: 'Ops Pod Beta', value: 'Completed', eta: 'Survey scheduled' }
              ]
            }
          ]
        }
      },
      {
        id: 'booking-management',
        icon: 'pipeline',
        label: 'Booking Management',
        description: 'Manage jobs, notes, and crew preferences without leaving the cockpit.',
        type: 'component',
        componentKey: 'serviceman-booking-management',
        props: {
          initialWorkspace: {
            servicemanId: 'SRV-2210',
            timezone: 'Europe/London',
            summary: {
              totalAssignments: 28,
              scheduledAssignments: 7,
              activeAssignments: 5,
              awaitingResponse: 3,
              completedThisMonth: 21,
              slaAtRisk: 1,
              revenueEarned: 18450,
              averageTravelMinutes: 26
            }
        id: 'inbox',
        icon: 'support',
        label: 'Crew Inbox',
        description: 'Coordinate live chat, quick replies, and escalation guardrails.',
        type: 'serviceman-inbox',
        data: {
          defaultParticipantId: 'PART-2210',
          currentParticipant: {
            participantId: 'PART-2210',
            participantReferenceId: 'SRV-2210',
            participantType: 'serviceman',
            displayName: 'Jordan Miles',
            role: 'serviceman',
            timezone: 'Europe/London'
          },
          tenantId: 'fixnado-demo',
          summary: {
            activeThreads: 6,
            awaitingResponse: 2,
            entryPoints: 4,
            quickReplies: 9,
            escalationRules: 3
          }
        }
      },
      {
        id: 'toolkit',
        icon: 'assets',
        label: 'Asset Kit',
        description: 'Track issued equipment, calibration, and readiness.',
        type: 'table',
        data: {
          headers: ['Asset', 'Status', 'Calibration', 'Next action'],
          rows: [
            ['Thermal imaging camera', 'In field', 'Valid · due 28 Apr', 'Return to depot 22 Mar'],
            ['Respirator set', 'Ready', 'Valid · due 12 Jun', 'Fit test with apprentices'],
            ['PPE kit – medical', 'In delivery', 'Valid · due 03 Jul', 'Restock after hospital job'],
            ['MEWP harness', 'Inspection due', 'Expired 10 Mar', 'Book inspection slot']
          ]
        }
      },
      {
        id: 'training',
        icon: 'compliance',
        label: 'Training & Compliance',
        description: 'Mandatory certifications, toolbox talks, and crew learning.',
        type: 'list',
        data: {
          items: [
            {
              title: 'Confined space certification',
              description: 'Renewal module assigned · Expires 02 Apr 2025.',
              status: 'Due soon'
            },
            {
              title: 'Hospital infection control refresher',
              description: 'Video briefing + quiz assigned to Jordan and apprentice.',
              status: 'In progress'
            },
            {
              title: 'Toolbox talk – travel safety',
              description: 'Record attendance with crew before 22 Mar.',
              status: 'Action required'
            }
          ]
        }
      },
      {
<<<<<<< HEAD
        id: 'profile-settings',
        icon: 'settings',
        label: 'Profile Settings',
        description: 'Keep your crew profile, emergency contacts, and gear assignments current.',
        type: 'serviceman-profile-settings',
        data: {
          helper: 'Updates sync instantly with provider leadership dashboards and dispatch automations.'
        }
=======
        id: 'serviceman-disputes',
        icon: 'compliance',
        label: 'Dispute Management',
        description: 'Manage crew dispute cases, action items, and evidence.',
        type: 'component'
>>>>>>> afc38515
      }
    ]
  },
  provider: {
    persona: 'provider',
    name: 'Provider Operations Studio',
    headline: 'Monitor revenue, crew utilisation, availability, assets, and automation in one studio.',
    window: createWindow(),
      metadata: {
        provider: {
          id: 'PRV-1108',
          name: 'Metro Ops Collective',
          tradingName: 'Metro Ops Collective',
          slug: 'metro-ops',
          supportEmail: 'support@metro-ops.co.uk',
          supportPhone: '+44 20 7123 4567',
          region: 'Greater London'
        },
        totals: {
          crews: 7,
          utilisation: '78%',
          revenueMonthToDate: '£312k',
          outstandingBalance: '£28k',
          satisfaction: '4.6★'
        },
        features: {
          ads: {
            available: true,
            level: 'manage',
            label: 'Provider Ads Manager',
            features: ['campaigns', 'billing', 'guardrails', 'targeting']
          }
        }
      },
    navigation: [
      {
        id: 'overview',
        icon: 'profile',
        label: 'Profile Overview',
        description: 'Revenue, utilisation, and customer quality metrics.',
        type: 'overview',
        analytics: {
          metrics: [
            { label: 'First response', value: '12 mins', change: '-3 mins vs prior window', trend: 'down' },
            { label: 'Crew utilisation', value: '78%', change: '+5 pts vs prior window', trend: 'up' },
            { label: 'Revenue processed', value: '£312k', change: '+£24k vs forecast', trend: 'up' },
            { label: 'Satisfaction', value: '4.6★', change: '+0.1 vs prior window', trend: 'up' }
          ],
          charts: [
            {
              id: 'response-trend',
              title: 'Response Time Trend',
              description: 'Median minutes to acknowledge new jobs.',
              type: 'area',
              dataKey: 'response',
              data: [
                { name: 'Week 1', response: 15 },
                { name: 'Week 2', response: 14 },
                { name: 'Week 3', response: 13 },
                { name: 'Week 4', response: 12 }
              ]
            },
            {
              id: 'revenue-pipeline',
              title: 'Revenue vs Outstanding',
              description: 'Recognised revenue compared with open invoices.',
              type: 'bar',
              dataKey: 'recognised',
              secondaryKey: 'outstanding',
              data: [
                { name: 'Week 1', recognised: 68000, outstanding: 12000 },
                { name: 'Week 2', recognised: 72000, outstanding: 11000 },
                { name: 'Week 3', recognised: 78000, outstanding: 10000 },
                { name: 'Week 4', recognised: 74000, outstanding: 9000 }
              ]
            },
            {
              id: 'crew-health',
              title: 'Crew Health Index',
              description: 'Readiness, overtime, and relief per crew.',
              type: 'line',
              dataKey: 'index',
              data: [
                { name: 'Crew Alpha', index: 82 },
                { name: 'Crew Beta', index: 74 },
                { name: 'Crew Gamma', index: 80 },
                { name: 'Crew Delta', index: 76 }
              ]
            }
          ],
          upcoming: [
            { title: 'Premium mall HVAC upgrade', when: '20 Mar · 07:30', status: 'Crew Alpha assigned' },
            { title: 'Quarterly board review', when: '21 Mar · 16:00', status: 'Finance pack in progress' },
            { title: 'Fleet vehicle inspection', when: '22 Mar · 10:00', status: 'Logistics preparing' }
          ],
          insights: [
            'Ops pods with utilisation below 70% should share crew members mid-week.',
            'Outstanding invoices fall under finance SLA — follow up before Friday.',
            'Customer satisfaction is trending upward after new completion surveys.',
            'Automation rules are saving 6.4 hours per week across concierge tasks.'
          ]
        }
      },
      {
        id: 'calendar',
        icon: 'calendar',
        label: 'Operations Calendar',
        description: 'Multi-crew calendar including shared assets and client milestones.',
        type: 'calendar',
        data: {
          month: 'March 2025',
          legend: [
            { label: 'Crew dispatch', status: 'confirmed' },
            { label: 'Asset prep', status: 'travel' },
            { label: 'Standby window', status: 'standby' },
            { label: 'Escalation', status: 'risk' }
          ],
          weeks: [
            [
              { date: '24', isCurrentMonth: false, events: [] },
              { date: '25', isCurrentMonth: false, events: [] },
              { date: '26', isCurrentMonth: false, events: [] },
              { date: '27', isCurrentMonth: false, events: [] },
              { date: '28', isCurrentMonth: false, events: [] },
              { date: '1', isCurrentMonth: true, events: [{ title: 'Crew onboarding', status: 'standby', time: 'All day' }] },
              { date: '2', isCurrentMonth: true, events: [] }
            ],
            [
              { date: '3', isCurrentMonth: true, events: [{ title: 'Depot asset checks', status: 'travel', time: '07:00' }] },
              { date: '4', isCurrentMonth: true, events: [{ title: 'Retail lighting retrofit', status: 'confirmed', time: '09:00' }] },
              { date: '5', isCurrentMonth: true, events: [{ title: 'Hospital readiness review', status: 'standby', time: '15:00' }] },
              { date: '6', isCurrentMonth: true, events: [{ title: 'Client executive review', status: 'risk', time: '16:30' }] },
              { date: '7', isCurrentMonth: true, events: [] },
              { date: '8', isCurrentMonth: true, events: [{ title: 'Weekend crew standby', status: 'standby', time: 'All day' }] },
              { date: '9', isCurrentMonth: true, events: [] }
            ],
            [
              { date: '10', isCurrentMonth: true, events: [{ title: 'Fleet sanitation', status: 'confirmed', time: '07:30' }] },
              { date: '11', isCurrentMonth: true, events: [{ title: 'Bid defence for airport', status: 'standby', time: '14:00' }] },
              { date: '12', isCurrentMonth: true, events: [{ title: 'Escalation watch', status: 'risk', time: 'Operations' }] },
              { date: '13', isCurrentMonth: true, events: [{ title: 'Automation tune-up', status: 'standby', time: 'All day' }] },
              { date: '14', isCurrentMonth: true, events: [] },
              { date: '15', isCurrentMonth: true, events: [{ title: 'Asset restock', status: 'travel', time: '11:00' }] },
              { date: '16', isCurrentMonth: true, events: [] }
            ],
            [
              { date: '17', isCurrentMonth: true, events: [{ title: 'Board meeting dry-run', status: 'standby', time: '09:00' }] },
              { date: '18', isCurrentMonth: true, events: [{ title: 'Premium mall HVAC', status: 'confirmed', time: '07:30' }] },
              { date: '19', isCurrentMonth: true, events: [{ title: 'Escalation: invoice dispute', status: 'risk', time: '16:00' }] },
              { date: '20', isCurrentMonth: true, events: [{ title: 'Supplier onboarding', status: 'standby', time: '14:00' }] },
              { date: '21', isCurrentMonth: true, events: [{ title: 'Quarterly board review', status: 'confirmed', time: '16:00' }] },
              { date: '22', isCurrentMonth: true, events: [{ title: 'Fleet inspection', status: 'travel', time: '10:00' }] },
              { date: '23', isCurrentMonth: true, events: [] }
            ],
            [
              { date: '24', isCurrentMonth: true, events: [{ title: 'Retail rollout phase 2', status: 'confirmed', time: '08:00' }] },
              { date: '25', isCurrentMonth: true, events: [{ title: 'Automation sprint review', status: 'standby', time: '15:00' }] },
              { date: '26', isCurrentMonth: true, events: [{ title: 'Escrow pack review', status: 'risk', time: 'Finance' }] },
              { date: '27', isCurrentMonth: true, events: [{ title: 'Crew rotation planning', status: 'standby', time: '13:00' }] },
              { date: '28', isCurrentMonth: true, events: [{ title: 'Asset dispatch: MEWP', status: 'travel', time: '06:30' }] },
              { date: '29', isCurrentMonth: true, events: [] },
              { date: '30', isCurrentMonth: true, events: [{ title: 'Weekend support sweep', status: 'standby', time: 'All day' }] }
            ]
          ]
        }
      },
      {
        id: 'crew-availability',
        icon: 'availability',
        label: 'Crew Availability',
        description: 'Understand live crew capacity, travel, leave, and overtime.',
        type: 'availability',
        data: {
          summary: { openSlots: '6', standbyCrews: '2', followUps: '2' },
          days: ['Mon 17', 'Tue 18', 'Wed 19', 'Thu 20', 'Fri 21'],
          resources: [
            {
              name: 'Crew Alpha',
              role: 'HVAC specialists',
              status: 'High utilisation',
              allocations: [
                { day: 'Mon 17', status: 'Booked', window: '06:30-16:00' },
                { day: 'Tue 18', status: 'Booked', window: '07:00-17:30' },
                { day: 'Wed 19', status: 'Travel', window: '07:00-09:00' },
                { day: 'Thu 20', status: 'Standby', window: 'All day' },
                { day: 'Fri 21', status: 'Booked', window: '06:30-15:00' }
              ]
            },
            {
              name: 'Crew Beta',
              role: 'Sanitation & high-risk',
              status: 'Cross-covering Alpha',
              allocations: [
                { day: 'Mon 17', status: 'Standby', window: 'All day' },
                { day: 'Tue 18', status: 'Booked', window: '08:00-18:00' },
                { day: 'Wed 19', status: 'Booked', window: '08:00-18:00' },
                { day: 'Thu 20', status: 'Booked', window: '08:00-18:00' },
                { day: 'Fri 21', status: 'OOO', window: 'Crew rest' }
              ]
            },
            {
              name: 'Crew Gamma',
              role: 'Retail rollout',
              status: 'On project',
              allocations: [
                { day: 'Mon 17', status: 'Booked', window: '09:00-19:00' },
                { day: 'Tue 18', status: 'Travel', window: '09:00-11:00' },
                { day: 'Wed 19', status: 'Booked', window: '09:00-19:00' },
                { day: 'Thu 20', status: 'Booked', window: '09:00-19:00' },
                { day: 'Fri 21', status: 'Booked', window: '09:00-19:00' }
              ]
            }
          ]
        }
      },
      {
        id: 'workboard',
        icon: 'pipeline',
        label: 'Service Pipeline',
        description: 'Track bookings through assignment, delivery, and billing.',
        type: 'board',
        data: {
          columns: [
            {
              title: 'New leads',
              items: [
                { title: 'Airport concourse polish', owner: 'Sales', value: '£18k', eta: 'Proposal out' },
                { title: 'Industrial kitchen retrofit', owner: 'Sales', value: '£26k', eta: 'Bid review 19 Mar' }
              ]
            },
            {
              title: 'Crew scheduling',
              items: [
                { title: 'Hospital isolation ward', owner: 'Ops Pod Beta', value: '£32k', eta: 'Crew confirm 18 Mar' },
                { title: 'City hall facade clean', owner: 'Ops Pod Delta', value: '£14k', eta: 'Weather hold' }
              ]
            },
            {
              title: 'In delivery',
              items: [
                { title: 'Retail chain rollout', owner: 'Crew Gamma', value: '£56k', eta: 'SLA check 3h' },
                { title: 'University labs sanitisation', owner: 'Crew Alpha', value: '£22k', eta: 'Day 2 of 3' }
              ]
            },
            {
              title: 'Billing review',
              items: [
                { title: 'Logistics warehouse ramp', owner: 'Finance', value: '£19k', eta: 'Awaiting punch list' },
                { title: 'Boutique hotel refit', owner: 'Finance', value: '£12k', eta: 'Customer feedback pending' }
              ]
            }
          ]
        }
      },
      {
        id: 'rentals',
        icon: 'assets',
        label: 'Hire & Rental Management',
        description: 'Equipment tied to service delivery and inspection cadence.',
        type: 'table',
        data: {
          headers: ['Agreement', 'Asset', 'Status', 'Crew', 'Return milestone'],
          rows: [
            ['AGR-5412', 'Air scrubber kit', 'In delivery', 'Crew Gamma', 'Return 25 Mar'],
            ['AGR-5406', 'MEWP platform', 'Inspection overdue', 'Crew Alpha', 'Inspection due 17 Mar'],
            ['AGR-5389', 'Water-fed poles', 'Ready for pickup', 'Crew Delta', 'Collection scheduled'],
            ['AGR-5371', 'Fogging units', 'Awaiting sanitisation', 'Crew Beta', 'Prep 20 Mar']
          ]
        }
      },
      {
        id: 'escrow-management',
        icon: 'finance',
        label: 'Escrow management',
        description: 'Escrow funding status, approvals, and release readiness.',
        type: 'component',
        meta: {
          api: 'provider-escrows',
          providerId: 'PRV-1108'
        }
      },
      {
        id: 'inventory',
        icon: 'assets',
        label: 'Tools & Materials',
        description: 'Inventory availability, utilisation, and alert posture.',
        type: 'inventory',
        data: {
          summary: [
            { id: 'available', label: 'Available units', value: 84, helper: '12 SKUs tracked', tone: 'info' },
            { id: 'reserved', label: 'Reserved', value: 18, helper: '102 on hand', tone: 'accent' },
            { id: 'alerts', label: 'Alerts', value: 2, helper: 'Action required', tone: 'warning' }
          ],
          groups: [
            {
              id: 'materials',
              label: 'Materials',
              items: [
                {
                  id: 'mat-1',
                  name: 'Bio-cleanse concentrate',
                  sku: 'MAT-BC-01',
                  category: 'Sanitation',
                  status: 'healthy',
                  available: 36,
                  onHand: 48,
                  reserved: 12,
                  safetyStock: 8,
                  unitType: 'litres',
                  condition: 'excellent',
                  location: 'Docklands depot',
                  nextMaintenanceDue: '2025-04-12',
                  notes: 'Lot #221-B stable. Auto-reorder enabled.',
                  activeAlerts: 0,
                  activeRentals: 0
                },
                {
                  id: 'mat-2',
                  name: 'HVAC filter packs',
                  sku: 'MAT-HVAC-07',
                  category: 'HVAC',
                  status: 'low_stock',
                  available: 8,
                  onHand: 24,
                  reserved: 16,
                  safetyStock: 6,
                  unitType: 'packs',
                  condition: 'good',
                  location: 'North hub',
                  nextMaintenanceDue: '2025-03-28',
                  notes: 'Vendor replenishment ETA 3 days.',
                  activeAlerts: 1,
                  alertSeverity: 'warning',
                  activeRentals: 0
                }
              ]
            },
            {
              id: 'tools',
              label: 'Tools',
              items: [
                {
                  id: 'tool-1',
                  name: 'Thermal imaging kit',
                  sku: 'TL-THERM-04',
                  category: 'Diagnostics',
                  status: 'healthy',
                  available: 6,
                  onHand: 10,
                  reserved: 4,
                  safetyStock: 3,
                  unitType: 'kits',
                  condition: 'excellent',
                  location: 'Fleet workshop',
                  nextMaintenanceDue: '2025-05-02',
                  rentalRate: 180,
                  rentalRateCurrency: 'GBP',
                  depositAmount: 450,
                  depositCurrency: 'GBP',
                  notes: 'Calibration synced weekly.',
                  activeAlerts: 0,
                  activeRentals: 2
                },
                {
                  id: 'tool-2',
                  name: 'Tower lighting rig',
                  sku: 'TL-LIGHT-12',
                  category: 'Access',
                  status: 'stockout',
                  available: 0,
                  onHand: 4,
                  reserved: 4,
                  safetyStock: 2,
                  unitType: 'units',
                  condition: 'needs_service',
                  location: 'Logistics yard',
                  nextMaintenanceDue: '2025-03-22',
                  rentalRate: 260,
                  rentalRateCurrency: 'GBP',
                  depositAmount: 600,
                  depositCurrency: 'GBP',
                  notes: 'Inspection overdue • awaiting parts.',
                  activeAlerts: 2,
                  alertSeverity: 'critical',
                  activeRentals: 3
                }
              ]
            }
          ]
        }
      },
      {
        id: 'servicemen',
        icon: 'crew',
        label: 'Serviceman Directory',
        description: 'Manage roster, certifications, and contact details.',
        type: 'table',
        data: {
          headers: ['Name', 'Role', 'Availability', 'Certifications', 'Next training'],
          rows: [
            ['Jordan Miles', 'Lead technician', 'Booked · openings Thu', 'Confined space, HVAC Level 3', '02 Apr 2025'],
            ['Priya Desai', 'Crew lead', 'Standby Tue', 'IPAF, NICEIC', '18 Apr 2025'],
            ['Malik Ward', 'Apprentice', 'Shadowing', 'PPE, Ladder safety', 'Weekly toolbox'],
            ['Ana Rodrigues', 'Specialist', 'Booked', 'Cleanroom, Hazardous waste', '30 Mar 2025']
          ]
        }
      },
        {
          id: 'fixnado-ads',
          icon: 'analytics',
          label: 'Fixnado Ads',
          description: 'Campaign pacing, spend, guardrails, and billing.',
          type: 'ads',
          access: {
            level: 'manage',
            label: 'Provider Ads Manager',
            features: ['campaigns', 'billing', 'guardrails', 'targeting']
          },
          data: {
          summaryCards: [
            { title: 'Managed spend', value: '£48.2k', change: '+£6.4k vs prior', trend: 'up', helper: '3 active campaigns' },
            { title: 'Attributed revenue', value: '£102k', change: '+£14k vs prior', trend: 'up', helper: 'ROAS 212%' },
            { title: 'Conversions', value: '352', change: '+42 vs prior', trend: 'up', helper: 'CPA £137' },
            { title: 'Fixnado Ads share', value: '38%', change: '+4pts vs prior', trend: 'up', helper: '62 jobs attributed' }
          ],
          funnel: [
            { title: 'Impressions', value: '1.8M', helper: 'CTR 3.1%' },
            { title: 'Clicks', value: '56.4k', helper: 'CVR 6.2%' },
            { title: 'Conversions', value: '352', helper: 'Spend £48.2k' },
            { title: 'Jobs won', value: '62', helper: '18% of conversions' }
          ],
          campaigns: [
            {
              id: 'camp-retail-q2',
              name: 'Retail Surge Q2',
              status: 'Active',
              objective: 'Awareness to bookings',
              spend: '£21.4k',
              spendChange: '+£3.2k',
              conversions: '184',
              conversionsChange: '+27',
              cpa: '£116',
              roas: '218%',
              roasChange: '+12%',
              pacing: '68% of target',
              lastMetricDate: '2025-03-16',
              flights: 2,
              window: '2025-03-01 → 2025-03-31'
            },
            {
              id: 'camp-health',
              name: 'Healthcare Response',
              status: 'Scheduled',
              objective: 'Lead generation',
              spend: '£12.7k',
              spendChange: '+£1.9k',
              conversions: '96',
              conversionsChange: '+11',
              cpa: '£132',
              roas: '184%',
              roasChange: '+6%',
              pacing: '54% of target',
              lastMetricDate: '2025-03-15',
              flights: 1,
              window: '2025-03-05 → 2025-04-04'
            },
            {
              id: 'camp-highrise',
              name: 'Highrise Concierge',
              status: 'Paused',
              objective: 'Sustainability upsell',
              spend: '£8.1k',
              spendChange: '-£0.4k',
              conversions: '72',
              conversionsChange: '+4',
              cpa: '£113',
              roas: '196%',
              roasChange: '-3%',
              pacing: 'Paused for creative refresh',
              lastMetricDate: '2025-03-12',
              flights: 1,
              window: '2025-02-20 → 2025-03-22'
            }
          ],
          invoices: [
            { invoiceNumber: 'INV-9021', campaign: 'Retail Surge Q2', amountDue: '£7,800', status: 'Issued', dueDate: '2025-03-28' },
            { invoiceNumber: 'INV-9017', campaign: 'Healthcare Response', amountDue: '£6,200', status: 'Paid', dueDate: '2025-03-12' },
            { invoiceNumber: 'INV-9009', campaign: 'Highrise Concierge', amountDue: '£5,400', status: 'Overdue', dueDate: '2025-03-10' }
          ],
          alerts: [
            {
              title: 'Overspend signal • Retail Surge Q2',
              severity: 'Warning',
              description: 'Flight A tracking 12% above pacing. Review bid caps for weekend slots.',
              detectedAt: '2025-03-15',
              flight: 'Flight A'
            },
            {
              title: 'No-spend • Healthcare Response',
              severity: 'Info',
              description: 'Morning window under-delivered impressions. Check placement availability.',
              detectedAt: '2025-03-16',
              flight: 'Launch window'
            },
            {
              title: 'Invoice INV-9009 overdue',
              severity: 'Warning',
              description: '£1,200 outstanding. Payment required to resume paused creatives.',
              detectedAt: '2025-03-14',
              flight: 'Billing'
            }
          ],
          recommendations: [
            {
              title: 'Extend weekend bids',
              description: 'Weekend conversion rate +18% vs weekday. Increase caps Friday-Sunday.',
              action: 'Optimise pacing'
            },
            {
              title: 'Refresh paused creative',
              description: 'Highrise Concierge creative fatigue detected. Rotate new asset pack.',
              action: 'Launch creative update'
            },
            {
              title: 'Resolve outstanding invoice',
              description: 'Clear overdue balance to unlock concierge remarketing flight.',
              action: 'Open billing hub'
            }
          ],
          timeline: [
            {
              title: 'Flight A • Retail Surge Q2',
              status: 'Active',
              start: '2025-03-01',
              end: '2025-03-21',
              budget: '£24k'
            },
            {
              title: 'Flight B • Retail Surge Q2',
              status: 'Scheduled',
              start: '2025-03-22',
              end: '2025-04-05',
              budget: '£18k'
            },
            {
              title: 'Healthcare Response Launch',
              status: 'Active',
              start: '2025-03-05',
              end: '2025-04-04',
              budget: '£22k'
            },
            {
              title: 'Highrise Concierge Creative QA',
              status: 'Paused',
              start: '2025-03-12',
              end: '2025-03-19',
              budget: '£9k'
            }
          ],
          pricingModels: [
            {
              id: 'ppc',
              label: 'Pay-per-click (PPC)',
              spend: '£48.2k',
              unitCost: '£0.86',
              unitLabel: 'Cost per click',
              performance: '3.1% CTR',
              status: 'Scaling'
            },
            {
              id: 'pp-conversion',
              label: 'Pay-per-conversion',
              spend: '£48.2k',
              unitCost: '£137',
              unitLabel: 'Cost per conversion',
              performance: '62 jobs attributed',
              status: 'Scaling'
            },
            {
              id: 'ppi',
              label: 'Pay-per-impression (PPI)',
              spend: '£48.2k',
              unitCost: '£26',
              unitLabel: 'CPM',
              performance: '1.8M impressions',
              status: 'Steady'
            }
          ],
          channelMix: [
            {
              id: 'marketplace_search',
              label: 'Marketplace & Search',
              spend: '£26.4k',
              share: '55%',
              performance: '6.4% CVR',
              status: 'Scaling',
              campaigns: 2
            },
            {
              id: 'conversion',
              label: 'Conversion & Remarketing',
              spend: '£14.6k',
              share: '30%',
              performance: '5.9% CVR',
              status: 'Steady',
              campaigns: 1
            },
            {
              id: 'awareness_display',
              label: 'Awareness & Display',
              spend: '£7.2k',
              share: '15%',
              performance: '1.8% CVR',
              status: 'Test',
              campaigns: 1
            }
          ],
          targeting: [
            {
              id: 'region-0',
              label: 'Greater London',
              metric: '28 jobs',
              share: '45%',
              status: 'Primary',
              helper: 'Regional reach from Fixnado Ads'
            },
            {
              id: 'region-1',
              label: 'Midlands corridor',
              metric: '14 jobs',
              share: '23%',
              status: 'Scaling',
              helper: 'Regional reach from Fixnado Ads'
            },
            {
              id: 'property-0',
              label: 'Commercial offices',
              metric: '18 jobs',
              share: '29%',
              status: 'High intent',
              helper: 'Property segment performance'
            },
            {
              id: 'automation',
              label: 'Auto-matched routing',
              metric: '42% of ads jobs',
              share: '42%',
              status: 'Steady',
              helper: 'Automation coverage for ad-sourced jobs'
            }
          ],
          creativeInsights: [
            {
              id: 'signal-overspend',
              label: 'Overspend signal',
              severity: 'Warning',
              message: 'Retail Surge Q2 pacing +12% vs target in weekend flights.',
              detectedAt: '2025-03-15'
            },
            {
              id: 'ctr-health',
              label: 'Click-through rate',
              severity: 'Healthy',
              message: 'CTR 3.1% across Fixnado marketplace placements.',
              detectedAt: '2025-03-16'
            },
            {
              id: 'cvr-health',
              label: 'Conversion rate',
              severity: 'Warning',
              message: 'CVR 6.2% with 62 bookings attributed this window.',
              detectedAt: '2025-03-16'
            }
          ]
        }
      },
      {
        id: 'finance',
        icon: 'finance',
        label: 'Revenue & Billing',
        description: 'Cashflow pacing, invoice status, and margin insights.',
        type: 'grid',
        data: {
          cards: [
            {
              title: 'Cash position',
              details: ['£212k cash on hand', '£58k payable in 10 days', '£312k receivables'],
              accent: 'from-emerald-100 via-white to-white'
            },
            {
              title: 'Invoice health',
              details: ['18 invoices this month', '2 invoices >10 days', 'Average payment 6.2 days'],
              accent: 'from-sky-100 via-white to-white'
            },
            {
              title: 'Margin focus',
              details: ['Gross margin 41%', 'Labour share 46%', 'Material cost +6% vs plan'],
              accent: 'from-amber-100 via-white to-white'
            }
          ]
        }
      },
      {
        id: 'settings',
        icon: 'automation',
        label: 'Automation Settings',
        description: 'Workflows and AI assistance powering the studio.',
        type: 'settings',
        data: {
          panels: [
            {
              id: 'automations',
              title: 'Automation playbooks',
              description: 'Control AI routing, bidding, and concierge assistance.',
              items: [
                { id: 'auto-routing', label: 'AI crew routing', type: 'toggle', enabled: true, helper: 'Optimises travel buffers' },
                { id: 'auto-bid', label: 'Automated bid composer', type: 'toggle', enabled: false, helper: 'Requires finance approval' }
              ]
            },
            {
              id: 'alerts',
              title: 'Alerting thresholds',
              description: 'Tune risk tolerances for escalations and SLA breaches.',
              items: [
                { id: 'sla-alert', label: 'SLA breach threshold', type: 'value', value: '< 4 hours', meta: 'Escalate to operations' },
                { id: 'invoice-alert', label: 'Invoice ageing threshold', type: 'value', value: '> 10 days', meta: 'Finance & ops' }
              ]
            }
          ]
        }
      }
    ]
  },
  enterprise: {
    persona: 'enterprise',
    name: 'Enterprise Performance Suite',
    headline: 'Track spend, campaigns, automations, and risk signals across every facility.',
    window: createWindow(),
      metadata: {
        enterprise: {
          id: 'ENT-4401',
          name: 'United Municipal Group',
          portfolio: 38,
          automationSavings: '£420k'
        },
        totals: {
          facilities: 112,
          activePrograms: 14,
          savings: '£420k',
          satisfaction: '4.7★'
        },
        features: {
          ads: {
            available: true,
            level: 'view',
            label: 'Enterprise Ads Performance',
            features: ['campaigns', 'billing', 'guardrails']
          }
        }
      },
    navigation: [
      {
        id: 'overview',
        icon: 'profile',
        label: 'Profile Overview',
        description: 'Enterprise-level spend, automation savings, and risk.',
        type: 'overview',
        analytics: {
          metrics: [
            { label: 'Facilities live', value: '112', change: '+6 vs Q4', trend: 'up' },
            { label: 'Automation savings', value: '£420k', change: '+£35k vs plan', trend: 'up' },
            { label: 'SLA hit rate', value: '96%', change: '+1.8 pts vs target', trend: 'up' },
            { label: 'Risk signals', value: '7', change: '+2 vs last week', trend: 'up' }
          ],
          charts: [
            {
              id: 'spend-by-region',
              title: 'Spend by Region',
              description: 'Month-to-date spend split by major metro cluster.',
              type: 'bar',
              dataKey: 'spend',
              data: [
                { name: 'North', spend: 82000 },
                { name: 'West', spend: 64000 },
                { name: 'South', spend: 54000 },
                { name: 'Central', spend: 91000 }
              ]
            },
            {
              id: 'automation-savings',
              title: 'Automation Savings Trend',
              description: 'Monthly labour hours saved by orchestration.',
              type: 'area',
              dataKey: 'hours',
              data: [
                { name: 'Nov', hours: 420 },
                { name: 'Dec', hours: 460 },
                { name: 'Jan', hours: 510 },
                { name: 'Feb', hours: 560 }
              ]
            },
            {
              id: 'risk-heatmap',
              title: 'Risk Heatmap',
              description: 'Open escalations segmented by severity.',
              type: 'line',
              dataKey: 'count',
              data: [
                { name: 'Critical', count: 3 },
                { name: 'High', count: 2 },
                { name: 'Medium', count: 5 },
                { name: 'Low', count: 8 }
              ]
            }
          ],
          upcoming: [
            { title: 'Portfolio strategy review', when: '19 Mar · 11:00', status: 'Executive steering' },
            { title: 'Automation roadmap sprint', when: '21 Mar · 09:00', status: 'Ops & product' },
            { title: 'Q2 vendor summit', when: '25 Mar · 15:30', status: 'Invites out' }
          ],
          insights: [
            'Deployment of robotics cleaning saved 122 labour hours this week.',
            'Legal recommends refreshing compliance docs in two healthcare facilities.',
            'Automation queue shows 4 low-complexity opportunities ready for rollout.',
            'Marketing wants to align campaigns with sustainability KPI improvements.'
          ]
        }
      },
      {
        id: 'calendar',
        icon: 'calendar',
        label: 'Portfolio Calendar',
        description: 'Cross-facility calendar spanning campaigns, maintenance, and governance.',
        type: 'calendar',
        data: {
          month: 'March 2025',
          legend: [
            { label: 'Maintenance program', status: 'confirmed' },
            { label: 'Campaign milestone', status: 'standby' },
            { label: 'Governance / audit', status: 'travel' },
            { label: 'Risk / escalation', status: 'risk' }
          ],
          weeks: [
            [
              { date: '24', isCurrentMonth: false, events: [] },
              { date: '25', isCurrentMonth: false, events: [] },
              { date: '26', isCurrentMonth: false, events: [] },
              { date: '27', isCurrentMonth: false, events: [] },
              { date: '28', isCurrentMonth: false, events: [] },
              { date: '1', isCurrentMonth: true, events: [{ title: 'Automation go-live prep', status: 'standby', time: 'All day' }] },
              { date: '2', isCurrentMonth: true, events: [] }
            ],
            [
              { date: '3', isCurrentMonth: true, events: [{ title: 'Facilities automation audit', status: 'travel', time: '08:30' }] },
              { date: '4', isCurrentMonth: true, events: [{ title: 'Energy retrofit kickoff', status: 'confirmed', time: '10:00' }] },
              { date: '5', isCurrentMonth: true, events: [{ title: 'Campaign creative review', status: 'standby', time: '15:00' }] },
              { date: '6', isCurrentMonth: true, events: [{ title: 'Escalation: vendor delay', status: 'risk', time: '16:00' }] },
              { date: '7', isCurrentMonth: true, events: [] },
              { date: '8', isCurrentMonth: true, events: [{ title: 'Weekend automation deploy', status: 'confirmed', time: 'All day' }] },
              { date: '9', isCurrentMonth: true, events: [] }
            ],
            [
              { date: '10', isCurrentMonth: true, events: [{ title: 'Compliance refresh • Healthcare', status: 'travel', time: 'All day' }] },
              { date: '11', isCurrentMonth: true, events: [{ title: 'Marketing campaign drop', status: 'standby', time: '09:00' }] },
              { date: '12', isCurrentMonth: true, events: [{ title: 'Escalation: contractor SLA', status: 'risk', time: '12:00' }] },
              { date: '13', isCurrentMonth: true, events: [{ title: 'Automation backlog review', status: 'standby', time: '15:00' }] },
              { date: '14', isCurrentMonth: true, events: [] },
              { date: '15', isCurrentMonth: true, events: [{ title: 'Sustainability audit', status: 'travel', time: '09:00' }] },
              { date: '16', isCurrentMonth: true, events: [] }
            ],
            [
              { date: '17', isCurrentMonth: true, events: [{ title: 'Executive strategy review', status: 'standby', time: '11:00' }] },
              { date: '18', isCurrentMonth: true, events: [{ title: 'Automation sprint review', status: 'confirmed', time: '09:00' }] },
              { date: '19', isCurrentMonth: true, events: [{ title: 'Risk board review', status: 'risk', time: '15:00' }] },
              { date: '20', isCurrentMonth: true, events: [{ title: 'Vendor assessment day', status: 'travel', time: 'All day' }] },
              { date: '21', isCurrentMonth: true, events: [{ title: 'Portfolio strategy review', status: 'confirmed', time: '11:00' }] },
              { date: '22', isCurrentMonth: true, events: [{ title: 'Automation lab pilot', status: 'standby', time: 'All day' }] },
              { date: '23', isCurrentMonth: true, events: [] }
            ],
            [
              { date: '24', isCurrentMonth: true, events: [{ title: 'Regional council audit', status: 'travel', time: '09:00' }] },
              { date: '25', isCurrentMonth: true, events: [{ title: 'Q2 vendor summit', status: 'confirmed', time: '15:30' }] },
              { date: '26', isCurrentMonth: true, events: [{ title: 'Automation release window', status: 'standby', time: 'All day' }] },
              { date: '27', isCurrentMonth: true, events: [{ title: 'Campaign analytics drop', status: 'confirmed', time: '08:00' }] },
              { date: '28', isCurrentMonth: true, events: [{ title: 'Risk mitigation plan', status: 'risk', time: '14:00' }] },
              { date: '29', isCurrentMonth: true, events: [{ title: 'Governance stand-up', status: 'travel', time: '10:00' }] },
              { date: '30', isCurrentMonth: true, events: [] }
            ]
          ]
        }
      },
      {
        id: 'portfolio',
        icon: 'enterprise',
        label: 'Program Portfolio',
        description: 'High-level snapshot of major initiatives across regions.',
        type: 'grid',
        data: {
          cards: [
            {
              title: 'Sustainability Acceleration',
              details: ['12 buildings retrofitted', '£68k energy savings to date', 'Wave 3 pilot launching Apr'],
              accent: 'from-emerald-100 via-white to-white'
            },
            {
              title: 'Smart Security Rollout',
              details: ['18 sites deployed', '5 awaiting permits', 'Automation playbooks reduce response 23%'],
              accent: 'from-sky-100 via-white to-white'
            },
            {
              title: 'Community Spaces Revamp',
              details: ['7 civic centres in delivery', '£2.1m total value', 'Engagement up 18%'],
              accent: 'from-amber-100 via-white to-white'
            }
          ]
        }
      },
      {
        id: 'campaigns',
        icon: 'pipeline',
        label: 'Campaign Delivery',
        description: 'Coordinate enterprise-wide campaigns from launch to ROI.',
        type: 'board',
        data: {
          columns: [
            {
              title: 'Discovery',
              items: [
                { title: 'Smart campus awareness', owner: 'Marketing', value: 'KPI: +15% awareness', eta: 'Brief 22 Mar' },
                { title: 'Safety compliance storytelling', owner: 'Comms', value: 'KPI: 4k impressions', eta: 'Research sprint' }
              ]
            },
            {
              title: 'In market',
              items: [
                { title: 'Sustainability pledge', owner: 'Marketing', value: 'KPI: 120 sign-ups', eta: 'Phase 2 live' },
                { title: 'Facilities concierge launch', owner: 'Product', value: 'KPI: +18 CSAT', eta: 'Weekly sync' }
              ]
            },
            {
              title: 'Measurement',
              items: [
                { title: 'Automation ROI recap', owner: 'Finance', value: 'KPI: £420k savings', eta: 'Dashboard refresh' },
                { title: 'Vendor satisfaction pulse', owner: 'Ops', value: 'KPI: 4.6★', eta: 'Survey closes 24 Mar' }
              ]
            },
            {
              title: 'Retrospective',
              items: [
                { title: 'Quarterly board pack', owner: 'Exec office', value: 'KPI: Exec alignment', eta: 'Compile 28 Mar' }
              ]
            }
          ]
        }
      },
      {
        id: 'finance',
        icon: 'finance',
        label: 'Financial Controls',
        description: 'Budget adherence, spend governance, and automation ROI.',
        type: 'table',
        data: {
          headers: ['Program', 'Budget', 'Actuals', 'Variance', 'Owner'],
          rows: [
            ['Smart Security', '£480k', '£452k', '-£28k', 'Security Office'],
            ['Energy Optimisation', '£620k', '£605k', '-£15k', 'Sustainability'],
            ['Automation Lab', '£310k', '£298k', '-£12k', 'Automation PMO'],
            ['Vendor Enablement', '£210k', '£224k', '+£14k', 'Operations']
          ]
        }
      },
      {
        id: 'compliance',
        icon: 'compliance',
        label: 'Compliance & Risk',
        description: 'Manage audits, risk registers, and remediation tasks.',
        type: 'list',
        data: {
          items: [
            {
              title: 'Healthcare facility documentation',
              description: 'Two facilities require updated infection control sign-off.',
              status: 'Action required'
            },
            {
              title: 'Fire safety certifications',
              description: 'Portfolio coverage at 92% — final two sites scheduled this week.',
              status: 'In progress'
            },
            {
              title: 'Escalation backlog',
              description: 'Seven risk signals open, one tagged critical, two high.',
              status: 'Monitor'
            }
          ]
        }
      },
      {
        id: 'vendors',
        icon: 'crew',
        label: 'Vendor Network',
        description: 'Performance, compliance and capacity across providers.',
        type: 'table',
        data: {
          headers: ['Vendor', 'Region', 'Performance', 'Capacity', 'Next review'],
          rows: [
            ['Metro Ops Collective', 'Greater London', '4.6★', 'High', '28 Mar 2025'],
            ['Harbour Facilities', 'Coastal South', '4.4★', 'Medium', '05 Apr 2025'],
            ['Northline Services', 'Northern Counties', '4.7★', 'High', '18 Apr 2025'],
            ['Greenway Maintenance', 'Scotland', '4.5★', 'Medium', '02 May 2025']
          ]
        }
      }
    ]
  },
  admin: {
    persona: 'admin',
    name: 'Admin Control Tower',
    headline: 'Command multi-tenant operations, compliance, zones, and assets in real time.',
    window: createWindow(),
      metadata: {
        organisation: {
          tenants: 128,
          activeZones: 18,
          platformStatus: 'Green'
        },
        totals: {
          bookings: 486,
          escalations: 9,
          servicedRegions: 42,
          assetsInField: 176
        },
        features: {
          ads: {
            available: true,
            level: 'view',
            label: 'Control Tower Read-only',
            features: ['campaigns', 'billing']
          }
        }
      },
    navigation: [
      {
        id: 'overview',
        icon: 'profile',
        label: 'Profile Overview',
        description: 'Network-wide bookings, SLA health, and platform status.',
        type: 'overview',
        analytics: {
          metrics: [
            { label: 'Active tenants', value: '128', change: '+6 vs last month', trend: 'up' },
            { label: 'SLA compliance', value: '95%', change: '+1.2 pts vs target', trend: 'up' },
            { label: 'Escalations', value: '9', change: '-3 vs last week', trend: 'down' },
            { label: 'Asset uptime', value: '98.4%', change: '+0.4 pts vs target', trend: 'up' }
          ],
          charts: [
            {
              id: 'tenant-growth',
              title: 'Tenant growth by month',
              description: 'New and retained tenants across the network.',
              type: 'line',
              dataKey: 'tenants',
              data: [
                { name: 'Dec', tenants: 112 },
                { name: 'Jan', tenants: 118 },
                { name: 'Feb', tenants: 122 },
                { name: 'Mar', tenants: 128 }
              ]
            },
            {
              id: 'sla-health',
              title: 'SLA performance',
              description: 'Share of tenants hitting response SLAs.',
              type: 'area',
              dataKey: 'sla',
              data: [
                { name: 'Week 1', sla: 91 },
                { name: 'Week 2', sla: 93 },
                { name: 'Week 3', sla: 94 },
                { name: 'Week 4', sla: 95 }
              ]
            },
            {
              id: 'asset-uptime',
              title: 'Asset uptime by zone',
              description: 'Availability percentage across active zones.',
              type: 'bar',
              dataKey: 'uptime',
              data: [
                { name: 'Zone A', uptime: 98.1 },
                { name: 'Zone B', uptime: 97.4 },
                { name: 'Zone C', uptime: 99.0 },
                { name: 'Zone D', uptime: 98.6 }
              ]
            }
          ],
          upcoming: [
            { title: 'Tenant onboarding sprint', when: '18 Mar · 09:30', status: 'Ops + Product' },
            { title: 'Platform status review', when: '19 Mar · 15:00', status: 'Engineering update' },
            { title: 'Executive incident drill', when: '21 Mar · 08:45', status: 'Security operations' }
          ],
          insights: [
            'Platform automation saved 64 analyst hours last week.',
            'Zones C & D nearing vehicle capacity thresholds — consider rebalancing.',
            'Two tenants approaching SLA escalation window — concierge notified.',
            'Risk queue reduced by 28% after new verification workflow.'
          ]
        }
      },
      {
        id: 'calendar',
        icon: 'calendar',
        label: 'Network Calendar',
        description: 'Central schedule for maintenance windows, releases, and audits.',
        type: 'calendar',
        data: {
          month: 'March 2025',
          legend: [
            { label: 'Maintenance window', status: 'confirmed' },
            { label: 'Platform release', status: 'standby' },
            { label: 'Audit / governance', status: 'travel' },
            { label: 'Escalation drill', status: 'risk' }
          ],
          weeks: [
            [
              { date: '24', isCurrentMonth: false, events: [] },
              { date: '25', isCurrentMonth: false, events: [] },
              { date: '26', isCurrentMonth: false, events: [] },
              { date: '27', isCurrentMonth: false, events: [] },
              { date: '28', isCurrentMonth: false, events: [] },
              { date: '1', isCurrentMonth: true, events: [{ title: 'Platform release hardening', status: 'standby', time: 'All day' }] },
              { date: '2', isCurrentMonth: true, events: [] }
            ],
            [
              { date: '3', isCurrentMonth: true, events: [{ title: 'Zone B maintenance', status: 'confirmed', time: '02:00-04:00' }] },
              { date: '4', isCurrentMonth: true, events: [{ title: 'Data residency audit', status: 'travel', time: '09:00' }] },
              { date: '5', isCurrentMonth: true, events: [{ title: 'Release planning sync', status: 'standby', time: '16:00' }] },
              { date: '6', isCurrentMonth: true, events: [{ title: 'Escalation tabletop', status: 'risk', time: '14:30' }] },
              { date: '7', isCurrentMonth: true, events: [] },
              { date: '8', isCurrentMonth: true, events: [{ title: 'Tenant feature preview', status: 'standby', time: 'All day' }] },
              { date: '9', isCurrentMonth: true, events: [] }
            ],
            [
              { date: '10', isCurrentMonth: true, events: [{ title: 'Zone D maintenance', status: 'confirmed', time: '01:00-03:00' }] },
              { date: '11', isCurrentMonth: true, events: [{ title: 'Vendor compliance checks', status: 'travel', time: '10:30' }] },
              { date: '12', isCurrentMonth: true, events: [{ title: 'Incident drill', status: 'risk', time: '15:00' }] },
              { date: '13', isCurrentMonth: true, events: [{ title: 'Platform release', status: 'confirmed', time: '02:30-04:30' }] },
              { date: '14', isCurrentMonth: true, events: [] },
              { date: '15', isCurrentMonth: true, events: [{ title: 'Zone planning workshop', status: 'standby', time: 'All day' }] },
              { date: '16', isCurrentMonth: true, events: [] }
            ],
            [
              { date: '17', isCurrentMonth: true, events: [{ title: 'Tenant onboarding sprint', status: 'standby', time: '09:30' }] },
              { date: '18', isCurrentMonth: true, events: [{ title: 'Platform release', status: 'confirmed', time: '02:00-04:00' }] },
              { date: '19', isCurrentMonth: true, events: [{ title: 'Security audit', status: 'travel', time: '10:00' }] },
              { date: '20', isCurrentMonth: true, events: [{ title: 'Ops council', status: 'standby', time: '13:00' }] },
              { date: '21', isCurrentMonth: true, events: [{ title: 'Executive incident drill', status: 'risk', time: '08:45' }] },
              { date: '22', isCurrentMonth: true, events: [{ title: 'Zone C maintenance', status: 'confirmed', time: '01:30-03:30' }] },
              { date: '23', isCurrentMonth: true, events: [] }
            ],
            [
              { date: '24', isCurrentMonth: true, events: [{ title: 'Platform release candidate', status: 'standby', time: 'All day' }] },
              { date: '25', isCurrentMonth: true, events: [{ title: 'Tenant advisory council', status: 'confirmed', time: '11:00' }] },
              { date: '26', isCurrentMonth: true, events: [{ title: 'Data privacy audit', status: 'travel', time: '09:00' }] },
              { date: '27', isCurrentMonth: true, events: [{ title: 'Escalation readiness review', status: 'risk', time: '15:30' }] },
              { date: '28', isCurrentMonth: true, events: [{ title: 'Zone D calibration', status: 'confirmed', time: '02:00-04:00' }] },
              { date: '29', isCurrentMonth: true, events: [{ title: 'Platform release', status: 'confirmed', time: '02:30-04:30' }] },
              { date: '30', isCurrentMonth: true, events: [{ title: 'Weekend audit prep', status: 'standby', time: 'All day' }] }
            ]
          ]
        }
      },
      {
        id: 'operations',
        icon: 'pipeline',
        label: 'Operations Pipeline',
        description: 'Monitor multi-tenant workflows, escalations, and readiness.',
        type: 'board',
        data: {
          columns: [
            {
              title: 'Needs attention',
              items: [
                { title: 'Tenant escalation #4821', owner: 'Zone B', value: 'SLA breach risk', eta: 'Respond within 2h' },
                { title: 'Legal review: contract addendum', owner: 'Enterprise ops', value: 'Sign-off pending', eta: 'Due 20 Mar' }
              ]
            },
            {
              title: 'In progress',
              items: [
                { title: 'Zone optimisation sprint', owner: 'Network planning', value: '18 zones', eta: 'Wrap 28 Mar' },
                { title: 'Tenant onboarding batch', owner: 'Growth ops', value: '5 tenants', eta: 'Go-live 22 Mar' }
              ]
            },
            {
              title: 'At risk',
              items: [
                { title: 'Service credit negotiation', owner: 'Finance', value: '£4.2k exposure', eta: 'Meeting 18 Mar' },
                { title: 'Asset shortage: lifts', owner: 'Logistics', value: '3 units', eta: 'Expedite shipment' }
              ]
            },
            {
              title: 'Recently resolved',
              items: [
                { title: 'Incident drill follow-up', owner: 'Security ops', value: 'Completed', eta: 'Reporting' },
                { title: 'Tenant billing migration', owner: 'Finance ops', value: 'Completed', eta: 'Post-mortem scheduled' }
              ]
            }
          ]
        }
      },
      {
        id: 'availability',
        icon: 'crew',
        label: 'Serviceman Management',
        description: 'Crew availability, standby coverage, and certification gaps.',
        type: 'availability',
        data: {
          summary: { openSlots: '8', standbyCrews: '3', followUps: '2' },
          days: ['Mon 17', 'Tue 18', 'Wed 19', 'Thu 20', 'Fri 21'],
          resources: [
            {
              name: 'Zone Alpha lead',
              role: 'Senior technician',
              status: 'Full coverage',
              allocations: [
                { day: 'Mon 17', status: 'Booked', window: '06:00-16:00' },
                { day: 'Tue 18', status: 'Booked', window: '06:00-16:00' },
                { day: 'Wed 19', status: 'Travel', window: '09:00-11:00' },
                { day: 'Thu 20', status: 'Standby', window: 'All day' },
                { day: 'Fri 21', status: 'Booked', window: '06:00-16:00' }
              ]
            },
            {
              name: 'Zone Beta crew',
              role: 'Rapid response',
              status: 'Standby coverage',
              allocations: [
                { day: 'Mon 17', status: 'Standby', window: 'All day' },
                { day: 'Tue 18', status: 'Standby', window: 'All day' },
                { day: 'Wed 19', status: 'Booked', window: '07:00-15:00' },
                { day: 'Thu 20', status: 'Booked', window: '07:00-15:00' },
                { day: 'Fri 21', status: 'OOO', window: 'Training' }
              ]
            },
            {
              name: 'Zone Delta support',
              role: 'Compliance specialists',
              status: 'Focused on audits',
              allocations: [
                { day: 'Mon 17', status: 'Booked', window: '08:00-18:00' },
                { day: 'Tue 18', status: 'Travel', window: '10:00-12:00' },
                { day: 'Wed 19', status: 'Booked', window: '08:00-18:00' },
                { day: 'Thu 20', status: 'Booked', window: '08:00-18:00' },
                { day: 'Fri 21', status: 'Standby', window: 'All day' }
              ]
            }
          ]
        }
      },
      {
        id: 'assets',
        icon: 'assets',
        label: 'Hire & Rental Control',
        description: 'Fleet health, inspection cadence, and utilisation by zone.',
        type: 'table',
        data: {
          headers: ['Asset group', 'In field', 'Inspection due', 'Zone coverage', 'Next action'],
          rows: [
            ['MEWP platforms', '24', '3 overdue', 'Zones A, B, D', 'Schedule mobile inspection'],
            ['Sanitation pods', '18', '1 due', 'Zones C, F', 'Restock supplies'],
            ['Thermal cameras', '32', '0 due', 'All zones', 'Rotate to Zone E standby'],
            ['Fleet vehicles', '46', '5 due', 'Network wide', 'Book MOT batch']
          ]
        }
      },
      {
        id: 'zones',
        icon: 'map',
        label: 'Zone Design Studio',
        description: 'Draw, manage, and simulate multi-tenant service zones.',
        type: 'zones',
        data: {
          canvas: [
            ['A', 'A', 'B', 'B', 'C'],
            ['A', 'A', 'B', 'C', 'C'],
            ['D', 'D', 'B', 'C', 'E'],
            ['D', 'F', 'F', 'E', 'E']
          ],
          zones: [
            { code: 'A', region: 'North loop', color: '#bfdbfe', lead: 'Harper Quinn', workload: '82% utilisation' },
            { code: 'B', region: 'Central core', color: '#a7f3d0', lead: 'Noah Patel', workload: '76% utilisation' },
            { code: 'C', region: 'South district', color: '#fde68a', lead: 'Isla Mensah', workload: '68% utilisation' },
            { code: 'D', region: 'Industrial belt', color: '#fca5a5', lead: 'Milo Evans', workload: '89% utilisation' },
            { code: 'E', region: 'Coastal', color: '#c4b5fd', lead: 'Sofia Reyes', workload: '71% utilisation' },
            { code: 'F', region: 'Airport corridor', color: '#bbf7d0', lead: 'Leo Smith', workload: '64% utilisation' }
          ],
          drafts: [
            { title: 'Micro-zone overlay', description: 'Split Zone B into micro-areas to reduce travel.' },
            { title: 'Event mode', description: 'Temporary weekend zones for major sporting events.' }
          ],
          actions: [
            'Validate coverage heatmap before releasing new tenant cluster.',
            'Share updated zone plan with logistics and compliance teams.',
            'Publish overnight rotation for airport corridor (Zone F).'
          ]
        }
      },
      {
        id: 'settings',
        icon: 'settings',
        label: 'Platform Settings',
        description: 'Control tenants, feature flags, governance, and notifications.',
        type: 'settings',
        data: {
          panels: [
            {
              id: 'tenants',
              title: 'Tenant controls',
              description: 'Provisioning, rate cards, and access delegation.',
              items: [
                { id: 'tenant-onboarding', label: 'Auto-provision onboarding', type: 'toggle', enabled: true, meta: 'Applies to growth plan' },
                { id: 'tenant-quiet-hours', label: 'Global quiet hours', type: 'value', value: '22:00-06:00 UTC', meta: 'Override per tenant' }
              ]
            },
            {
              id: 'governance',
              title: 'Governance & audit',
              description: 'Keep audit logs and compliance exports ready.',
              items: [
                { id: 'audit-retention', label: 'Audit log retention', type: 'value', value: '18 months', meta: 'Enterprise default' },
                { id: 'gov-escalations', label: 'Auto-escalate critical alerts', type: 'toggle', enabled: true }
              ]
            },
            {
              id: 'notifications-admin',
              title: 'Notification policy',
              description: 'Escalation channels for major incidents.',
              items: [
                { id: 'notify-exec', label: 'Executive bridge', type: 'toggle', enabled: true, meta: 'SMS + Slack bridge' },
                { id: 'notify-ops', label: 'Ops heartbeat', type: 'toggle', enabled: true, meta: 'Email hourly digest' }
              ]
            }
          ]
        }
      }
    ]
  }
};

export default mockDashboards;<|MERGE_RESOLUTION|>--- conflicted
+++ resolved
@@ -2157,7 +2157,6 @@
         }
       },
       {
-<<<<<<< HEAD
         id: 'profile-settings',
         icon: 'settings',
         label: 'Profile Settings',
@@ -2166,13 +2165,11 @@
         data: {
           helper: 'Updates sync instantly with provider leadership dashboards and dispatch automations.'
         }
-=======
         id: 'serviceman-disputes',
         icon: 'compliance',
         label: 'Dispute Management',
         description: 'Manage crew dispute cases, action items, and evidence.',
         type: 'component'
->>>>>>> afc38515
       }
     ]
   },

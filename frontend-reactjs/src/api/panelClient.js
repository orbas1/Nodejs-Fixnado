const API_ROOT = '/api';
const REQUEST_TIMEOUT = 10000;
const CACHE_NAMESPACE = 'fixnado:panel-cache';
const DISPUTE_HEALTH_CACHE_KEY = 'admin-dispute-health';
const DISPUTE_HEALTH_CACHE_TTL = 12000;

const memoryCache = new Map();

class PanelApiError extends Error {
  constructor(message, status, { code, details, cause } = {}) {
    super(message);
    this.name = 'PanelApiError';
    this.status = status;
    this.code = code;
    this.details = details;
    this.cause = cause;
  }
}

function getStorage() {
  if (typeof window === 'undefined' || typeof window.sessionStorage === 'undefined') {
    return null;
  }

  try {
    return window.sessionStorage;
  } catch (error) {
    console.warn('[panelClient] sessionStorage unavailable:', error);
    return null;
  }
}

function toQueryString(params = {}) {
  const searchParams = new URLSearchParams();
  Object.entries(params).forEach(([key, value]) => {
    if (value == null || value === '') return;
    searchParams.append(key, value);
  });
  const result = searchParams.toString();
  return result ? `?${result}` : '';
}

function storageKey(key) {
  return `${CACHE_NAMESPACE}:${key}`;
}

function readStorage(key) {
  const storage = getStorage();
  if (!storage) return null;

  const raw = storage.getItem(storageKey(key));
  if (!raw) return null;

  try {
    const parsed = JSON.parse(raw);
    if (parsed.expires && parsed.expires < Date.now()) {
      storage.removeItem(storageKey(key));
      return null;
    }

    return parsed.data;
  } catch (error) {
    console.warn('[panelClient] unable to parse cached payload', error);
    storage.removeItem(storageKey(key));
    return null;
  }
}

function writeStorage(key, data, ttl) {
  const storage = getStorage();
  if (!storage) return;

  try {
    storage.setItem(
      storageKey(key),
      JSON.stringify({
        data,
        expires: Date.now() + ttl
      })
    );
  } catch (error) {
    console.warn('[panelClient] unable to persist cached payload', error);
  }
}

function clearStorage(key) {
  const storage = getStorage();
  if (!storage) return;
  storage.removeItem(storageKey(key));
}

function mergeAbortSignals(externalSignal) {
  const controller = new AbortController();
  const timeoutId = setTimeout(() => controller.abort(), REQUEST_TIMEOUT);

  if (externalSignal) {
    if (externalSignal.aborted) {
      controller.abort();
    } else {
      const abort = () => controller.abort();
      externalSignal.addEventListener('abort', abort, { once: true });
      controller.signal.addEventListener(
        'abort',
        () => externalSignal.removeEventListener('abort', abort),
        { once: true }
      );
    }
  }

  return { controller, timeoutId };
}

function resolveCacheKey(path, method, body) {
  if (!path) return null;
  const base = `${method}:${path}`;
  if (!body) return base;
  try {
    return `${base}:${JSON.stringify(body)}`;
  } catch (error) {
    console.warn('[panelClient] unable to serialise cache key payload', error);
    return base;
  }
}

async function request(path, {
  method = 'GET',
  body,
  signal,
  cacheKey: explicitCacheKey,
  ttl = 15000,
  headers: customHeaders,
  forceRefresh = false
} = {}) {
  const cacheKey = explicitCacheKey ?? resolveCacheKey(path, method, body);
  const now = Date.now();

  if (cacheKey && !forceRefresh) {
    const cachedEntry = memoryCache.get(cacheKey);
    if (cachedEntry && cachedEntry.expires > now) {
      return { data: cachedEntry.data, meta: { fromCache: true, source: 'memory' } };
    }
  }

  if (cacheKey && !forceRefresh) {
    const persisted = readStorage(cacheKey);
    if (persisted) {
      memoryCache.set(cacheKey, { data: persisted, expires: now + ttl });
      return { data: persisted, meta: { fromCache: true, source: 'storage' } };
    }
  }

  const headers = new Headers(customHeaders ?? {});
  headers.set('Accept', 'application/json');
  if (body && !(body instanceof FormData)) {
    headers.set('Content-Type', 'application/json');
  }

  const { controller, timeoutId } = mergeAbortSignals(signal);

  try {
    const response = await fetch(`${API_ROOT}${path}`, {
      method,
      headers,
      body: body && !(body instanceof FormData) ? JSON.stringify(body) : body,
      signal: controller.signal,
      credentials: 'include'
    });

    if (!response.ok) {
      let errorBody = null;
      try {
        errorBody = await response.json();
      } catch {
        // ignore JSON parsing failure — keep body as null
      }

      const errorMessage =
        errorBody?.message ||
        errorBody?.error ||
        response.statusText ||
        'Request failed';

      throw new PanelApiError(errorMessage, response.status, {
        code: errorBody?.code,
        details: errorBody?.errors || errorBody?.details,
        cause: errorBody
      });
    }

    if (response.status === 204) {
      return { data: null, meta: { fromCache: false } };
    }

    const payload = await response.json();

    if (cacheKey) {
      const cacheEntry = { data: payload, expires: now + ttl };
      memoryCache.set(cacheKey, cacheEntry);
      writeStorage(cacheKey, payload, ttl);
    }

    return { data: payload, meta: { fromCache: false } };
  } catch (error) {
    if (error instanceof PanelApiError) {
      if (error.status === 401) {
        clearStorage(cacheKey);
        memoryCache.delete(cacheKey);
      }
      throw error;
    }

    if (cacheKey) {
      const fallback = readStorage(cacheKey);
      if (fallback) {
        return { data: fallback, meta: { fromCache: true, source: 'storage', stale: true } };
      }
    }

    if (error.name === 'AbortError') {
      throw new PanelApiError('Request timed out', 408, { cause: error });
    }

    throw new PanelApiError('Network request failed', 503, { cause: error });
  } finally {
    clearTimeout(timeoutId);
  }
}

function ensureArray(value) {
  if (Array.isArray(value)) return value;
  if (value == null) return [];
  return [value].filter(Boolean);
}

function normaliseQueueAttachments(rawAttachments) {
  if (!Array.isArray(rawAttachments)) {
    return [];
  }
  return rawAttachments
    .map((attachment) => {
      if (!attachment || typeof attachment !== 'object') {
        return null;
      }
      const label = typeof attachment.label === 'string' && attachment.label.trim().length
        ? attachment.label.trim()
        : typeof attachment.title === 'string'
          ? attachment.title.trim()
          : null;
      const url = typeof attachment.url === 'string' && attachment.url.trim().length
        ? attachment.url.trim()
        : typeof attachment.href === 'string'
          ? attachment.href.trim()
          : null;
      if (!url) {
        return null;
      }
      const type = typeof attachment.type === 'string' && attachment.type.trim().length
        ? attachment.type.trim()
        : 'link';
      return { label: label || url, url, type };
    })
    .filter(Boolean);
}

function normaliseQueueUpdate(update, boardId, index) {
  if (!update || typeof update !== 'object') {
    const fallbackHeadline = typeof update === 'string' && update.trim().length ? update.trim() : `Update ${index + 1}`;
    return {
      id: `${boardId}-update-${index}`,
      headline: fallbackHeadline,
      body: '',
      tone: 'info',
      recordedAt: null,
      attachments: []
    };
  }

  const headline =
    (typeof update.headline === 'string' && update.headline.trim().length && update.headline.trim()) ||
    (typeof update.title === 'string' && update.title.trim().length && update.title.trim()) ||
    `Update ${index + 1}`;

  const body =
    (typeof update.body === 'string' && update.body.trim()) ||
    (typeof update.description === 'string' && update.description.trim()) ||
    '';

  const tone = typeof update.tone === 'string' && update.tone.trim().length ? update.tone.trim() : 'info';

  const recordedAt =
    (typeof update.recordedAt === 'string' && update.recordedAt) ||
    (typeof update.timestamp === 'string' && update.timestamp) ||
    null;

  return {
    id: update.id || `${boardId}-update-${index}`,
    headline,
    body,
    tone,
    recordedAt,
    attachments: normaliseQueueAttachments(update.attachments)
  };
}

function toNumber(value, fallback = 0) {
  const parsed = Number.parseFloat(value);
  return Number.isFinite(parsed) ? parsed : fallback;
}

function toNullableNumber(value) {
  const parsed = Number.parseFloat(value);
  return Number.isFinite(parsed) ? parsed : null;
}

function normaliseOption(option, fallbackValue = 'value', fallbackLabel = 'Label') {
  if (!option || typeof option !== 'object') {
    return { value: fallbackValue, label: fallbackLabel };
  }
  const value = option.value ?? fallbackValue;
  const label = option.label ?? String(value ?? fallbackLabel);
  return { value, label };
}

function toDate(value) {
  if (!value) {
    return null;
  }
  const date = value instanceof Date ? value : new Date(value);
  return Number.isNaN(date.getTime()) ? null : date;
}

const percentageFormatter = new Intl.NumberFormat('en-GB', {
  style: 'percent',
  maximumFractionDigits: 1
});

const currencyFormatter = new Intl.NumberFormat('en-GB', {
  style: 'currency',
  currency: 'GBP',
  maximumFractionDigits: 0
});

const numberFormatter = new Intl.NumberFormat('en-GB', {
  maximumFractionDigits: 0
});

<<<<<<< HEAD
function normaliseCalendarSnapshot(snapshot) {
  if (!snapshot) {
    return null;
  }

  const root = snapshot.data ?? snapshot;
  const meta = snapshot.meta ?? root.meta ?? {};

  return {
    calendar: root.calendar ?? {},
    summary: root.summary ?? {},
    bookings: ensureArray(root.bookings),
    events: ensureArray(root.events),
    settings: root.settings ?? {},
    options: root.options ?? {},
    permissions: root.permissions ?? {},
    links: root.links ?? {},
    meta
=======
function normaliseToolSaleCoupon(coupon, index) {
  if (!coupon) {
    return { id: `tool-sale-coupon-${index}`, name: 'Coupon', status: 'draft' };
  }
  return {
    id: coupon.id || `tool-sale-coupon-${index}`,
    name: coupon.name || coupon.code || 'Coupon',
    code: coupon.code || null,
    status: coupon.status || 'draft',
    discountType: coupon.discountType || 'percentage',
    discountValue: coupon.discountValue != null ? Number(coupon.discountValue) : null,
    currency: coupon.currency || 'GBP',
    autoApply: Boolean(coupon.autoApply),
    startsAt: coupon.startsAt || null,
    expiresAt: coupon.expiresAt || null
  };
}

function normaliseToolSaleListing(listing, index) {
  const coupons = ensureArray(listing?.coupons).map(normaliseToolSaleCoupon);
  const inventory = listing?.inventory || {};
  const metrics = listing?.metrics || {};
  return {
    id: listing?.id || `tool-sale-${index}`,
    name: listing?.name || listing?.tagline || 'Tool listing',
    tagline: listing?.tagline || '',
    description: listing?.description || '',
    heroImageUrl: listing?.heroImageUrl || null,
    showcaseVideoUrl: listing?.showcaseVideoUrl || null,
    galleryImages: ensureArray(listing?.galleryImages),
    tags: ensureArray(listing?.tags),
    keywordTags: ensureArray(listing?.keywordTags),
    listing: listing?.listing
      ? {
          status: listing.listing.status || 'draft',
          availability: listing.listing.availability || 'buy',
          pricePerDay: listing.listing.pricePerDay != null ? Number(listing.listing.pricePerDay) : null,
          purchasePrice: listing.listing.purchasePrice != null ? Number(listing.listing.purchasePrice) : null,
          location: listing.listing.location || 'UK-wide',
          insuredOnly: Boolean(listing.listing.insuredOnly)
        }
      : null,
    inventory: {
      quantityOnHand: inventory.quantityOnHand ?? 0,
      quantityReserved: inventory.quantityReserved ?? 0,
      safetyStock: inventory.safetyStock ?? 0,
      conditionRating: inventory.conditionRating || 'good'
    },
    coupons,
    metrics: {
      quantityAvailable: metrics.quantityAvailable ?? Math.max((inventory.quantityOnHand ?? 0) - (inventory.quantityReserved ?? 0), 0),
      activeCoupons: metrics.activeCoupons ?? coupons.filter((coupon) => coupon.status === 'active').length
    }
>>>>>>> 26275cde
  };
}

function normaliseProviderDashboard(payload = {}) {
  const root = payload?.data ?? payload;
  const provider = root.provider || root.profile || {};
  const metrics = root.metrics || {};
  const finances = root.finances || root.finance || {};
  const serviceDelivery = root.serviceDelivery || root.delivery || {};
  const taxonomy = root.serviceTaxonomy || root.taxonomy || {};

  return {
    provider: {
      name: provider.legalName || provider.name || 'Provider',
      tradingName: provider.tradingName || provider.displayName || provider.legalName || provider.name,
      region: provider.region || provider.operatingRegion || 'United Kingdom',
      slug: provider.slug || root.slug || 'provider',
      onboardingStatus: provider.onboardingStatus || 'active',
      supportEmail: provider.supportEmail || provider.contactEmail || root.contactEmail || null,
      supportPhone: provider.supportPhone || provider.contactPhone || root.contactPhone || null
    },
    metrics: {
      utilisation: metrics.utilisation ?? metrics.capacityUtilisation ?? 0.74,
      slaHitRate: metrics.slaHitRate ?? metrics.sla ?? 0.96,
      avgResponseMinutes: metrics.avgResponseMinutes ?? metrics.responseMinutes ?? 42,
      activeBookings: metrics.activeBookings ?? metrics.liveBookings ?? 18,
      satisfaction: metrics.customerSatisfaction ?? metrics.csat ?? 0.94
    },
    revenue: {
      monthToDate: finances.monthToDate ?? finances.mtd ?? 48600,
      forecast: finances.forecast ?? 72000,
      outstandingBalance: finances.outstandingBalance ?? finances.pendingPayout ?? 12400,
      nextPayoutDate: finances.nextPayoutDate || finances.nextPayout || null
    },
    alerts: ensureArray(root.alerts).map((alert, index) => ({
      id: alert.id || `alert-${index}`,
      severity: alert.severity || 'medium',
      message: alert.message || alert.text || 'Operational insight requires review.',
      actionLabel: alert.actionLabel || alert.ctaLabel || null,
      actionHref: alert.actionHref || alert.ctaHref || null
    })),
    pipeline: {
      upcomingBookings: ensureArray(root.pipeline?.upcomingBookings || root.upcomingBookings).map((booking, index) => ({
        id: booking.id || `booking-${index}`,
        client: booking.client || booking.customer || 'Client',
        service: booking.service || booking.serviceName || 'Service request',
        eta: booking.eta || booking.scheduledFor || null,
        value: booking.value ?? booking.estimatedValue ?? null,
        zone: booking.zone || booking.location || 'Zone'
      })),
      expiringCompliance: ensureArray(root.pipeline?.expiringCompliance).map((item, index) => ({
        id: item.id || `compliance-${index}`,
        name: item.name || item.document || 'Compliance document',
        expiresOn: item.expiresOn || item.expiry || null,
        owner: item.owner || item.assignee || 'Operations'
      }))
    },
    servicemen: ensureArray(root.servicemen || root.teams).map((member, index) => ({
      id: member.id || `serviceman-${index}`,
      name: member.name || member.displayName || 'Team member',
      role: member.role || member.specialism || 'Engineer',
      availability: member.availability ?? member.utilisation ?? 0.8,
      rating: member.rating ?? member.csat ?? 0.95
    })),
    toolSales: {
      summary: {
        totalListings: root.toolSales?.summary?.totalListings ?? 0,
        draft: root.toolSales?.summary?.draft ?? 0,
        published: root.toolSales?.summary?.published ?? 0,
        suspended: root.toolSales?.summary?.suspended ?? 0,
        totalQuantity: root.toolSales?.summary?.totalQuantity ?? 0,
        activeCoupons: root.toolSales?.summary?.activeCoupons ?? 0
      },
      listings: ensureArray(root.toolSales?.listings).map(normaliseToolSaleListing)
    },
    serviceManagement: {
      health: ensureArray(serviceDelivery.health || root.serviceHealth).map((metric, index) => ({
        id: metric.id || metric.key || `metric-${index}`,
        label: metric.label || metric.name || 'Service metric',
        value: metric.value ?? metric.score ?? 0,
        format: metric.format || metric.type || 'number',
        caption: metric.caption || metric.description || '',
        target: metric.target ?? null
      })),
      deliveryBoard: ensureArray(serviceDelivery.board || root.serviceDeliveryBoard).map((column, index) => ({
        id: column.id || column.key || `column-${index}`,
        title: column.title || column.name || `Stage ${index + 1}`,
        description: column.description || '',
        items: ensureArray(column.items).map((item, itemIndex) => ({
          id: item.id || `delivery-${index}-${itemIndex}`,
          name: item.name || item.title || 'Engagement',
          client: item.client || item.account || 'Client partner',
          zone: item.zone || item.region || null,
          eta: item.eta || item.due || item.scheduledFor || null,
          owner: item.owner || item.manager || 'Operations',
          risk: item.risk || item.status || 'on-track',
          stage: item.stage || column.title || 'Stage',
          value: item.value ?? item.contractValue ?? null,
          currency: item.currency || 'GBP',
          services: ensureArray(item.services || item.serviceMix)
        }))
      })),
      packages: ensureArray(root.servicePackages || root.packages).map((pkg, index) => ({
        id: pkg.id || `package-${index}`,
        name: pkg.name || pkg.title || 'Service package',
        description: pkg.description || pkg.summary || 'Comprehensive field services bundle.',
        price: pkg.price ?? pkg.monthly ?? null,
        currency: pkg.currency || 'GBP',
        highlights: ensureArray(pkg.highlights || pkg.features),
        serviceId: pkg.serviceId || pkg.service || null,
        serviceName: pkg.serviceName || null
      })),
      categories: ensureArray(root.serviceCategories || taxonomy.categories).map((category, index) => ({
        id: category.id || category.slug || `category-${index}`,
        label: category.label || category.name || 'Service category',
        type: category.type || category.segment || 'general-services',
        description: category.description || '',
        activeServices: category.activeServices ?? category.count ?? 0,
        performance: category.performance ?? category.performanceScore ?? null
      })),
      catalogue: ensureArray(root.serviceCatalogue || root.services).map((service, index) => ({
        id: service.id || `catalogue-${index}`,
        name: service.name || service.title || 'Service',
        description: service.description || '',
        category: service.category || service.categoryLabel || 'General services',
        type: service.type || service.typeLabel || 'General services',
        price: service.price ?? null,
        currency: service.currency || 'GBP',
        availability: service.availability
          ? {
              status: service.availability.status || 'open',
              label: service.availability.label || 'Availability',
              detail: service.availability.detail || ''
            }
          : {
              status: 'open',
              label: 'Availability',
              detail: ''
            },
        tags: ensureArray(service.tags),
        coverage: ensureArray(service.coverage)
      }))
    },
    calendar: normaliseCalendarSnapshot(root.calendar)
  };
}

function resolveListingTone(status) {
  switch (status) {
    case 'approved':
      return 'success';
    case 'pending_review':
      return 'warning';
    case 'rejected':
    case 'suspended':
      return 'danger';
    default:
      return 'info';
  }
}

function normaliseProviderStorefront(payload = {}) {
  const root = payload?.data ?? payload;
  const storefront = root.storefront || {};
  const company = storefront.company || {};
  const metrics = storefront.metrics || {};
  const health = storefront.health || {};

  const listings = ensureArray(root.listings).map((listing, index) => {
    const tone = resolveListingTone(listing.status);
    return {
      id: listing.id || `storefront-listing-${index}`,
      title: listing.title || 'Marketplace listing',
      status: listing.status || 'draft',
      tone,
      availability: listing.availability || 'rent',
      pricePerDay: listing.pricePerDay != null ? Number(listing.pricePerDay) : null,
      purchasePrice: listing.purchasePrice != null ? Number(listing.purchasePrice) : null,
      location: listing.location || 'Unknown location',
      insuredOnly: Boolean(listing.insuredOnly),
      complianceHoldUntil: listing.complianceHoldUntil || null,
      lastReviewedAt: listing.lastReviewedAt || null,
      moderationNotes: listing.moderationNotes || null,
      requestVolume: listing.requestVolume ?? 0,
      activeAgreements: listing.activeAgreements ?? 0,
      successfulAgreements: listing.successfulAgreements ?? listing.conversions ?? 0,
      projectedRevenue: listing.projectedRevenue != null ? Number(listing.projectedRevenue) : null,
      averageDurationDays: listing.averageDurationDays ?? 0,
      recommendedActions: ensureArray(listing.recommendedActions).map((action, actionIndex) => ({
        id: action.id || `listing-${index}-action-${actionIndex}`,
        label: action.label || action.description || 'Review next best action.',
        tone: action.tone || tone
      })),
      agreements: ensureArray(listing.agreements).map((agreement, agreementIndex) => ({
        id: agreement.id || `listing-${index}-agreement-${agreementIndex}`,
        status: agreement.status || 'requested',
        renter: agreement.renter || agreement.customer || null,
        pickupAt: agreement.pickupAt || agreement.rentalStartAt || null,
        returnDueAt: agreement.returnDueAt || agreement.rentalEndAt || null,
        lastStatusTransitionAt: agreement.lastStatusTransitionAt || null,
        depositStatus: agreement.depositStatus || null,
        dailyRate: agreement.dailyRate != null ? Number(agreement.dailyRate) : null,
        meta: agreement.meta || {}
      }))
    };
  });

  const playbooks = ensureArray(root.playbooks).map((playbook, index) => ({
    id: playbook.id || `playbook-${index}`,
    title: playbook.title || 'Operational playbook',
    detail: playbook.detail || playbook.description || 'Prioritise this workflow to unlock marketplace growth.',
    tone: playbook.tone || 'info'
  }));

  const timeline = ensureArray(root.timeline).map((event, index) => ({
    id: event.id || `timeline-${index}`,
    timestamp: event.timestamp || event.createdAt || new Date().toISOString(),
    type: event.type || event.action || 'update',
    listingId: event.listingId || null,
    listingTitle: event.listingTitle || event.listing || 'Listing',
    actor: event.actor || event.user || null,
    tone: event.tone || resolveListingTone(event.metadata?.status || event.type),
    detail: event.detail || event.description || 'Activity logged with marketplace operations.',
    metadata: event.metadata || {}
  }));

  return {
    storefront: {
      company: {
        id: company.id || 'company',
        name: company.name || 'Provider storefront',
        complianceScore: company.complianceScore != null ? Number(company.complianceScore) : 0,
        insuredSellerStatus: company.insuredSellerStatus || 'approved',
        insuredSellerExpiresAt: company.insuredSellerExpiresAt || null,
        badgeVisible: Boolean(company.badgeVisible ?? company.insuredSellerBadgeVisible),
        applicationId: company.applicationId || company.application_id || null
      },
      metrics: {
        activeListings: metrics.activeListings ?? metrics.active ?? listings.filter((item) => item.status === 'approved').length,
        pendingReview: metrics.pendingReview ?? metrics.pending ?? 0,
        flagged: metrics.flagged ?? metrics.suspended ?? 0,
        insuredOnly: metrics.insuredOnly ?? metrics.insured ?? 0,
        holdExpiring: metrics.holdExpiring ?? metrics.expiring ?? 0,
        avgDailyRate: metrics.avgDailyRate != null ? Number(metrics.avgDailyRate) : null,
        conversionRate: metrics.conversionRate != null ? Number(metrics.conversionRate) : 0,
        totalRequests: metrics.totalRequests ?? metrics.requests ?? 0,
        totalRevenue: metrics.totalRevenue != null ? Number(metrics.totalRevenue) : 0
      },
      health: {
        badgeVisible: Boolean(health.badgeVisible ?? company.badgeVisible),
        complianceScore: health.complianceScore != null ? Number(health.complianceScore) : Number(company.complianceScore || 0),
        expiresAt: health.expiresAt || company.insuredSellerExpiresAt || null,
        pendingReviewCount: health.pendingReviewCount ?? metrics.pendingReview ?? 0,
        flaggedCount: health.flaggedCount ?? metrics.flagged ?? 0,
        holdExpiringCount: health.holdExpiringCount ?? metrics.holdExpiring ?? 0
      }
    },
    listings,
    playbooks,
    timeline
  };
}

function normaliseToolSales(payload = {}) {
  const root = payload?.data ?? payload;
  return {
    summary: {
      totalListings: root.summary?.totalListings ?? 0,
      draft: root.summary?.draft ?? 0,
      published: root.summary?.published ?? 0,
      suspended: root.summary?.suspended ?? 0,
      totalQuantity: root.summary?.totalQuantity ?? 0,
      activeCoupons: root.summary?.activeCoupons ?? 0
    },
    listings: ensureArray(root.listings).map(normaliseToolSaleListing)
function normaliseStorefrontSettings(storefront = {}) {
  return {
    id: storefront.id || 'storefront',
    companyId: storefront.companyId || storefront.company_id || null,
    name: storefront.name || 'Provider storefront',
    slug: storefront.slug || 'provider-storefront',
    tagline: storefront.tagline || '',
    description: storefront.description || '',
    heroImageUrl: storefront.heroImageUrl || storefront.hero_image_url || '',
    contactEmail: storefront.contactEmail || storefront.contact_email || '',
    contactPhone: storefront.contactPhone || storefront.contact_phone || '',
    primaryColor: storefront.primaryColor || storefront.primary_color || '#0f172a',
    accentColor: storefront.accentColor || storefront.accent_color || '#38bdf8',
    status: storefront.status || 'draft',
    isPublished: Boolean(storefront.isPublished ?? storefront.is_published ?? false),
    publishedAt: storefront.publishedAt || storefront.published_at || null,
    reviewRequired: Boolean(storefront.reviewRequired ?? storefront.review_required ?? false),
    metadata: typeof storefront.metadata === 'object' && storefront.metadata ? storefront.metadata : {}
  };
}

function normaliseStorefrontInventory(item = {}, index = 0) {
  return {
    id: item.id || `inventory-${index}`,
    storefrontId: item.storefrontId || item.storefront_id || null,
    sku: item.sku || `SKU-${index}`,
    name: item.name || 'Inventory item',
    summary: item.summary || '',
    description: item.description || '',
    priceAmount: item.priceAmount != null ? Number(item.priceAmount) : Number(item.price_amount ?? 0),
    priceCurrency: item.priceCurrency || item.price_currency || 'GBP',
    stockOnHand: item.stockOnHand != null ? Number(item.stockOnHand) : Number(item.stock_on_hand ?? 0),
    reorderPoint: item.reorderPoint != null ? Number(item.reorderPoint) : Number(item.reorder_point ?? 0),
    restockAt: item.restockAt || item.restock_at || null,
    visibility: item.visibility || 'public',
    featured: Boolean(item.featured),
    imageUrl: item.imageUrl || item.image_url || '',
    metadata: typeof item.metadata === 'object' && item.metadata ? item.metadata : {}
  };
}

function normaliseStorefrontCoupon(coupon = {}, index = 0) {
  return {
    id: coupon.id || `coupon-${index}`,
    storefrontId: coupon.storefrontId || coupon.storefront_id || null,
    code: coupon.code || `COUPON-${index}`,
    name: coupon.name || 'Promotion',
    description: coupon.description || '',
    discountType: coupon.discountType || coupon.discount_type || 'percentage',
    discountValue: coupon.discountValue != null ? Number(coupon.discountValue) : Number(coupon.discount_value ?? 0),
    minOrderTotal:
      coupon.minOrderTotal != null
        ? Number(coupon.minOrderTotal)
        : coupon.min_order_total != null
          ? Number(coupon.min_order_total)
          : null,
    maxDiscountValue:
      coupon.maxDiscountValue != null
        ? Number(coupon.maxDiscountValue)
        : coupon.max_discount_value != null
          ? Number(coupon.max_discount_value)
          : null,
    startsAt: coupon.startsAt || coupon.starts_at || null,
    endsAt: coupon.endsAt || coupon.ends_at || null,
    usageLimit:
      coupon.usageLimit != null ? Number(coupon.usageLimit) : coupon.usage_limit != null ? Number(coupon.usage_limit) : null,
    usageCount:
      coupon.usageCount != null ? Number(coupon.usageCount) : coupon.usage_count != null ? Number(coupon.usage_count) : 0,
    status: coupon.status || 'draft',
    appliesTo: coupon.appliesTo || coupon.applies_to || '',
    metadata: typeof coupon.metadata === 'object' && coupon.metadata ? coupon.metadata : {}
  };
}

function normaliseProviderStorefrontWorkspace(payload = {}) {
  const root = payload?.data ?? payload;
  const storefront = normaliseStorefrontSettings(root.storefront || {});
  const inventory = ensureArray(root.inventory).map((item, index) => normaliseStorefrontInventory(item, index));
  const coupons = ensureArray(root.coupons).map((item, index) => normaliseStorefrontCoupon(item, index));
  const inventoryMeta = root.inventoryMeta || {
    total: inventory.length,
    published: inventory.filter((item) => item.visibility === 'public').length,
    archived: inventory.filter((item) => item.visibility === 'archived').length,
    lowStock: inventory.filter((item) => item.stockOnHand <= item.reorderPoint).length
  };
  const couponMeta = root.couponMeta || {
    total: coupons.length,
    active: coupons.filter((coupon) => coupon.status === 'active').length,
    expiringSoon: coupons.filter((coupon) => coupon.endsAt).length
  };

  return {
    storefront,
    inventory,
    coupons,
    inventoryMeta,
    couponMeta
  };
}

function normaliseEnterprisePanel(payload = {}) {
  const root = payload?.data ?? payload;
  const enterprise = root.enterprise || root.account || {};
  const metrics = root.metrics || {};
  const spend = root.spend || root.finance || {};
  const operations = root.operations || root.operationsCentre || {};
  const risk = root.risk || root.riskRegister || {};
  const governance = root.governance || root.compliance || {};
  const sustainability = operations.sustainability || root.sustainability || root.esg || {};
  const automation = operations.automation || root.automation || {};
  const commandCentre = root.actionCentre || operations.commandCentre || operations.actionCentre;
  const roadmapSource = root.roadmap || root.timeline || operations.roadmap;
  const auditSource = governance.audits || governance.auditSchedule || risk.audits;

  return {
    enterprise: {
      name: enterprise.name || enterprise.legalName || 'Enterprise account',
      sector: enterprise.sector || enterprise.industry || 'Multi-site operations',
      accountManager: enterprise.accountManager || root.accountManager || null,
      activeSites: enterprise.activeSites ?? enterprise.siteCount ?? 12,
      serviceMix: ensureArray(enterprise.serviceMix || root.serviceMix)
    },
    delivery: {
      slaCompliance: metrics.slaCompliance ?? metrics.sla ?? 0.94,
      incidents: metrics.openIncidents ?? metrics.incidents ?? 2,
      avgResolutionHours: metrics.avgResolutionHours ?? metrics.resolutionHours ?? 5.5,
      nps: metrics.nps ?? metrics.customerScore ?? 47
    },
    spend: {
      monthToDate: spend.monthToDate ?? spend.mtd ?? 189000,
      budgetPacing: spend.budgetPacing ?? spend.pacing ?? 0.78,
      savingsIdentified: spend.savingsIdentified ?? spend.savings ?? 12400,
      invoicesAwaitingApproval: ensureArray(spend.invoicesAwaitingApproval || root.invoices).map(
        (invoice, index) => ({
          id: invoice.id || `invoice-${index}`,
          vendor: invoice.vendor || invoice.provider || 'Vendor',
          amount: invoice.amount ?? invoice.total ?? 0,
          dueDate: invoice.dueDate || invoice.due || null,
          status: invoice.status || 'pending'
        })
      )
    },
    programmes: ensureArray(root.programmes || root.projects).map((programme, index) => ({
      id: programme.id || `programme-${index}`,
      name: programme.name || programme.title || 'Programme',
      status: programme.status || 'on-track',
      phase: programme.phase || 'Execution',
      health: programme.health || 'on-track',
      lastUpdated: programme.lastUpdated || programme.updatedAt || null
    })),
    escalations: ensureArray(root.escalations).map((escalation, index) => ({
      id: escalation.id || `escalation-${index}`,
      title: escalation.title || escalation.summary || 'Escalation',
      owner: escalation.owner || escalation.assignee || 'Operations',
      openedAt: escalation.openedAt || escalation.createdAt || null,
      severity: escalation.severity || 'medium'
    })),
    operations: {
      coverage: ensureArray(operations.coverage || operations.regions).map((region, index) => ({
        id: region.id || `coverage-${index}`,
        region: region.region || region.label || 'Region',
        uptime: region.uptime ?? region.availability ?? 0.98,
        activeSites: region.activeSites ?? region.sites ?? 0,
        automationScore: region.automationScore ?? region.automation ?? 0.75,
        incidents: region.incidents ?? region.alerts ?? 0,
        primaryService: region.primaryService || region.focus || null
      })),
      automation: {
        orchestrationRate: automation.orchestrationRate ?? automation.successRate ?? 0.82,
        runbookCoverage: automation.runbookCoverage ?? automation.coverage ?? 0.68,
        automationsLive: automation.automationsLive ?? automation.playbooks ?? 18,
        nextReview: automation.nextReview || automation.reviewAt || null,
        runbooks: ensureArray(automation.runbooks).map((runbook, index) => ({
          id: runbook.id || `runbook-${index}`,
          name: runbook.name || runbook.title || 'Automation runbook',
          adoption: runbook.adoption ?? runbook.coverage ?? 0.5,
          owner: runbook.owner || runbook.steward || null
        }))
      },
      sustainability: {
        carbonYtd: sustainability.carbonYtd ?? sustainability.emissionsYtd ?? 0,
        carbonTarget: sustainability.carbonTarget ?? sustainability.target ?? 0,
        renewableCoverage: sustainability.renewableCoverage ?? sustainability.renewables ?? 0,
        emissionTrend: sustainability.emissionTrend ?? sustainability.trend ?? 'steady'
      },
      actionCentre: ensureArray(commandCentre).map((item, index) => ({
        id: item.id || `action-${index}`,
        title: item.title || item.name || 'Action',
        detail: item.detail || item.description || '',
        due: item.due || item.dueDate || null,
        owner: item.owner || item.assignee || null,
        severity: item.severity || item.tone || 'medium'
      }))
    },
    governance: {
      complianceScore: governance.complianceScore ?? governance.score ?? 0.9,
      posture: governance.posture || governance.status || 'steady',
      dataResidency: governance.dataResidency || governance.residency || 'UK & EU',
      audits: ensureArray(auditSource).map((audit, index) => ({
        id: audit.id || `audit-${index}`,
        name: audit.name || audit.title || 'Audit',
        due: audit.due || audit.dueDate || null,
        status: audit.status || audit.state || 'scheduled',
        owner: audit.owner || audit.lead || null
      })),
      riskRegister: ensureArray(risk.items || risk.entries || risk.register).map((entry, index) => ({
        id: entry.id || `risk-${index}`,
        label: entry.label || entry.title || 'Risk',
        severity: entry.severity || entry.level || 'medium',
        owner: entry.owner || entry.assignee || null,
        due: entry.due || entry.dueDate || null,
        mitigation: entry.mitigation || entry.plan || null
      }))
    },
    roadmap: ensureArray(roadmapSource).map((item, index) => ({
      id: item.id || `milestone-${index}`,
      milestone: item.milestone || item.title || 'Milestone',
      quarter: item.quarter || item.timeline || null,
      status: item.status || item.state || 'on-track',
      owner: item.owner || item.lead || null,
      detail: item.detail || item.description || null
    }))
  };
}

function normaliseBusinessFront(payload = {}) {
  const root = payload?.data ?? payload;
  const profile = root.profile || root.provider || {};
  const normaliseScore = (input, fallbackValue) => {
    if (input == null && fallbackValue == null) {
      return null;
    }

    const source = input && typeof input === 'object' ? input : {};
    const resolvedValue = Number.parseFloat(source.value ?? fallbackValue);
    if (!Number.isFinite(resolvedValue)) {
      return null;
    }

    const sampleRaw = source.sampleSize ?? source.sample ?? source.count;
    const sampleSize = Number.isFinite(Number.parseInt(sampleRaw, 10)) ? Number.parseInt(sampleRaw, 10) : null;

    return {
      value: Number(resolvedValue.toFixed(source.precision ?? (resolvedValue % 1 === 0 ? 0 : 2))),
      band: source.band || source.tier || null,
      confidence: source.confidence || null,
      sampleSize,
      caption: source.caption || null,
      breakdown: source.breakdown && typeof source.breakdown === 'object' ? { ...source.breakdown } : null,
      distribution: source.distribution && typeof source.distribution === 'object' ? { ...source.distribution } : null,
      updatedAt: source.updatedAt || source.calculatedAt || source.generatedAt || null
    };
  };

  const stats = ensureArray(root.stats || root.metrics).map((metric, index) => ({
    id: metric.id || `metric-${index}`,
    label: metric.label || metric.name || 'Metric',
    value: metric.value ?? metric.stat ?? 0,
    format: metric.format || metric.type || 'number',
    caption: metric.caption || metric.description || null
  }));

  const heroMedia = root.hero?.media || root.media || {};
  const styleGuide = {
    palette: {
      primary: root.styleGuide?.palette?.primary || '#0B1D3A',
      accent: root.styleGuide?.palette?.accent || '#1F4ED8',
      highlight: root.styleGuide?.palette?.highlight || '#00BFA6',
      neutral: root.styleGuide?.palette?.neutral || '#F4F7FA',
      text: root.styleGuide?.palette?.text || '#FFFFFF'
    },
    typography: {
      heading: root.styleGuide?.typography?.heading || 'Inter',
      body: root.styleGuide?.typography?.body || 'Inter'
    }
  };

  const resolvePaletteValue = (value, fallback) => {
    if (typeof value === 'string' && value.trim()) {
      return value.trim();
    }
    return fallback;
  };

  const carouselMedia = ensureArray(heroMedia.carousel || root.carousel).map((item, index) => ({
    id: item.id || `carousel-${index}`,
    title: item.title || item.name || `Showcase ${index + 1}`,
    description: item.description || '',
    image: item.image || item.url || null
  }));

  const bannerStyles = ensureArray(root.bannerStyles || root.hero?.bannerStyles).map((style, index) => {
    const paletteSource = style && typeof style.palette === 'object' ? style.palette : {};
    return {
      id: style?.id || `banner-${index}`,
      name: style?.name || `Banner style ${index + 1}`,
      description: style?.description || '',
      layout: style?.layout || 'full-bleed',
      recommendedUse: style?.recommendedUse || '',
      preview: style?.preview || style?.previewImage || style?.image || null,
      palette: {
        background: resolvePaletteValue(paletteSource.background, styleGuide.palette.primary),
        accent: resolvePaletteValue(paletteSource.accent, styleGuide.palette.accent),
        highlight: resolvePaletteValue(paletteSource.highlight, styleGuide.palette.highlight),
        text: resolvePaletteValue(paletteSource.text, styleGuide.palette.text)
      },
      supportsVideo: style?.supportsVideo !== false,
      supportsCarousel: style?.supportsCarousel !== false,
      textTone: style?.textTone || (style?.supportsVideo === false ? 'dark' : 'light'),
      badges: ensureArray(style?.badges || style?.tags).map((badge, badgeIndex) =>
        typeof badge === 'string' ? badge : `Badge ${badgeIndex + 1}`
      )
    };
  });

  const taxonomy = {
    categories: ensureArray(root.taxonomy?.categories).map((category, index) => ({
      slug: category.slug || category.id || `category-${index}`,
      label: category.label || category.name || 'Service category',
      type: category.type || 'general-services',
      defaultTags: ensureArray(category.defaultTags)
    })),
    types: ensureArray(root.taxonomy?.types).map((entry, index) => ({
      type: entry.type || entry.id || `type-${index}`,
      label: entry.label || entry.name || 'Service type',
      description: entry.description || '',
      categories: ensureArray(entry.categories)
    }))
  };

  const serviceCatalogue = ensureArray(root.serviceCatalogue || root.services).map((service, index) => ({
    id: service.id || `catalogue-${index}`,
    name: service.name || service.title || 'Service',
    description: service.description || '',
    category: service.category || service.categoryLabel || 'General services',
    type: service.type || service.typeLabel || 'General services',
    price: service.price ?? null,
    currency: service.currency || 'GBP',
    availability: service.availability
      ? {
          status: service.availability.status || 'open',
          label: service.availability.label || 'Availability',
          detail: service.availability.detail || ''
        }
      : {
          status: 'open',
          label: 'Availability',
          detail: ''
        },
    tags: ensureArray(service.tags),
    coverage: ensureArray(service.coverage),
    provider: service.provider || null,
    providerId: service.providerId || null
  }));

  const previousJobs = ensureArray(root.previousJobs || root.jobs).map((job, index) => ({
    id: job.id || `job-${index}`,
    title: job.title || job.name || `Project ${index + 1}`,
    description: job.description || '',
    completedOn: job.completedOn || job.completed_at || job.date || null,
    zone: job.zone || job.location || null,
    value: job.value ?? null,
    currency: job.currency || 'GBP',
    image: job.image || job.thumbnail || null
  }));

  const reviews = ensureArray(root.reviews).map((review, index) => ({
    id: review.id || `review-${index}`,
    reviewer: review.reviewer || review.client || 'Client partner',
    rating: Number.isFinite(Number.parseFloat(review.rating ?? review.score))
      ? Number.parseFloat(review.rating ?? review.score)
      : 0,
    comment: review.comment || review.quote || '',
    job: review.job || review.project || null,
    submittedAt: review.submittedAt || review.createdAt || review.updatedAt || null,
    createdAt: review.createdAt || review.created_at || null,
    updatedAt: review.updatedAt || review.updated_at || null,
    verified: review.verified !== false,
    response: review.response || review.reply || null,
    responseTimeMinutes: Number.isFinite(Number(review.responseTimeMinutes))
      ? Number(review.responseTimeMinutes)
      : null,
    visibility: review.visibility || 'public'
  }));

  const reviewSummaryRaw = root.reviewSummary || {};
  const reviewSummary = {
    averageRating: Number.isFinite(Number(reviewSummaryRaw.averageRating))
      ? Number(reviewSummaryRaw.averageRating)
      : (reviews.length ? reviews.reduce((total, entry) => total + (entry.rating ?? 0), 0) / reviews.length : null),
    totalReviews: Number.isFinite(Number(reviewSummaryRaw.totalReviews))
      ? Number(reviewSummaryRaw.totalReviews)
      : reviews.length,
    verifiedShare: Number.isFinite(Number(reviewSummaryRaw.verifiedShare))
      ? Number(reviewSummaryRaw.verifiedShare)
      : (reviews.length ? reviews.filter((review) => review.verified).length / reviews.length : 0),
    ratingBuckets: ensureArray(reviewSummaryRaw.ratingBuckets).length
      ? ensureArray(reviewSummaryRaw.ratingBuckets).map((bucket, index) => ({
          score: Number.isFinite(Number(bucket.score)) ? Number(bucket.score) : index + 1,
          count: Number.isFinite(Number(bucket.count)) ? Number(bucket.count) : 0
        }))
      : [1, 2, 3, 4, 5].map((score) => ({
          score,
          count: reviews.filter((review) => Math.round(review.rating ?? 0) === score).length
        })),
    lastReviewAt: reviewSummaryRaw.lastReviewAt || null,
    responseRate: Number.isFinite(Number(reviewSummaryRaw.responseRate))
      ? Number(reviewSummaryRaw.responseRate)
      : (reviews.length
          ? reviews.filter((review) => Number.isFinite(review.responseTimeMinutes)).length / reviews.length
          : 0),
    highlightedReviewId: reviewSummaryRaw.highlightedReviewId || reviews[0]?.id || null,
    latestReviewId: reviewSummaryRaw.latestReviewId || reviews.find((review) => review.submittedAt)?.id || null,
    excerpt: reviewSummaryRaw.excerpt || (reviews[0]?.comment ? `${reviews[0].comment.slice(0, 200)}${reviews[0].comment.length > 200 ? '…' : ''}` : null)
  };

  const rawScores = root.scores || {};
  const trustScore = normaliseScore(rawScores.trust, root.trustScore ?? root.trust?.value);
  const reviewScore = normaliseScore(rawScores.review, root.reviewScore ?? root.review?.value ?? root.rating ?? root.score);

  const deals = ensureArray(root.deals).map((deal, index) => ({
    id: deal.id || `deal-${index}`,
    title: deal.title || `Deal ${index + 1}`,
    description: deal.description || '',
    savings: deal.savings ?? null,
    currency: deal.currency || 'GBP',
    validUntil: deal.validUntil || deal.expiresOn || null,
    tags: ensureArray(deal.tags)
  }));

  const materials = ensureArray(root.materials).map((item, index) => ({
    id: item.id || `material-${index}`,
    name: item.name || `Material ${index + 1}`,
    category: item.category || 'Materials',
    sku: item.sku || null,
    quantityOnHand: toNullableNumber(item.quantityOnHand),
    quantityReserved: toNullableNumber(item.quantityReserved),
    availability: toNullableNumber(item.availability ?? item.quantityOnHand),
    safetyStock: toNullableNumber(item.safetyStock),
    unitType: item.unitType || null,
    status: item.status || 'healthy',
    condition: item.condition || item.conditionRating || null,
    location: item.location || null,
    nextMaintenanceDue: item.nextMaintenanceDue || null,
    notes: item.notes || null,
    activeAlerts: toNumber(item.activeAlerts, 0),
    alertSeverity: item.alertSeverity || null,
    activeRentals: toNumber(item.activeRentals, 0),
    image: item.image || null
  }));

  const tools = ensureArray(root.tools).map((item, index) => ({
    id: item.id || `tool-${index}`,
    name: item.name || `Tool ${index + 1}`,
    category: item.category || 'Tools',
    sku: item.sku || null,
    quantityOnHand: toNullableNumber(item.quantityOnHand),
    quantityReserved: toNullableNumber(item.quantityReserved),
    availability: toNullableNumber(item.availability ?? item.quantityOnHand),
    safetyStock: toNullableNumber(item.safetyStock),
    unitType: item.unitType || null,
    status: item.status || 'healthy',
    condition: item.condition || item.conditionRating || null,
    location: item.location || null,
    nextMaintenanceDue: item.nextMaintenanceDue || null,
    notes: item.notes || null,
    activeAlerts: toNumber(item.activeAlerts, 0),
    alertSeverity: item.alertSeverity || null,
    activeRentals: toNumber(item.activeRentals, 0),
    rentalRate: toNullableNumber(item.rentalRate),
    rentalRateCurrency: item.rentalRateCurrency || item.currency || 'GBP',
    depositAmount: toNullableNumber(item.depositAmount),
    depositCurrency: item.depositCurrency || item.rentalRateCurrency || item.currency || 'GBP',
    image: item.image || null
  }));

  const servicemen = ensureArray(root.servicemen || root.servicers).map((member, index) => ({
    id: member.id || `serviceman-${index}`,
    name: member.name || member.fullName || `Serviceman ${index + 1}`,
    trades: ensureArray(member.trades || member.skills),
    availability: member.availability || 'Available',
    avatar: member.avatar || member.image || null
  }));

  const serviceZones = ensureArray(root.serviceZones || root.zones).map((zone, index) => ({
    id: zone.id || `zone-${index}`,
    name: zone.name || `Zone ${index + 1}`,
    demandLevel: zone.demandLevel || zone.demand || 'medium',
    metadata: zone.metadata || {}
  }));

  return {
    slug: profile.slug || root.slug || 'featured',
    hero: {
      name: profile.displayName || profile.legalName || profile.name || 'Featured provider',
      strapline:
        root.strapline ||
        profile.tagline ||
        'Escrow-backed field services, delivered by certified teams across the UK.',
      tagline: root.hero?.tagline || profile.tagline || null,
      bio: root.hero?.bio || root.bio || profile.bio || null,
      locations: ensureArray(profile.locations || root.locations || []).map((location) =>
        typeof location === 'string'
          ? location
          : location.name || `${location.city}, ${location.country}`
      ),
      tags: ensureArray(root.hero?.tags || root.tags),
      categories: ensureArray(root.hero?.categories || root.serviceCategories),
      media: {
        ...(heroMedia || {}),
        heroImage: heroMedia.heroImage || root.media?.heroImage || null,
        bannerImage: heroMedia.bannerImage || null,
        brandImage: heroMedia.brandImage || null,
        profileImage: heroMedia.profileImage || null,
        showcaseVideo: heroMedia.showcaseVideo || heroMedia.video || null,
        carousel: carouselMedia
      }
    },
    testimonials: ensureArray(root.testimonials).map((testimonial, index) => ({
      id: testimonial.id || `testimonial-${index}`,
      quote: testimonial.quote || testimonial.text || 'Outstanding delivery and communication.',
      client: testimonial.client || testimonial.attribution || 'Client partner',
      role: testimonial.role || testimonial.position || null
    })),
    packages: ensureArray(root.packages).map((pkg, index) => ({
      id: pkg.id || `package-${index}`,
      name: pkg.name || pkg.title || 'Service package',
      description: pkg.description || pkg.summary || 'Comprehensive field services bundle.',
      price: pkg.price ?? pkg.monthly ?? null,
      currency: pkg.currency || 'GBP',
      highlights: ensureArray(pkg.highlights || pkg.features)
    })),
    certifications: ensureArray(root.certifications || root.compliance).map((cert, index) => ({
      id: cert.id || `cert-${index}`,
      name: cert.name || cert.title || 'Certification',
      issuer: cert.issuer || cert.authority || null,
      expiresOn: cert.expiresOn || cert.expiry || null
    })),
    bannerStyles,
    support: {
      email: root.support?.email || profile.supportEmail || root.contactEmail || null,
      phone: root.support?.phone || profile.supportPhone || root.contactPhone || null,
      concierge: root.support?.concierge || null
    },
    gallery: ensureArray(root.gallery || root.portfolio).map((item, index) => ({
      id: item.id || `gallery-${index}`,
      title: item.title || item.caption || 'Project highlight',
      description: item.description || null,
      image: item.image || item.url || null
    })),
    stats,
    serviceCatalogue,
    previousJobs,
    reviews,
    reviewSummary,
    deals,
    materials,
    tools,
    inventorySummary: (() => {
      const raw = {
        skuCount: toNullableNumber(root.inventorySummary?.skuCount),
        onHand: toNullableNumber(root.inventorySummary?.onHand),
        reserved: toNullableNumber(root.inventorySummary?.reserved),
        available: toNullableNumber(root.inventorySummary?.available),
        alerts: toNullableNumber(root.inventorySummary?.alerts)
      };
      const fallbackOnHand =
        materials.reduce((sum, item) => sum + toNumber(item.quantityOnHand, 0), 0) +
        tools.reduce((sum, item) => sum + toNumber(item.quantityOnHand, 0), 0);
      const fallbackReserved =
        materials.reduce((sum, item) => sum + toNumber(item.quantityReserved, 0), 0) +
        tools.reduce((sum, item) => sum + toNumber(item.quantityReserved, 0), 0);
      const fallbackAvailable =
        materials.reduce((sum, item) => sum + toNumber(item.availability, 0), 0) +
        tools.reduce((sum, item) => sum + toNumber(item.availability, 0), 0);
      const fallbackAlerts =
        materials.filter((item) => item.status !== 'healthy').length +
        tools.filter((item) => item.status !== 'healthy').length;

      return {
        skuCount: raw.skuCount ?? materials.length + tools.length,
        onHand: raw.onHand ?? fallbackOnHand,
        reserved: raw.reserved ?? fallbackReserved,
        available: raw.available ?? fallbackAvailable,
        alerts: raw.alerts ?? fallbackAlerts
      };
    })(),
    servicemen,
    serviceZones,
    scores: {
      trust: trustScore,
      review: reviewScore
    },
    taxonomy,
    styleGuide
  };
}

function normaliseMaterialsShowcase(payload = {}) {
  const root = payload?.data ?? payload;
  const heroMetrics = ensureArray(root.hero?.metrics).map((metric, index) => ({
    id: metric.id || metric.key || metric.label || `metric-${index}`,
    label: metric.label || metric.name || `Metric ${index + 1}`,
    value: Number.isFinite(Number.parseFloat(metric.value))
      ? Number.parseFloat(metric.value)
      : Number.isFinite(Number.parseFloat(metric.percentage))
      ? Number.parseFloat(metric.percentage)
      : metric.value ?? metric.percentage ?? null,
    unit: metric.unit || metric.suffix || null
  }));
  const heroActions = ensureArray(root.hero?.actions).map((action, index) => ({
    id: action.id || action.key || action.label || `action-${index}`,
    label: action.label || action.title || 'Action',
    href: action.href || action.url || '#',
    target: action.target || '_self'
  }));
  const hero = {
    title: root.hero?.title || 'Materials control tower',
    subtitle:
      root.hero?.subtitle ||
      root.hero?.description ||
      'Govern consumables, replenishment cadences, and supplier risk from one command surface.',
    metrics: heroMetrics,
    actions: heroActions
  };

  const statsRaw = root.stats || {};
  const stats = {
    totalSkus: Number.parseInt(statsRaw.totalSkus ?? statsRaw.total_skus ?? 0, 10) || 0,
    totalOnHand: Number.parseInt(statsRaw.totalOnHand ?? statsRaw.total_on_hand ?? 0, 10) || 0,
    valueOnHand: Number.parseFloat(statsRaw.valueOnHand ?? statsRaw.value_on_hand ?? 0) || 0,
    alerts: Number.parseInt(statsRaw.alerts ?? statsRaw.activeAlerts ?? 0, 10) || 0,
    fillRate: (() => {
      const raw = Number.parseFloat(statsRaw.fillRate ?? statsRaw.fill_rate ?? statsRaw.serviceLevel ?? 1);
      if (Number.isNaN(raw)) return 1;
      if (raw > 1 && raw <= 100) {
        return Math.max(0, Math.min(1, raw / 100));
      }
      return Math.max(0, Math.min(1, raw));
    })(),
    replenishmentEta: statsRaw.replenishmentEta || statsRaw.replenishment_eta || null
  };

  const categories = ensureArray(root.categories).map((category, index) => ({
    id: category.id || category.slug || `category-${index}`,
    name: category.name || category.label || 'Category',
    share: Number.parseFloat(category.share ?? category.percentage ?? 0) || 0,
    safetyStockBreaches:
      Number.parseInt(category.safetyStockBreaches ?? category.breaches ?? 0, 10) || 0,
    availability: (() => {
      const raw = Number.parseFloat(category.availability ?? category.fillRate ?? 1);
      if (Number.isNaN(raw)) return 1;
      if (raw > 1 && raw <= 100) {
        return Math.max(0, Math.min(1, raw / 100));
      }
      return Math.max(0, Math.min(1, raw));
    })()
  }));

  const inventory = ensureArray(root.inventory || root.materials || root.featured).map((item, index) => {
    const quantityOnHand = Number.parseFloat(item.quantityOnHand ?? item.onHand ?? 0) || 0;
    const quantityReserved = Number.parseFloat(item.quantityReserved ?? item.reserved ?? 0) || 0;
    const explicitAvailable = Number.parseFloat(item.available ?? item.onHandAvailable ?? NaN);
    const available = Number.isFinite(explicitAvailable)
      ? explicitAvailable
      : Math.max(quantityOnHand - quantityReserved, 0);
    const alerts = ensureArray(item.alerts).map((alert, alertIndex) => ({
      id: alert.id || alert.key || `alert-${alertIndex}`,
      type: alert.type || alert.category || 'alert',
      severity: alert.severity || alert.level || 'info',
      status: alert.status || 'active',
      triggeredAt: alert.triggeredAt || alert.createdAt || alert.updatedAt || null
    }));
    return {
      id: item.id || `material-${index}`,
      sku: item.sku || item.code || null,
      name: item.name || item.title || `Material ${index + 1}`,
      category: item.category || item.categoryName || 'Materials',
      unitType: item.unitType || item.unit || 'unit',
      quantityOnHand,
      quantityReserved,
      safetyStock: Number.parseFloat(item.safetyStock ?? item.safety_stock ?? 0) || 0,
      available,
      unitCost: Number.parseFloat(item.unitCost ?? item.unit_cost ?? item.cost ?? 0) || 0,
      supplier: item.supplier?.name || item.supplier || null,
      leadTimeDays: (() => {
        const raw =
          item.leadTimeDays ?? item.lead_time_days ?? item.leadTime ?? item.lead_time ?? null;
        if (raw == null) return null;
        const parsed = Number.parseFloat(raw);
        return Number.isFinite(parsed) ? parsed : null;
      })(),
      compliance: ensureArray(item.compliance).map((entry) => String(entry)),
      nextArrival: item.nextArrival || item.next_arrival || null,
      alerts
    };
  });

  const inventoryById = new Map(inventory.map((item) => [item.id, item]));
  const featured = ensureArray(root.featured).map((item, index) => {
    const material = inventoryById.get(item.id);
    if (material) {
      return material;
    }
    const fallback = inventory[index];
    return {
      ...(fallback || {}),
      id: item.id || fallback?.id || `material-featured-${index}`,
      name: item.name || item.title || fallback?.name || `Material ${index + 1}`
    };
  });

  const collections = ensureArray(root.collections).map((collection, index) => ({
    id: collection.id || collection.slug || `collection-${index}`,
    name: collection.name || collection.title || 'Collection',
    description: collection.description || collection.summary || '',
    composition: ensureArray(collection.composition || collection.items).map((entry) =>
      typeof entry === 'string' ? entry : entry?.name || entry?.title || ''
    ),
    slaHours: (() => {
      const raw = collection.slaHours ?? collection.sla_hours ?? collection.sla;
      if (raw == null) return null;
      const parsed = Number.parseFloat(raw);
      return Number.isFinite(parsed) ? parsed : null;
    })(),
    coverageZones: ensureArray(collection.coverageZones || collection.zones || collection.regions).map(
      (zone) => (typeof zone === 'string' ? zone : zone?.name || '')
    ),
    automation: ensureArray(collection.automation || collection.automations || collection.workflows).map((entry) =>
      typeof entry === 'string' ? entry : entry?.title || ''
    )
  }));

  const suppliers = ensureArray(root.suppliers).map((supplier, index) => ({
    id: supplier.id || supplier.slug || `supplier-${index}`,
    name: supplier.name || supplier.vendor || 'Supplier',
    tier: supplier.tier || supplier.segment || 'Partner',
    leadTimeDays: (() => {
      const raw = supplier.leadTimeDays ?? supplier.lead_time_days ?? supplier.leadTime;
      if (raw == null) return null;
      const parsed = Number.parseFloat(raw);
      return Number.isFinite(parsed) ? parsed : null;
    })(),
    reliability: (() => {
      const raw = supplier.reliability ?? supplier.performance;
      if (raw == null) return null;
      const parsed = Number.parseFloat(raw);
      if (Number.isNaN(parsed)) return null;
      if (parsed > 1 && parsed <= 100) {
        return Math.max(0, Math.min(1, parsed / 100));
      }
      return Math.max(0, Math.min(1, parsed));
    })(),
    annualSpend: Number.parseFloat(supplier.annualSpend ?? supplier.annual_spend ?? 0) || 0,
    carbonScore: Number.parseFloat(supplier.carbonScore ?? supplier.carbon_score ?? 0) || null
  }));

  const logistics = ensureArray(root.logistics).map((step, index) => ({
    id: step.id || step.key || `logistics-${index}`,
    label: step.label || step.name || 'Milestone',
    status: step.status || step.state || 'scheduled',
    eta: step.eta || step.expectedAt || step.dueAt || null,
    detail: step.detail || step.description || ''
  }));

  const complianceInsights = root.insights?.compliance || {};
  const sustainabilityInsights = root.insights?.sustainability || {};

  const insights = {
    compliance: {
      passingRate: (() => {
        const raw = complianceInsights.passingRate ?? complianceInsights.passRate;
        if (raw == null) return 1;
        const parsed = Number.parseFloat(raw);
        if (Number.isNaN(parsed)) return 1;
        if (parsed > 1 && parsed <= 100) {
          return Math.max(0, Math.min(1, parsed / 100));
        }
        return Math.max(0, Math.min(1, parsed));
      })(),
      upcomingAudits: Number.parseInt(
        complianceInsights.upcomingAudits ?? complianceInsights.audits ?? 0,
        10
      ) || 0,
      expiringCertifications: ensureArray(
        complianceInsights.expiringCertifications || complianceInsights.expiring
      ).map((entry, index) => ({
        id: entry.id || entry.key || `cert-${index}`,
        name: entry.name || entry.title || 'Certification',
        expiresAt: entry.expiresAt || entry.expiry || entry.dueAt || null
      }))
    },
    sustainability: {
      recycledShare: (() => {
        const raw = sustainabilityInsights.recycledShare ?? sustainabilityInsights.recycled;
        if (raw == null) return 0;
        const parsed = Number.parseFloat(raw);
        if (Number.isNaN(parsed)) return 0;
        if (parsed > 1 && parsed <= 100) {
          return Math.max(0, Math.min(1, parsed / 100));
        }
        return Math.max(0, Math.min(1, parsed));
      })(),
      co2SavingsTons:
        Number.parseFloat(sustainabilityInsights.co2SavingsTons ?? sustainabilityInsights.co2 ?? 0) || 0,
      initiatives: ensureArray(sustainabilityInsights.initiatives).map((entry) =>
        typeof entry === 'string' ? entry : entry?.title || ''
      )
    }
  };

  const sortedCategories = categories.slice().sort((a, b) => b.share - a.share);

  return {
    generatedAt: root.generatedAt || payload.generatedAt || new Date().toISOString(),
    hero,
    stats,
    categories: sortedCategories,
    featured,
    inventory,
    collections,
    suppliers,
    logistics,
    insights
  };
}

const materialsFallback = normaliseMaterialsShowcase({
  generatedAt: '2025-02-10T08:00:00.000Z',
  hero: {
    title: 'Materials control tower',
    subtitle:
      'Govern consumables, replenishment cadences, and supplier risk from one command surface.',
    metrics: [
      { label: 'Fill rate', value: 97 },
      { label: 'Stockouts this quarter', value: 1 },
      { label: 'Average lead time (days)', value: 4 }
    ],
    actions: [
      { label: 'Launch replenishment planner', href: '/materials/planner' },
      { label: 'Download compliance pack', href: '/materials/compliance-pack.pdf' }
    ]
  },
  stats: {
    totalSkus: 24,
    totalOnHand: 1820,
    valueOnHand: 28640,
    alerts: 3,
    fillRate: 0.97,
    replenishmentEta: '2025-02-18T08:00:00.000Z'
  },
  categories: [
    { id: 'cabling', name: 'Structured cabling', share: 0.34, safetyStockBreaches: 0, availability: 0.92 },
    { id: 'fire-safety', name: 'Fire safety', share: 0.27, safetyStockBreaches: 1, availability: 0.88 },
    { id: 'mechanical', name: 'Mechanical consumables', share: 0.21, safetyStockBreaches: 1, availability: 0.9 },
    { id: 'ppe', name: 'PPE & welfare', share: 0.18, safetyStockBreaches: 1, availability: 0.99 }
  ],
  inventory: [
    {
      id: 'material-1',
      sku: 'CAB-6A-500',
      name: 'Cat6A bulk cable drums',
      category: 'Structured cabling',
      unitType: 'drum',
      quantityOnHand: 24,
      quantityReserved: 6,
      safetyStock: 12,
      unitCost: 240,
      supplier: { name: 'Metro Cabling Co' },
      leadTimeDays: 3,
      compliance: ['CE', 'RoHS'],
      nextArrival: '2025-02-15T09:00:00.000Z',
      alerts: []
    },
    {
      id: 'material-2',
      sku: 'FS-CO2-60',
      name: '6kg CO2 extinguishers',
      category: 'Fire safety',
      unitType: 'unit',
      quantityOnHand: 56,
      quantityReserved: 12,
      safetyStock: 48,
      unitCost: 68,
      supplier: 'Civic Compliance',
      leadTimeDays: 5,
      compliance: ['BS EN3'],
      nextArrival: '2025-02-21T10:00:00.000Z',
      alerts: [
        {
          id: 'alert-1',
          type: 'low_stock',
          severity: 'warning',
          status: 'active',
          triggeredAt: '2025-02-05T08:30:00.000Z'
        }
      ]
    }
  ],
  featured: [
    {
      id: 'material-1',
      sku: 'CAB-6A-500',
      name: 'Cat6A bulk cable drums',
      category: 'Structured cabling',
      unitType: 'drum',
      quantityOnHand: 24,
      quantityReserved: 6,
      safetyStock: 12,
      unitCost: 240,
      supplier: { name: 'Metro Cabling Co' },
      leadTimeDays: 3,
      compliance: ['CE', 'RoHS'],
      nextArrival: '2025-02-15T09:00:00.000Z',
      alerts: []
    },
    {
      id: 'material-2',
      sku: 'FS-CO2-60',
      name: '6kg CO2 extinguishers',
      category: 'Fire safety',
      unitType: 'unit',
      quantityOnHand: 56,
      quantityReserved: 12,
      safetyStock: 48,
      unitCost: 68,
      supplier: 'Civic Compliance',
      leadTimeDays: 5,
      compliance: ['BS EN3'],
      nextArrival: '2025-02-21T10:00:00.000Z',
      alerts: [
        {
          id: 'alert-1',
          type: 'low_stock',
          severity: 'warning',
          status: 'active',
          triggeredAt: '2025-02-05T08:30:00.000Z'
        }
      ]
    }
  ],
  collections: [
    {
      id: 'rapid-response',
      name: 'Rapid response outage kit',
      description:
        'Pre-packed assemblies for campus outages including switchgear spares, fuses, PPE, and thermal paste.',
      composition: [
        '4 × Cat6A cable drums',
        '12 × MCCB kits',
        'Thermal imaging consumables',
        'Arc-flash PPE rotation pack'
      ],
      slaHours: 4,
      coverageZones: ['London Docklands', 'Canary Wharf'],
      automation: ['Auto-replenish to 2 kits per zone', 'Escrow-backed courier dispatch']
    },
    {
      id: 'planned-maintenance',
      name: 'Planned maintenance stack',
      description: '90-day rolling consumables aligned with monthly PPM schedules and vendor compliance expiries.',
      composition: [
        'Filter and belt assortment',
        'Sealant & lubrication caddies',
        'PAT testing consumables',
        'Permit documentation packs'
      ],
      slaHours: 24,
      coverageZones: ['Manchester Science Park', 'Birmingham Innovation Hub'],
      automation: ['Lead time buffers by supplier tier', 'Compliance auto-escalations']
    }
  ],
  suppliers: [
    {
      id: 'metro',
      name: 'Metro Cabling Co',
      tier: 'Preferred',
      leadTimeDays: 3,
      reliability: 0.98,
      annualSpend: 82000,
      carbonScore: 72
    },
    {
      id: 'civic',
      name: 'Civic Compliance',
      tier: 'Strategic',
      leadTimeDays: 5,
      reliability: 0.95,
      annualSpend: 61000,
      carbonScore: 66
    },
    {
      id: 'northern',
      name: 'Northern Plant Logistics',
      tier: 'Regional',
      leadTimeDays: 2,
      reliability: 0.91,
      annualSpend: 38000,
      carbonScore: 59
    }
  ],
  logistics: [
    {
      id: 'inbound',
      label: 'Inbound consolidation',
      status: 'on_track',
      eta: '2025-02-15T08:00:00.000Z',
      detail:
        'Consolidated supplier shipments staged at Milton Keynes hub with telemetry seal checks complete.'
    },
    {
      id: 'quality',
      label: 'Quality assurance',
      status: 'attention',
      eta: '2025-02-16T12:00:00.000Z',
      detail: 'Fire safety lot pending QA retest following revised BS EN3 documentation release.'
    },
    {
      id: 'last-mile',
      label: 'Last-mile dispatch',
      status: 'scheduled',
      eta: '2025-02-17T06:00:00.000Z',
      detail: 'Dedicated EV couriers aligned with SLAs and geofenced drop windows for Docklands campus.'
    }
  ],
  insights: {
    compliance: {
      passingRate: 0.94,
      upcomingAudits: 3,
      expiringCertifications: [
        { name: 'Fire suppression media', expiresAt: '2025-03-01T00:00:00.000Z' },
        { name: 'Lifting accessories', expiresAt: '2025-03-12T00:00:00.000Z' }
      ]
    },
    sustainability: {
      recycledShare: 0.32,
      co2SavingsTons: 18.4,
      initiatives: ['Closed-loop cable drum programme', 'EV last-mile fleet fully deployed']
    }
  }
});

function normaliseAdminDashboard(payload = {}) {
  const timeframe = typeof payload.timeframe === 'string' ? payload.timeframe : '7d';
  const generatedAt = payload.generatedAt ? new Date(payload.generatedAt) : new Date();

  const timeframeOptions = ensureArray(payload.timeframeOptions).map((option) => ({
    value: typeof option?.value === 'string' ? option.value : `${option?.value ?? '7d'}`,
    label: option?.label || `${option?.value ?? '7 days'}`
  }));

  const tiles = ensureArray(payload.metrics?.command?.tiles).map((tile, index) => ({
    id: tile.id || tile.key || `metric-${index}`,
    label: tile.label || tile.name || `Metric ${index + 1}`,
    value: {
      amount: Number.parseFloat(tile.value?.amount ?? tile.valueAmount ?? tile.value ?? 0) || 0,
      currency: tile.value?.currency || tile.currency || null
    },
    valueLabel:
      tile.valueLabel ||
      (typeof tile.value === 'string' ? tile.value : tile.value?.amount != null ? String(tile.value.amount) : '—'),
    delta: tile.delta || tile.deltaLabel || '',
    deltaTone: tile.deltaTone || 'positive',
    caption: tile.caption || '',
    status: tile.status || null
  }));

  const commandSummary = payload.metrics?.command?.summary || {};

  const escrowTrend = ensureArray(payload.charts?.escrowTrend?.buckets).map((bucket, index) => ({
    label: bucket.label || `Bucket ${index + 1}`,
    value: Number.parseFloat(bucket.value ?? bucket.actual ?? 0) || 0,
    target: Number.parseFloat(bucket.target ?? 0) || 0
  }));

  const disputeBreakdown = ensureArray(payload.charts?.disputeBreakdown?.buckets).map((bucket, index) => ({
    label: bucket.label || `Period ${index + 1}`,
    resolved: Number.parseInt(bucket.resolved ?? 0, 10) || 0,
    escalated: Number.parseInt(bucket.escalated ?? 0, 10) || 0
  }));

  const securitySignals = ensureArray(payload.security?.signals).map((signal, index) => ({
    label: signal.label || `Signal ${index + 1}`,
    valueLabel:
      signal.valueLabel ||
      (signal.value != null ? String(signal.value) : signal.percentage != null ? `${signal.percentage}%` : '—'),
    caption: signal.caption || '',
    tone: signal.tone || 'info',
    statusLabel: signal.statusLabel || signal.status || null,
    ownerRole: signal.ownerRole || signal.owner || null,
    runbookUrl: signal.runbookUrl || signal.runbook || null,
    metricKey: signal.metricKey || `signal-${index}`
  }));

  const automationBacklog = ensureArray(payload.security?.automationBacklog).map((item, index) => ({
    id: item.id || `automation-${index}`,
    name: item.name || `Automation ${index + 1}`,
    status: item.status || 'Monitor',
    notes: item.notes || '',
    tone: item.tone || 'info',
    owner: item.owner || null,
    runbookUrl: item.runbookUrl || null,
    dueAt: item.dueAt || null,
    priority: item.priority || 'medium',
    signalKey: item.signalKey || null
  }));

  const queueBoards = ensureArray(payload.queues?.boards).map((board, index) => {
    const id = board.id || `board-${index}`;
    const metadata = board.metadata && typeof board.metadata === 'object' ? board.metadata : {};
    const priority = Number.parseInt(board.priority ?? index + 1, 10);
    return {
      id,
      slug: board.slug || null,
      title: board.title || board.name || `Queue ${index + 1}`,
      summary: board.summary || '',
      owner: board.owner || 'Operations',
      status: board.status || 'operational',
      priority: Number.isFinite(priority) ? priority : index + 1,
      metadata,
      createdAt: board.createdAt || null,
      updatedAt: board.updatedAt || null,
      updates: ensureArray(board.updates).map((update, updateIndex) => normaliseQueueUpdate(update, id, updateIndex))
    };
  });
  const connectors = ensureArray(payload.security?.connectors).map((connector, index) => ({
    id: connector.id || `connector-${index}`,
    name: connector.name || `Connector ${index + 1}`,
    status: connector.status || 'healthy',
    description: connector.description || '',
    connectorType: connector.connectorType || connector.type || 'custom',
    region: connector.region || null,
    dashboardUrl: connector.dashboardUrl || connector.url || null,
    ingestionEndpoint: connector.ingestionEndpoint || null,
    eventsPerMinuteTarget:
      Number.parseInt(connector.eventsPerMinuteTarget ?? connector.target ?? 0, 10) || 0,
    eventsPerMinuteActual:
      Number.parseInt(connector.eventsPerMinuteActual ?? connector.actual ?? 0, 10) || 0,
    lastHealthCheckAt: connector.lastHealthCheckAt || connector.lastHealth || null,
    logoUrl: connector.logoUrl || null
  }));

  const securitySummary = payload.security?.summary || {
    connectorsHealthy: connectors.filter((connector) => connector.status === 'healthy').length,
    connectorsAttention: connectors.filter((connector) => connector.status !== 'healthy').length,
    automationOpen: automationBacklog.filter((item) => item.status !== 'Completed').length,
    signalsWarning: securitySignals.filter((signal) => signal.tone === 'warning').length,
    signalsDanger: securitySignals.filter((signal) => signal.tone === 'danger').length
  };

  const securityCapabilities = payload.security?.capabilities || {};

  const complianceControls = ensureArray(payload.queues?.complianceControls).map((control, index) => ({
    id: control.id || `control-${index}`,
    name: control.name || `Control ${index + 1}`,
    detail: control.detail || '',
    due: control.due || 'Due soon',
    owner: control.owner || 'Compliance Ops',
    tone: control.tone || 'info'
  }));

  let auditTimeline;
  if (Array.isArray(payload.audit?.timeline?.events)) {
    auditTimeline = {
      events: ensureArray(payload.audit.timeline.events).map((item, index) => ({
        id: item.id || `audit-${index}`,
        time: item.time || '--:--',
        event: item.event || `Audit event ${index + 1}`,
        owner: item.owner || 'Operations',
        ownerTeam: item.ownerTeam || null,
        status: item.status || 'Scheduled',
        category: item.category || 'other',
        summary: item.summary || '',
        attachments: ensureArray(item.attachments).map((attachment, attachmentIndex) => ({
          label: attachment?.label || `Attachment ${attachmentIndex + 1}`,
          url: attachment?.url || ''
        })),
        occurredAt: item.occurredAt || null,
        dueAt: item.dueAt || null,
        source: item.source || 'system',
        metadata: item.metadata || {}
      })),
      summary: {
        countsByCategory: payload.audit.timeline.summary?.countsByCategory ?? {},
        countsByStatus: payload.audit.timeline.summary?.countsByStatus ?? {},
        manualCounts: payload.audit.timeline.summary?.manualCounts ?? {},
        manualStatusCounts: payload.audit.timeline.summary?.manualStatusCounts ?? {},
        timeframe: payload.audit.timeline.summary?.timeframe || timeframe,
        timeframeLabel: payload.audit.timeline.summary?.timeframeLabel || payload.timeframeLabel || '7 days',
        timezone: payload.audit.timeline.summary?.timezone || 'Europe/London',
        range: payload.audit.timeline.summary?.range || null,
        lastUpdated: payload.audit.timeline.summary?.lastUpdated || generatedAt
      }
    };
  } else {
    const fallbackEvents = ensureArray(payload.audit?.timeline).map((item, index) => ({
      id: item.id || `audit-${index}`,
      time: item.time || '--:--',
      event: item.event || `Audit event ${index + 1}`,
      owner: item.owner || 'Operations',
      ownerTeam: item.ownerTeam || null,
      status: item.status || 'Scheduled',
      category: item.category || 'other',
      summary: item.summary || '',
      attachments: ensureArray(item.attachments).map((attachment, attachmentIndex) => ({
        label: attachment?.label || `Attachment ${attachmentIndex + 1}`,
        url: attachment?.url || ''
      })),
      occurredAt: item.occurredAt || null,
      dueAt: item.dueAt || null,
      source: item.source || 'system',
      metadata: item.metadata || {}
    }));
    auditTimeline = {
      events: fallbackEvents,
      summary: {
        countsByCategory: {},
        countsByStatus: {},
        manualCounts: {},
        manualStatusCounts: {},
        timeframe,
        timeframeLabel: payload.timeframeLabel || '7 days',
        timezone: 'Europe/London',
        range: null,
        lastUpdated: generatedAt
      }
    };
  }

  return {
    timeframe,
    timeframeLabel: payload.timeframeLabel || '7 days',
    generatedAt,
    timeframeOptions: timeframeOptions.length ? timeframeOptions : [
      { value: '7d', label: '7 days' },
      { value: '30d', label: '30 days' },
      { value: '90d', label: '90 days' }
    ],
    metrics: {
      command: {
        tiles,
        summary: {
          escrowTotal:
            Number.parseFloat(commandSummary.escrowTotal ?? commandSummary.escrowTotalAmount ?? 0) || 0,
          escrowTotalLabel: commandSummary.escrowTotalLabel || commandSummary.escrowTotal || '—',
          slaCompliance: Number.parseFloat(commandSummary.slaCompliance ?? 0) || 0,
          slaComplianceLabel: commandSummary.slaComplianceLabel || commandSummary.slaCompliance || '—',
          openDisputes: Number.parseInt(commandSummary.openDisputes ?? 0, 10) || 0,
          openDisputesLabel: commandSummary.openDisputesLabel || `${commandSummary.openDisputes ?? 0}`
        }
      }
    },
    charts: {
      escrowTrend: { buckets: escrowTrend },
      disputeBreakdown: { buckets: disputeBreakdown }
    },
    security: {
      signals: securitySignals,
      automationBacklog,
      connectors,
      summary: securitySummary,
      capabilities: {
        canManageSignals: Boolean(securityCapabilities.canManageSignals),
        canManageAutomation: Boolean(securityCapabilities.canManageAutomation),
        canManageConnectors: Boolean(securityCapabilities.canManageConnectors)
      }
    },
    queues: {
      boards: queueBoards,
      complianceControls
    },
    audit: {
      timeline: auditTimeline
    }
  };
}

function normaliseDisputeAttachment(attachment, index = 0, entryId = 'attachment') {
  if (!attachment) {
    return null;
  }

  if (typeof attachment === 'string') {
    const trimmed = attachment.trim();
    if (!trimmed) {
      return null;
    }
    return {
      id: `${entryId}-${index}`,
      label: trimmed,
      url: trimmed,
      type: 'link',
      thumbnail: null
    };
  }

  const url = typeof attachment.url === 'string' ? attachment.url.trim() : '';
  if (!url) {
    return null;
  }

  const label = typeof attachment.label === 'string' && attachment.label.trim().length > 0
    ? attachment.label.trim()
    : url;

  return {
    id: attachment.id ?? `${entryId}-${index}`,
    label,
    url,
    type: typeof attachment.type === 'string' ? attachment.type : 'link',
    thumbnail:
      typeof attachment.thumbnail === 'string' && attachment.thumbnail.trim().length > 0
        ? attachment.thumbnail.trim()
        : null
  };
}

function normaliseDisputeEntry(entry = {}, index = 0) {
  const attachments = ensureArray(entry.attachments)
    .map((item, attachmentIndex) => normaliseDisputeAttachment(item, attachmentIndex, entry.id ?? `entry-${index}`))
    .filter(Boolean);

  return {
    id: entry.id || null,
    bucketId: entry.bucketId || null,
    periodStart: entry.periodStart || null,
    periodEnd: entry.periodEnd || null,
    escalatedCount: Number.parseInt(entry.escalatedCount ?? 0, 10) || 0,
    resolvedCount: Number.parseInt(entry.resolvedCount ?? 0, 10) || 0,
    reopenedCount: Number.parseInt(entry.reopenedCount ?? 0, 10) || 0,
    backlogCount: Number.parseInt(entry.backlogCount ?? 0, 10) || 0,
    ownerNotes: entry.ownerNotes || '',
    attachments,
    createdAt: entry.createdAt || null,
    updatedAt: entry.updatedAt || null,
    createdBy: entry.createdBy || null,
    updatedBy: entry.updatedBy || null
  };
}

function normaliseDisputeBucket(bucket = {}, index = 0) {
  const entries = ensureArray(bucket.entries).map((entry, entryIndex) =>
    normaliseDisputeEntry(entry, entryIndex)
  );

  const latestEntry = bucket.latestEntry
    ? normaliseDisputeEntry(bucket.latestEntry, 0)
    : entries[0] ?? null;

  return {
    id: bucket.id || `bucket-${index}`,
    label: bucket.label || `Cadence bucket ${index + 1}`,
    cadence: bucket.cadence || 'Window',
    windowDurationHours: Number.parseInt(bucket.windowDurationHours ?? 24, 10) || 24,
    ownerName: bucket.ownerName || '',
    ownerRole: bucket.ownerRole || '',
    escalationContact: bucket.escalationContact || '',
    playbookUrl: bucket.playbookUrl || '',
    heroImageUrl: bucket.heroImageUrl || '',
    checklist: ensureArray(bucket.checklist).map((item) => String(item)),
    status: bucket.status || 'on_track',
    sortOrder: Number.parseInt(bucket.sortOrder ?? index, 10) || index,
    metrics: {
      latestResolutionRate: Number.parseFloat(bucket.metrics?.latestResolutionRate ?? 0) || 0,
      latestEscalated: Number.parseInt(bucket.metrics?.latestEscalated ?? 0, 10) || 0,
      latestResolved: Number.parseInt(bucket.metrics?.latestResolved ?? 0, 10) || 0,
      backlog: Number.parseInt(bucket.metrics?.backlog ?? 0, 10) || 0,
      trend: Number.parseFloat(bucket.metrics?.trend ?? 0) || 0
    },
    latestEntry,
    entries
  };
}

function normaliseDisputeHealthWorkspace(payload = {}) {
  const summary = {
    open: Number.parseInt(payload.summary?.open ?? 0, 10) || 0,
    underReview: Number.parseInt(payload.summary?.underReview ?? 0, 10) || 0,
    resolvedThisWindow: Number.parseInt(payload.summary?.resolvedThisWindow ?? 0, 10) || 0,
    openedThisWindow: Number.parseInt(payload.summary?.openedThisWindow ?? 0, 10) || 0,
    resolutionRate: Number.parseFloat(payload.summary?.resolutionRate ?? 0) || 0,
    backlogOlderThanTarget: Number.parseInt(payload.summary?.backlogOlderThanTarget ?? 0, 10) || 0,
    reopenedThisWindow: Number.parseInt(payload.summary?.reopenedThisWindow ?? 0, 10) || 0,
    windowStart: payload.summary?.windowStart || null,
    generatedAt: payload.summary?.generatedAt || new Date().toISOString()
  };

  const buckets = ensureArray(payload.buckets).map((bucket, index) =>
    normaliseDisputeBucket(bucket, index)
  );

  const insights = ensureArray(payload.insights).map((insight) => ({
    id: insight.id || null,
    label: insight.label || 'Cadence bucket',
    status: insight.status || 'on_track',
    latestResolutionRate: Number.parseFloat(insight.latestResolutionRate ?? 0) || 0,
    backlog: Number.parseInt(insight.backlog ?? 0, 10) || 0
  }));

  return {
    summary,
    buckets,
    insights
  };
}

function disputeHealthHistoryFallback() {
  return {
    bucket: null,
    entries: [],
    pagination: { total: 0, limit: 50, offset: 0, hasMore: false },
    metrics: { latestResolutionRate: 0, latestEscalated: 0, latestResolved: 0, backlog: 0, trend: 0 }
  };
}

function normaliseDisputeHealthHistory(payload = {}) {
  const bucket = payload.bucket
    ? {
        id: payload.bucket.id || null,
        label: payload.bucket.label || 'Cadence bucket',
        cadence: payload.bucket.cadence || 'Window',
        status: payload.bucket.status || 'monitor',
        windowDurationHours: Number.parseInt(payload.bucket.windowDurationHours ?? 24, 10) || 24,
        ownerName: payload.bucket.ownerName || '',
        ownerRole: payload.bucket.ownerRole || '',
        escalationContact: payload.bucket.escalationContact || '',
        playbookUrl: payload.bucket.playbookUrl || '',
        heroImageUrl: payload.bucket.heroImageUrl || '',
        checklist: ensureArray(payload.bucket.checklist).map((item) => String(item))
      }
    : null;

  const entries = ensureArray(payload.entries).map((entry, index) => normaliseDisputeEntry(entry, index));

  const parsedTotal = Number.parseInt(payload.pagination?.total ?? entries.length, 10);
  const total = Number.isFinite(parsedTotal) && parsedTotal >= 0 ? parsedTotal : entries.length;
  const rawLimit = payload.pagination?.limit ?? (entries.length > 0 ? entries.length : 50);
  const parsedLimit = Number.parseInt(rawLimit, 10);
  const limitValue = Number.isFinite(parsedLimit) && parsedLimit > 0 ? parsedLimit : entries.length > 0 ? entries.length : 50;
  const parsedOffset = Number.parseInt(payload.pagination?.offset ?? 0, 10);
  const offsetValue = Number.isFinite(parsedOffset) && parsedOffset >= 0 ? parsedOffset : 0;

  const pagination = {
    total,
    limit: limitValue,
    offset: offsetValue,
    hasMore: Boolean(payload.pagination?.hasMore)
  };

  const metrics = {
    latestResolutionRate: Number.parseFloat(payload.metrics?.latestResolutionRate ?? 0) || 0,
    latestEscalated: Number.parseInt(payload.metrics?.latestEscalated ?? 0, 10) || 0,
    latestResolved: Number.parseInt(payload.metrics?.latestResolved ?? 0, 10) || 0,
    backlog: Number.parseInt(payload.metrics?.backlog ?? 0, 10) || 0,
    trend: Number.parseFloat(payload.metrics?.trend ?? 0) || 0
  };

  return { bucket, entries, pagination, metrics };
}

function disputeHealthFallback() {
  return {
    summary: {
      open: 0,
      underReview: 0,
      resolvedThisWindow: 0,
      openedThisWindow: 0,
      resolutionRate: 0,
      backlogOlderThanTarget: 0,
      reopenedThisWindow: 0,
      windowStart: null,
      generatedAt: new Date().toISOString()
    },
    buckets: [],
    insights: []
  };
}

const adminFallback = normaliseAdminDashboard({
  timeframe: '7d',
  timeframeLabel: '7 days',
  generatedAt: new Date().toISOString(),
  timeframeOptions: [
    { value: '7d', label: '7 days' },
    { value: '30d', label: '30 days' },
    { value: '90d', label: '90 days' }
  ],
  metrics: {
    command: {
      tiles: [
        {
          id: 'escrow',
          label: 'Escrow under management',
          value: { amount: 18_200_000, currency: 'GBP' },
          valueLabel: '£18.2m',
          delta: '+6.2%',
          deltaTone: 'positive',
          caption: 'Across 1,284 active bookings',
          status: { label: 'Stabilised', tone: 'info' }
        },
        {
          id: 'disputes',
          label: 'Disputes requiring action',
          value: { amount: 12 },
          valueLabel: '12',
          delta: '-2.1%',
          deltaTone: 'positive',
          caption: 'Median response 38 minutes',
          status: { label: 'Managed', tone: 'success' }
        },
        {
          id: 'jobs',
          label: 'Live jobs',
          value: { amount: 1204 },
          valueLabel: '1,204',
          delta: '+3.7%',
          deltaTone: 'positive',
          caption: 'Coverage across 92 zones',
          status: { label: 'Peak period', tone: 'warning' }
        },
        {
          id: 'sla',
          label: 'SLA compliance',
          value: { amount: 98.2 },
          valueLabel: '98.2%',
          delta: '+1.2%',
          deltaTone: 'positive',
          caption: 'Goal ≥ 97%',
          status: { label: 'On target', tone: 'success' }
        }
      ],
      summary: {
        escrowTotal: 18_200_000,
        escrowTotalLabel: '£18.2m',
        slaCompliance: 98.2,
        slaComplianceLabel: '98.2%',
        openDisputes: 12,
        openDisputesLabel: '12'
      }
    }
  },
  charts: {
    escrowTrend: {
      buckets: [
        { label: 'Mon', value: 17.6, target: 16.5 },
        { label: 'Tue', value: 17.9, target: 16.7 },
        { label: 'Wed', value: 18.1, target: 16.9 },
        { label: 'Thu', value: 18.4, target: 17.1 },
        { label: 'Fri', value: 18.7, target: 17.2 },
        { label: 'Sat', value: 18.5, target: 17.1 },
        { label: 'Sun', value: 18.2, target: 17.0 }
      ]
    },
    disputeBreakdown: {
      buckets: [
        { label: 'Mon', resolved: 52, escalated: 6 },
        { label: 'Tue', resolved: 48, escalated: 7 },
        { label: 'Wed', resolved: 50, escalated: 5 },
        { label: 'Thu', resolved: 46, escalated: 5 },
        { label: 'Fri', resolved: 58, escalated: 4 },
        { label: 'Sat', resolved: 49, escalated: 6 },
        { label: 'Sun', resolved: 43, escalated: 3 }
      ]
    }
  },
  security: {
    signals: [
      {
        label: 'MFA adoption',
        valueLabel: '96.4%',
        caption: 'Enterprise + provider portals',
        tone: 'success',
        statusLabel: 'On target',
        ownerRole: 'Security operations',
        runbookUrl: 'https://confluence.fixnado.com/runbooks/mfa-hardening',
        metricKey: 'mfa_adoption'
      },
      {
        label: 'Critical alerts',
        valueLabel: '0',
        caption: 'Security Operations Center overnight review',
        tone: 'success',
        statusLabel: 'No open alerts',
        ownerRole: 'Trust & safety',
        runbookUrl: 'https://confluence.fixnado.com/runbooks/critical-alerts',
        metricKey: 'critical_alerts_open'
      },
      {
        label: 'Audit log ingestion',
        valueLabel: '100%',
        caption: '24h ingestion completeness from Splunk',
        tone: 'info',
        statusLabel: 'Tracking plan',
        ownerRole: 'Platform engineering',
        runbookUrl: 'https://confluence.fixnado.com/runbooks/telemetry-pipeline-reset',
        metricKey: 'audit_ingestion_rate'
      }
    ],
    automationBacklog: [
      {
        id: 'auto-1',
        name: 'Escrow ledger reconciliation',
        status: 'Ready for QA',
        notes: 'Extends double-entry validation to rental deposits; requires finance sign-off.',
        tone: 'success',
        owner: 'Automation Guild',
        runbookUrl: 'https://confluence.fixnado.com/runbooks/escrow-ledger',
        dueAt: new Date(Date.now() + 2 * 24 * 60 * 60 * 1000).toISOString(),
        priority: 'high',
        signalKey: 'audit_ingestion_rate'
      },
      {
        id: 'auto-2',
        name: 'Compliance webhook retries',
        status: 'In progress',
        notes: 'Retries failed submissions to insurance partners with exponential backoff.',
        tone: 'info',
        owner: 'Compliance Ops',
        runbookUrl: 'https://confluence.fixnado.com/runbooks/compliance-retry-service',
        dueAt: new Date(Date.now() + 5 * 24 * 60 * 60 * 1000).toISOString(),
        priority: 'medium',
        signalKey: 'critical_alerts_open'
      },
      {
        id: 'auto-3',
        name: 'Dispute document summarisation',
        status: 'Planned',
        notes: 'Pilot with AI summarisation flagged for accuracy review before production rollout.',
        tone: 'warning',
        owner: 'Customer Advocacy',
        runbookUrl: null,
        dueAt: null,
        priority: 'urgent',
        signalKey: null
      }
    ],
    connectors: [
      {
        id: 'connector-1',
        name: 'Splunk Observability',
        status: 'healthy',
        description: 'Primary SIEM connector forwarding platform audit events.',
        connectorType: 'siem',
        region: 'eu-west-2',
        dashboardUrl: 'https://splunk.fixnado.com/app/sre/telemetry-overview',
        ingestionEndpoint: 'kinesis://splunk-audit',
        eventsPerMinuteTarget: 4800,
        eventsPerMinuteActual: 5120,
        lastHealthCheckAt: new Date().toISOString(),
        logoUrl: 'https://cdn.fixnado.com/logos/splunk.svg'
      },
      {
        id: 'connector-2',
        name: 'Azure Sentinel',
        status: 'warning',
        description: 'Regional SOC handoff for APAC enterprise tenants.',
        connectorType: 'siem',
        region: 'ap-southeast-2',
        dashboardUrl: 'https://portal.azure.com/#view/Microsoft_Azure_Security/SentinelMainBlade',
        ingestionEndpoint: 'eventhub://sentinel-apac',
        eventsPerMinuteTarget: 1800,
        eventsPerMinuteActual: 1540,
        lastHealthCheckAt: new Date(Date.now() - 3 * 60 * 60 * 1000).toISOString(),
        logoUrl: 'https://cdn.fixnado.com/logos/azure-sentinel.svg'
      }
    ],
    summary: {
      connectorsHealthy: 1,
      connectorsAttention: 1,
      automationOpen: 3,
      signalsWarning: 1,
      signalsDanger: 0
    },
    capabilities: {
      canManageSignals: true,
      canManageAutomation: true,
      canManageConnectors: true
    }
  },
  queues: {
    boards: [
      {
        id: 1,
        title: 'Provider verification queue',
        summary:
          'Identity verifications, insurance checks, and DBS renewals are grouped into a single command queue with automation fallbacks.',
        updates: [
          '4 documents awaiting manual agent review after OCR warnings.',
          'Average handling time 1.2h (target ≤ 1.5h).',
          'Auto-reminders triggered for 12 providers via email + SMS.'
        ],
        owner: 'Compliance Ops'
      },
      {
        id: 2,
        title: 'Dispute resolution board',
        summary: 'High-risk disputes flagged for legal oversight with evidence packs collated via secure storage.',
        updates: [
          '3 disputes escalated to Stage 2 review.',
          'AI summarisation enabled for transcripts; manual review still required for regulated industries.',
          'Median time-to-resolution: 19 hours (goal 24 hours).'
        ],
        owner: 'Support & Legal'
      }
    ],
    complianceControls: [
      {
        id: 1,
        name: 'Provider KYC refresh',
        detail: '8 providers triggered by expiring IDs; automated reminders dispatched with secure upload links.',
        due: 'Due today',
        owner: 'Compliance Ops',
        tone: 'warning'
      },
      {
        id: 2,
        name: 'Insurance certificate review',
        detail: 'Three enterprise clients require renewed liability certificates before next milestone.',
        due: 'Due in 2 days',
        owner: 'Risk & Legal',
        tone: 'info'
      },
      {
        id: 3,
        name: 'GDPR DSAR queue',
        detail: 'Two data export requests awaiting legal approval; SLA 72 hours.',
        due: 'Due in 18 hours',
        owner: 'Privacy Office',
        tone: 'danger'
      }
    ]
  },
  audit: {
    timeline: {
      events: [
        {
          id: 'fallback-dsar',
          time: '08:30',
          event: 'GDPR DSAR pack exported',
          owner: 'Legal',
          ownerTeam: 'Privacy',
          status: 'Completed',
          category: 'compliance',
          summary: 'Evidence delivered to requester and archived in compliance vault.',
          attachments: [],
          occurredAt: null,
          dueAt: null,
          source: 'system',
          metadata: {}
        },
        {
          id: 'fallback-escrow',
          time: '09:45',
          event: 'Escrow reconciliation (daily)',
          owner: 'Finance Ops',
          ownerTeam: 'Finance',
          status: 'In progress',
          category: 'pipeline',
          summary: 'Validating settlement balances before release.',
          attachments: [],
          occurredAt: null,
          dueAt: null,
          source: 'system',
          metadata: {}
        },
        {
          id: 'fallback-onboarding',
          time: '11:00',
          event: 'Provider onboarding review',
          owner: 'Compliance Ops',
          ownerTeam: 'Compliance',
          status: 'Scheduled',
          category: 'compliance',
          summary: 'Reviewing high-risk provider onboarding artifacts.',
          attachments: [],
          occurredAt: null,
          dueAt: null,
          source: 'system',
          metadata: {}
        },
        {
          id: 'fallback-security',
          time: '14:30',
          event: 'Pen-test retest results review',
          owner: 'Security',
          ownerTeam: 'Security',
          status: 'Scheduled',
          category: 'security',
          summary: 'Confirming remediation of critical findings ahead of release.',
          attachments: [],
          occurredAt: null,
          dueAt: null,
          source: 'system',
          metadata: {}
        }
      ],
      summary: {
        countsByCategory: { compliance: 2, pipeline: 1, security: 1 },
        countsByStatus: { completed: 1, in_progress: 1, scheduled: 2 },
        manualCounts: {},
        manualStatusCounts: {},
        timeframe: '7d',
        timeframeLabel: '7 days',
        timezone: 'Europe/London',
        range: null,
        lastUpdated: null
      }
    }
  }
});

function normaliseProviderContact(contact = {}) {
  return {
    id: contact.id ?? `contact-${Math.random().toString(36).slice(2, 8)}`,
    name: contact.name ?? 'Provider contact',
    role: contact.role ?? null,
    email: contact.email ?? null,
    phone: contact.phone ?? null,
    type: contact.type ?? 'operations',
    isPrimary: Boolean(contact.isPrimary),
    notes: contact.notes ?? null,
    avatarUrl: contact.avatarUrl ?? null,
    createdAt: toDate(contact.createdAt),
    updatedAt: toDate(contact.updatedAt)
  };
}

function normaliseProviderCoverage(coverage = {}) {
  return {
    id: coverage.id ?? `coverage-${Math.random().toString(36).slice(2, 8)}`,
    zoneId: coverage.zoneId ?? coverage.zone?.id ?? 'zone',
    coverageType: coverage.coverageType ?? 'primary',
    coverageTypeLabel: coverage.coverageTypeLabel ?? coverage.coverageType ?? 'Primary',
    slaMinutes: toNumber(coverage.slaMinutes, 0),
    maxCapacity: toNumber(coverage.maxCapacity, 0),
    effectiveFrom: toDate(coverage.effectiveFrom),
    effectiveTo: toDate(coverage.effectiveTo),
    notes: coverage.notes ?? null,
    zone: coverage.zone
      ? {
          id: coverage.zone.id ?? coverage.zoneId ?? 'zone',
          name: coverage.zone.name ?? 'Coverage zone',
          companyId: coverage.zone.companyId ?? null
        }
      : null,
    createdAt: toDate(coverage.createdAt),
    updatedAt: toDate(coverage.updatedAt)
  };
}

function normaliseProviderDocument(document = {}) {
  return {
    id: document.id ?? `document-${Math.random().toString(36).slice(2, 8)}`,
    type: document.type ?? 'Document',
    status: document.status ?? 'submitted',
    fileName: document.fileName ?? 'document.pdf',
    fileSizeBytes: toNumber(document.fileSizeBytes, 0),
    mimeType: document.mimeType ?? 'application/pdf',
    issuedAt: toDate(document.issuedAt),
    expiryAt: toDate(document.expiryAt),
    submittedAt: toDate(document.submittedAt),
    reviewedAt: toDate(document.reviewedAt),
    reviewerId: document.reviewerId ?? null,
    rejectionReason: document.rejectionReason ?? null,
    metadata: document.metadata ?? {},
    downloadUrl: document.downloadUrl ?? null
  };
}

function normaliseProviderService(service = {}) {
  return {
    id: service.id ?? `service-${Math.random().toString(36).slice(2, 8)}`,
    title: service.title ?? 'Service',
    category: service.category ?? null,
    price: toNullableNumber(service.price),
    currency: service.currency ?? 'GBP',
    createdAt: toDate(service.createdAt),
    updatedAt: toDate(service.updatedAt)
  };
}

function normaliseAdminProviderDirectory(payload = {}) {
  const summary = payload.summary ?? {};
  const providers = ensureArray(payload.providers).map((provider) => ({
    id: provider.id ?? `provider-${Math.random().toString(36).slice(2, 8)}`,
    profileId: provider.profileId ?? null,
    displayName: provider.displayName ?? provider.tradingName ?? 'Provider',
    tradingName: provider.tradingName ?? provider.displayName ?? 'Provider',
    status: provider.status ?? 'prospect',
    statusLabel: provider.statusLabel ?? provider.status ?? 'Prospect',
    onboardingStage: provider.onboardingStage ?? 'intake',
    onboardingStageLabel: provider.onboardingStageLabel ?? provider.onboardingStage ?? 'Intake',
    tier: provider.tier ?? 'standard',
    tierLabel: provider.tierLabel ?? provider.tier ?? 'Standard',
    riskRating: provider.riskRating ?? 'medium',
    riskLabel: provider.riskLabel ?? provider.riskRating ?? 'Medium',
    supportEmail: provider.supportEmail ?? null,
    supportPhone: provider.supportPhone ?? null,
    coverageCount: toNumber(provider.coverageCount, 0),
    contactCount: toNumber(provider.contactCount, 0),
    servicesCount: toNumber(provider.servicesCount, 0),
    averageRating: toNumber(provider.averageRating, 0),
    jobsCompleted: toNumber(provider.jobsCompleted, 0),
    complianceScore: toNumber(provider.complianceScore, 0),
    verified: Boolean(provider.verified),
    insuredStatus: provider.insuredStatus ?? 'not_started',
    insuredStatusLabel: provider.insuredStatusLabel ?? provider.insuredStatus ?? 'Not started',
    insuredBadgeVisible: Boolean(provider.insuredBadgeVisible),
    storefrontSlug: provider.storefrontSlug ?? null,
    lastReviewAt: toDate(provider.lastReviewAt),
    updatedAt: toDate(provider.updatedAt),
    createdAt: toDate(provider.createdAt),
    region: provider.region ?? null
  }));

  return {
    summary: {
      total: toNumber(summary.total, providers.length),
      averageComplianceScore: toNumber(summary.averageComplianceScore, 0),
      lastUpdatedAt: toDate(summary.lastUpdatedAt),
      statusBreakdown: ensureArray(summary.statusBreakdown).map((entry) => ({
        value: entry.value ?? 'unknown',
        label: entry.label ?? (entry.value ?? 'Unknown'),
        count: toNumber(entry.count, 0)
      })),
      onboardingBreakdown: ensureArray(summary.onboardingBreakdown).map((entry) => ({
        value: entry.value ?? 'intake',
        label: entry.label ?? (entry.value ?? 'Intake'),
        count: toNumber(entry.count, 0)
      })),
      tierBreakdown: ensureArray(summary.tierBreakdown).map((entry) => ({
        value: entry.value ?? 'standard',
        label: entry.label ?? (entry.value ?? 'Standard'),
        count: toNumber(entry.count, 0)
      })),
      riskBreakdown: ensureArray(summary.riskBreakdown).map((entry) => ({
        value: entry.value ?? 'medium',
        label: entry.label ?? (entry.value ?? 'Medium'),
        count: toNumber(entry.count, 0)
      })),
      insuredBreakdown: ensureArray(summary.insuredBreakdown).map((entry) => ({
        value: entry.value ?? 'not_started',
        label: entry.label ?? (entry.value ?? 'Not started'),
        count: toNumber(entry.count, 0)
      }))
    },
    providers,
    pagination: {
      total: toNumber(payload.pagination?.total ?? summary.total ?? providers.length, providers.length),
      limit: toNumber(payload.pagination?.limit ?? providers.length, providers.length),
      offset: toNumber(payload.pagination?.offset ?? 0, 0),
      hasMore: Boolean(payload.pagination?.hasMore)
    },
    enums: {
      statuses: ensureArray(payload.enums?.statuses).map((option) => normaliseOption(option, 'prospect', 'Prospect')),
      onboardingStages: ensureArray(payload.enums?.onboardingStages).map((option) => normaliseOption(option, 'intake', 'Intake')),
      tiers: ensureArray(payload.enums?.tiers).map((option) => normaliseOption(option, 'standard', 'Standard')),
      riskLevels: ensureArray(payload.enums?.riskLevels).map((option) => normaliseOption(option, 'medium', 'Medium')),
      coverageTypes: ensureArray(payload.enums?.coverageTypes).map((option) => normaliseOption(option, 'primary', 'Primary')),
      insuredStatuses: ensureArray(payload.enums?.insuredStatuses).map((option) => normaliseOption(option, 'not_started', 'Not started')),
      regions: ensureArray(payload.enums?.regions).map((region) => ({
        id: region.id ?? region.code ?? `region-${Math.random().toString(36).slice(2, 8)}`,
        name: region.name ?? 'Region',
        code: region.code ?? null
      }))
    }
  };
}

function normaliseAdminProviderDetail(payload = {}) {
  const company = payload.company ?? {};
  const profile = payload.profile ?? {};

  return {
    company: {
      id: company.id ?? null,
      legalStructure: company.legalStructure ?? 'company',
      contactName: company.contactName ?? '',
      contactEmail: company.contactEmail ?? null,
      serviceRegions: company.serviceRegions ?? '',
      marketplaceIntent: company.marketplaceIntent ?? '',
      verified: Boolean(company.verified),
      insuredSellerStatus: company.insuredSellerStatus ?? 'not_started',
      insuredSellerBadgeVisible: Boolean(company.insuredSellerBadgeVisible),
      complianceScore: toNumber(company.complianceScore, 0),
      regionId: company.regionId ?? null,
      region: company.region
        ? {
            id: company.region.id ?? company.region.code ?? 'region',
            name: company.region.name ?? 'Region',
            code: company.region.code ?? null
          }
        : null
    },
    profile: {
      id: profile.id ?? null,
      displayName: profile.displayName ?? 'Provider',
      tradingName: profile.tradingName ?? profile.displayName ?? 'Provider',
      status: profile.status ?? 'prospect',
      onboardingStage: profile.onboardingStage ?? 'intake',
      tier: profile.tier ?? 'standard',
      riskRating: profile.riskRating ?? 'medium',
      supportEmail: profile.supportEmail ?? null,
      supportPhone: profile.supportPhone ?? null,
      websiteUrl: profile.websiteUrl ?? null,
      logoUrl: profile.logoUrl ?? null,
      heroImageUrl: profile.heroImageUrl ?? null,
      storefrontSlug: profile.storefrontSlug ?? null,
      operationsNotes: profile.operationsNotes ?? null,
      coverageNotes: profile.coverageNotes ?? null,
      averageRating: toNumber(profile.averageRating, 0),
      jobsCompleted: toNumber(profile.jobsCompleted, 0),
      lastReviewAt: toDate(profile.lastReviewAt),
      tags: Array.isArray(profile.tags) ? profile.tags : []
    },
    contacts: ensureArray(payload.contacts).map(normaliseProviderContact),
    coverage: ensureArray(payload.coverage).map(normaliseProviderCoverage),
    documents: ensureArray(payload.documents).map(normaliseProviderDocument),
    services: ensureArray(payload.services).map(normaliseProviderService),
    stats: {
      activeBookings: toNumber(payload.stats?.activeBookings, 0),
      completedBookings30d: toNumber(payload.stats?.completedBookings30d, 0),
      openDisputes: toNumber(payload.stats?.openDisputes, 0)
    },
    links: {
      storefront: payload.links?.storefront ?? null,
      dashboard: payload.links?.dashboard ?? null,
      compliance: payload.links?.compliance ?? null
    },
    enums: {
      statuses: ensureArray(payload.enums?.statuses).map((option) => normaliseOption(option, 'prospect', 'Prospect')),
      onboardingStages: ensureArray(payload.enums?.onboardingStages).map((option) => normaliseOption(option, 'intake', 'Intake')),
      tiers: ensureArray(payload.enums?.tiers).map((option) => normaliseOption(option, 'standard', 'Standard')),
      riskLevels: ensureArray(payload.enums?.riskLevels).map((option) => normaliseOption(option, 'medium', 'Medium')),
      coverageTypes: ensureArray(payload.enums?.coverageTypes).map((option) => normaliseOption(option, 'primary', 'Primary')),
      insuredStatuses: ensureArray(payload.enums?.insuredStatuses).map((option) => normaliseOption(option, 'not_started', 'Not started')),
      zones: ensureArray(payload.enums?.zones).map((zone) => ({
        id: zone.id ?? `zone-${Math.random().toString(36).slice(2, 8)}`,
        name: zone.name ?? 'Coverage zone',
        companyId: zone.companyId ?? null
      }))
    }
  };
}

const adminProviderDirectoryFallback = normaliseAdminProviderDirectory({
  summary: {
    total: 1,
    averageComplianceScore: 94.2,
    lastUpdatedAt: new Date().toISOString(),
    statusBreakdown: [{ value: 'active', label: 'Active', count: 1 }],
    onboardingBreakdown: [{ value: 'live', label: 'Live', count: 1 }],
    tierBreakdown: [{ value: 'strategic', label: 'Strategic', count: 1 }],
    riskBreakdown: [{ value: 'medium', label: 'Medium', count: 1 }],
    insuredBreakdown: [{ value: 'approved', label: 'Approved', count: 1 }]
  },
  providers: [
    {
      id: 'provider-metro-power',
      profileId: 'profile-metro-power',
      displayName: 'Metro Power Services',
      tradingName: 'Metro Power',
      status: 'active',
      statusLabel: 'Active',
      onboardingStage: 'live',
      onboardingStageLabel: 'Live',
      tier: 'strategic',
      tierLabel: 'Strategic',
      riskRating: 'medium',
      riskLabel: 'Medium',
      supportEmail: 'support@metro-power.example',
      supportPhone: '+44 20 7946 0000',
      coverageCount: 3,
      contactCount: 4,
      servicesCount: 6,
      averageRating: 4.9,
      jobsCompleted: 128,
      complianceScore: 96,
      verified: true,
      insuredStatus: 'approved',
      insuredStatusLabel: 'Approved',
      insuredBadgeVisible: true,
      storefrontSlug: 'metro-power-services',
      lastReviewAt: new Date().toISOString(),
      updatedAt: new Date().toISOString(),
      createdAt: new Date().toISOString(),
      region: { id: 'region-london', name: 'London & South East', code: 'LDN' }
    }
  ],
  enums: {
    statuses: [
      { value: 'prospect', label: 'Prospect' },
      { value: 'onboarding', label: 'Onboarding' },
      { value: 'active', label: 'Active' },
      { value: 'suspended', label: 'Suspended' },
      { value: 'archived', label: 'Archived' }
    ],
    onboardingStages: [
      { value: 'intake', label: 'Intake' },
      { value: 'documents', label: 'Document collection' },
      { value: 'compliance', label: 'Compliance review' },
      { value: 'go-live', label: 'Go-live preparation' },
      { value: 'live', label: 'Live' }
    ],
    tiers: [
      { value: 'standard', label: 'Standard' },
      { value: 'preferred', label: 'Preferred' },
      { value: 'strategic', label: 'Strategic' }
    ],
    riskLevels: [
      { value: 'low', label: 'Low' },
      { value: 'medium', label: 'Medium' },
      { value: 'high', label: 'High' }
    ],
    coverageTypes: [
      { value: 'primary', label: 'Primary' },
      { value: 'secondary', label: 'Secondary' },
      { value: 'standby', label: 'Standby' }
    ],
    insuredStatuses: [
      { value: 'not_started', label: 'Not started' },
      { value: 'pending_documents', label: 'Pending documents' },
      { value: 'in_review', label: 'In review' },
      { value: 'approved', label: 'Approved' },
      { value: 'suspended', label: 'Suspended' }
    ],
    regions: [{ id: 'region-london', name: 'London & South East', code: 'LDN' }]
  },
  pagination: { total: 1, limit: 50, offset: 0, hasMore: false }
});

const adminProviderDetailFallback = normaliseAdminProviderDetail({
  company: {
    id: 'provider-metro-power',
    legalStructure: 'Ltd',
    contactName: 'Jordan Miles',
    contactEmail: 'ops@metro-power.example',
    serviceRegions: 'London & South East',
    marketplaceIntent: 'Critical power response',
    verified: true,
    insuredSellerStatus: 'approved',
    insuredSellerBadgeVisible: true,
    complianceScore: 96,
    regionId: 'region-london',
    region: { id: 'region-london', name: 'London & South East', code: 'LDN' }
  },
  profile: {
    id: 'profile-metro-power',
    displayName: 'Metro Power Services',
    tradingName: 'Metro Power',
    status: 'active',
    onboardingStage: 'live',
    tier: 'strategic',
    riskRating: 'medium',
    supportEmail: 'support@metro-power.example',
    supportPhone: '+44 20 7946 0000',
    websiteUrl: 'https://metro-power.example',
    logoUrl: 'https://cdn.fixnado.example/providers/metro-power/logo.svg',
    heroImageUrl: 'https://cdn.fixnado.example/providers/metro-power/hero.jpg',
    storefrontSlug: 'metro-power-services',
    operationsNotes: 'Maintains 4-person on-call rotation. Escalations routed via Slack #metro-power.',
    coverageNotes: 'Primary coverage across Central and Thames Valley zones.',
    averageRating: 4.9,
    jobsCompleted: 128,
    lastReviewAt: new Date().toISOString(),
    tags: ['electrical', 'critical-response', 'strategic']
  },
  contacts: [
    {
      id: 'contact-ops',
      name: 'Amelia Roberts',
      role: 'Operations Lead',
      email: 'amelia.roberts@example.com',
      phone: '+44 20 7946 1122',
      type: 'operations',
      isPrimary: true,
      notes: 'Escalations 06:00-18:00 GMT'
    },
    {
      id: 'contact-finance',
      name: 'Liam Patel',
      role: 'Finance Manager',
      email: 'liam.patel@example.com',
      phone: '+44 20 7946 2233',
      type: 'finance',
      isPrimary: false
    }
  ],
  coverage: [
    {
      id: 'coverage-central',
      zoneId: 'zone-central',
      coverageType: 'primary',
      coverageTypeLabel: 'Primary',
      slaMinutes: 180,
      maxCapacity: 12,
      effectiveFrom: new Date().toISOString(),
      notes: 'Priority window 06:00–22:00',
      zone: { id: 'zone-central', name: 'Central District', companyId: 'provider-metro-power' }
    },
    {
      id: 'coverage-east',
      zoneId: 'zone-east',
      coverageType: 'secondary',
      coverageTypeLabel: 'Secondary',
      slaMinutes: 240,
      maxCapacity: 8,
      zone: { id: 'zone-east', name: 'East Borough', companyId: 'provider-metro-power' }
    }
  ],
  documents: [
    {
      id: 'doc-insurance',
      type: 'Insurance certificate',
      status: 'approved',
      fileName: 'public-liability.pdf',
      fileSizeBytes: 120483,
      mimeType: 'application/pdf',
      issuedAt: new Date().toISOString(),
      expiryAt: new Date(Date.now() + 12096e5).toISOString(),
      submittedAt: new Date().toISOString(),
      reviewedAt: new Date().toISOString(),
      reviewerId: 'compliance-ops',
      metadata: { coverage: '£5m', provider: 'Allied Insurance' },
      downloadUrl: '/api/v1/compliance/documents/doc-insurance/download'
    }
  ],
  services: [
    {
      id: 'service-critical',
      title: 'Critical electrical maintenance',
      category: 'Facilities',
      price: 480,
      currency: 'GBP',
      createdAt: new Date().toISOString()
    },
    {
      id: 'service-generator',
      title: 'Generator health check',
      category: 'Infrastructure',
      price: 320,
      currency: 'GBP',
      createdAt: new Date().toISOString()
    }
  ],
  stats: { activeBookings: 3, completedBookings30d: 18, openDisputes: 0 },
  links: {
    storefront: '/providers/metro-power-services',
    dashboard: '/provider/dashboard?companyId=provider-metro-power',
    compliance: '/admin/compliance?companyId=provider-metro-power'
  },
  enums: {
    statuses: [
      { value: 'prospect', label: 'Prospect' },
      { value: 'onboarding', label: 'Onboarding' },
      { value: 'active', label: 'Active' },
      { value: 'suspended', label: 'Suspended' },
      { value: 'archived', label: 'Archived' }
    ],
    onboardingStages: [
      { value: 'intake', label: 'Intake' },
      { value: 'documents', label: 'Document collection' },
      { value: 'compliance', label: 'Compliance review' },
      { value: 'go-live', label: 'Go-live preparation' },
      { value: 'live', label: 'Live' }
    ],
    tiers: [
      { value: 'standard', label: 'Standard' },
      { value: 'preferred', label: 'Preferred' },
      { value: 'strategic', label: 'Strategic' }
    ],
    riskLevels: [
      { value: 'low', label: 'Low' },
      { value: 'medium', label: 'Medium' },
      { value: 'high', label: 'High' }
    ],
    coverageTypes: [
      { value: 'primary', label: 'Primary' },
      { value: 'secondary', label: 'Secondary' },
      { value: 'standby', label: 'Standby' }
    ],
    insuredStatuses: [
      { value: 'not_started', label: 'Not started' },
      { value: 'pending_documents', label: 'Pending documents' },
      { value: 'in_review', label: 'In review' },
      { value: 'approved', label: 'Approved' },
      { value: 'suspended', label: 'Suspended' }
    ],
    zones: [
      { id: 'zone-central', name: 'Central District', companyId: 'provider-metro-power' },
      { id: 'zone-east', name: 'East Borough', companyId: 'provider-metro-power' }
    ]
  }
});

const fallbackCalendarNow = new Date();
const fallbackCalendarMonthLabel = fallbackCalendarNow.toLocaleDateString('en-GB', {
  month: 'long',
  year: 'numeric'
});
const fallbackCalendarRangeStart = new Date(
  Date.UTC(fallbackCalendarNow.getUTCFullYear(), fallbackCalendarNow.getUTCMonth(), 1)
).toISOString();
const fallbackCalendarRangeEnd = new Date(
  Date.UTC(fallbackCalendarNow.getUTCFullYear(), fallbackCalendarNow.getUTCMonth() + 1, 0, 23, 59, 59, 999)
).toISOString();
const fallbackCalendarWeeks = (() => {
  const start = new Date(fallbackCalendarRangeStart);
  const weeks = [];
  for (let week = 0; week < 5; week += 1) {
    const days = [];
    for (let day = 0; day < 7; day += 1) {
      const current = new Date(start);
      current.setUTCDate(start.getUTCDate() + week * 7 + day);
      days.push({
        date: current.getUTCDate().toString(),
        iso: current.toISOString().slice(0, 10),
        isCurrentMonth: current.getUTCMonth() === start.getUTCMonth(),
        isToday: false,
        capacity: null,
        events: []
      });
    }
    weeks.push(days);
  }
  return weeks;
})();

const providerFallback = normaliseProviderDashboard({
  provider: {
    legalName: 'Metro Power Services',
    tradingName: 'Metro Power Services',
    region: 'London & South East',
    slug: 'metro-power-services',
    supportEmail: 'ops@metropower.example',
    supportPhone: '+44 20 7946 0010'
  },
  metrics: {
    utilisation: 0.82,
    slaHitRate: 0.98,
    avgResponseMinutes: 38,
    activeBookings: 21,
    customerSatisfaction: 0.97
  },
  finances: {
    monthToDate: 54600,
    forecast: 81200,
    outstandingBalance: 9600,
    nextPayoutDate: new Date().toISOString().slice(0, 10)
  },
  alerts: [
    {
      severity: 'high',
      message: 'Lift modernisation at Riverside Campus requires compliance evidence upload.',
      actionLabel: 'Upload documents',
      actionHref: '/providers/metro-power-services/compliance'
    }
  ],
  pipeline: {
    upcomingBookings: [
      {
        client: 'Finova HQ',
        service: 'Critical power maintenance',
        eta: new Date(Date.now() + 86400000).toISOString(),
        value: 8600,
        zone: 'City of London'
      },
      {
        client: 'Northbank Serviced Offices',
        service: 'HVAC emergency call-out',
        eta: new Date(Date.now() + 172800000).toISOString(),
        value: 2400,
        zone: 'Westminster'
      }
    ],
    expiringCompliance: [
      {
        name: 'F-Gas certification',
        expiresOn: new Date(Date.now() + 1209600000).toISOString(),
        owner: 'Compliance team'
      }
    ]
  },
  toolSales: {
    summary: {
      totalListings: 1,
      draft: 0,
      published: 1,
      suspended: 0,
      totalQuantity: 6,
      activeCoupons: 1
    },
    listings: [
      {
        name: 'Thermal imaging kit',
        tagline: 'Featured diagnostics kit',
        description: 'Handheld 640x480 thermal imaging kit with live telemetry integration and concierge logistics.',
        heroImageUrl: 'https://cdn.fixnado.test/tools/thermal.jpg',
        showcaseVideoUrl: 'https://cdn.fixnado.test/tools/thermal.mp4',
        galleryImages: [
          'https://cdn.fixnado.test/tools/thermal-1.jpg',
          'https://cdn.fixnado.test/tools/thermal-2.jpg'
        ],
        tags: ['thermal', 'diagnostics'],
        keywordTags: ['infrared', 'inspection'],
        listing: {
          status: 'approved',
          availability: 'both',
          pricePerDay: 140,
          purchasePrice: 1850,
          insuredOnly: true,
          location: 'London Docklands'
        },
        inventory: {
          quantityOnHand: 6,
          quantityReserved: 1,
          safetyStock: 1,
          conditionRating: 'excellent'
        },
        coupons: [
          {
            name: 'Spring diagnostics',
            code: 'THERM10',
            status: 'active',
            discountType: 'percentage',
            discountValue: 10,
            currency: 'GBP'
          }
        ],
        metrics: {
          quantityAvailable: 5,
          activeCoupons: 1
        }
      }
    ]
  },
  servicemen: [
    { name: 'Amina Khan', role: 'Lead Electrical Engineer', availability: 0.68, rating: 0.99 },
    { name: 'Owen Davies', role: 'HVAC Specialist', availability: 0.54, rating: 0.94 },
    { name: 'Sophie Chen', role: 'Compliance Coordinator', availability: 0.87, rating: 0.92 }
  ],
  serviceDelivery: {
    health: [
      { id: 'sla', label: 'SLA adherence', value: 0.97, format: 'percent', caption: 'Trailing 30 days' },
      { id: 'utilisation', label: 'Crew utilisation', value: 0.82, format: 'percent', caption: 'Live schedule coverage' },
      { id: 'incidents', label: 'Open incidents', value: 2, format: 'number', caption: 'Requires triage review' }
    ],
    board: [
      {
        id: 'intake',
        title: 'Intake & triage',
        items: [
          {
            id: 'triage-1',
            name: 'Riverside Campus UPS review',
            client: 'Finova HQ',
            zone: 'City of London',
            eta: new Date(Date.now() + 5400000).toISOString(),
            owner: 'Service desk',
            risk: 'on-track',
            services: ['Electrical'],
            value: 3200
          }
        ]
      },
      {
        id: 'scheduled',
        title: 'Scheduled',
        items: [
          {
            id: 'scheduled-1',
            name: 'Smart IoT retrofit pilot',
            client: 'Northbank Serviced Offices',
            zone: 'Westminster',
            eta: new Date(Date.now() + 86400000).toISOString(),
            owner: 'Programme PMO',
            risk: 'on-track',
            services: ['IoT', 'Electrical'],
            value: 14800
          },
          {
            id: 'scheduled-2',
            name: 'Emergency HVAC replacement',
            client: 'Thames Court',
            zone: 'City of London',
            eta: new Date(Date.now() + 172800000).toISOString(),
            owner: 'HVAC crew',
            risk: 'warning',
            services: ['HVAC'],
            value: 9200
          }
        ]
      },
      {
        id: 'in-flight',
        title: 'In delivery',
        items: [
          {
            id: 'delivery-1',
            name: 'Battery string modernisation',
            client: 'Albion Workspace Group',
            zone: 'Docklands',
            eta: new Date(Date.now() + 21600000).toISOString(),
            owner: 'Critical power crew',
            risk: 'on-track',
            services: ['Electrical'],
            value: 18600
          }
        ]
      },
      {
        id: 'qa',
        title: 'Verification',
        items: [
          {
            id: 'qa-1',
            name: 'Sustainable retrofit programme',
            client: 'Canary Wharf Holdings',
            zone: 'Canary Wharf',
            eta: new Date(Date.now() + 259200000).toISOString(),
            owner: 'Quality & compliance',
            risk: 'on-track',
            services: ['Electrical', 'HVAC'],
            value: 24800
          }
        ]
      }
    ]
  },
  calendar: {
    calendar: {
      monthLabel: fallbackCalendarMonthLabel,
      rangeStart: fallbackCalendarRangeStart,
      rangeEnd: fallbackCalendarRangeEnd,
      legend: [
        { id: 'booking-confirmed', label: 'Confirmed booking', status: 'confirmed' },
        { id: 'booking-pending', label: 'Pending booking', status: 'pending' },
        { id: 'booking-risk', label: 'Escalation / hold', status: 'risk' },
        { id: 'event-standby', label: 'Standby window', status: 'standby' },
        { id: 'event-travel', label: 'Travel', status: 'travel' }
      ],
      weeks: fallbackCalendarWeeks
    },
    summary: {
      totals: {
        total: 6,
        active: 3,
        byStatus: {
          scheduled: 3,
          completed: 2,
          pending: 1
        }
      },
      utilisation: 0.58,
      holds: 1,
      travel: 2,
      upcoming: 4
    },
    bookings: [
      {
        id: 'fallback-booking-1',
        title: 'Lift maintenance — Riverside Campus',
        status: 'scheduled',
        type: 'scheduled',
        start: new Date(Date.now() + 86400000).toISOString(),
        end: new Date(Date.now() + 97200000).toISOString(),
        zoneId: 'zone-central',
        zoneName: 'Central London',
        customerName: 'Finova HQ',
        value: 6800,
        currency: 'GBP'
      },
      {
        id: 'fallback-booking-2',
        title: 'Generator inspection — Northbank',
        status: 'pending',
        type: 'scheduled',
        start: new Date(Date.now() + 259200000).toISOString(),
        end: new Date(Date.now() + 273600000).toISOString(),
        zoneId: 'zone-central',
        zoneName: 'Central London',
        customerName: 'Northbank Serviced Offices',
        value: 2400,
        currency: 'GBP'
      }
    ],
    events: [
      {
        id: 'fallback-event-standby',
        title: 'Crew standby window',
        status: 'planned',
        type: 'hold',
        visibility: 'crew',
        start: new Date(Date.now() + 172800000).toISOString(),
        end: new Date(Date.now() + 190800000).toISOString()
      },
      {
        id: 'fallback-event-travel',
        title: 'Travel to Riverside Campus',
        status: 'travel',
        type: 'travel',
        visibility: 'internal',
        start: new Date(Date.now() + 86400000).toISOString(),
        end: new Date(Date.now() + 90000000).toISOString()
      }
    ],
    settings: {
      timezone: 'Europe/London',
      weekStartsOn: 'monday',
      defaultView: 'month',
      workdayStart: '08:00',
      workdayEnd: '18:00',
      allowOverlapping: true,
      autoAcceptAssignments: false,
      notificationRecipients: ['ops@metropower.example']
    },
    options: {
      zones: [
        { id: 'zone-central', label: 'Central London' },
        { id: 'zone-east', label: 'East Borough' }
      ],
      eventTypes: [
        { value: 'internal', label: 'Internal activity' },
        { value: 'hold', label: 'Scheduling hold' },
        { value: 'travel', label: 'Travel window' }
      ],
      eventStatuses: [
        { value: 'planned', label: 'Planned' },
        { value: 'confirmed', label: 'Confirmed' },
        { value: 'travel', label: 'Travel' }
      ],
      bookingStatuses: [
        { value: 'pending', label: 'Pending' },
        { value: 'scheduled', label: 'Scheduled' },
        { value: 'completed', label: 'Completed' }
      ]
    },
    permissions: {
      canManageBookings: true,
      canManageEvents: true,
      canEditSettings: true
    },
    links: {
      fetch: '/api/providers/calendar?companyId=provider-metro-power',
      events: '/api/providers/calendar/events',
      settings: '/api/providers/calendar/settings',
      bookings: '/api/providers/calendar/bookings'
    },
    meta: {
      companyId: 'provider-metro-power',
      timezone: 'Europe/London',
      generatedAt: new Date().toISOString()
    }
  },
  servicePackages: [
    {
      id: 'critical-response',
      name: 'Critical response retainer',
      description: '24/7 dispatch with under-45 minute arrival SLA, telemetry reporting, and quarterly compliance reviews.',
      price: 5400,
      currency: 'GBP',
      highlights: ['45-minute urban SLA', 'Escrow-backed milestone billing', 'Telemetry dashboard access'],
      serviceId: 'critical-power-maintenance',
      serviceName: 'Critical power maintenance'
    },
    {
      id: 'retrofit',
      name: 'Sustainable retrofit programme',
      description: 'Energy optimisation with IoT sensor network, HVAC upgrades, and capital project governance.',
      price: 12400,
      currency: 'GBP',
      highlights: ['IoT monitoring stack', 'Dedicated programme manager', 'Regulatory submission support'],
      serviceId: 'iot-retrofit',
      serviceName: 'IoT retrofit & analytics'
    }
  ],
  serviceCategories: [
    {
      slug: 'critical-power',
      label: 'Critical power',
      type: 'trade-services',
      description: 'High-availability electrical services for trading floors and data centres.',
      activeServices: 4,
      performance: 0.98
    },
    {
      slug: 'hvac-emergency',
      label: 'HVAC emergency response',
      type: 'trade-services',
      description: 'Rapid deployment HVAC crews with telemetry-backed reporting.',
      activeServices: 3,
      performance: 0.95
    },
    {
      slug: 'smart-retrofit',
      label: 'Smart retrofit',
      type: 'professional-services',
      description: 'IoT, analytics, and sustainability programmes for enterprise estates.',
      activeServices: 5,
      performance: 0.92
    }
  ],
  serviceCatalogue: [
    {
      id: 'critical-power-maintenance',
      name: 'Critical power maintenance',
      description: 'Preventative UPS servicing, battery refresh programmes, and load testing.',
      category: 'Critical power',
      type: 'Trade services',
      price: 4200,
      currency: 'GBP',
      availability: { status: 'open', label: 'Available now', detail: '' },
      tags: ['UPS', 'Battery testing', '24/7 dispatch'],
      coverage: ['London', 'Essex', 'Kent']
    },
    {
      id: 'hvac-emergency',
      name: 'HVAC emergency call-out',
      description: 'Rapid-response HVAC crew with telemetry logging and compliance reporting.',
      category: 'HVAC emergency response',
      type: 'Trade services',
      price: 1850,
      currency: 'GBP',
      availability: { status: 'scheduled', label: 'Scheduled', detail: new Date(Date.now() + 86400000).toISOString() },
      tags: ['Emergency', '24/7'],
      coverage: ['City of London', 'Westminster']
    },
    {
      id: 'iot-retrofit',
      name: 'IoT retrofit & analytics',
      description: 'End-to-end smart building retrofit programme with analytics and governance.',
      category: 'Smart retrofit',
      type: 'Professional services',
      price: 14800,
      currency: 'GBP',
      availability: { status: 'open', label: 'Availability on request', detail: '' },
      tags: ['IoT', 'Analytics', 'Sustainability'],
      coverage: ['Docklands', 'Canary Wharf']
    }
  ]
});

const storefrontFallback = normaliseProviderStorefront({
  storefront: {
    company: {
      id: 'metro-power-services',
      name: 'Metro Power Services Storefront',
      complianceScore: 92,
      insuredSellerStatus: 'approved',
      insuredSellerExpiresAt: new Date(Date.now() + 1000 * 60 * 60 * 24 * 60).toISOString(),
      badgeVisible: true
    },
    metrics: {
      activeListings: 3,
      pendingReview: 1,
      flagged: 1,
      insuredOnly: 2,
      holdExpiring: 1,
      avgDailyRate: 415,
      conversionRate: 0.62,
      totalRequests: 28,
      totalRevenue: 18400
    }
  },
  listings: [
    {
      id: 'generator-kit',
      title: '13kVA generator kit',
      status: 'approved',
      availability: 'both',
      pricePerDay: 420,
      purchasePrice: 68000,
      location: 'London Docklands',
      insuredOnly: true,
      complianceHoldUntil: new Date(Date.now() + 1000 * 60 * 60 * 24 * 21).toISOString(),
      lastReviewedAt: new Date(Date.now() - 1000 * 60 * 60 * 24 * 5).toISOString(),
      requestVolume: 18,
      activeAgreements: 2,
      successfulAgreements: 12,
      projectedRevenue: 12600,
      averageDurationDays: 6,
      recommendedActions: [
        {
          id: 'generator-promote',
          label: 'Bundle logistics concierge for enterprise deals to lift conversions.',
          tone: 'info'
        }
      ],
      agreements: [
        {
          id: 'ra-901',
          status: 'in_use',
          renter: 'Finova HQ',
          pickupAt: new Date(Date.now() - 1000 * 60 * 60 * 24 * 2).toISOString(),
          returnDueAt: new Date(Date.now() + 1000 * 60 * 60 * 24 * 3).toISOString(),
          lastStatusTransitionAt: new Date(Date.now() - 1000 * 60 * 60 * 6).toISOString(),
          depositStatus: 'held',
          dailyRate: 420,
          meta: { project: 'Emergency backup' }
        },
        {
          id: 'ra-812',
          status: 'settled',
          renter: 'Northbank Campus',
          pickupAt: new Date(Date.now() - 1000 * 60 * 60 * 24 * 40).toISOString(),
          returnDueAt: new Date(Date.now() - 1000 * 60 * 60 * 24 * 35).toISOString(),
          lastStatusTransitionAt: new Date(Date.now() - 1000 * 60 * 60 * 24 * 34).toISOString(),
          depositStatus: 'released',
          dailyRate: 390,
          meta: { project: 'Refit programme' }
        }
      ]
    },
    {
      id: 'hvac-diagnostics',
      title: 'HVAC telemetry deployment',
      status: 'pending_review',
      availability: 'rent',
      pricePerDay: 260,
      location: 'Canary Wharf',
      insuredOnly: false,
      requestVolume: 6,
      activeAgreements: 0,
      successfulAgreements: 2,
      projectedRevenue: 3100,
      averageDurationDays: 4,
      recommendedActions: [
        {
          id: 'hvac-review',
          label: 'Attach telemetry calibration certificates to unlock moderation.',
          tone: 'warning'
        }
      ],
      agreements: []
    },
    {
      id: 'roof-access',
      title: 'Roof access safety kit',
      status: 'suspended',
      availability: 'rent',
      pricePerDay: 120,
      location: 'Stratford',
      insuredOnly: false,
      requestVolume: 4,
      activeAgreements: 0,
      successfulAgreements: 0,
      projectedRevenue: 0,
      averageDurationDays: 0,
      moderationNotes: 'Missing inspection evidence for harness lifelines.',
      recommendedActions: [
        {
          id: 'roof-inspection',
          label: 'Upload harness inspection results to reinstate the listing.',
          tone: 'danger'
        }
      ],
      agreements: []
    }
  ],
  playbooks: [
    {
      id: 'playbook-review',
      title: 'Accelerate moderation',
      detail: 'Supply supporting documents for HVAC telemetry deployment to clear review backlog.',
      tone: 'warning'
    },
    {
      id: 'playbook-suspension',
      title: 'Resolve suspension',
      detail: 'Close out safety findings for the roof access kit to restore search placement.',
      tone: 'danger'
    },
    {
      id: 'playbook-growth',
      title: 'Promote insured bundles',
      detail: 'Enable concierge packages for insured-only listings to increase conversion velocity.',
      tone: 'info'
    }
  ],
  timeline: [
    {
      id: 'timeline-1',
      timestamp: new Date(Date.now() - 1000 * 60 * 60 * 6).toISOString(),
      type: 'suspended',
      listingTitle: 'Roof access safety kit',
      actor: 'Trust & Safety',
      tone: 'danger',
      detail: 'Suspended pending submission of harness inspection evidence.'
    },
    {
      id: 'timeline-2',
      timestamp: new Date(Date.now() - 1000 * 60 * 60 * 18).toISOString(),
      type: 'submitted_for_review',
      listingTitle: 'HVAC telemetry deployment',
      actor: 'Metro Power Services',
      tone: 'warning',
      detail: 'Submitted listing for moderation with preliminary telemetry schematics.'
    },
    {
      id: 'timeline-3',
      timestamp: new Date(Date.now() - 1000 * 60 * 60 * 30).toISOString(),
      type: 'approved',
      listingTitle: '13kVA generator kit',
      actor: 'Marketplace Ops',
      tone: 'success',
      detail: 'Approved listing following compliance refresh and updated imagery.'
    }
  ]
});

const storefrontWorkspaceFallback = normaliseProviderStorefrontWorkspace({
  storefront: {
    id: 'demo-storefront',
    companyId: 'metro-power-services',
    name: 'Metro Power Services Storefront',
    slug: 'metro-power-services',
    tagline: 'Trusted electrical resilience partners',
    description:
      'Operate your storefront with confidence. Update hero imagery, contact details, and compliance badges from one control centre.',
    heroImageUrl: '/media/storefront/metro-power-hero.jpg',
    contactEmail: 'hello@metropower.example',
    contactPhone: '+44 20 7946 0010',
    primaryColor: '#0f172a',
    accentColor: '#38bdf8',
    status: 'live',
    isPublished: true,
    publishedAt: new Date(Date.now() - 1000 * 60 * 60 * 24 * 2).toISOString(),
    reviewRequired: false,
    metadata: {}
  },
  inventory: [
    {
      id: 'inventory-1',
      storefrontId: 'demo-storefront',
      sku: 'GEN-13KVA',
      name: '13kVA generator kit',
      summary: 'Escrow-backed generator with logistics concierge.',
      description: 'Includes ATS switchgear, telemetry sensors, and 24/7 dispatch readiness.',
      priceAmount: 420,
      priceCurrency: 'GBP',
      stockOnHand: 4,
      reorderPoint: 1,
      restockAt: null,
      visibility: 'public',
      featured: true,
      imageUrl: '/media/storefront/inventory-generator.jpg',
      metadata: { category: 'Critical power', insuranceRequired: true }
    },
    {
      id: 'inventory-2',
      storefrontId: 'demo-storefront',
      sku: 'HVAC-TUNE',
      name: 'HVAC telemetry kit',
      summary: 'SaaS-connected telemetry module for HVAC systems.',
      description: 'Installs in under two hours with remote monitoring and alerting.',
      priceAmount: 260,
      priceCurrency: 'GBP',
      stockOnHand: 7,
      reorderPoint: 2,
      restockAt: new Date(Date.now() + 1000 * 60 * 60 * 24 * 7).toISOString(),
      visibility: 'public',
      featured: false,
      imageUrl: '/media/storefront/inventory-hvac.jpg',
      metadata: { category: 'HVAC', certifications: ['F-Gas Category 1'] }
    },
    {
      id: 'inventory-3',
      storefrontId: 'demo-storefront',
      sku: 'ROOF-KIT',
      name: 'Roof access safety kit',
      summary: 'Full fall-arrest kit with telemetry enabled anchor points.',
      description: 'Restore marketplace visibility by closing out outstanding safety findings.',
      priceAmount: 120,
      priceCurrency: 'GBP',
      stockOnHand: 1,
      reorderPoint: 2,
      restockAt: null,
      visibility: 'archived',
      featured: false,
      imageUrl: '/media/storefront/inventory-roof.jpg',
      metadata: { category: 'Safety', status: 'awaiting_inspection' }
    }
  ],
  coupons: [
    {
      id: 'coupon-1',
      storefrontId: 'demo-storefront',
      code: 'WELCOME10',
      name: 'Welcome 10%',
      description: 'Applies to new enterprise storefront orders booked this quarter.',
      discountType: 'percentage',
      discountValue: 10,
      minOrderTotal: 500,
      maxDiscountValue: 1500,
      startsAt: new Date(Date.now() - 1000 * 60 * 60 * 24 * 5).toISOString(),
      endsAt: new Date(Date.now() + 1000 * 60 * 60 * 24 * 10).toISOString(),
      usageLimit: 25,
      usageCount: 6,
      status: 'active',
      appliesTo: 'All generator rentals',
      metadata: { channel: 'enterprise' }
    },
    {
      id: 'coupon-2',
      storefrontId: 'demo-storefront',
      code: 'FLEET25',
      name: 'Fleet bundle £250 off',
      description: 'Fixed discount on HVAC telemetry bundles booked in a single order.',
      discountType: 'fixed',
      discountValue: 250,
      minOrderTotal: 1500,
      maxDiscountValue: null,
      startsAt: new Date(Date.now() - 1000 * 60 * 60 * 24 * 15).toISOString(),
      endsAt: new Date(Date.now() + 1000 * 60 * 60 * 24 * 30).toISOString(),
      usageLimit: null,
      usageCount: 2,
      status: 'scheduled',
      appliesTo: 'HVAC telemetry kit',
      metadata: { channel: 'campaign' }
    }
  ],
  inventoryMeta: {
    total: 3,
    published: 2,
    archived: 1,
    lowStock: 1
  },
  couponMeta: {
    total: 2,
    active: 1,
    expiringSoon: 1
  }
});

const enterpriseFallback = normaliseEnterprisePanel({
  enterprise: {
    name: 'Albion Workspace Group',
    sector: 'Corporate real estate',
    accountManager: 'Danielle Rivers',
    activeSites: 48,
    serviceMix: ['Electrical', 'HVAC', 'Smart IoT']
  },
  metrics: {
    slaCompliance: 0.95,
    incidents: 3,
    avgResolutionHours: 4.2,
    nps: 51
  },
  spend: {
    monthToDate: 212400,
    budgetPacing: 0.74,
    savingsIdentified: 18600,
    invoicesAwaitingApproval: [
      {
        vendor: 'Metro Power Services',
        amount: 18400,
        dueDate: new Date(Date.now() + 604800000).toISOString(),
        status: 'pending'
      },
      {
        vendor: 'Skyline Elevation',
        amount: 9600,
        dueDate: new Date(Date.now() + 1209600000).toISOString(),
        status: 'pending'
      }
    ]
  },
  programmes: [
    {
      name: 'Data centre UPS refresh',
      status: 'on-track',
      phase: 'Execution',
      lastUpdated: new Date().toISOString()
    },
    {
      name: 'Smart sensor rollout',
      status: 'at-risk',
      phase: 'Deployment',
      lastUpdated: new Date().toISOString()
    }
  ],
  escalations: [
    {
      title: 'Canary Wharf chilled water incident',
      owner: 'Incident response',
      openedAt: new Date(Date.now() - 86400000).toISOString(),
      severity: 'high'
    }
  ],
  operations: {
    coverage: [
      {
        id: 'london-core',
        region: 'London core',
        uptime: 0.982,
        activeSites: 18,
        automationScore: 0.78,
        incidents: 1,
        primaryService: 'Critical power'
      },
      {
        id: 'northern-hub',
        region: 'Northern hub',
        uptime: 0.976,
        activeSites: 11,
        automationScore: 0.71,
        incidents: 0,
        primaryService: 'Smart HVAC'
      },
      {
        id: 'southern-campus',
        region: 'Southern campus',
        uptime: 0.988,
        activeSites: 9,
        automationScore: 0.69,
        incidents: 2,
        primaryService: 'Retrofit'
      }
    ],
    automation: {
      orchestrationRate: 0.84,
      runbookCoverage: 0.72,
      automationsLive: 26,
      nextReview: new Date(Date.now() + 1209600000).toISOString(),
      runbooks: [
        { id: 'dispatch', name: 'Dispatch orchestration', adoption: 0.86, owner: 'Ops automation' },
        { id: 'escalations', name: 'Incident escalation', adoption: 0.74, owner: 'Security' },
        { id: 'vendor-onboarding', name: 'Vendor onboarding', adoption: 0.63, owner: 'Supply chain' }
      ]
    },
    sustainability: {
      carbonYtd: 1180,
      carbonTarget: 1620,
      renewableCoverage: 0.64,
      emissionTrend: 'down'
    },
    actionCentre: [
      {
        id: 'ops-1',
        title: 'Confirm generator load tests',
        detail: 'Share telemetry artefacts before the risk council meets on Friday.',
        due: new Date(Date.now() + 172800000).toISOString(),
        owner: 'Operations',
        severity: 'high'
      },
      {
        id: 'ops-2',
        title: 'Approve automation pilot scope',
        detail: 'Automation guild awaiting sign-off for robotics cleaning rollout.',
        due: new Date(Date.now() + 345600000).toISOString(),
        owner: 'Automation PMO',
        severity: 'medium'
      },
      {
        id: 'ops-3',
        title: 'Upload safety certificates',
        detail: 'Final two southern campus certificates pending upload to governance vault.',
        due: null,
        owner: 'Facilities',
        severity: 'medium'
      }
    ]
  },
  governance: {
    complianceScore: 0.93,
    posture: 'proactive',
    dataResidency: 'UK & EU primary, NA secondary',
    audits: [
      {
        id: 'audit-1',
        name: 'ISO 27001 surveillance',
        due: new Date(Date.now() + 2419200000).toISOString(),
        status: 'scheduled',
        owner: 'Security assurance'
      },
      {
        id: 'audit-2',
        name: 'Fire safety portfolio review',
        due: new Date(Date.now() + 1296000000).toISOString(),
        status: 'preparation',
        owner: 'Facilities risk'
      }
    ],
    riskRegister: [
      {
        id: 'risk-1',
        label: 'Cooling redundancy at Canary Wharf',
        severity: 'high',
        owner: 'Engineering',
        due: new Date(Date.now() + 604800000).toISOString(),
        mitigation: 'Install temporary chiller and reroute load.'
      },
      {
        id: 'risk-2',
        label: 'Vendor onboarding backlog',
        severity: 'medium',
        owner: 'Supply chain',
        due: null,
        mitigation: 'Deploy automation runbook for document collection.'
      }
    ]
  },
  roadmap: [
    {
      id: 'milestone-1',
      milestone: 'Complete robotics cleaning expansion',
      quarter: 'Q2 2025',
      status: 'in-flight',
      owner: 'Automation guild',
      detail: 'Deploy robotics pilots to 12 additional facilities.'
    },
    {
      id: 'milestone-2',
      milestone: 'Launch sustainability command centre',
      quarter: 'Q3 2025',
      status: 'planned',
      owner: 'Sustainability office',
      detail: 'Real-time carbon dashboards and supplier scoring.'
    },
    {
      id: 'milestone-3',
      milestone: 'Board readiness for NA expansion',
      quarter: 'Q4 2025',
      status: 'planned',
      owner: 'Executive office',
      detail: 'Investment memo, staffing model, and compliance posture.'
    }
  ]
});

const businessFrontFallback = normaliseBusinessFront({
  slug: 'metro-power-services',
  hero: {
    name: 'Metro Power Services',
    strapline: 'Critical electrical & HVAC support for corporate campuses',
    tagline: 'NICEIC electricians • HVAC engineers • Logistics crews',
    bio: 'Trusted SME delivering escrow-backed, telemetry-visible field services across the South East.',
    locations: ['London', 'Essex', 'Kent'],
    tags: ['High-voltage certified', '24/7 dispatch', 'Telemetry enabled', 'Geo-zonal routing'],
    categories: ['Trade services', 'Logistics & removals'],
    media: {
      heroImage: '/media/metro-power/hero.jpg',
      bannerImage: '/media/metro-power/banner.jpg',
      brandImage: '/media/metro-power/brand.png',
      profileImage: '/media/metro-power/profile.jpg',
      showcaseVideo: '/media/metro-power/showcase.mp4',
      carousel: [
        {
          title: 'London Docklands zone',
          description: 'Imported GeoJSON polygon from enterprise CAFM.',
          image: '/media/metro-power/zone-1.jpg'
        },
        {
          title: 'Canary Wharf UPS deployment',
          description: 'Telemetry tracked installation',
          image: '/media/metro-power/zone-2.jpg'
        }
      ]
    }
  },
  bannerStyles: [
    {
      id: 'impact-gradient',
      name: 'Impact gradient hero',
      description: 'Immersive gradient with luminous accent flare designed for enterprise showcases.',
      layout: 'full-bleed-gradient',
      recommendedUse: 'Use for flagship campaigns and enterprise onboarding moments.',
      preview: '/media/metro-power/banner-impact.jpg',
      palette: {
        background: '#0B1D3A',
        accent: '#1F4ED8',
        highlight: '#00BFA6',
        text: '#FFFFFF'
      },
      supportsVideo: true,
      supportsCarousel: true,
      textTone: 'light',
      badges: ['Escrow-backed CTA', 'Video overlay ready']
    },
    {
      id: 'precision-overlay',
      name: 'Precision overlay',
      description: 'Crisp photography treatment with translucent navy overlay and elevated typography lockup.',
      layout: 'image-overlay',
      recommendedUse: 'Best for operational updates and photographic storytelling across facilities.',
      preview: '/media/metro-power/banner-precision.jpg',
      palette: {
        background: '#0B1D3A',
        accent: '#152A52',
        highlight: '#1F4ED8',
        text: '#FFFFFF'
      },
      supportsVideo: false,
      supportsCarousel: true,
      textTone: 'light',
      badges: ['Photography safe', 'KPI ticker ready']
    },
    {
      id: 'elevated-minimal',
      name: 'Elevated minimal',
      description: 'Minimalist split layout with generous whitespace and accent underline for executive briefings.',
      layout: 'split-minimal',
      recommendedUse: 'Ideal for executive briefings, compliance renewals, and calm storytelling moments.',
      preview: '/media/metro-power/banner-minimal.jpg',
      palette: {
        background: '#F4F7FA',
        accent: '#0B1D3A',
        highlight: '#1F4ED8',
        text: '#0F172A'
      },
      supportsVideo: false,
      supportsCarousel: false,
      textTone: 'dark',
      badges: ['Accessibility AAA', 'Mobile parity certified']
    }
  ],
  stats: [
    { label: 'Trust score', value: 93, format: 'number', caption: 'Escrow-governed programmes with telemetry oversight' },
    { label: 'Review score', value: 4.8, format: 'number', caption: 'Based on 128 verified enterprise reviews' },
    { label: 'SLA hit rate', value: 0.98, format: 'percent', caption: 'Tracked weekly with telemetry exports' },
    { label: 'Avg. response', value: 38, format: 'minutes', caption: 'Engineer dispatch, Q3 rolling' },
    { label: 'Projects delivered', value: 164, format: 'number', caption: 'Enterprise programmes completed' },
    { label: 'Service zones', value: 9, format: 'number', caption: 'Imported from GeoJSON polygon library' }
  ],
  testimonials: [
    {
      quote: 'Metro Power keeps our trading floors online. Their proactive comms and telemetry are best-in-class.',
      client: 'Finova Facilities Director'
    }
  ],
  scores: {
    trust: {
      value: 93,
      band: 'gold',
      confidence: 'high',
      sampleSize: 212,
      caption: 'Telemetry-governed execution across 212 orchestrated jobs',
      breakdown: {
        reliability: 95,
        punctuality: 97,
        compliance: 88,
        sentiment: 94,
        cancellations: 96,
        coverage: 82
      }
    },
    review: {
      value: 4.8,
      band: 'worldClass',
      confidence: 'high',
      sampleSize: 128,
      caption: '128 verified client reviews',
      distribution: {
        promoters: 92,
        positive: 26,
        neutral: 8,
        detractors: 2
      }
    }
  },
  packages: [
    {
      name: 'Critical response retainer',
      description: '24/7 dispatch with under-45 minute arrival SLA, telemetry reporting, and quarterly compliance reviews.',
      price: 5400,
      highlights: ['45-minute urban SLA', 'Escrow-backed milestone billing', 'Telemetry dashboard access']
    },
    {
      name: 'Sustainable retrofit programme',
      description: 'Energy optimisation with IoT sensor network, HVAC upgrades, and capital project governance.',
      price: 12400,
      highlights: ['IoT monitoring stack', 'Dedicated programme manager', 'Regulatory submission support']
    }
  ],
  certifications: [
    { name: 'NICEIC Approved Contractor', issuer: 'NICEIC', expiresOn: new Date(Date.now() + 2505600000).toISOString() },
    { name: 'F-Gas Category 1', issuer: 'City & Guilds', expiresOn: new Date(Date.now() + 31536000000).toISOString() }
  ],
  support: {
    email: 'hello@metropower.example',
    phone: '+44 20 7946 0010',
    concierge: 'Dedicated enterprise operations manager'
  },
  gallery: [
    {
      title: 'Canary Wharf energy retrofit',
      description: 'HVAC and BMS upgrade reducing energy consumption by 18% across 14 floors.',
      image: '/media/metro-power/case-study-canary-wharf.jpg'
    },
    {
      title: 'Finova trading floor resilience',
      description: 'Critical electrical resiliency project delivering Tier 3 redundancy.',
      image: '/media/metro-power/case-study-finova.jpg'
    }
  ],
  serviceCatalogue: [
    {
      name: 'Electrical LV & HV response',
      description: 'NICEIC certified electricians with telemetry-enabled incident response kits.',
      category: 'Carpentry',
      type: 'Trade services',
      price: 320,
      currency: 'GBP',
      availability: { status: 'open', label: 'Available now', detail: 'Same-day dispatch windows' },
      tags: ['High-voltage', 'Permit to work'],
      coverage: ['London Docklands', 'City of London']
    },
    {
      name: 'Data hall HVAC stabilisation',
      description: 'Critical environment HVAC engineers with remote telemetry and redundancy planning.',
      category: 'Painting & decorating',
      type: 'Trade services',
      price: 680,
      currency: 'GBP',
      availability: { status: 'scheduled', label: 'Next availability', detail: new Date(Date.now() + 86400000).toISOString() },
      tags: ['HVAC', 'Telemetry'],
      coverage: ['Slough', 'Reading']
    }
  ],
  previousJobs: [
    {
      title: 'Trading floor resilience upgrade',
      description: 'Tier 3 UPS build with escrow-backed milestones and 0 downtime.',
      completedOn: new Date(Date.now() - 1209600000).toISOString().slice(0, 10),
      zone: 'Canary Wharf',
      value: 86000,
      currency: 'GBP',
      image: '/media/metro-power/jobs-1.jpg'
    }
  ],
  reviews: [
    {
      reviewer: 'Campus Operations Lead',
      rating: 4.9,
      comment: 'Engineers arrive on time, telemetry updates are constant, and escrow settlements are seamless.',
      job: 'Campus SLA Programme'
    }
  ],
  reviewSummary: {
    averageRating: 4.9,
    totalReviews: 1,
    verifiedShare: 1,
    responseRate: 0.92,
    ratingBuckets: [
      { score: 5, count: 1 },
      { score: 4, count: 0 },
      { score: 3, count: 0 },
      { score: 2, count: 0 },
      { score: 1, count: 0 }
    ],
    lastReviewAt: new Date().toISOString(),
    highlightedReviewId: 'review-0',
    latestReviewId: 'review-0',
    excerpt: 'Engineers arrive on time, telemetry updates are constant, and escrow settlements are seamless.'
  },
  deals: [
    {
      title: 'Multi-site electrical cover',
      description: 'Bundle high-voltage response with HVAC standby across 3 geo-zones.',
      savings: 1200,
      currency: 'GBP',
      validUntil: new Date(Date.now() + 604800000).toISOString(),
      tags: ['Trade services', 'Bundle']
    }
  ],
  materials: [
    {
      name: 'Cat6A bulk cable drums',
      category: 'Materials',
      sku: 'CAB-6A-500',
      quantityOnHand: 24,
      unitType: 'drum',
      image: '/media/metro-power/materials-1.jpg'
    }
  ],
  tools: [
    {
      name: 'Thermal imaging kit',
      category: 'Tools',
      rentalRate: 145,
      rentalRateCurrency: 'GBP',
      condition: 'excellent',
      image: '/media/metro-power/tools-1.jpg'
    }
  ],
  servicemen: [
    {
      name: 'Amelia Shaw',
      trades: ['Electrical lead', 'Fire systems'],
      availability: 'Available this week',
      avatar: '/media/metro-power/provider-1.jpg'
    },
    {
      name: 'Callum Price',
      trades: ['HVAC engineer'],
      availability: 'Booked until 12 Mar',
      avatar: '/media/metro-power/provider-2.jpg'
    }
  ],
  serviceZones: [
    { name: 'London Docklands', demandLevel: 'high', metadata: { client: 'Finova' } },
    { name: 'Canary Wharf', demandLevel: 'high', metadata: { client: 'Finova' } }
  ],
  styleGuide: {
    palette: {
      primary: '#0B1D3A',
      accent: '#1F4ED8',
      highlight: '#00BFA6',
      neutral: '#F4F7FA',
      text: '#FFFFFF'
    },
    typography: {
      heading: 'Inter SemiBold',
      body: 'Inter Regular'
    }
  },
  taxonomy: {
    categories: [
      { slug: 'carpentry', label: 'Carpentry', type: 'trade-services', defaultTags: ['Fit-outs'] },
      { slug: 'removals', label: 'Removals', type: 'logistics', defaultTags: ['Crate management'] }
    ],
    types: [
      { type: 'trade-services', label: 'Trade services', description: 'Certified trades', categories: ['carpentry', 'painting'] },
      { type: 'logistics', label: 'Logistics & removals', description: 'Move and delivery crews', categories: ['removals'] }
    ]
  }
});

function withFallback(normaliser, fallback, fetcherFactory) {
  return async function handler(options = {}) {
    try {
      const { data, meta: transportMeta } = await fetcherFactory(options);
      const payload = data?.data ?? data;
      const serverMeta = data?.meta;
      const resolvedMeta = serverMeta
        ? { ...(transportMeta ?? {}), ...serverMeta }
        : { ...(transportMeta ?? {}) };
      const normalised = normaliser(payload);
      if (resolvedMeta.fromCache && resolvedMeta.stale) {
        return { data: normalised, meta: { ...resolvedMeta, fallback: true } };
      }
      return { data: normalised, meta: resolvedMeta };
    } catch (error) {
      if (error instanceof PanelApiError) {
        console.warn('[panelClient] falling back to cached payload', error);
      } else {
        console.error('[panelClient] unexpected error', error);
      }
      return {
        data: fallback,
        meta: {
          fromCache: true,
          source: 'fallback',
          fallback: true,
          error: error instanceof PanelApiError
            ? { message: error.message, status: error.status, code: error.code, details: error.details }
            : { message: 'Unexpected panel client failure' }
        }
      };
    }
  };
}

function cacheDisputeHealthWorkspace(payload) {
  const normalised = normaliseDisputeHealthWorkspace(payload);
  const expires = Date.now() + DISPUTE_HEALTH_CACHE_TTL;
  memoryCache.set(DISPUTE_HEALTH_CACHE_KEY, { data: normalised, expires });
  writeStorage(DISPUTE_HEALTH_CACHE_KEY, normalised, DISPUTE_HEALTH_CACHE_TTL);
  return normalised;
}

export const getAdminDashboard = withFallback(
  normaliseAdminDashboard,
  adminFallback,
  (options = {}) =>
    request(`/admin/dashboard?timeframe=${encodeURIComponent(options?.timeframe ?? '7d')}`, {
      cacheKey: `admin-dashboard:${options?.timeframe ?? '7d'}`,
      ttl: 20000,
      forceRefresh: options?.forceRefresh,
      signal: options?.signal
    })
);

export const getAdminProviderDirectory = withFallback(
  normaliseAdminProviderDirectory,
  adminProviderDirectoryFallback,
  (options = {}) => {
    const query = toQueryString({
      status: options?.status,
      search: options?.search,
      limit: options?.limit,
      offset: options?.offset
    });
    const cacheKeySuffix = query ? `:${query.slice(1)}` : '';
    return request(`/admin/providers${query}`, {
      cacheKey: `admin-providers${cacheKeySuffix}`,
      ttl: 15000,
      forceRefresh: options?.forceRefresh,
      signal: options?.signal
    });
  }
);

export const getAdminProviderDetail = withFallback(
  normaliseAdminProviderDetail,
  adminProviderDetailFallback,
  (options = {}) => {
    const companyId = options?.companyId;
    if (!companyId) {
      throw new PanelApiError('Provider identifier required', 400);
    }
    return request(`/admin/providers/${encodeURIComponent(companyId)}`, {
      cacheKey: `admin-provider:${companyId}`,
      ttl: 15000,
      forceRefresh: options?.forceRefresh,
      signal: options?.signal
    });
  }
);

export const getDisputeHealthWorkspace = withFallback(
  normaliseDisputeHealthWorkspace,
  disputeHealthFallback(),
  (options = {}) =>
    request('/admin/disputes/health', {
      cacheKey: DISPUTE_HEALTH_CACHE_KEY,
      ttl: DISPUTE_HEALTH_CACHE_TTL,
      forceRefresh: options?.forceRefresh,
      signal: options?.signal
    })
);

export const getDisputeHealthBucketHistory = withFallback(
  normaliseDisputeHealthHistory,
  disputeHealthHistoryFallback(),
  (options = {}) => {
    if (!options?.bucketId) {
      throw new Error('bucketId is required to load dispute history');
    }
    const query = toQueryString({ limit: options.limit, offset: options.offset });
    return request(
      `/admin/disputes/health/buckets/${encodeURIComponent(options.bucketId)}/history${query}`,
      {
        cacheKey: `${DISPUTE_HEALTH_CACHE_KEY}:history:${options.bucketId}${query}`,
        ttl: 5000,
        forceRefresh: options?.forceRefresh,
        signal: options?.signal
      }
    );
  }
);

export async function createDisputeHealthBucket(payload) {
  const { data } = await request('/admin/disputes/health/buckets', {
    method: 'POST',
    body: payload,
    forceRefresh: true
  });
  return cacheDisputeHealthWorkspace(data);
}

export async function updateDisputeHealthBucket(bucketId, payload) {
  const { data } = await request(`/admin/disputes/health/buckets/${encodeURIComponent(bucketId)}`, {
    method: 'PUT',
    body: payload,
    forceRefresh: true
  });
  return cacheDisputeHealthWorkspace(data);
}

export async function archiveDisputeHealthBucket(bucketId) {
  const { data } = await request(`/admin/disputes/health/buckets/${encodeURIComponent(bucketId)}`, {
    method: 'DELETE',
    forceRefresh: true
  });
  return cacheDisputeHealthWorkspace(data);
}

export async function createDisputeHealthEntry(payload) {
  const { data } = await request('/admin/disputes/health/entries', {
    method: 'POST',
    body: payload,
    forceRefresh: true
  });
  return cacheDisputeHealthWorkspace(data);
}

export async function updateDisputeHealthEntry(entryId, payload) {
  const { data } = await request(`/admin/disputes/health/entries/${encodeURIComponent(entryId)}`, {
    method: 'PUT',
    body: payload,
    forceRefresh: true
  });
  return cacheDisputeHealthWorkspace(data);
}

export async function deleteDisputeHealthEntry(entryId) {
  const { data } = await request(`/admin/disputes/health/entries/${encodeURIComponent(entryId)}`, {
    method: 'DELETE',
    forceRefresh: true
  });
  return cacheDisputeHealthWorkspace(data);
}

export function listAdminAuditEvents({ timeframe = '7d', category, status, signal, forceRefresh = false } = {}) {
  const query = toQueryString({ timeframe, category, status });
  return request(`/admin/audit/events${query}`, {
    cacheKey: `admin-audit-events:${timeframe}:${category ?? 'all'}:${status ?? 'all'}`,
    ttl: 10000,
    signal,
    forceRefresh
  });
}

export function createAdminAuditEvent(event, { signal } = {}) {
  return request('/admin/audit/events', {
    method: 'POST',
    body: JSON.stringify(event),
    headers: { 'Content-Type': 'application/json' },
    signal,
    cacheKey: null
  });
}

export function updateAdminAuditEvent(eventId, payload, { signal } = {}) {
  return request(`/admin/audit/events/${encodeURIComponent(eventId)}`, {
    method: 'PUT',
    body: JSON.stringify(payload),
    headers: { 'Content-Type': 'application/json' },
    signal,
    cacheKey: null
  });
}

export function deleteAdminAuditEvent(eventId, { signal } = {}) {
  return request(`/admin/audit/events/${encodeURIComponent(eventId)}`, {
    method: 'DELETE',
    signal,
    cacheKey: null
  });
}

export const getProviderDashboard = withFallback(
  normaliseProviderDashboard,
  providerFallback,
  (options = {}) =>
    request('/panel/provider/dashboard', {
      cacheKey: 'provider-dashboard',
      ttl: 30000,
      forceRefresh: options?.forceRefresh,
      signal: options?.signal
    })
);

export const getProviderStorefront = withFallback(
  normaliseProviderStorefront,
  storefrontFallback,
  (options = {}) => {
    const query = toQueryString({ companyId: options?.companyId });
    const cacheKeySuffix = query ? `:${query.slice(1)}` : '';
    return request(`/panel/provider/storefront${query}`, {
      cacheKey: `provider-storefront${cacheKeySuffix}`,
      ttl: 20000,
      headers: {
        'X-Fixnado-Role': options?.role ?? 'company',
        'X-Fixnado-Persona': options?.persona ?? 'provider'
      },
      forceRefresh: options?.forceRefresh,
      signal: options?.signal
    });
  }
);

function buildStorefrontHeaders(options = {}, includeContentType = false) {
  const headers = {
    'X-Fixnado-Role': options?.role ?? 'company',
    'X-Fixnado-Persona': options?.persona ?? 'provider'
  };
  if (includeContentType) {
    headers['Content-Type'] = 'application/json';
  }
  return headers;
}

export const getProviderStorefrontWorkspace = withFallback(
  normaliseProviderStorefrontWorkspace,
  storefrontWorkspaceFallback,
  (options = {}) => {
    const query = toQueryString({ companyId: options?.companyId });
    const cacheKeySuffix = query ? `:${query.slice(1)}` : '';
    return request(`/panel/provider/storefront/workspace${query}`, {
      cacheKey: `provider-storefront-workspace${cacheKeySuffix}`,
      ttl: 20000,
      headers: buildStorefrontHeaders(options),
      forceRefresh: options?.forceRefresh,
      signal: options?.signal
    });
  }
);

export async function updateProviderStorefrontSettings(payload, options = {}) {
  const query = toQueryString({ companyId: options?.companyId });
  const response = await request(`/panel/provider/storefront/settings${query}`, {
    method: 'PUT',
    body: JSON.stringify(payload),
    headers: buildStorefrontHeaders(options, true),
    cacheKey: null,
    forceRefresh: true
  });

  const storefront = response?.data ?? response;
  return normaliseStorefrontSettings(storefront);
}

export async function createProviderStorefrontInventory(payload, options = {}) {
  const query = toQueryString({ companyId: options?.companyId });
  const response = await request(`/panel/provider/storefront/inventory${query}`, {
    method: 'POST',
    body: JSON.stringify(payload),
    headers: buildStorefrontHeaders(options, true),
    cacheKey: null,
    forceRefresh: true
  });

  const inventory = response?.data ?? response;
  return normaliseStorefrontInventory(inventory);
}

export async function updateProviderStorefrontInventory(inventoryId, payload, options = {}) {
  if (!inventoryId) {
    throw new PanelApiError('Inventory identifier required', 400);
  }

  const query = toQueryString({ companyId: options?.companyId });
  const response = await request(`/panel/provider/storefront/inventory/${encodeURIComponent(inventoryId)}${query}`, {
    method: 'PUT',
    body: JSON.stringify(payload),
    headers: buildStorefrontHeaders(options, true),
    cacheKey: null,
    forceRefresh: true
  });

  const inventory = response?.data ?? response;
  return normaliseStorefrontInventory(inventory);
}

export async function archiveProviderStorefrontInventory(inventoryId, options = {}) {
  if (!inventoryId) {
    throw new PanelApiError('Inventory identifier required', 400);
  }

  const query = toQueryString({ companyId: options?.companyId });
  const response = await request(`/panel/provider/storefront/inventory/${encodeURIComponent(inventoryId)}${query}`, {
    method: 'DELETE',
    headers: buildStorefrontHeaders(options),
    cacheKey: null,
    forceRefresh: true
  });

  return response?.data ?? response;
}

export async function createProviderStorefrontCoupon(payload, options = {}) {
  const query = toQueryString({ companyId: options?.companyId });
  const response = await request(`/panel/provider/storefront/coupons${query}`, {
    method: 'POST',
    body: JSON.stringify(payload),
    headers: buildStorefrontHeaders(options, true),
    cacheKey: null,
    forceRefresh: true
  });

  const coupon = response?.data ?? response;
  return normaliseStorefrontCoupon(coupon);
}

export async function updateProviderStorefrontCoupon(couponId, payload, options = {}) {
  if (!couponId) {
    throw new PanelApiError('Coupon identifier required', 400);
  }

  const query = toQueryString({ companyId: options?.companyId });
  const response = await request(`/panel/provider/storefront/coupons/${encodeURIComponent(couponId)}${query}`, {
    method: 'PUT',
    body: JSON.stringify(payload),
    headers: buildStorefrontHeaders(options, true),
    cacheKey: null,
    forceRefresh: true
  });

  const coupon = response?.data ?? response;
  return normaliseStorefrontCoupon(coupon);
}

export async function updateProviderStorefrontCouponStatus(couponId, status, options = {}) {
  if (!couponId) {
    throw new PanelApiError('Coupon identifier required', 400);
  }

  const query = toQueryString({ companyId: options?.companyId });
  const response = await request(`/panel/provider/storefront/coupons/${encodeURIComponent(couponId)}/status${query}`, {
    method: 'PATCH',
    body: JSON.stringify({ status }),
    headers: buildStorefrontHeaders(options, true),
    cacheKey: null,
    forceRefresh: true
  });

  return response?.data ?? response;
}

function invalidateProviderCache(companyId) {
  const keys = ['admin-providers'];
  if (companyId) {
    keys.push(`admin-provider:${companyId}`);
  }
  clearPanelCache(keys);
}

export async function getProviderToolSales(options = {}) {
  const response = await request('/panel/provider/tools', {
    cacheKey: 'provider-tool-sales',
    ttl: 15000,
    forceRefresh: options?.forceRefresh,
    signal: options?.signal
  });
  return {
    data: normaliseToolSales(response.data ?? response),
    meta: response.meta ?? {}
  };
}

export async function createProviderToolSale(payload, options = {}) {
  const response = await request('/panel/provider/tools', {
    method: 'POST',
    body: payload,
    forceRefresh: true,
    signal: options?.signal,
    cacheKey: null
  });
  return normaliseToolSaleListing(response.data ?? response, 0);
}

export async function updateProviderToolSale(profileId, payload, options = {}) {
  if (!profileId) {
    throw new PanelApiError('Tool sale profile identifier required', 400);
  }
  const response = await request(`/panel/provider/tools/${encodeURIComponent(profileId)}`, {
    method: 'PUT',
    body: payload,
    forceRefresh: true,
    signal: options?.signal,
    cacheKey: null
  });
  return normaliseToolSaleListing(response.data ?? response, 0);
}

export async function deleteProviderToolSale(profileId, options = {}) {
  if (!profileId) {
    throw new PanelApiError('Tool sale profile identifier required', 400);
  }
  await request(`/panel/provider/tools/${encodeURIComponent(profileId)}`, {
    method: 'DELETE',
    signal: options?.signal,
    cacheKey: null,
    forceRefresh: true
  });
}

export async function createProviderToolSaleCoupon(profileId, payload, options = {}) {
  if (!profileId) {
    throw new PanelApiError('Tool sale profile identifier required', 400);
  }
  const response = await request(`/panel/provider/tools/${encodeURIComponent(profileId)}/coupons`, {
    method: 'POST',
    body: payload,
    forceRefresh: true,
    signal: options?.signal,
    cacheKey: null
  });
  return normaliseToolSaleListing(response.data ?? response, 0);
}

export async function updateProviderToolSaleCoupon(profileId, couponId, payload, options = {}) {
  if (!profileId || !couponId) {
    throw new PanelApiError('Coupon identifier required', 400);
  }
  const response = await request(
    `/panel/provider/tools/${encodeURIComponent(profileId)}/coupons/${encodeURIComponent(couponId)}`,
    {
      method: 'PUT',
      body: payload,
      forceRefresh: true,
      signal: options?.signal,
      cacheKey: null
    }
  );
  return normaliseToolSaleListing(response.data ?? response, 0);
}

export async function deleteProviderToolSaleCoupon(profileId, couponId, options = {}) {
  if (!profileId || !couponId) {
    throw new PanelApiError('Coupon identifier required', 400);
  }
  const response = await request(
    `/panel/provider/tools/${encodeURIComponent(profileId)}/coupons/${encodeURIComponent(couponId)}`,
    {
      method: 'DELETE',
      forceRefresh: true,
      signal: options?.signal,
      cacheKey: null
    }
  );
  return normaliseToolSaleListing(response.data ?? response, 0);
}

export async function createAdminProvider(payload) {
  const response = await request('/admin/providers', {
    method: 'POST',
    body: payload,
    forceRefresh: true
  });
  const normalised = normaliseAdminProviderDetail(response.data ?? response);
  invalidateProviderCache(normalised.company?.id ?? null);
  return normalised;
}

export async function updateAdminProvider(companyId, payload) {
  if (!companyId) {
    throw new PanelApiError('Provider identifier required', 400);
  }
  const response = await request(`/admin/providers/${encodeURIComponent(companyId)}`, {
    method: 'PUT',
    body: payload,
    forceRefresh: true
  });
  const normalised = normaliseAdminProviderDetail(response.data ?? response);
  invalidateProviderCache(companyId);
  return normalised;
}

export async function archiveAdminProvider(companyId, payload = {}) {
  if (!companyId) {
    throw new PanelApiError('Provider identifier required', 400);
  }
  const response = await request(`/admin/providers/${encodeURIComponent(companyId)}/archive`, {
    method: 'POST',
    body: payload,
    forceRefresh: true
  });
  const normalised = normaliseAdminProviderDetail(response.data ?? response);
  invalidateProviderCache(companyId);
  return normalised;
}

export async function upsertAdminProviderContact(companyId, contactId, payload) {
  if (!companyId) {
    throw new PanelApiError('Provider identifier required', 400);
  }
  const path = contactId
    ? `/admin/providers/${encodeURIComponent(companyId)}/contacts/${encodeURIComponent(contactId)}`
    : `/admin/providers/${encodeURIComponent(companyId)}/contacts`;
  const method = contactId ? 'PUT' : 'POST';
  const response = await request(path, {
    method,
    body: payload,
    forceRefresh: true
  });
  invalidateProviderCache(companyId);
  return normaliseProviderContact(response.data ?? response);
}

export async function deleteAdminProviderContact(companyId, contactId) {
  if (!companyId || !contactId) {
    throw new PanelApiError('Provider contact identifier required', 400);
  }
  await request(`/admin/providers/${encodeURIComponent(companyId)}/contacts/${encodeURIComponent(contactId)}`, {
    method: 'DELETE',
    forceRefresh: true
  });
  invalidateProviderCache(companyId);
}

export async function upsertAdminProviderCoverage(companyId, coverageId, payload) {
  if (!companyId) {
    throw new PanelApiError('Provider identifier required', 400);
  }
  const path = coverageId
    ? `/admin/providers/${encodeURIComponent(companyId)}/coverage/${encodeURIComponent(coverageId)}`
    : `/admin/providers/${encodeURIComponent(companyId)}/coverage`;
  const method = coverageId ? 'PUT' : 'POST';
  const response = await request(path, {
    method,
    body: payload,
    forceRefresh: true
  });
  invalidateProviderCache(companyId);
  return normaliseProviderCoverage(response.data ?? response);
}

export async function deleteAdminProviderCoverage(companyId, coverageId) {
  if (!companyId || !coverageId) {
    throw new PanelApiError('Provider coverage identifier required', 400);
  }
  await request(`/admin/providers/${encodeURIComponent(companyId)}/coverage/${encodeURIComponent(coverageId)}`, {
    method: 'DELETE',
    forceRefresh: true
  });
  invalidateProviderCache(companyId);
}

export const getEnterprisePanel = withFallback(
  normaliseEnterprisePanel,
  enterpriseFallback,
  (options = {}) => {
    const query = toQueryString({
      companyId: options?.companyId,
      timezone: options?.timezone
    });
    const cacheKeySuffix = query ? `:${query.slice(1)}` : '';
    return request(`/panel/enterprise/overview${query}`, {
      cacheKey: `enterprise-panel${cacheKeySuffix}`,
      ttl: 30000,
      forceRefresh: options?.forceRefresh,
      signal: options?.signal
    });
  }
);

export const getMaterialsShowcase = withFallback(
  normaliseMaterialsShowcase,
  materialsFallback,
  (options = {}) => {
    const query = toQueryString({ companyId: options?.companyId });
    const cacheKeySuffix = query ? `:${query.slice(1)}` : '';
    return request(`/materials/showcase${query}`, {
      cacheKey: `materials-showcase${cacheKeySuffix}`,
      ttl: 45000,
      forceRefresh: options?.forceRefresh,
      signal: options?.signal
    });
  }
);

const businessFrontFetcher = withFallback(
  normaliseBusinessFront,
  businessFrontFallback,
  (options = {}) =>
    request(`/business-fronts/${encodeURIComponent(options?.slug ?? 'featured')}`, {
      cacheKey: `business-front:${options?.slug ?? 'featured'}`,
      ttl: 60000,
      forceRefresh: options?.forceRefresh,
      signal: options?.signal
    })
);

export function getBusinessFront(slug = 'featured', options = {}) {
  return businessFrontFetcher({ ...options, slug });
}

export function clearPanelCache(keys) {
  if (!keys) {
    memoryCache.clear();
    return;
  }

  ensureArray(keys).forEach((key) => {
    memoryCache.delete(key);
    clearStorage(key);
  });
}

export { PanelApiError };

export const formatters = {
  percentage: (value) => percentageFormatter.format(value),
  currency: (value) => currencyFormatter.format(value),
  number: (value) => numberFormatter.format(value)
};
<|MERGE_RESOLUTION|>--- conflicted
+++ resolved
@@ -344,7 +344,6 @@
   maximumFractionDigits: 0
 });
 
-<<<<<<< HEAD
 function normaliseCalendarSnapshot(snapshot) {
   if (!snapshot) {
     return null;
@@ -363,7 +362,6 @@
     permissions: root.permissions ?? {},
     links: root.links ?? {},
     meta
-=======
 function normaliseToolSaleCoupon(coupon, index) {
   if (!coupon) {
     return { id: `tool-sale-coupon-${index}`, name: 'Coupon', status: 'draft' };
@@ -417,7 +415,6 @@
       quantityAvailable: metrics.quantityAvailable ?? Math.max((inventory.quantityOnHand ?? 0) - (inventory.quantityReserved ?? 0), 0),
       activeCoupons: metrics.activeCoupons ?? coupons.filter((coupon) => coupon.status === 'active').length
     }
->>>>>>> 26275cde
   };
 }
 

--- conflicted
+++ resolved
@@ -232,7 +232,6 @@
   return [value].filter(Boolean);
 }
 
-<<<<<<< HEAD
 function trimToNull(value) {
   if (typeof value !== 'string') {
     return null;
@@ -451,10 +450,8 @@
       createdBy: trimToNull(raw.metadata?.createdBy) || null
     }
   };
-=======
 function isPlainObject(value) {
   return value !== null && typeof value === 'object' && !Array.isArray(value);
->>>>>>> 0d7af2f0
 }
 
 function normaliseQueueAttachments(rawAttachments) {
@@ -1145,16 +1142,13 @@
         coverage: ensureArray(service.coverage)
       }))
     },
-<<<<<<< HEAD
     websitePreferences: normaliseWebsitePreferences(root.websitePreferences || root.website || {}, providerDetails)
-=======
     enterpriseUpgrade: upgrade
     servicemanFinance: normaliseServicemanFinance(
       root.servicemanFinance || root.servicemanFinanceSnapshot || {}
     )
     ads
     calendar: normaliseCalendarSnapshot(root.calendar)
->>>>>>> 0d7af2f0
   };
 }
 
@@ -4495,7 +4489,6 @@
       coverage: ['Docklands', 'Canary Wharf']
     }
   ],
-<<<<<<< HEAD
   websitePreferences: {
     slug: 'metro-power-services',
     customDomain: 'metro-power.services',
@@ -4679,7 +4672,6 @@
       notes: 'Last published after Q1 sustainability refresh.',
       lastPublishedAt: new Date(Date.now() - 1000 * 60 * 60 * 24 * 12).toISOString()
     }
-=======
   ads: {
     company: {
       id: 'gigvora-company-001',
@@ -4879,7 +4871,6 @@
         metadata: { variance: 0.18 }
       }
     ]
->>>>>>> 0d7af2f0
   }
 });
 
@@ -6053,7 +6044,6 @@
   }
 );
 
-<<<<<<< HEAD
 export const getProviderWebsitePreferences = withFallback(
   (payload, options = {}) =>
     normaliseWebsitePreferences(payload, options?.provider ?? providerFallback.provider),
@@ -6088,7 +6078,6 @@
   );
 
   return normalised;
-=======
 export async function createProviderEnterpriseUpgrade(payload) {
   const { data } = await request('/panel/provider/enterprise-upgrade', {
     method: 'POST',
@@ -6245,7 +6234,6 @@
   });
 
   return response?.data ?? response;
->>>>>>> 0d7af2f0
 }
 
 function invalidateProviderCache(companyId) {

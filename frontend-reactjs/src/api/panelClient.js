const API_ROOT = '/api';
const REQUEST_TIMEOUT = 10000;
const CACHE_NAMESPACE = 'fixnado:panel-cache';
const DISPUTE_HEALTH_CACHE_KEY = 'admin-dispute-health';
const DISPUTE_HEALTH_CACHE_TTL = 12000;

const memoryCache = new Map();

class PanelApiError extends Error {
  constructor(message, status, { code, details, cause } = {}) {
    super(message);
    this.name = 'PanelApiError';
    this.status = status;
    this.code = code;
    this.details = details;
    this.cause = cause;
  }
}

function getStorage() {
  if (typeof window === 'undefined' || typeof window.sessionStorage === 'undefined') {
    return null;
  }

  try {
    return window.sessionStorage;
  } catch (error) {
    console.warn('[panelClient] sessionStorage unavailable:', error);
    return null;
  }
}

function toQueryString(params = {}) {
  const searchParams = new URLSearchParams();
  Object.entries(params).forEach(([key, value]) => {
    if (value == null || value === '') return;
    searchParams.append(key, value);
  });
  const result = searchParams.toString();
  return result ? `?${result}` : '';
}

function storageKey(key) {
  return `${CACHE_NAMESPACE}:${key}`;
}

function readStorage(key) {
  const storage = getStorage();
  if (!storage) return null;

  const raw = storage.getItem(storageKey(key));
  if (!raw) return null;

  try {
    const parsed = JSON.parse(raw);
    if (parsed.expires && parsed.expires < Date.now()) {
      storage.removeItem(storageKey(key));
      return null;
    }

    return parsed.data;
  } catch (error) {
    console.warn('[panelClient] unable to parse cached payload', error);
    storage.removeItem(storageKey(key));
    return null;
  }
}

function writeStorage(key, data, ttl) {
  const storage = getStorage();
  if (!storage) return;

  try {
    storage.setItem(
      storageKey(key),
      JSON.stringify({
        data,
        expires: Date.now() + ttl
      })
    );
  } catch (error) {
    console.warn('[panelClient] unable to persist cached payload', error);
  }
}

function clearStorage(key) {
  const storage = getStorage();
  if (!storage) return;
  storage.removeItem(storageKey(key));
}

function mergeAbortSignals(externalSignal) {
  const controller = new AbortController();
  const timeoutId = setTimeout(() => controller.abort(), REQUEST_TIMEOUT);

  if (externalSignal) {
    if (externalSignal.aborted) {
      controller.abort();
    } else {
      const abort = () => controller.abort();
      externalSignal.addEventListener('abort', abort, { once: true });
      controller.signal.addEventListener(
        'abort',
        () => externalSignal.removeEventListener('abort', abort),
        { once: true }
      );
    }
  }

  return { controller, timeoutId };
}

function resolveCacheKey(path, method, body) {
  if (!path) return null;
  const base = `${method}:${path}`;
  if (!body) return base;
  try {
    return `${base}:${JSON.stringify(body)}`;
  } catch (error) {
    console.warn('[panelClient] unable to serialise cache key payload', error);
    return base;
  }
}

async function request(path, {
  method = 'GET',
  body,
  signal,
  cacheKey: explicitCacheKey,
  ttl = 15000,
  headers: customHeaders,
  forceRefresh = false
} = {}) {
  const cacheKey = explicitCacheKey ?? resolveCacheKey(path, method, body);
  const now = Date.now();

  if (cacheKey && !forceRefresh) {
    const cachedEntry = memoryCache.get(cacheKey);
    if (cachedEntry && cachedEntry.expires > now) {
      return { data: cachedEntry.data, meta: { fromCache: true, source: 'memory' } };
    }
  }

  if (cacheKey && !forceRefresh) {
    const persisted = readStorage(cacheKey);
    if (persisted) {
      memoryCache.set(cacheKey, { data: persisted, expires: now + ttl });
      return { data: persisted, meta: { fromCache: true, source: 'storage' } };
    }
  }

  const headers = new Headers(customHeaders ?? {});
  headers.set('Accept', 'application/json');
  if (body && !(body instanceof FormData)) {
    headers.set('Content-Type', 'application/json');
  }

  const { controller, timeoutId } = mergeAbortSignals(signal);

  try {
    const response = await fetch(`${API_ROOT}${path}`, {
      method,
      headers,
      body: body && !(body instanceof FormData) ? JSON.stringify(body) : body,
      signal: controller.signal,
      credentials: 'include'
    });

    if (!response.ok) {
      let errorBody = null;
      try {
        errorBody = await response.json();
      } catch {
        // ignore JSON parsing failure — keep body as null
      }

      const errorMessage =
        errorBody?.message ||
        errorBody?.error ||
        response.statusText ||
        'Request failed';

      throw new PanelApiError(errorMessage, response.status, {
        code: errorBody?.code,
        details: errorBody?.errors || errorBody?.details,
        cause: errorBody
      });
    }

    if (response.status === 204) {
      return { data: null, meta: { fromCache: false } };
    }

    const payload = await response.json();

    if (cacheKey) {
      const cacheEntry = { data: payload, expires: now + ttl };
      memoryCache.set(cacheKey, cacheEntry);
      writeStorage(cacheKey, payload, ttl);
    }

    return { data: payload, meta: { fromCache: false } };
  } catch (error) {
    if (error instanceof PanelApiError) {
      if (error.status === 401) {
        clearStorage(cacheKey);
        memoryCache.delete(cacheKey);
      }
      throw error;
    }

    if (cacheKey) {
      const fallback = readStorage(cacheKey);
      if (fallback) {
        return { data: fallback, meta: { fromCache: true, source: 'storage', stale: true } };
      }
    }

    if (error.name === 'AbortError') {
      throw new PanelApiError('Request timed out', 408, { cause: error });
    }

    throw new PanelApiError('Network request failed', 503, { cause: error });
  } finally {
    clearTimeout(timeoutId);
  }
}

function ensureArray(value) {
  if (Array.isArray(value)) return value;
  if (value == null) return [];
  return [value].filter(Boolean);
}

function normaliseQueueAttachments(rawAttachments) {
  if (!Array.isArray(rawAttachments)) {
    return [];
  }
  return rawAttachments
    .map((attachment) => {
      if (!attachment || typeof attachment !== 'object') {
        return null;
      }
      const label = typeof attachment.label === 'string' && attachment.label.trim().length
        ? attachment.label.trim()
        : typeof attachment.title === 'string'
          ? attachment.title.trim()
          : null;
      const url = typeof attachment.url === 'string' && attachment.url.trim().length
        ? attachment.url.trim()
        : typeof attachment.href === 'string'
          ? attachment.href.trim()
          : null;
      if (!url) {
        return null;
      }
      const type = typeof attachment.type === 'string' && attachment.type.trim().length
        ? attachment.type.trim()
        : 'link';
      return { label: label || url, url, type };
    })
    .filter(Boolean);
}

function normaliseCampaignCreative(rawCreative = {}) {
  return {
    id: rawCreative.id || rawCreative.campaignCreativeId || null,
    campaignId: rawCreative.campaignId || null,
    campaignName: rawCreative.campaignName || null,
    flightId: rawCreative.flightId || null,
    flightName: rawCreative.flightName || null,
    name: rawCreative.name || 'Creative asset',
    format: rawCreative.format || 'image',
    status: rawCreative.status || 'draft',
    headline: rawCreative.headline || '',
    description: rawCreative.description || '',
    callToAction: rawCreative.callToAction || '',
    assetUrl: rawCreative.assetUrl || '',
    thumbnailUrl: rawCreative.thumbnailUrl || null,
    metadata: rawCreative.metadata || {},
    updatedAt: rawCreative.updatedAt || null
  };
}

function normaliseCampaignSegment(rawSegment = {}) {
  return {
    id: rawSegment.id || null,
    campaignId: rawSegment.campaignId || null,
    campaignName: rawSegment.campaignName || null,
    name: rawSegment.name || 'Audience segment',
    segmentType: rawSegment.segmentType || 'custom',
    status: rawSegment.status || 'draft',
    sizeEstimate: rawSegment.sizeEstimate ?? null,
    engagementRate: rawSegment.engagementRate ?? null,
    syncedAt: rawSegment.syncedAt || null,
    metadata: rawSegment.metadata || {}
  };
}

function normaliseCampaignPlacement(rawPlacement = {}) {
  return {
    id: rawPlacement.id || null,
    campaignId: rawPlacement.campaignId || null,
    campaignName: rawPlacement.campaignName || null,
    flightId: rawPlacement.flightId || null,
    flightName: rawPlacement.flightName || null,
    channel: rawPlacement.channel || 'marketplace',
    format: rawPlacement.format || 'native',
    status: rawPlacement.status || 'planned',
    bidAmount: rawPlacement.bidAmount != null ? Number(rawPlacement.bidAmount) : null,
    bidCurrency: rawPlacement.bidCurrency || 'GBP',
    cpm: rawPlacement.cpm != null ? Number(rawPlacement.cpm) : null,
    inventorySource: rawPlacement.inventorySource || null,
    metadata: rawPlacement.metadata || {},
    updatedAt: rawPlacement.updatedAt || null
  };
}

function normaliseCampaignInvoice(rawInvoice = {}) {
  return {
    id: rawInvoice.id || null,
    campaignId: rawInvoice.campaignId || null,
    campaignName: rawInvoice.campaignName || null,
    invoiceNumber: rawInvoice.invoiceNumber || rawInvoice.id || 'Invoice',
    status: rawInvoice.status || 'draft',
    currency: rawInvoice.currency || 'GBP',
    amountDue: rawInvoice.amountDue != null ? Number(rawInvoice.amountDue) : null,
    amountPaid: rawInvoice.amountPaid != null ? Number(rawInvoice.amountPaid) : null,
    dueDate: rawInvoice.dueDate || null,
    issuedAt: rawInvoice.issuedAt || null,
    periodStart: rawInvoice.periodStart || null,
    periodEnd: rawInvoice.periodEnd || null,
    metadata: rawInvoice.metadata || {}
  };
}

function normaliseCampaignFraudSignal(rawSignal = {}) {
  return {
    id: rawSignal.id || null,
    campaignId: rawSignal.campaignId || null,
    flightId: rawSignal.flightId || null,
    title: rawSignal.title || 'Campaign alert',
    signalType: rawSignal.signalType || 'insight',
    severity: rawSignal.severity || 'medium',
    detectedAt: rawSignal.detectedAt || null,
    metadata: rawSignal.metadata || {}
  };
}

function normaliseProviderAds(rawAds = {}) {
  const overview = rawAds.overview || {};
  const company = rawAds.company || {};

  return {
    generatedAt: rawAds.generatedAt || null,
    company: {
      id: company.id || null,
      name: company.name || company.contactName || 'Gigvora provider'
    },
    overview: {
      spendMonthToDate: overview.spendMonthToDate != null ? Number(overview.spendMonthToDate) : 0,
      revenueMonthToDate: overview.revenueMonthToDate != null ? Number(overview.revenueMonthToDate) : 0,
      impressions: overview.impressions ?? 0,
      clicks: overview.clicks ?? 0,
      conversions: overview.conversions ?? 0,
      ctr: overview.ctr ?? 0,
      cvr: overview.cvr ?? 0,
      roas: overview.roas ?? 0,
      lastMetricAt: overview.lastMetricAt || null
    },
    campaigns: ensureArray(rawAds.campaigns).map((campaign, index) => ({
      id: campaign.id || `campaign-${index}`,
      name: campaign.name || 'Campaign',
      status: campaign.status || 'draft',
      objective: campaign.objective || 'Awareness',
      campaignType: campaign.campaignType || 'ppc',
      pacingStrategy: campaign.pacingStrategy || 'even',
      bidStrategy: campaign.bidStrategy || 'cpc',
      currency: campaign.currency || 'GBP',
      totalBudget: campaign.totalBudget != null ? Number(campaign.totalBudget) : null,
      dailySpendCap: campaign.dailySpendCap != null ? Number(campaign.dailySpendCap) : null,
      spend: campaign.spend != null ? Number(campaign.spend) : 0,
      revenue: campaign.revenue != null ? Number(campaign.revenue) : 0,
      impressions: campaign.impressions ?? 0,
      clicks: campaign.clicks ?? 0,
      conversions: campaign.conversions ?? 0,
      ctr: campaign.ctr ?? 0,
      cvr: campaign.cvr ?? 0,
      roas: campaign.roas ?? 0,
      pacing: campaign.pacing ?? null,
      startAt: campaign.startAt || null,
      endAt: campaign.endAt || null,
      metadata: campaign.metadata || {},
      flights: ensureArray(campaign.flights).map((flight, flightIndex) => ({
        id: flight.id || `flight-${index}-${flightIndex}`,
        name: flight.name || 'Flight',
        status: flight.status || 'scheduled',
        startAt: flight.startAt || null,
        endAt: flight.endAt || null,
        budget: flight.budget != null ? Number(flight.budget) : null,
        dailySpendCap: flight.dailySpendCap != null ? Number(flight.dailySpendCap) : null
      })),
      creatives: ensureArray(campaign.creatives).map(normaliseCampaignCreative),
      audienceSegments: ensureArray(campaign.audienceSegments).map(normaliseCampaignSegment),
      placements: ensureArray(campaign.placements).map(normaliseCampaignPlacement),
      invoices: ensureArray(campaign.invoices).map(normaliseCampaignInvoice),
      fraudSignals: ensureArray(campaign.fraudSignals).map(normaliseCampaignFraudSignal),
      targetingRules: ensureArray(campaign.targetingRules).map((rule, ruleIndex) => ({
        id: rule.id || `targeting-${index}-${ruleIndex}`,
        ruleType: rule.ruleType || 'zone',
        operator: rule.operator || 'include',
        payload: rule.payload || {}
      }))
    })),
    creatives: ensureArray(rawAds.creatives).map(normaliseCampaignCreative),
    audienceSegments: ensureArray(rawAds.audienceSegments).map(normaliseCampaignSegment),
    placements: ensureArray(rawAds.placements).map(normaliseCampaignPlacement),
    invoices: ensureArray(rawAds.invoices).map(normaliseCampaignInvoice),
    fraudSignals: ensureArray(rawAds.fraudSignals).map(normaliseCampaignFraudSignal)
  };
}

function normaliseQueueUpdate(update, boardId, index) {
  if (!update || typeof update !== 'object') {
    const fallbackHeadline = typeof update === 'string' && update.trim().length ? update.trim() : `Update ${index + 1}`;
    return {
      id: `${boardId}-update-${index}`,
      headline: fallbackHeadline,
      body: '',
      tone: 'info',
      recordedAt: null,
      attachments: []
    };
  }

  const headline =
    (typeof update.headline === 'string' && update.headline.trim().length && update.headline.trim()) ||
    (typeof update.title === 'string' && update.title.trim().length && update.title.trim()) ||
    `Update ${index + 1}`;

  const body =
    (typeof update.body === 'string' && update.body.trim()) ||
    (typeof update.description === 'string' && update.description.trim()) ||
    '';

  const tone = typeof update.tone === 'string' && update.tone.trim().length ? update.tone.trim() : 'info';

  const recordedAt =
    (typeof update.recordedAt === 'string' && update.recordedAt) ||
    (typeof update.timestamp === 'string' && update.timestamp) ||
    null;

  return {
    id: update.id || `${boardId}-update-${index}`,
    headline,
    body,
    tone,
    recordedAt,
    attachments: normaliseQueueAttachments(update.attachments)
  };
}

function toNumber(value, fallback = 0) {
  const parsed = Number.parseFloat(value);
  return Number.isFinite(parsed) ? parsed : fallback;
}

function toNullableNumber(value) {
  const parsed = Number.parseFloat(value);
  return Number.isFinite(parsed) ? parsed : null;
}

function normaliseOption(option, fallbackValue = 'value', fallbackLabel = 'Label') {
  if (!option || typeof option !== 'object') {
    return { value: fallbackValue, label: fallbackLabel };
  }
  const value = option.value ?? fallbackValue;
  const label = option.label ?? String(value ?? fallbackLabel);
  return { value, label };
}

function toDate(value) {
  if (!value) {
    return null;
  }
  const date = value instanceof Date ? value : new Date(value);
  return Number.isNaN(date.getTime()) ? null : date;
}

const percentageFormatter = new Intl.NumberFormat('en-GB', {
  style: 'percent',
  maximumFractionDigits: 1
});

const currencyFormatter = new Intl.NumberFormat('en-GB', {
  style: 'currency',
  currency: 'GBP',
  maximumFractionDigits: 0
});

const numberFormatter = new Intl.NumberFormat('en-GB', {
  maximumFractionDigits: 0
});

function normaliseCalendarSnapshot(snapshot) {
  if (!snapshot) {
    return null;
  }

  const root = snapshot.data ?? snapshot;
  const meta = snapshot.meta ?? root.meta ?? {};

  return {
    calendar: root.calendar ?? {},
    summary: root.summary ?? {},
    bookings: ensureArray(root.bookings),
    events: ensureArray(root.events),
    settings: root.settings ?? {},
    options: root.options ?? {},
    permissions: root.permissions ?? {},
    links: root.links ?? {},
    meta
function normaliseToolSaleCoupon(coupon, index) {
  if (!coupon) {
    return { id: `tool-sale-coupon-${index}`, name: 'Coupon', status: 'draft' };
  }
  return {
    id: coupon.id || `tool-sale-coupon-${index}`,
    name: coupon.name || coupon.code || 'Coupon',
    code: coupon.code || null,
    status: coupon.status || 'draft',
    discountType: coupon.discountType || 'percentage',
    discountValue: coupon.discountValue != null ? Number(coupon.discountValue) : null,
    currency: coupon.currency || 'GBP',
    autoApply: Boolean(coupon.autoApply),
    startsAt: coupon.startsAt || null,
    expiresAt: coupon.expiresAt || null
  };
}

function normaliseToolSaleListing(listing, index) {
  const coupons = ensureArray(listing?.coupons).map(normaliseToolSaleCoupon);
  const inventory = listing?.inventory || {};
  const metrics = listing?.metrics || {};
  return {
    id: listing?.id || `tool-sale-${index}`,
    name: listing?.name || listing?.tagline || 'Tool listing',
    tagline: listing?.tagline || '',
    description: listing?.description || '',
    heroImageUrl: listing?.heroImageUrl || null,
    showcaseVideoUrl: listing?.showcaseVideoUrl || null,
    galleryImages: ensureArray(listing?.galleryImages),
    tags: ensureArray(listing?.tags),
    keywordTags: ensureArray(listing?.keywordTags),
    listing: listing?.listing
      ? {
          status: listing.listing.status || 'draft',
          availability: listing.listing.availability || 'buy',
          pricePerDay: listing.listing.pricePerDay != null ? Number(listing.listing.pricePerDay) : null,
          purchasePrice: listing.listing.purchasePrice != null ? Number(listing.listing.purchasePrice) : null,
          location: listing.listing.location || 'UK-wide',
          insuredOnly: Boolean(listing.listing.insuredOnly)
        }
      : null,
    inventory: {
      quantityOnHand: inventory.quantityOnHand ?? 0,
      quantityReserved: inventory.quantityReserved ?? 0,
      safetyStock: inventory.safetyStock ?? 0,
      conditionRating: inventory.conditionRating || 'good'
    },
    coupons,
    metrics: {
      quantityAvailable: metrics.quantityAvailable ?? Math.max((inventory.quantityOnHand ?? 0) - (inventory.quantityReserved ?? 0), 0),
      activeCoupons: metrics.activeCoupons ?? coupons.filter((coupon) => coupon.status === 'active').length
    }
  };
}

function normaliseProviderDashboard(payload = {}) {
  const root = payload?.data ?? payload;
  const provider = root.provider || root.profile || {};
  const metrics = root.metrics || {};
  const finances = root.finances || root.finance || {};
  const serviceDelivery = root.serviceDelivery || root.delivery || {};
  const taxonomy = root.serviceTaxonomy || root.taxonomy || {};
  const ads = normaliseProviderAds(root.ads || {});

  return {
    provider: {
      name: provider.legalName || provider.name || 'Provider',
      tradingName: provider.tradingName || provider.displayName || provider.legalName || provider.name,
      region: provider.region || provider.operatingRegion || 'United Kingdom',
      slug: provider.slug || root.slug || 'provider',
      onboardingStatus: provider.onboardingStatus || 'active',
      supportEmail: provider.supportEmail || provider.contactEmail || root.contactEmail || null,
      supportPhone: provider.supportPhone || provider.contactPhone || root.contactPhone || null
    },
    metrics: {
      utilisation: metrics.utilisation ?? metrics.capacityUtilisation ?? 0.74,
      slaHitRate: metrics.slaHitRate ?? metrics.sla ?? 0.96,
      avgResponseMinutes: metrics.avgResponseMinutes ?? metrics.responseMinutes ?? 42,
      activeBookings: metrics.activeBookings ?? metrics.liveBookings ?? 18,
      satisfaction: metrics.customerSatisfaction ?? metrics.csat ?? 0.94
    },
    revenue: {
      monthToDate: finances.monthToDate ?? finances.mtd ?? 48600,
      forecast: finances.forecast ?? 72000,
      outstandingBalance: finances.outstandingBalance ?? finances.pendingPayout ?? 12400,
      nextPayoutDate: finances.nextPayoutDate || finances.nextPayout || null
    },
    alerts: ensureArray(root.alerts).map((alert, index) => ({
      id: alert.id || `alert-${index}`,
      severity: alert.severity || 'medium',
      message: alert.message || alert.text || 'Operational insight requires review.',
      actionLabel: alert.actionLabel || alert.ctaLabel || null,
      actionHref: alert.actionHref || alert.ctaHref || null
    })),
    pipeline: {
      upcomingBookings: ensureArray(root.pipeline?.upcomingBookings || root.upcomingBookings).map((booking, index) => ({
        id: booking.id || `booking-${index}`,
        client: booking.client || booking.customer || 'Client',
        service: booking.service || booking.serviceName || 'Service request',
        eta: booking.eta || booking.scheduledFor || null,
        value: booking.value ?? booking.estimatedValue ?? null,
        zone: booking.zone || booking.location || 'Zone'
      })),
      expiringCompliance: ensureArray(root.pipeline?.expiringCompliance).map((item, index) => ({
        id: item.id || `compliance-${index}`,
        name: item.name || item.document || 'Compliance document',
        expiresOn: item.expiresOn || item.expiry || null,
        owner: item.owner || item.assignee || 'Operations'
      }))
    },
    servicemen: ensureArray(root.servicemen || root.teams).map((member, index) => ({
      id: member.id || `serviceman-${index}`,
      name: member.name || member.displayName || 'Team member',
      role: member.role || member.specialism || 'Engineer',
      availability: member.availability ?? member.utilisation ?? 0.8,
      rating: member.rating ?? member.csat ?? 0.95
    })),
    toolSales: {
      summary: {
        totalListings: root.toolSales?.summary?.totalListings ?? 0,
        draft: root.toolSales?.summary?.draft ?? 0,
        published: root.toolSales?.summary?.published ?? 0,
        suspended: root.toolSales?.summary?.suspended ?? 0,
        totalQuantity: root.toolSales?.summary?.totalQuantity ?? 0,
        activeCoupons: root.toolSales?.summary?.activeCoupons ?? 0
      },
      listings: ensureArray(root.toolSales?.listings).map(normaliseToolSaleListing)
    },
    serviceManagement: {
      health: ensureArray(serviceDelivery.health || root.serviceHealth).map((metric, index) => ({
        id: metric.id || metric.key || `metric-${index}`,
        label: metric.label || metric.name || 'Service metric',
        value: metric.value ?? metric.score ?? 0,
        format: metric.format || metric.type || 'number',
        caption: metric.caption || metric.description || '',
        target: metric.target ?? null
      })),
      deliveryBoard: ensureArray(serviceDelivery.board || root.serviceDeliveryBoard).map((column, index) => ({
        id: column.id || column.key || `column-${index}`,
        title: column.title || column.name || `Stage ${index + 1}`,
        description: column.description || '',
        items: ensureArray(column.items).map((item, itemIndex) => ({
          id: item.id || `delivery-${index}-${itemIndex}`,
          name: item.name || item.title || 'Engagement',
          client: item.client || item.account || 'Client partner',
          zone: item.zone || item.region || null,
          eta: item.eta || item.due || item.scheduledFor || null,
          owner: item.owner || item.manager || 'Operations',
          risk: item.risk || item.status || 'on-track',
          stage: item.stage || column.title || 'Stage',
          value: item.value ?? item.contractValue ?? null,
          currency: item.currency || 'GBP',
          services: ensureArray(item.services || item.serviceMix)
        }))
      })),
      packages: ensureArray(root.servicePackages || root.packages).map((pkg, index) => ({
        id: pkg.id || `package-${index}`,
        name: pkg.name || pkg.title || 'Service package',
        description: pkg.description || pkg.summary || 'Comprehensive field services bundle.',
        price: pkg.price ?? pkg.monthly ?? null,
        currency: pkg.currency || 'GBP',
        highlights: ensureArray(pkg.highlights || pkg.features),
        serviceId: pkg.serviceId || pkg.service || null,
        serviceName: pkg.serviceName || null
      })),
      categories: ensureArray(root.serviceCategories || taxonomy.categories).map((category, index) => ({
        id: category.id || category.slug || `category-${index}`,
        label: category.label || category.name || 'Service category',
        type: category.type || category.segment || 'general-services',
        description: category.description || '',
        activeServices: category.activeServices ?? category.count ?? 0,
        performance: category.performance ?? category.performanceScore ?? null
      })),
      catalogue: ensureArray(root.serviceCatalogue || root.services).map((service, index) => ({
        id: service.id || `catalogue-${index}`,
        name: service.name || service.title || 'Service',
        description: service.description || '',
        category: service.category || service.categoryLabel || 'General services',
        type: service.type || service.typeLabel || 'General services',
        price: service.price ?? null,
        currency: service.currency || 'GBP',
        availability: service.availability
          ? {
              status: service.availability.status || 'open',
              label: service.availability.label || 'Availability',
              detail: service.availability.detail || ''
            }
          : {
              status: 'open',
              label: 'Availability',
              detail: ''
            },
        tags: ensureArray(service.tags),
        coverage: ensureArray(service.coverage)
      }))
    },
<<<<<<< HEAD
    ads
=======
    calendar: normaliseCalendarSnapshot(root.calendar)
>>>>>>> e2f51622
  };
}

function resolveListingTone(status) {
  switch (status) {
    case 'approved':
      return 'success';
    case 'pending_review':
      return 'warning';
    case 'rejected':
    case 'suspended':
      return 'danger';
    default:
      return 'info';
  }
}

function normaliseProviderStorefront(payload = {}) {
  const root = payload?.data ?? payload;
  const storefront = root.storefront || {};
  const company = storefront.company || {};
  const metrics = storefront.metrics || {};
  const health = storefront.health || {};

  const listings = ensureArray(root.listings).map((listing, index) => {
    const tone = resolveListingTone(listing.status);
    return {
      id: listing.id || `storefront-listing-${index}`,
      title: listing.title || 'Marketplace listing',
      status: listing.status || 'draft',
      tone,
      availability: listing.availability || 'rent',
      pricePerDay: listing.pricePerDay != null ? Number(listing.pricePerDay) : null,
      purchasePrice: listing.purchasePrice != null ? Number(listing.purchasePrice) : null,
      location: listing.location || 'Unknown location',
      insuredOnly: Boolean(listing.insuredOnly),
      complianceHoldUntil: listing.complianceHoldUntil || null,
      lastReviewedAt: listing.lastReviewedAt || null,
      moderationNotes: listing.moderationNotes || null,
      requestVolume: listing.requestVolume ?? 0,
      activeAgreements: listing.activeAgreements ?? 0,
      successfulAgreements: listing.successfulAgreements ?? listing.conversions ?? 0,
      projectedRevenue: listing.projectedRevenue != null ? Number(listing.projectedRevenue) : null,
      averageDurationDays: listing.averageDurationDays ?? 0,
      recommendedActions: ensureArray(listing.recommendedActions).map((action, actionIndex) => ({
        id: action.id || `listing-${index}-action-${actionIndex}`,
        label: action.label || action.description || 'Review next best action.',
        tone: action.tone || tone
      })),
      agreements: ensureArray(listing.agreements).map((agreement, agreementIndex) => ({
        id: agreement.id || `listing-${index}-agreement-${agreementIndex}`,
        status: agreement.status || 'requested',
        renter: agreement.renter || agreement.customer || null,
        pickupAt: agreement.pickupAt || agreement.rentalStartAt || null,
        returnDueAt: agreement.returnDueAt || agreement.rentalEndAt || null,
        lastStatusTransitionAt: agreement.lastStatusTransitionAt || null,
        depositStatus: agreement.depositStatus || null,
        dailyRate: agreement.dailyRate != null ? Number(agreement.dailyRate) : null,
        meta: agreement.meta || {}
      }))
    };
  });

  const playbooks = ensureArray(root.playbooks).map((playbook, index) => ({
    id: playbook.id || `playbook-${index}`,
    title: playbook.title || 'Operational playbook',
    detail: playbook.detail || playbook.description || 'Prioritise this workflow to unlock marketplace growth.',
    tone: playbook.tone || 'info'
  }));

  const timeline = ensureArray(root.timeline).map((event, index) => ({
    id: event.id || `timeline-${index}`,
    timestamp: event.timestamp || event.createdAt || new Date().toISOString(),
    type: event.type || event.action || 'update',
    listingId: event.listingId || null,
    listingTitle: event.listingTitle || event.listing || 'Listing',
    actor: event.actor || event.user || null,
    tone: event.tone || resolveListingTone(event.metadata?.status || event.type),
    detail: event.detail || event.description || 'Activity logged with marketplace operations.',
    metadata: event.metadata || {}
  }));

  return {
    storefront: {
      company: {
        id: company.id || 'company',
        name: company.name || 'Provider storefront',
        complianceScore: company.complianceScore != null ? Number(company.complianceScore) : 0,
        insuredSellerStatus: company.insuredSellerStatus || 'approved',
        insuredSellerExpiresAt: company.insuredSellerExpiresAt || null,
        badgeVisible: Boolean(company.badgeVisible ?? company.insuredSellerBadgeVisible),
        applicationId: company.applicationId || company.application_id || null
      },
      metrics: {
        activeListings: metrics.activeListings ?? metrics.active ?? listings.filter((item) => item.status === 'approved').length,
        pendingReview: metrics.pendingReview ?? metrics.pending ?? 0,
        flagged: metrics.flagged ?? metrics.suspended ?? 0,
        insuredOnly: metrics.insuredOnly ?? metrics.insured ?? 0,
        holdExpiring: metrics.holdExpiring ?? metrics.expiring ?? 0,
        avgDailyRate: metrics.avgDailyRate != null ? Number(metrics.avgDailyRate) : null,
        conversionRate: metrics.conversionRate != null ? Number(metrics.conversionRate) : 0,
        totalRequests: metrics.totalRequests ?? metrics.requests ?? 0,
        totalRevenue: metrics.totalRevenue != null ? Number(metrics.totalRevenue) : 0
      },
      health: {
        badgeVisible: Boolean(health.badgeVisible ?? company.badgeVisible),
        complianceScore: health.complianceScore != null ? Number(health.complianceScore) : Number(company.complianceScore || 0),
        expiresAt: health.expiresAt || company.insuredSellerExpiresAt || null,
        pendingReviewCount: health.pendingReviewCount ?? metrics.pendingReview ?? 0,
        flaggedCount: health.flaggedCount ?? metrics.flagged ?? 0,
        holdExpiringCount: health.holdExpiringCount ?? metrics.holdExpiring ?? 0
      }
    },
    listings,
    playbooks,
    timeline
  };
}

function normaliseToolSales(payload = {}) {
  const root = payload?.data ?? payload;
  return {
    summary: {
      totalListings: root.summary?.totalListings ?? 0,
      draft: root.summary?.draft ?? 0,
      published: root.summary?.published ?? 0,
      suspended: root.summary?.suspended ?? 0,
      totalQuantity: root.summary?.totalQuantity ?? 0,
      activeCoupons: root.summary?.activeCoupons ?? 0
    },
    listings: ensureArray(root.listings).map(normaliseToolSaleListing)
function normaliseStorefrontSettings(storefront = {}) {
  return {
    id: storefront.id || 'storefront',
    companyId: storefront.companyId || storefront.company_id || null,
    name: storefront.name || 'Provider storefront',
    slug: storefront.slug || 'provider-storefront',
    tagline: storefront.tagline || '',
    description: storefront.description || '',
    heroImageUrl: storefront.heroImageUrl || storefront.hero_image_url || '',
    contactEmail: storefront.contactEmail || storefront.contact_email || '',
    contactPhone: storefront.contactPhone || storefront.contact_phone || '',
    primaryColor: storefront.primaryColor || storefront.primary_color || '#0f172a',
    accentColor: storefront.accentColor || storefront.accent_color || '#38bdf8',
    status: storefront.status || 'draft',
    isPublished: Boolean(storefront.isPublished ?? storefront.is_published ?? false),
    publishedAt: storefront.publishedAt || storefront.published_at || null,
    reviewRequired: Boolean(storefront.reviewRequired ?? storefront.review_required ?? false),
    metadata: typeof storefront.metadata === 'object' && storefront.metadata ? storefront.metadata : {}
  };
}

function normaliseStorefrontInventory(item = {}, index = 0) {
  return {
    id: item.id || `inventory-${index}`,
    storefrontId: item.storefrontId || item.storefront_id || null,
    sku: item.sku || `SKU-${index}`,
    name: item.name || 'Inventory item',
    summary: item.summary || '',
    description: item.description || '',
    priceAmount: item.priceAmount != null ? Number(item.priceAmount) : Number(item.price_amount ?? 0),
    priceCurrency: item.priceCurrency || item.price_currency || 'GBP',
    stockOnHand: item.stockOnHand != null ? Number(item.stockOnHand) : Number(item.stock_on_hand ?? 0),
    reorderPoint: item.reorderPoint != null ? Number(item.reorderPoint) : Number(item.reorder_point ?? 0),
    restockAt: item.restockAt || item.restock_at || null,
    visibility: item.visibility || 'public',
    featured: Boolean(item.featured),
    imageUrl: item.imageUrl || item.image_url || '',
    metadata: typeof item.metadata === 'object' && item.metadata ? item.metadata : {}
  };
}

function normaliseStorefrontCoupon(coupon = {}, index = 0) {
  return {
    id: coupon.id || `coupon-${index}`,
    storefrontId: coupon.storefrontId || coupon.storefront_id || null,
    code: coupon.code || `COUPON-${index}`,
    name: coupon.name || 'Promotion',
    description: coupon.description || '',
    discountType: coupon.discountType || coupon.discount_type || 'percentage',
    discountValue: coupon.discountValue != null ? Number(coupon.discountValue) : Number(coupon.discount_value ?? 0),
    minOrderTotal:
      coupon.minOrderTotal != null
        ? Number(coupon.minOrderTotal)
        : coupon.min_order_total != null
          ? Number(coupon.min_order_total)
          : null,
    maxDiscountValue:
      coupon.maxDiscountValue != null
        ? Number(coupon.maxDiscountValue)
        : coupon.max_discount_value != null
          ? Number(coupon.max_discount_value)
          : null,
    startsAt: coupon.startsAt || coupon.starts_at || null,
    endsAt: coupon.endsAt || coupon.ends_at || null,
    usageLimit:
      coupon.usageLimit != null ? Number(coupon.usageLimit) : coupon.usage_limit != null ? Number(coupon.usage_limit) : null,
    usageCount:
      coupon.usageCount != null ? Number(coupon.usageCount) : coupon.usage_count != null ? Number(coupon.usage_count) : 0,
    status: coupon.status || 'draft',
    appliesTo: coupon.appliesTo || coupon.applies_to || '',
    metadata: typeof coupon.metadata === 'object' && coupon.metadata ? coupon.metadata : {}
  };
}

function normaliseProviderStorefrontWorkspace(payload = {}) {
  const root = payload?.data ?? payload;
  const storefront = normaliseStorefrontSettings(root.storefront || {});
  const inventory = ensureArray(root.inventory).map((item, index) => normaliseStorefrontInventory(item, index));
  const coupons = ensureArray(root.coupons).map((item, index) => normaliseStorefrontCoupon(item, index));
  const inventoryMeta = root.inventoryMeta || {
    total: inventory.length,
    published: inventory.filter((item) => item.visibility === 'public').length,
    archived: inventory.filter((item) => item.visibility === 'archived').length,
    lowStock: inventory.filter((item) => item.stockOnHand <= item.reorderPoint).length
  };
  const couponMeta = root.couponMeta || {
    total: coupons.length,
    active: coupons.filter((coupon) => coupon.status === 'active').length,
    expiringSoon: coupons.filter((coupon) => coupon.endsAt).length
  };

  return {
    storefront,
    inventory,
    coupons,
    inventoryMeta,
    couponMeta
  };
}

function normaliseEnterprisePanel(payload = {}) {
  const root = payload?.data ?? payload;
  const enterprise = root.enterprise || root.account || {};
  const metrics = root.metrics || {};
  const spend = root.spend || root.finance || {};
  const operations = root.operations || root.operationsCentre || {};
  const risk = root.risk || root.riskRegister || {};
  const governance = root.governance || root.compliance || {};
  const sustainability = operations.sustainability || root.sustainability || root.esg || {};
  const automation = operations.automation || root.automation || {};
  const commandCentre = root.actionCentre || operations.commandCentre || operations.actionCentre;
  const roadmapSource = root.roadmap || root.timeline || operations.roadmap;
  const auditSource = governance.audits || governance.auditSchedule || risk.audits;

  return {
    enterprise: {
      name: enterprise.name || enterprise.legalName || 'Enterprise account',
      sector: enterprise.sector || enterprise.industry || 'Multi-site operations',
      accountManager: enterprise.accountManager || root.accountManager || null,
      activeSites: enterprise.activeSites ?? enterprise.siteCount ?? 12,
      serviceMix: ensureArray(enterprise.serviceMix || root.serviceMix)
    },
    delivery: {
      slaCompliance: metrics.slaCompliance ?? metrics.sla ?? 0.94,
      incidents: metrics.openIncidents ?? metrics.incidents ?? 2,
      avgResolutionHours: metrics.avgResolutionHours ?? metrics.resolutionHours ?? 5.5,
      nps: metrics.nps ?? metrics.customerScore ?? 47
    },
    spend: {
      monthToDate: spend.monthToDate ?? spend.mtd ?? 189000,
      budgetPacing: spend.budgetPacing ?? spend.pacing ?? 0.78,
      savingsIdentified: spend.savingsIdentified ?? spend.savings ?? 12400,
      invoicesAwaitingApproval: ensureArray(spend.invoicesAwaitingApproval || root.invoices).map(
        (invoice, index) => ({
          id: invoice.id || `invoice-${index}`,
          vendor: invoice.vendor || invoice.provider || 'Vendor',
          amount: invoice.amount ?? invoice.total ?? 0,
          dueDate: invoice.dueDate || invoice.due || null,
          status: invoice.status || 'pending'
        })
      )
    },
    programmes: ensureArray(root.programmes || root.projects).map((programme, index) => ({
      id: programme.id || `programme-${index}`,
      name: programme.name || programme.title || 'Programme',
      status: programme.status || 'on-track',
      phase: programme.phase || 'Execution',
      health: programme.health || 'on-track',
      lastUpdated: programme.lastUpdated || programme.updatedAt || null
    })),
    escalations: ensureArray(root.escalations).map((escalation, index) => ({
      id: escalation.id || `escalation-${index}`,
      title: escalation.title || escalation.summary || 'Escalation',
      owner: escalation.owner || escalation.assignee || 'Operations',
      openedAt: escalation.openedAt || escalation.createdAt || null,
      severity: escalation.severity || 'medium'
    })),
    operations: {
      coverage: ensureArray(operations.coverage || operations.regions).map((region, index) => ({
        id: region.id || `coverage-${index}`,
        region: region.region || region.label || 'Region',
        uptime: region.uptime ?? region.availability ?? 0.98,
        activeSites: region.activeSites ?? region.sites ?? 0,
        automationScore: region.automationScore ?? region.automation ?? 0.75,
        incidents: region.incidents ?? region.alerts ?? 0,
        primaryService: region.primaryService || region.focus || null
      })),
      automation: {
        orchestrationRate: automation.orchestrationRate ?? automation.successRate ?? 0.82,
        runbookCoverage: automation.runbookCoverage ?? automation.coverage ?? 0.68,
        automationsLive: automation.automationsLive ?? automation.playbooks ?? 18,
        nextReview: automation.nextReview || automation.reviewAt || null,
        runbooks: ensureArray(automation.runbooks).map((runbook, index) => ({
          id: runbook.id || `runbook-${index}`,
          name: runbook.name || runbook.title || 'Automation runbook',
          adoption: runbook.adoption ?? runbook.coverage ?? 0.5,
          owner: runbook.owner || runbook.steward || null
        }))
      },
      sustainability: {
        carbonYtd: sustainability.carbonYtd ?? sustainability.emissionsYtd ?? 0,
        carbonTarget: sustainability.carbonTarget ?? sustainability.target ?? 0,
        renewableCoverage: sustainability.renewableCoverage ?? sustainability.renewables ?? 0,
        emissionTrend: sustainability.emissionTrend ?? sustainability.trend ?? 'steady'
      },
      actionCentre: ensureArray(commandCentre).map((item, index) => ({
        id: item.id || `action-${index}`,
        title: item.title || item.name || 'Action',
        detail: item.detail || item.description || '',
        due: item.due || item.dueDate || null,
        owner: item.owner || item.assignee || null,
        severity: item.severity || item.tone || 'medium'
      }))
    },
    governance: {
      complianceScore: governance.complianceScore ?? governance.score ?? 0.9,
      posture: governance.posture || governance.status || 'steady',
      dataResidency: governance.dataResidency || governance.residency || 'UK & EU',
      audits: ensureArray(auditSource).map((audit, index) => ({
        id: audit.id || `audit-${index}`,
        name: audit.name || audit.title || 'Audit',
        due: audit.due || audit.dueDate || null,
        status: audit.status || audit.state || 'scheduled',
        owner: audit.owner || audit.lead || null
      })),
      riskRegister: ensureArray(risk.items || risk.entries || risk.register).map((entry, index) => ({
        id: entry.id || `risk-${index}`,
        label: entry.label || entry.title || 'Risk',
        severity: entry.severity || entry.level || 'medium',
        owner: entry.owner || entry.assignee || null,
        due: entry.due || entry.dueDate || null,
        mitigation: entry.mitigation || entry.plan || null
      }))
    },
    roadmap: ensureArray(roadmapSource).map((item, index) => ({
      id: item.id || `milestone-${index}`,
      milestone: item.milestone || item.title || 'Milestone',
      quarter: item.quarter || item.timeline || null,
      status: item.status || item.state || 'on-track',
      owner: item.owner || item.lead || null,
      detail: item.detail || item.description || null
    }))
  };
}

function normaliseBusinessFront(payload = {}) {
  const root = payload?.data ?? payload;
  const profile = root.profile || root.provider || {};
  const normaliseScore = (input, fallbackValue) => {
    if (input == null && fallbackValue == null) {
      return null;
    }

    const source = input && typeof input === 'object' ? input : {};
    const resolvedValue = Number.parseFloat(source.value ?? fallbackValue);
    if (!Number.isFinite(resolvedValue)) {
      return null;
    }

    const sampleRaw = source.sampleSize ?? source.sample ?? source.count;
    const sampleSize = Number.isFinite(Number.parseInt(sampleRaw, 10)) ? Number.parseInt(sampleRaw, 10) : null;

    return {
      value: Number(resolvedValue.toFixed(source.precision ?? (resolvedValue % 1 === 0 ? 0 : 2))),
      band: source.band || source.tier || null,
      confidence: source.confidence || null,
      sampleSize,
      caption: source.caption || null,
      breakdown: source.breakdown && typeof source.breakdown === 'object' ? { ...source.breakdown } : null,
      distribution: source.distribution && typeof source.distribution === 'object' ? { ...source.distribution } : null,
      updatedAt: source.updatedAt || source.calculatedAt || source.generatedAt || null
    };
  };

  const stats = ensureArray(root.stats || root.metrics).map((metric, index) => ({
    id: metric.id || `metric-${index}`,
    label: metric.label || metric.name || 'Metric',
    value: metric.value ?? metric.stat ?? 0,
    format: metric.format || metric.type || 'number',
    caption: metric.caption || metric.description || null
  }));

  const heroMedia = root.hero?.media || root.media || {};
  const styleGuide = {
    palette: {
      primary: root.styleGuide?.palette?.primary || '#0B1D3A',
      accent: root.styleGuide?.palette?.accent || '#1F4ED8',
      highlight: root.styleGuide?.palette?.highlight || '#00BFA6',
      neutral: root.styleGuide?.palette?.neutral || '#F4F7FA',
      text: root.styleGuide?.palette?.text || '#FFFFFF'
    },
    typography: {
      heading: root.styleGuide?.typography?.heading || 'Inter',
      body: root.styleGuide?.typography?.body || 'Inter'
    }
  };

  const resolvePaletteValue = (value, fallback) => {
    if (typeof value === 'string' && value.trim()) {
      return value.trim();
    }
    return fallback;
  };

  const carouselMedia = ensureArray(heroMedia.carousel || root.carousel).map((item, index) => ({
    id: item.id || `carousel-${index}`,
    title: item.title || item.name || `Showcase ${index + 1}`,
    description: item.description || '',
    image: item.image || item.url || null
  }));

  const bannerStyles = ensureArray(root.bannerStyles || root.hero?.bannerStyles).map((style, index) => {
    const paletteSource = style && typeof style.palette === 'object' ? style.palette : {};
    return {
      id: style?.id || `banner-${index}`,
      name: style?.name || `Banner style ${index + 1}`,
      description: style?.description || '',
      layout: style?.layout || 'full-bleed',
      recommendedUse: style?.recommendedUse || '',
      preview: style?.preview || style?.previewImage || style?.image || null,
      palette: {
        background: resolvePaletteValue(paletteSource.background, styleGuide.palette.primary),
        accent: resolvePaletteValue(paletteSource.accent, styleGuide.palette.accent),
        highlight: resolvePaletteValue(paletteSource.highlight, styleGuide.palette.highlight),
        text: resolvePaletteValue(paletteSource.text, styleGuide.palette.text)
      },
      supportsVideo: style?.supportsVideo !== false,
      supportsCarousel: style?.supportsCarousel !== false,
      textTone: style?.textTone || (style?.supportsVideo === false ? 'dark' : 'light'),
      badges: ensureArray(style?.badges || style?.tags).map((badge, badgeIndex) =>
        typeof badge === 'string' ? badge : `Badge ${badgeIndex + 1}`
      )
    };
  });

  const taxonomy = {
    categories: ensureArray(root.taxonomy?.categories).map((category, index) => ({
      slug: category.slug || category.id || `category-${index}`,
      label: category.label || category.name || 'Service category',
      type: category.type || 'general-services',
      defaultTags: ensureArray(category.defaultTags)
    })),
    types: ensureArray(root.taxonomy?.types).map((entry, index) => ({
      type: entry.type || entry.id || `type-${index}`,
      label: entry.label || entry.name || 'Service type',
      description: entry.description || '',
      categories: ensureArray(entry.categories)
    }))
  };

  const serviceCatalogue = ensureArray(root.serviceCatalogue || root.services).map((service, index) => ({
    id: service.id || `catalogue-${index}`,
    name: service.name || service.title || 'Service',
    description: service.description || '',
    category: service.category || service.categoryLabel || 'General services',
    type: service.type || service.typeLabel || 'General services',
    price: service.price ?? null,
    currency: service.currency || 'GBP',
    availability: service.availability
      ? {
          status: service.availability.status || 'open',
          label: service.availability.label || 'Availability',
          detail: service.availability.detail || ''
        }
      : {
          status: 'open',
          label: 'Availability',
          detail: ''
        },
    tags: ensureArray(service.tags),
    coverage: ensureArray(service.coverage),
    provider: service.provider || null,
    providerId: service.providerId || null
  }));

  const previousJobs = ensureArray(root.previousJobs || root.jobs).map((job, index) => ({
    id: job.id || `job-${index}`,
    title: job.title || job.name || `Project ${index + 1}`,
    description: job.description || '',
    completedOn: job.completedOn || job.completed_at || job.date || null,
    zone: job.zone || job.location || null,
    value: job.value ?? null,
    currency: job.currency || 'GBP',
    image: job.image || job.thumbnail || null
  }));

  const reviews = ensureArray(root.reviews).map((review, index) => ({
    id: review.id || `review-${index}`,
    reviewer: review.reviewer || review.client || 'Client partner',
    rating: Number.isFinite(Number.parseFloat(review.rating ?? review.score))
      ? Number.parseFloat(review.rating ?? review.score)
      : 0,
    comment: review.comment || review.quote || '',
    job: review.job || review.project || null,
    submittedAt: review.submittedAt || review.createdAt || review.updatedAt || null,
    createdAt: review.createdAt || review.created_at || null,
    updatedAt: review.updatedAt || review.updated_at || null,
    verified: review.verified !== false,
    response: review.response || review.reply || null,
    responseTimeMinutes: Number.isFinite(Number(review.responseTimeMinutes))
      ? Number(review.responseTimeMinutes)
      : null,
    visibility: review.visibility || 'public'
  }));

  const reviewSummaryRaw = root.reviewSummary || {};
  const reviewSummary = {
    averageRating: Number.isFinite(Number(reviewSummaryRaw.averageRating))
      ? Number(reviewSummaryRaw.averageRating)
      : (reviews.length ? reviews.reduce((total, entry) => total + (entry.rating ?? 0), 0) / reviews.length : null),
    totalReviews: Number.isFinite(Number(reviewSummaryRaw.totalReviews))
      ? Number(reviewSummaryRaw.totalReviews)
      : reviews.length,
    verifiedShare: Number.isFinite(Number(reviewSummaryRaw.verifiedShare))
      ? Number(reviewSummaryRaw.verifiedShare)
      : (reviews.length ? reviews.filter((review) => review.verified).length / reviews.length : 0),
    ratingBuckets: ensureArray(reviewSummaryRaw.ratingBuckets).length
      ? ensureArray(reviewSummaryRaw.ratingBuckets).map((bucket, index) => ({
          score: Number.isFinite(Number(bucket.score)) ? Number(bucket.score) : index + 1,
          count: Number.isFinite(Number(bucket.count)) ? Number(bucket.count) : 0
        }))
      : [1, 2, 3, 4, 5].map((score) => ({
          score,
          count: reviews.filter((review) => Math.round(review.rating ?? 0) === score).length
        })),
    lastReviewAt: reviewSummaryRaw.lastReviewAt || null,
    responseRate: Number.isFinite(Number(reviewSummaryRaw.responseRate))
      ? Number(reviewSummaryRaw.responseRate)
      : (reviews.length
          ? reviews.filter((review) => Number.isFinite(review.responseTimeMinutes)).length / reviews.length
          : 0),
    highlightedReviewId: reviewSummaryRaw.highlightedReviewId || reviews[0]?.id || null,
    latestReviewId: reviewSummaryRaw.latestReviewId || reviews.find((review) => review.submittedAt)?.id || null,
    excerpt: reviewSummaryRaw.excerpt || (reviews[0]?.comment ? `${reviews[0].comment.slice(0, 200)}${reviews[0].comment.length > 200 ? '…' : ''}` : null)
  };

  const rawScores = root.scores || {};
  const trustScore = normaliseScore(rawScores.trust, root.trustScore ?? root.trust?.value);
  const reviewScore = normaliseScore(rawScores.review, root.reviewScore ?? root.review?.value ?? root.rating ?? root.score);

  const deals = ensureArray(root.deals).map((deal, index) => ({
    id: deal.id || `deal-${index}`,
    title: deal.title || `Deal ${index + 1}`,
    description: deal.description || '',
    savings: deal.savings ?? null,
    currency: deal.currency || 'GBP',
    validUntil: deal.validUntil || deal.expiresOn || null,
    tags: ensureArray(deal.tags)
  }));

  const materials = ensureArray(root.materials).map((item, index) => ({
    id: item.id || `material-${index}`,
    name: item.name || `Material ${index + 1}`,
    category: item.category || 'Materials',
    sku: item.sku || null,
    quantityOnHand: toNullableNumber(item.quantityOnHand),
    quantityReserved: toNullableNumber(item.quantityReserved),
    availability: toNullableNumber(item.availability ?? item.quantityOnHand),
    safetyStock: toNullableNumber(item.safetyStock),
    unitType: item.unitType || null,
    status: item.status || 'healthy',
    condition: item.condition || item.conditionRating || null,
    location: item.location || null,
    nextMaintenanceDue: item.nextMaintenanceDue || null,
    notes: item.notes || null,
    activeAlerts: toNumber(item.activeAlerts, 0),
    alertSeverity: item.alertSeverity || null,
    activeRentals: toNumber(item.activeRentals, 0),
    image: item.image || null
  }));

  const tools = ensureArray(root.tools).map((item, index) => ({
    id: item.id || `tool-${index}`,
    name: item.name || `Tool ${index + 1}`,
    category: item.category || 'Tools',
    sku: item.sku || null,
    quantityOnHand: toNullableNumber(item.quantityOnHand),
    quantityReserved: toNullableNumber(item.quantityReserved),
    availability: toNullableNumber(item.availability ?? item.quantityOnHand),
    safetyStock: toNullableNumber(item.safetyStock),
    unitType: item.unitType || null,
    status: item.status || 'healthy',
    condition: item.condition || item.conditionRating || null,
    location: item.location || null,
    nextMaintenanceDue: item.nextMaintenanceDue || null,
    notes: item.notes || null,
    activeAlerts: toNumber(item.activeAlerts, 0),
    alertSeverity: item.alertSeverity || null,
    activeRentals: toNumber(item.activeRentals, 0),
    rentalRate: toNullableNumber(item.rentalRate),
    rentalRateCurrency: item.rentalRateCurrency || item.currency || 'GBP',
    depositAmount: toNullableNumber(item.depositAmount),
    depositCurrency: item.depositCurrency || item.rentalRateCurrency || item.currency || 'GBP',
    image: item.image || null
  }));

  const servicemen = ensureArray(root.servicemen || root.servicers).map((member, index) => ({
    id: member.id || `serviceman-${index}`,
    name: member.name || member.fullName || `Serviceman ${index + 1}`,
    trades: ensureArray(member.trades || member.skills),
    availability: member.availability || 'Available',
    avatar: member.avatar || member.image || null
  }));

  const serviceZones = ensureArray(root.serviceZones || root.zones).map((zone, index) => ({
    id: zone.id || `zone-${index}`,
    name: zone.name || `Zone ${index + 1}`,
    demandLevel: zone.demandLevel || zone.demand || 'medium',
    metadata: zone.metadata || {}
  }));

  return {
    slug: profile.slug || root.slug || 'featured',
    hero: {
      name: profile.displayName || profile.legalName || profile.name || 'Featured provider',
      strapline:
        root.strapline ||
        profile.tagline ||
        'Escrow-backed field services, delivered by certified teams across the UK.',
      tagline: root.hero?.tagline || profile.tagline || null,
      bio: root.hero?.bio || root.bio || profile.bio || null,
      locations: ensureArray(profile.locations || root.locations || []).map((location) =>
        typeof location === 'string'
          ? location
          : location.name || `${location.city}, ${location.country}`
      ),
      tags: ensureArray(root.hero?.tags || root.tags),
      categories: ensureArray(root.hero?.categories || root.serviceCategories),
      media: {
        ...(heroMedia || {}),
        heroImage: heroMedia.heroImage || root.media?.heroImage || null,
        bannerImage: heroMedia.bannerImage || null,
        brandImage: heroMedia.brandImage || null,
        profileImage: heroMedia.profileImage || null,
        showcaseVideo: heroMedia.showcaseVideo || heroMedia.video || null,
        carousel: carouselMedia
      }
    },
    testimonials: ensureArray(root.testimonials).map((testimonial, index) => ({
      id: testimonial.id || `testimonial-${index}`,
      quote: testimonial.quote || testimonial.text || 'Outstanding delivery and communication.',
      client: testimonial.client || testimonial.attribution || 'Client partner',
      role: testimonial.role || testimonial.position || null
    })),
    packages: ensureArray(root.packages).map((pkg, index) => ({
      id: pkg.id || `package-${index}`,
      name: pkg.name || pkg.title || 'Service package',
      description: pkg.description || pkg.summary || 'Comprehensive field services bundle.',
      price: pkg.price ?? pkg.monthly ?? null,
      currency: pkg.currency || 'GBP',
      highlights: ensureArray(pkg.highlights || pkg.features)
    })),
    certifications: ensureArray(root.certifications || root.compliance).map((cert, index) => ({
      id: cert.id || `cert-${index}`,
      name: cert.name || cert.title || 'Certification',
      issuer: cert.issuer || cert.authority || null,
      expiresOn: cert.expiresOn || cert.expiry || null
    })),
    bannerStyles,
    support: {
      email: root.support?.email || profile.supportEmail || root.contactEmail || null,
      phone: root.support?.phone || profile.supportPhone || root.contactPhone || null,
      concierge: root.support?.concierge || null
    },
    gallery: ensureArray(root.gallery || root.portfolio).map((item, index) => ({
      id: item.id || `gallery-${index}`,
      title: item.title || item.caption || 'Project highlight',
      description: item.description || null,
      image: item.image || item.url || null
    })),
    stats,
    serviceCatalogue,
    previousJobs,
    reviews,
    reviewSummary,
    deals,
    materials,
    tools,
    inventorySummary: (() => {
      const raw = {
        skuCount: toNullableNumber(root.inventorySummary?.skuCount),
        onHand: toNullableNumber(root.inventorySummary?.onHand),
        reserved: toNullableNumber(root.inventorySummary?.reserved),
        available: toNullableNumber(root.inventorySummary?.available),
        alerts: toNullableNumber(root.inventorySummary?.alerts)
      };
      const fallbackOnHand =
        materials.reduce((sum, item) => sum + toNumber(item.quantityOnHand, 0), 0) +
        tools.reduce((sum, item) => sum + toNumber(item.quantityOnHand, 0), 0);
      const fallbackReserved =
        materials.reduce((sum, item) => sum + toNumber(item.quantityReserved, 0), 0) +
        tools.reduce((sum, item) => sum + toNumber(item.quantityReserved, 0), 0);
      const fallbackAvailable =
        materials.reduce((sum, item) => sum + toNumber(item.availability, 0), 0) +
        tools.reduce((sum, item) => sum + toNumber(item.availability, 0), 0);
      const fallbackAlerts =
        materials.filter((item) => item.status !== 'healthy').length +
        tools.filter((item) => item.status !== 'healthy').length;

      return {
        skuCount: raw.skuCount ?? materials.length + tools.length,
        onHand: raw.onHand ?? fallbackOnHand,
        reserved: raw.reserved ?? fallbackReserved,
        available: raw.available ?? fallbackAvailable,
        alerts: raw.alerts ?? fallbackAlerts
      };
    })(),
    servicemen,
    serviceZones,
    scores: {
      trust: trustScore,
      review: reviewScore
    },
    taxonomy,
    styleGuide
  };
}

function normaliseMaterialsShowcase(payload = {}) {
  const root = payload?.data ?? payload;
  const heroMetrics = ensureArray(root.hero?.metrics).map((metric, index) => ({
    id: metric.id || metric.key || metric.label || `metric-${index}`,
    label: metric.label || metric.name || `Metric ${index + 1}`,
    value: Number.isFinite(Number.parseFloat(metric.value))
      ? Number.parseFloat(metric.value)
      : Number.isFinite(Number.parseFloat(metric.percentage))
      ? Number.parseFloat(metric.percentage)
      : metric.value ?? metric.percentage ?? null,
    unit: metric.unit || metric.suffix || null
  }));
  const heroActions = ensureArray(root.hero?.actions).map((action, index) => ({
    id: action.id || action.key || action.label || `action-${index}`,
    label: action.label || action.title || 'Action',
    href: action.href || action.url || '#',
    target: action.target || '_self'
  }));
  const hero = {
    title: root.hero?.title || 'Materials control tower',
    subtitle:
      root.hero?.subtitle ||
      root.hero?.description ||
      'Govern consumables, replenishment cadences, and supplier risk from one command surface.',
    metrics: heroMetrics,
    actions: heroActions
  };

  const statsRaw = root.stats || {};
  const stats = {
    totalSkus: Number.parseInt(statsRaw.totalSkus ?? statsRaw.total_skus ?? 0, 10) || 0,
    totalOnHand: Number.parseInt(statsRaw.totalOnHand ?? statsRaw.total_on_hand ?? 0, 10) || 0,
    valueOnHand: Number.parseFloat(statsRaw.valueOnHand ?? statsRaw.value_on_hand ?? 0) || 0,
    alerts: Number.parseInt(statsRaw.alerts ?? statsRaw.activeAlerts ?? 0, 10) || 0,
    fillRate: (() => {
      const raw = Number.parseFloat(statsRaw.fillRate ?? statsRaw.fill_rate ?? statsRaw.serviceLevel ?? 1);
      if (Number.isNaN(raw)) return 1;
      if (raw > 1 && raw <= 100) {
        return Math.max(0, Math.min(1, raw / 100));
      }
      return Math.max(0, Math.min(1, raw));
    })(),
    replenishmentEta: statsRaw.replenishmentEta || statsRaw.replenishment_eta || null
  };

  const categories = ensureArray(root.categories).map((category, index) => ({
    id: category.id || category.slug || `category-${index}`,
    name: category.name || category.label || 'Category',
    share: Number.parseFloat(category.share ?? category.percentage ?? 0) || 0,
    safetyStockBreaches:
      Number.parseInt(category.safetyStockBreaches ?? category.breaches ?? 0, 10) || 0,
    availability: (() => {
      const raw = Number.parseFloat(category.availability ?? category.fillRate ?? 1);
      if (Number.isNaN(raw)) return 1;
      if (raw > 1 && raw <= 100) {
        return Math.max(0, Math.min(1, raw / 100));
      }
      return Math.max(0, Math.min(1, raw));
    })()
  }));

  const inventory = ensureArray(root.inventory || root.materials || root.featured).map((item, index) => {
    const quantityOnHand = Number.parseFloat(item.quantityOnHand ?? item.onHand ?? 0) || 0;
    const quantityReserved = Number.parseFloat(item.quantityReserved ?? item.reserved ?? 0) || 0;
    const explicitAvailable = Number.parseFloat(item.available ?? item.onHandAvailable ?? NaN);
    const available = Number.isFinite(explicitAvailable)
      ? explicitAvailable
      : Math.max(quantityOnHand - quantityReserved, 0);
    const alerts = ensureArray(item.alerts).map((alert, alertIndex) => ({
      id: alert.id || alert.key || `alert-${alertIndex}`,
      type: alert.type || alert.category || 'alert',
      severity: alert.severity || alert.level || 'info',
      status: alert.status || 'active',
      triggeredAt: alert.triggeredAt || alert.createdAt || alert.updatedAt || null
    }));
    return {
      id: item.id || `material-${index}`,
      sku: item.sku || item.code || null,
      name: item.name || item.title || `Material ${index + 1}`,
      category: item.category || item.categoryName || 'Materials',
      unitType: item.unitType || item.unit || 'unit',
      quantityOnHand,
      quantityReserved,
      safetyStock: Number.parseFloat(item.safetyStock ?? item.safety_stock ?? 0) || 0,
      available,
      unitCost: Number.parseFloat(item.unitCost ?? item.unit_cost ?? item.cost ?? 0) || 0,
      supplier: item.supplier?.name || item.supplier || null,
      leadTimeDays: (() => {
        const raw =
          item.leadTimeDays ?? item.lead_time_days ?? item.leadTime ?? item.lead_time ?? null;
        if (raw == null) return null;
        const parsed = Number.parseFloat(raw);
        return Number.isFinite(parsed) ? parsed : null;
      })(),
      compliance: ensureArray(item.compliance).map((entry) => String(entry)),
      nextArrival: item.nextArrival || item.next_arrival || null,
      alerts
    };
  });

  const inventoryById = new Map(inventory.map((item) => [item.id, item]));
  const featured = ensureArray(root.featured).map((item, index) => {
    const material = inventoryById.get(item.id);
    if (material) {
      return material;
    }
    const fallback = inventory[index];
    return {
      ...(fallback || {}),
      id: item.id || fallback?.id || `material-featured-${index}`,
      name: item.name || item.title || fallback?.name || `Material ${index + 1}`
    };
  });

  const collections = ensureArray(root.collections).map((collection, index) => ({
    id: collection.id || collection.slug || `collection-${index}`,
    name: collection.name || collection.title || 'Collection',
    description: collection.description || collection.summary || '',
    composition: ensureArray(collection.composition || collection.items).map((entry) =>
      typeof entry === 'string' ? entry : entry?.name || entry?.title || ''
    ),
    slaHours: (() => {
      const raw = collection.slaHours ?? collection.sla_hours ?? collection.sla;
      if (raw == null) return null;
      const parsed = Number.parseFloat(raw);
      return Number.isFinite(parsed) ? parsed : null;
    })(),
    coverageZones: ensureArray(collection.coverageZones || collection.zones || collection.regions).map(
      (zone) => (typeof zone === 'string' ? zone : zone?.name || '')
    ),
    automation: ensureArray(collection.automation || collection.automations || collection.workflows).map((entry) =>
      typeof entry === 'string' ? entry : entry?.title || ''
    )
  }));

  const suppliers = ensureArray(root.suppliers).map((supplier, index) => ({
    id: supplier.id || supplier.slug || `supplier-${index}`,
    name: supplier.name || supplier.vendor || 'Supplier',
    tier: supplier.tier || supplier.segment || 'Partner',
    leadTimeDays: (() => {
      const raw = supplier.leadTimeDays ?? supplier.lead_time_days ?? supplier.leadTime;
      if (raw == null) return null;
      const parsed = Number.parseFloat(raw);
      return Number.isFinite(parsed) ? parsed : null;
    })(),
    reliability: (() => {
      const raw = supplier.reliability ?? supplier.performance;
      if (raw == null) return null;
      const parsed = Number.parseFloat(raw);
      if (Number.isNaN(parsed)) return null;
      if (parsed > 1 && parsed <= 100) {
        return Math.max(0, Math.min(1, parsed / 100));
      }
      return Math.max(0, Math.min(1, parsed));
    })(),
    annualSpend: Number.parseFloat(supplier.annualSpend ?? supplier.annual_spend ?? 0) || 0,
    carbonScore: Number.parseFloat(supplier.carbonScore ?? supplier.carbon_score ?? 0) || null
  }));

  const logistics = ensureArray(root.logistics).map((step, index) => ({
    id: step.id || step.key || `logistics-${index}`,
    label: step.label || step.name || 'Milestone',
    status: step.status || step.state || 'scheduled',
    eta: step.eta || step.expectedAt || step.dueAt || null,
    detail: step.detail || step.description || ''
  }));

  const complianceInsights = root.insights?.compliance || {};
  const sustainabilityInsights = root.insights?.sustainability || {};

  const insights = {
    compliance: {
      passingRate: (() => {
        const raw = complianceInsights.passingRate ?? complianceInsights.passRate;
        if (raw == null) return 1;
        const parsed = Number.parseFloat(raw);
        if (Number.isNaN(parsed)) return 1;
        if (parsed > 1 && parsed <= 100) {
          return Math.max(0, Math.min(1, parsed / 100));
        }
        return Math.max(0, Math.min(1, parsed));
      })(),
      upcomingAudits: Number.parseInt(
        complianceInsights.upcomingAudits ?? complianceInsights.audits ?? 0,
        10
      ) || 0,
      expiringCertifications: ensureArray(
        complianceInsights.expiringCertifications || complianceInsights.expiring
      ).map((entry, index) => ({
        id: entry.id || entry.key || `cert-${index}`,
        name: entry.name || entry.title || 'Certification',
        expiresAt: entry.expiresAt || entry.expiry || entry.dueAt || null
      }))
    },
    sustainability: {
      recycledShare: (() => {
        const raw = sustainabilityInsights.recycledShare ?? sustainabilityInsights.recycled;
        if (raw == null) return 0;
        const parsed = Number.parseFloat(raw);
        if (Number.isNaN(parsed)) return 0;
        if (parsed > 1 && parsed <= 100) {
          return Math.max(0, Math.min(1, parsed / 100));
        }
        return Math.max(0, Math.min(1, parsed));
      })(),
      co2SavingsTons:
        Number.parseFloat(sustainabilityInsights.co2SavingsTons ?? sustainabilityInsights.co2 ?? 0) || 0,
      initiatives: ensureArray(sustainabilityInsights.initiatives).map((entry) =>
        typeof entry === 'string' ? entry : entry?.title || ''
      )
    }
  };

  const sortedCategories = categories.slice().sort((a, b) => b.share - a.share);

  return {
    generatedAt: root.generatedAt || payload.generatedAt || new Date().toISOString(),
    hero,
    stats,
    categories: sortedCategories,
    featured,
    inventory,
    collections,
    suppliers,
    logistics,
    insights
  };
}

const materialsFallback = normaliseMaterialsShowcase({
  generatedAt: '2025-02-10T08:00:00.000Z',
  hero: {
    title: 'Materials control tower',
    subtitle:
      'Govern consumables, replenishment cadences, and supplier risk from one command surface.',
    metrics: [
      { label: 'Fill rate', value: 97 },
      { label: 'Stockouts this quarter', value: 1 },
      { label: 'Average lead time (days)', value: 4 }
    ],
    actions: [
      { label: 'Launch replenishment planner', href: '/materials/planner' },
      { label: 'Download compliance pack', href: '/materials/compliance-pack.pdf' }
    ]
  },
  stats: {
    totalSkus: 24,
    totalOnHand: 1820,
    valueOnHand: 28640,
    alerts: 3,
    fillRate: 0.97,
    replenishmentEta: '2025-02-18T08:00:00.000Z'
  },
  categories: [
    { id: 'cabling', name: 'Structured cabling', share: 0.34, safetyStockBreaches: 0, availability: 0.92 },
    { id: 'fire-safety', name: 'Fire safety', share: 0.27, safetyStockBreaches: 1, availability: 0.88 },
    { id: 'mechanical', name: 'Mechanical consumables', share: 0.21, safetyStockBreaches: 1, availability: 0.9 },
    { id: 'ppe', name: 'PPE & welfare', share: 0.18, safetyStockBreaches: 1, availability: 0.99 }
  ],
  inventory: [
    {
      id: 'material-1',
      sku: 'CAB-6A-500',
      name: 'Cat6A bulk cable drums',
      category: 'Structured cabling',
      unitType: 'drum',
      quantityOnHand: 24,
      quantityReserved: 6,
      safetyStock: 12,
      unitCost: 240,
      supplier: { name: 'Metro Cabling Co' },
      leadTimeDays: 3,
      compliance: ['CE', 'RoHS'],
      nextArrival: '2025-02-15T09:00:00.000Z',
      alerts: []
    },
    {
      id: 'material-2',
      sku: 'FS-CO2-60',
      name: '6kg CO2 extinguishers',
      category: 'Fire safety',
      unitType: 'unit',
      quantityOnHand: 56,
      quantityReserved: 12,
      safetyStock: 48,
      unitCost: 68,
      supplier: 'Civic Compliance',
      leadTimeDays: 5,
      compliance: ['BS EN3'],
      nextArrival: '2025-02-21T10:00:00.000Z',
      alerts: [
        {
          id: 'alert-1',
          type: 'low_stock',
          severity: 'warning',
          status: 'active',
          triggeredAt: '2025-02-05T08:30:00.000Z'
        }
      ]
    }
  ],
  featured: [
    {
      id: 'material-1',
      sku: 'CAB-6A-500',
      name: 'Cat6A bulk cable drums',
      category: 'Structured cabling',
      unitType: 'drum',
      quantityOnHand: 24,
      quantityReserved: 6,
      safetyStock: 12,
      unitCost: 240,
      supplier: { name: 'Metro Cabling Co' },
      leadTimeDays: 3,
      compliance: ['CE', 'RoHS'],
      nextArrival: '2025-02-15T09:00:00.000Z',
      alerts: []
    },
    {
      id: 'material-2',
      sku: 'FS-CO2-60',
      name: '6kg CO2 extinguishers',
      category: 'Fire safety',
      unitType: 'unit',
      quantityOnHand: 56,
      quantityReserved: 12,
      safetyStock: 48,
      unitCost: 68,
      supplier: 'Civic Compliance',
      leadTimeDays: 5,
      compliance: ['BS EN3'],
      nextArrival: '2025-02-21T10:00:00.000Z',
      alerts: [
        {
          id: 'alert-1',
          type: 'low_stock',
          severity: 'warning',
          status: 'active',
          triggeredAt: '2025-02-05T08:30:00.000Z'
        }
      ]
    }
  ],
  collections: [
    {
      id: 'rapid-response',
      name: 'Rapid response outage kit',
      description:
        'Pre-packed assemblies for campus outages including switchgear spares, fuses, PPE, and thermal paste.',
      composition: [
        '4 × Cat6A cable drums',
        '12 × MCCB kits',
        'Thermal imaging consumables',
        'Arc-flash PPE rotation pack'
      ],
      slaHours: 4,
      coverageZones: ['London Docklands', 'Canary Wharf'],
      automation: ['Auto-replenish to 2 kits per zone', 'Escrow-backed courier dispatch']
    },
    {
      id: 'planned-maintenance',
      name: 'Planned maintenance stack',
      description: '90-day rolling consumables aligned with monthly PPM schedules and vendor compliance expiries.',
      composition: [
        'Filter and belt assortment',
        'Sealant & lubrication caddies',
        'PAT testing consumables',
        'Permit documentation packs'
      ],
      slaHours: 24,
      coverageZones: ['Manchester Science Park', 'Birmingham Innovation Hub'],
      automation: ['Lead time buffers by supplier tier', 'Compliance auto-escalations']
    }
  ],
  suppliers: [
    {
      id: 'metro',
      name: 'Metro Cabling Co',
      tier: 'Preferred',
      leadTimeDays: 3,
      reliability: 0.98,
      annualSpend: 82000,
      carbonScore: 72
    },
    {
      id: 'civic',
      name: 'Civic Compliance',
      tier: 'Strategic',
      leadTimeDays: 5,
      reliability: 0.95,
      annualSpend: 61000,
      carbonScore: 66
    },
    {
      id: 'northern',
      name: 'Northern Plant Logistics',
      tier: 'Regional',
      leadTimeDays: 2,
      reliability: 0.91,
      annualSpend: 38000,
      carbonScore: 59
    }
  ],
  logistics: [
    {
      id: 'inbound',
      label: 'Inbound consolidation',
      status: 'on_track',
      eta: '2025-02-15T08:00:00.000Z',
      detail:
        'Consolidated supplier shipments staged at Milton Keynes hub with telemetry seal checks complete.'
    },
    {
      id: 'quality',
      label: 'Quality assurance',
      status: 'attention',
      eta: '2025-02-16T12:00:00.000Z',
      detail: 'Fire safety lot pending QA retest following revised BS EN3 documentation release.'
    },
    {
      id: 'last-mile',
      label: 'Last-mile dispatch',
      status: 'scheduled',
      eta: '2025-02-17T06:00:00.000Z',
      detail: 'Dedicated EV couriers aligned with SLAs and geofenced drop windows for Docklands campus.'
    }
  ],
  insights: {
    compliance: {
      passingRate: 0.94,
      upcomingAudits: 3,
      expiringCertifications: [
        { name: 'Fire suppression media', expiresAt: '2025-03-01T00:00:00.000Z' },
        { name: 'Lifting accessories', expiresAt: '2025-03-12T00:00:00.000Z' }
      ]
    },
    sustainability: {
      recycledShare: 0.32,
      co2SavingsTons: 18.4,
      initiatives: ['Closed-loop cable drum programme', 'EV last-mile fleet fully deployed']
    }
  }
});

function normaliseAdminDashboard(payload = {}) {
  const timeframe = typeof payload.timeframe === 'string' ? payload.timeframe : '7d';
  const generatedAt = payload.generatedAt ? new Date(payload.generatedAt) : new Date();

  const timeframeOptions = ensureArray(payload.timeframeOptions).map((option) => ({
    value: typeof option?.value === 'string' ? option.value : `${option?.value ?? '7d'}`,
    label: option?.label || `${option?.value ?? '7 days'}`
  }));

  const tiles = ensureArray(payload.metrics?.command?.tiles).map((tile, index) => ({
    id: tile.id || tile.key || `metric-${index}`,
    label: tile.label || tile.name || `Metric ${index + 1}`,
    value: {
      amount: Number.parseFloat(tile.value?.amount ?? tile.valueAmount ?? tile.value ?? 0) || 0,
      currency: tile.value?.currency || tile.currency || null
    },
    valueLabel:
      tile.valueLabel ||
      (typeof tile.value === 'string' ? tile.value : tile.value?.amount != null ? String(tile.value.amount) : '—'),
    delta: tile.delta || tile.deltaLabel || '',
    deltaTone: tile.deltaTone || 'positive',
    caption: tile.caption || '',
    status: tile.status || null
  }));

  const commandSummary = payload.metrics?.command?.summary || {};

  const escrowTrend = ensureArray(payload.charts?.escrowTrend?.buckets).map((bucket, index) => ({
    label: bucket.label || `Bucket ${index + 1}`,
    value: Number.parseFloat(bucket.value ?? bucket.actual ?? 0) || 0,
    target: Number.parseFloat(bucket.target ?? 0) || 0
  }));

  const disputeBreakdown = ensureArray(payload.charts?.disputeBreakdown?.buckets).map((bucket, index) => ({
    label: bucket.label || `Period ${index + 1}`,
    resolved: Number.parseInt(bucket.resolved ?? 0, 10) || 0,
    escalated: Number.parseInt(bucket.escalated ?? 0, 10) || 0
  }));

  const securitySignals = ensureArray(payload.security?.signals).map((signal, index) => ({
    label: signal.label || `Signal ${index + 1}`,
    valueLabel:
      signal.valueLabel ||
      (signal.value != null ? String(signal.value) : signal.percentage != null ? `${signal.percentage}%` : '—'),
    caption: signal.caption || '',
    tone: signal.tone || 'info',
    statusLabel: signal.statusLabel || signal.status || null,
    ownerRole: signal.ownerRole || signal.owner || null,
    runbookUrl: signal.runbookUrl || signal.runbook || null,
    metricKey: signal.metricKey || `signal-${index}`
  }));

  const automationBacklog = ensureArray(payload.security?.automationBacklog).map((item, index) => ({
    id: item.id || `automation-${index}`,
    name: item.name || `Automation ${index + 1}`,
    status: item.status || 'Monitor',
    notes: item.notes || '',
    tone: item.tone || 'info',
    owner: item.owner || null,
    runbookUrl: item.runbookUrl || null,
    dueAt: item.dueAt || null,
    priority: item.priority || 'medium',
    signalKey: item.signalKey || null
  }));

  const queueBoards = ensureArray(payload.queues?.boards).map((board, index) => {
    const id = board.id || `board-${index}`;
    const metadata = board.metadata && typeof board.metadata === 'object' ? board.metadata : {};
    const priority = Number.parseInt(board.priority ?? index + 1, 10);
    return {
      id,
      slug: board.slug || null,
      title: board.title || board.name || `Queue ${index + 1}`,
      summary: board.summary || '',
      owner: board.owner || 'Operations',
      status: board.status || 'operational',
      priority: Number.isFinite(priority) ? priority : index + 1,
      metadata,
      createdAt: board.createdAt || null,
      updatedAt: board.updatedAt || null,
      updates: ensureArray(board.updates).map((update, updateIndex) => normaliseQueueUpdate(update, id, updateIndex))
    };
  });
  const connectors = ensureArray(payload.security?.connectors).map((connector, index) => ({
    id: connector.id || `connector-${index}`,
    name: connector.name || `Connector ${index + 1}`,
    status: connector.status || 'healthy',
    description: connector.description || '',
    connectorType: connector.connectorType || connector.type || 'custom',
    region: connector.region || null,
    dashboardUrl: connector.dashboardUrl || connector.url || null,
    ingestionEndpoint: connector.ingestionEndpoint || null,
    eventsPerMinuteTarget:
      Number.parseInt(connector.eventsPerMinuteTarget ?? connector.target ?? 0, 10) || 0,
    eventsPerMinuteActual:
      Number.parseInt(connector.eventsPerMinuteActual ?? connector.actual ?? 0, 10) || 0,
    lastHealthCheckAt: connector.lastHealthCheckAt || connector.lastHealth || null,
    logoUrl: connector.logoUrl || null
  }));

  const securitySummary = payload.security?.summary || {
    connectorsHealthy: connectors.filter((connector) => connector.status === 'healthy').length,
    connectorsAttention: connectors.filter((connector) => connector.status !== 'healthy').length,
    automationOpen: automationBacklog.filter((item) => item.status !== 'Completed').length,
    signalsWarning: securitySignals.filter((signal) => signal.tone === 'warning').length,
    signalsDanger: securitySignals.filter((signal) => signal.tone === 'danger').length
  };

  const securityCapabilities = payload.security?.capabilities || {};

  const complianceControls = ensureArray(payload.queues?.complianceControls).map((control, index) => ({
    id: control.id || `control-${index}`,
    name: control.name || `Control ${index + 1}`,
    detail: control.detail || '',
    due: control.due || 'Due soon',
    owner: control.owner || 'Compliance Ops',
    tone: control.tone || 'info'
  }));

  let auditTimeline;
  if (Array.isArray(payload.audit?.timeline?.events)) {
    auditTimeline = {
      events: ensureArray(payload.audit.timeline.events).map((item, index) => ({
        id: item.id || `audit-${index}`,
        time: item.time || '--:--',
        event: item.event || `Audit event ${index + 1}`,
        owner: item.owner || 'Operations',
        ownerTeam: item.ownerTeam || null,
        status: item.status || 'Scheduled',
        category: item.category || 'other',
        summary: item.summary || '',
        attachments: ensureArray(item.attachments).map((attachment, attachmentIndex) => ({
          label: attachment?.label || `Attachment ${attachmentIndex + 1}`,
          url: attachment?.url || ''
        })),
        occurredAt: item.occurredAt || null,
        dueAt: item.dueAt || null,
        source: item.source || 'system',
        metadata: item.metadata || {}
      })),
      summary: {
        countsByCategory: payload.audit.timeline.summary?.countsByCategory ?? {},
        countsByStatus: payload.audit.timeline.summary?.countsByStatus ?? {},
        manualCounts: payload.audit.timeline.summary?.manualCounts ?? {},
        manualStatusCounts: payload.audit.timeline.summary?.manualStatusCounts ?? {},
        timeframe: payload.audit.timeline.summary?.timeframe || timeframe,
        timeframeLabel: payload.audit.timeline.summary?.timeframeLabel || payload.timeframeLabel || '7 days',
        timezone: payload.audit.timeline.summary?.timezone || 'Europe/London',
        range: payload.audit.timeline.summary?.range || null,
        lastUpdated: payload.audit.timeline.summary?.lastUpdated || generatedAt
      }
    };
  } else {
    const fallbackEvents = ensureArray(payload.audit?.timeline).map((item, index) => ({
      id: item.id || `audit-${index}`,
      time: item.time || '--:--',
      event: item.event || `Audit event ${index + 1}`,
      owner: item.owner || 'Operations',
      ownerTeam: item.ownerTeam || null,
      status: item.status || 'Scheduled',
      category: item.category || 'other',
      summary: item.summary || '',
      attachments: ensureArray(item.attachments).map((attachment, attachmentIndex) => ({
        label: attachment?.label || `Attachment ${attachmentIndex + 1}`,
        url: attachment?.url || ''
      })),
      occurredAt: item.occurredAt || null,
      dueAt: item.dueAt || null,
      source: item.source || 'system',
      metadata: item.metadata || {}
    }));
    auditTimeline = {
      events: fallbackEvents,
      summary: {
        countsByCategory: {},
        countsByStatus: {},
        manualCounts: {},
        manualStatusCounts: {},
        timeframe,
        timeframeLabel: payload.timeframeLabel || '7 days',
        timezone: 'Europe/London',
        range: null,
        lastUpdated: generatedAt
      }
    };
  }

  return {
    timeframe,
    timeframeLabel: payload.timeframeLabel || '7 days',
    generatedAt,
    timeframeOptions: timeframeOptions.length ? timeframeOptions : [
      { value: '7d', label: '7 days' },
      { value: '30d', label: '30 days' },
      { value: '90d', label: '90 days' }
    ],
    metrics: {
      command: {
        tiles,
        summary: {
          escrowTotal:
            Number.parseFloat(commandSummary.escrowTotal ?? commandSummary.escrowTotalAmount ?? 0) || 0,
          escrowTotalLabel: commandSummary.escrowTotalLabel || commandSummary.escrowTotal || '—',
          slaCompliance: Number.parseFloat(commandSummary.slaCompliance ?? 0) || 0,
          slaComplianceLabel: commandSummary.slaComplianceLabel || commandSummary.slaCompliance || '—',
          openDisputes: Number.parseInt(commandSummary.openDisputes ?? 0, 10) || 0,
          openDisputesLabel: commandSummary.openDisputesLabel || `${commandSummary.openDisputes ?? 0}`
        }
      }
    },
    charts: {
      escrowTrend: { buckets: escrowTrend },
      disputeBreakdown: { buckets: disputeBreakdown }
    },
    security: {
      signals: securitySignals,
      automationBacklog,
      connectors,
      summary: securitySummary,
      capabilities: {
        canManageSignals: Boolean(securityCapabilities.canManageSignals),
        canManageAutomation: Boolean(securityCapabilities.canManageAutomation),
        canManageConnectors: Boolean(securityCapabilities.canManageConnectors)
      }
    },
    queues: {
      boards: queueBoards,
      complianceControls
    },
    audit: {
      timeline: auditTimeline
    }
  };
}

function normaliseDisputeAttachment(attachment, index = 0, entryId = 'attachment') {
  if (!attachment) {
    return null;
  }

  if (typeof attachment === 'string') {
    const trimmed = attachment.trim();
    if (!trimmed) {
      return null;
    }
    return {
      id: `${entryId}-${index}`,
      label: trimmed,
      url: trimmed,
      type: 'link',
      thumbnail: null
    };
  }

  const url = typeof attachment.url === 'string' ? attachment.url.trim() : '';
  if (!url) {
    return null;
  }

  const label = typeof attachment.label === 'string' && attachment.label.trim().length > 0
    ? attachment.label.trim()
    : url;

  return {
    id: attachment.id ?? `${entryId}-${index}`,
    label,
    url,
    type: typeof attachment.type === 'string' ? attachment.type : 'link',
    thumbnail:
      typeof attachment.thumbnail === 'string' && attachment.thumbnail.trim().length > 0
        ? attachment.thumbnail.trim()
        : null
  };
}

function normaliseDisputeEntry(entry = {}, index = 0) {
  const attachments = ensureArray(entry.attachments)
    .map((item, attachmentIndex) => normaliseDisputeAttachment(item, attachmentIndex, entry.id ?? `entry-${index}`))
    .filter(Boolean);

  return {
    id: entry.id || null,
    bucketId: entry.bucketId || null,
    periodStart: entry.periodStart || null,
    periodEnd: entry.periodEnd || null,
    escalatedCount: Number.parseInt(entry.escalatedCount ?? 0, 10) || 0,
    resolvedCount: Number.parseInt(entry.resolvedCount ?? 0, 10) || 0,
    reopenedCount: Number.parseInt(entry.reopenedCount ?? 0, 10) || 0,
    backlogCount: Number.parseInt(entry.backlogCount ?? 0, 10) || 0,
    ownerNotes: entry.ownerNotes || '',
    attachments,
    createdAt: entry.createdAt || null,
    updatedAt: entry.updatedAt || null,
    createdBy: entry.createdBy || null,
    updatedBy: entry.updatedBy || null
  };
}

function normaliseDisputeBucket(bucket = {}, index = 0) {
  const entries = ensureArray(bucket.entries).map((entry, entryIndex) =>
    normaliseDisputeEntry(entry, entryIndex)
  );

  const latestEntry = bucket.latestEntry
    ? normaliseDisputeEntry(bucket.latestEntry, 0)
    : entries[0] ?? null;

  return {
    id: bucket.id || `bucket-${index}`,
    label: bucket.label || `Cadence bucket ${index + 1}`,
    cadence: bucket.cadence || 'Window',
    windowDurationHours: Number.parseInt(bucket.windowDurationHours ?? 24, 10) || 24,
    ownerName: bucket.ownerName || '',
    ownerRole: bucket.ownerRole || '',
    escalationContact: bucket.escalationContact || '',
    playbookUrl: bucket.playbookUrl || '',
    heroImageUrl: bucket.heroImageUrl || '',
    checklist: ensureArray(bucket.checklist).map((item) => String(item)),
    status: bucket.status || 'on_track',
    sortOrder: Number.parseInt(bucket.sortOrder ?? index, 10) || index,
    metrics: {
      latestResolutionRate: Number.parseFloat(bucket.metrics?.latestResolutionRate ?? 0) || 0,
      latestEscalated: Number.parseInt(bucket.metrics?.latestEscalated ?? 0, 10) || 0,
      latestResolved: Number.parseInt(bucket.metrics?.latestResolved ?? 0, 10) || 0,
      backlog: Number.parseInt(bucket.metrics?.backlog ?? 0, 10) || 0,
      trend: Number.parseFloat(bucket.metrics?.trend ?? 0) || 0
    },
    latestEntry,
    entries
  };
}

function normaliseDisputeHealthWorkspace(payload = {}) {
  const summary = {
    open: Number.parseInt(payload.summary?.open ?? 0, 10) || 0,
    underReview: Number.parseInt(payload.summary?.underReview ?? 0, 10) || 0,
    resolvedThisWindow: Number.parseInt(payload.summary?.resolvedThisWindow ?? 0, 10) || 0,
    openedThisWindow: Number.parseInt(payload.summary?.openedThisWindow ?? 0, 10) || 0,
    resolutionRate: Number.parseFloat(payload.summary?.resolutionRate ?? 0) || 0,
    backlogOlderThanTarget: Number.parseInt(payload.summary?.backlogOlderThanTarget ?? 0, 10) || 0,
    reopenedThisWindow: Number.parseInt(payload.summary?.reopenedThisWindow ?? 0, 10) || 0,
    windowStart: payload.summary?.windowStart || null,
    generatedAt: payload.summary?.generatedAt || new Date().toISOString()
  };

  const buckets = ensureArray(payload.buckets).map((bucket, index) =>
    normaliseDisputeBucket(bucket, index)
  );

  const insights = ensureArray(payload.insights).map((insight) => ({
    id: insight.id || null,
    label: insight.label || 'Cadence bucket',
    status: insight.status || 'on_track',
    latestResolutionRate: Number.parseFloat(insight.latestResolutionRate ?? 0) || 0,
    backlog: Number.parseInt(insight.backlog ?? 0, 10) || 0
  }));

  return {
    summary,
    buckets,
    insights
  };
}

function disputeHealthHistoryFallback() {
  return {
    bucket: null,
    entries: [],
    pagination: { total: 0, limit: 50, offset: 0, hasMore: false },
    metrics: { latestResolutionRate: 0, latestEscalated: 0, latestResolved: 0, backlog: 0, trend: 0 }
  };
}

function normaliseDisputeHealthHistory(payload = {}) {
  const bucket = payload.bucket
    ? {
        id: payload.bucket.id || null,
        label: payload.bucket.label || 'Cadence bucket',
        cadence: payload.bucket.cadence || 'Window',
        status: payload.bucket.status || 'monitor',
        windowDurationHours: Number.parseInt(payload.bucket.windowDurationHours ?? 24, 10) || 24,
        ownerName: payload.bucket.ownerName || '',
        ownerRole: payload.bucket.ownerRole || '',
        escalationContact: payload.bucket.escalationContact || '',
        playbookUrl: payload.bucket.playbookUrl || '',
        heroImageUrl: payload.bucket.heroImageUrl || '',
        checklist: ensureArray(payload.bucket.checklist).map((item) => String(item))
      }
    : null;

  const entries = ensureArray(payload.entries).map((entry, index) => normaliseDisputeEntry(entry, index));

  const parsedTotal = Number.parseInt(payload.pagination?.total ?? entries.length, 10);
  const total = Number.isFinite(parsedTotal) && parsedTotal >= 0 ? parsedTotal : entries.length;
  const rawLimit = payload.pagination?.limit ?? (entries.length > 0 ? entries.length : 50);
  const parsedLimit = Number.parseInt(rawLimit, 10);
  const limitValue = Number.isFinite(parsedLimit) && parsedLimit > 0 ? parsedLimit : entries.length > 0 ? entries.length : 50;
  const parsedOffset = Number.parseInt(payload.pagination?.offset ?? 0, 10);
  const offsetValue = Number.isFinite(parsedOffset) && parsedOffset >= 0 ? parsedOffset : 0;

  const pagination = {
    total,
    limit: limitValue,
    offset: offsetValue,
    hasMore: Boolean(payload.pagination?.hasMore)
  };

  const metrics = {
    latestResolutionRate: Number.parseFloat(payload.metrics?.latestResolutionRate ?? 0) || 0,
    latestEscalated: Number.parseInt(payload.metrics?.latestEscalated ?? 0, 10) || 0,
    latestResolved: Number.parseInt(payload.metrics?.latestResolved ?? 0, 10) || 0,
    backlog: Number.parseInt(payload.metrics?.backlog ?? 0, 10) || 0,
    trend: Number.parseFloat(payload.metrics?.trend ?? 0) || 0
  };

  return { bucket, entries, pagination, metrics };
}

function disputeHealthFallback() {
  return {
    summary: {
      open: 0,
      underReview: 0,
      resolvedThisWindow: 0,
      openedThisWindow: 0,
      resolutionRate: 0,
      backlogOlderThanTarget: 0,
      reopenedThisWindow: 0,
      windowStart: null,
      generatedAt: new Date().toISOString()
    },
    buckets: [],
    insights: []
  };
}

const adminFallback = normaliseAdminDashboard({
  timeframe: '7d',
  timeframeLabel: '7 days',
  generatedAt: new Date().toISOString(),
  timeframeOptions: [
    { value: '7d', label: '7 days' },
    { value: '30d', label: '30 days' },
    { value: '90d', label: '90 days' }
  ],
  metrics: {
    command: {
      tiles: [
        {
          id: 'escrow',
          label: 'Escrow under management',
          value: { amount: 18_200_000, currency: 'GBP' },
          valueLabel: '£18.2m',
          delta: '+6.2%',
          deltaTone: 'positive',
          caption: 'Across 1,284 active bookings',
          status: { label: 'Stabilised', tone: 'info' }
        },
        {
          id: 'disputes',
          label: 'Disputes requiring action',
          value: { amount: 12 },
          valueLabel: '12',
          delta: '-2.1%',
          deltaTone: 'positive',
          caption: 'Median response 38 minutes',
          status: { label: 'Managed', tone: 'success' }
        },
        {
          id: 'jobs',
          label: 'Live jobs',
          value: { amount: 1204 },
          valueLabel: '1,204',
          delta: '+3.7%',
          deltaTone: 'positive',
          caption: 'Coverage across 92 zones',
          status: { label: 'Peak period', tone: 'warning' }
        },
        {
          id: 'sla',
          label: 'SLA compliance',
          value: { amount: 98.2 },
          valueLabel: '98.2%',
          delta: '+1.2%',
          deltaTone: 'positive',
          caption: 'Goal ≥ 97%',
          status: { label: 'On target', tone: 'success' }
        }
      ],
      summary: {
        escrowTotal: 18_200_000,
        escrowTotalLabel: '£18.2m',
        slaCompliance: 98.2,
        slaComplianceLabel: '98.2%',
        openDisputes: 12,
        openDisputesLabel: '12'
      }
    }
  },
  charts: {
    escrowTrend: {
      buckets: [
        { label: 'Mon', value: 17.6, target: 16.5 },
        { label: 'Tue', value: 17.9, target: 16.7 },
        { label: 'Wed', value: 18.1, target: 16.9 },
        { label: 'Thu', value: 18.4, target: 17.1 },
        { label: 'Fri', value: 18.7, target: 17.2 },
        { label: 'Sat', value: 18.5, target: 17.1 },
        { label: 'Sun', value: 18.2, target: 17.0 }
      ]
    },
    disputeBreakdown: {
      buckets: [
        { label: 'Mon', resolved: 52, escalated: 6 },
        { label: 'Tue', resolved: 48, escalated: 7 },
        { label: 'Wed', resolved: 50, escalated: 5 },
        { label: 'Thu', resolved: 46, escalated: 5 },
        { label: 'Fri', resolved: 58, escalated: 4 },
        { label: 'Sat', resolved: 49, escalated: 6 },
        { label: 'Sun', resolved: 43, escalated: 3 }
      ]
    }
  },
  security: {
    signals: [
      {
        label: 'MFA adoption',
        valueLabel: '96.4%',
        caption: 'Enterprise + provider portals',
        tone: 'success',
        statusLabel: 'On target',
        ownerRole: 'Security operations',
        runbookUrl: 'https://confluence.fixnado.com/runbooks/mfa-hardening',
        metricKey: 'mfa_adoption'
      },
      {
        label: 'Critical alerts',
        valueLabel: '0',
        caption: 'Security Operations Center overnight review',
        tone: 'success',
        statusLabel: 'No open alerts',
        ownerRole: 'Trust & safety',
        runbookUrl: 'https://confluence.fixnado.com/runbooks/critical-alerts',
        metricKey: 'critical_alerts_open'
      },
      {
        label: 'Audit log ingestion',
        valueLabel: '100%',
        caption: '24h ingestion completeness from Splunk',
        tone: 'info',
        statusLabel: 'Tracking plan',
        ownerRole: 'Platform engineering',
        runbookUrl: 'https://confluence.fixnado.com/runbooks/telemetry-pipeline-reset',
        metricKey: 'audit_ingestion_rate'
      }
    ],
    automationBacklog: [
      {
        id: 'auto-1',
        name: 'Escrow ledger reconciliation',
        status: 'Ready for QA',
        notes: 'Extends double-entry validation to rental deposits; requires finance sign-off.',
        tone: 'success',
        owner: 'Automation Guild',
        runbookUrl: 'https://confluence.fixnado.com/runbooks/escrow-ledger',
        dueAt: new Date(Date.now() + 2 * 24 * 60 * 60 * 1000).toISOString(),
        priority: 'high',
        signalKey: 'audit_ingestion_rate'
      },
      {
        id: 'auto-2',
        name: 'Compliance webhook retries',
        status: 'In progress',
        notes: 'Retries failed submissions to insurance partners with exponential backoff.',
        tone: 'info',
        owner: 'Compliance Ops',
        runbookUrl: 'https://confluence.fixnado.com/runbooks/compliance-retry-service',
        dueAt: new Date(Date.now() + 5 * 24 * 60 * 60 * 1000).toISOString(),
        priority: 'medium',
        signalKey: 'critical_alerts_open'
      },
      {
        id: 'auto-3',
        name: 'Dispute document summarisation',
        status: 'Planned',
        notes: 'Pilot with AI summarisation flagged for accuracy review before production rollout.',
        tone: 'warning',
        owner: 'Customer Advocacy',
        runbookUrl: null,
        dueAt: null,
        priority: 'urgent',
        signalKey: null
      }
    ],
    connectors: [
      {
        id: 'connector-1',
        name: 'Splunk Observability',
        status: 'healthy',
        description: 'Primary SIEM connector forwarding platform audit events.',
        connectorType: 'siem',
        region: 'eu-west-2',
        dashboardUrl: 'https://splunk.fixnado.com/app/sre/telemetry-overview',
        ingestionEndpoint: 'kinesis://splunk-audit',
        eventsPerMinuteTarget: 4800,
        eventsPerMinuteActual: 5120,
        lastHealthCheckAt: new Date().toISOString(),
        logoUrl: 'https://cdn.fixnado.com/logos/splunk.svg'
      },
      {
        id: 'connector-2',
        name: 'Azure Sentinel',
        status: 'warning',
        description: 'Regional SOC handoff for APAC enterprise tenants.',
        connectorType: 'siem',
        region: 'ap-southeast-2',
        dashboardUrl: 'https://portal.azure.com/#view/Microsoft_Azure_Security/SentinelMainBlade',
        ingestionEndpoint: 'eventhub://sentinel-apac',
        eventsPerMinuteTarget: 1800,
        eventsPerMinuteActual: 1540,
        lastHealthCheckAt: new Date(Date.now() - 3 * 60 * 60 * 1000).toISOString(),
        logoUrl: 'https://cdn.fixnado.com/logos/azure-sentinel.svg'
      }
    ],
    summary: {
      connectorsHealthy: 1,
      connectorsAttention: 1,
      automationOpen: 3,
      signalsWarning: 1,
      signalsDanger: 0
    },
    capabilities: {
      canManageSignals: true,
      canManageAutomation: true,
      canManageConnectors: true
    }
  },
  queues: {
    boards: [
      {
        id: 1,
        title: 'Provider verification queue',
        summary:
          'Identity verifications, insurance checks, and DBS renewals are grouped into a single command queue with automation fallbacks.',
        updates: [
          '4 documents awaiting manual agent review after OCR warnings.',
          'Average handling time 1.2h (target ≤ 1.5h).',
          'Auto-reminders triggered for 12 providers via email + SMS.'
        ],
        owner: 'Compliance Ops'
      },
      {
        id: 2,
        title: 'Dispute resolution board',
        summary: 'High-risk disputes flagged for legal oversight with evidence packs collated via secure storage.',
        updates: [
          '3 disputes escalated to Stage 2 review.',
          'AI summarisation enabled for transcripts; manual review still required for regulated industries.',
          'Median time-to-resolution: 19 hours (goal 24 hours).'
        ],
        owner: 'Support & Legal'
      }
    ],
    complianceControls: [
      {
        id: 1,
        name: 'Provider KYC refresh',
        detail: '8 providers triggered by expiring IDs; automated reminders dispatched with secure upload links.',
        due: 'Due today',
        owner: 'Compliance Ops',
        tone: 'warning'
      },
      {
        id: 2,
        name: 'Insurance certificate review',
        detail: 'Three enterprise clients require renewed liability certificates before next milestone.',
        due: 'Due in 2 days',
        owner: 'Risk & Legal',
        tone: 'info'
      },
      {
        id: 3,
        name: 'GDPR DSAR queue',
        detail: 'Two data export requests awaiting legal approval; SLA 72 hours.',
        due: 'Due in 18 hours',
        owner: 'Privacy Office',
        tone: 'danger'
      }
    ]
  },
  audit: {
    timeline: {
      events: [
        {
          id: 'fallback-dsar',
          time: '08:30',
          event: 'GDPR DSAR pack exported',
          owner: 'Legal',
          ownerTeam: 'Privacy',
          status: 'Completed',
          category: 'compliance',
          summary: 'Evidence delivered to requester and archived in compliance vault.',
          attachments: [],
          occurredAt: null,
          dueAt: null,
          source: 'system',
          metadata: {}
        },
        {
          id: 'fallback-escrow',
          time: '09:45',
          event: 'Escrow reconciliation (daily)',
          owner: 'Finance Ops',
          ownerTeam: 'Finance',
          status: 'In progress',
          category: 'pipeline',
          summary: 'Validating settlement balances before release.',
          attachments: [],
          occurredAt: null,
          dueAt: null,
          source: 'system',
          metadata: {}
        },
        {
          id: 'fallback-onboarding',
          time: '11:00',
          event: 'Provider onboarding review',
          owner: 'Compliance Ops',
          ownerTeam: 'Compliance',
          status: 'Scheduled',
          category: 'compliance',
          summary: 'Reviewing high-risk provider onboarding artifacts.',
          attachments: [],
          occurredAt: null,
          dueAt: null,
          source: 'system',
          metadata: {}
        },
        {
          id: 'fallback-security',
          time: '14:30',
          event: 'Pen-test retest results review',
          owner: 'Security',
          ownerTeam: 'Security',
          status: 'Scheduled',
          category: 'security',
          summary: 'Confirming remediation of critical findings ahead of release.',
          attachments: [],
          occurredAt: null,
          dueAt: null,
          source: 'system',
          metadata: {}
        }
      ],
      summary: {
        countsByCategory: { compliance: 2, pipeline: 1, security: 1 },
        countsByStatus: { completed: 1, in_progress: 1, scheduled: 2 },
        manualCounts: {},
        manualStatusCounts: {},
        timeframe: '7d',
        timeframeLabel: '7 days',
        timezone: 'Europe/London',
        range: null,
        lastUpdated: null
      }
    }
  }
});

function normaliseProviderContact(contact = {}) {
  return {
    id: contact.id ?? `contact-${Math.random().toString(36).slice(2, 8)}`,
    name: contact.name ?? 'Provider contact',
    role: contact.role ?? null,
    email: contact.email ?? null,
    phone: contact.phone ?? null,
    type: contact.type ?? 'operations',
    isPrimary: Boolean(contact.isPrimary),
    notes: contact.notes ?? null,
    avatarUrl: contact.avatarUrl ?? null,
    createdAt: toDate(contact.createdAt),
    updatedAt: toDate(contact.updatedAt)
  };
}

function normaliseProviderCoverage(coverage = {}) {
  return {
    id: coverage.id ?? `coverage-${Math.random().toString(36).slice(2, 8)}`,
    zoneId: coverage.zoneId ?? coverage.zone?.id ?? 'zone',
    coverageType: coverage.coverageType ?? 'primary',
    coverageTypeLabel: coverage.coverageTypeLabel ?? coverage.coverageType ?? 'Primary',
    slaMinutes: toNumber(coverage.slaMinutes, 0),
    maxCapacity: toNumber(coverage.maxCapacity, 0),
    effectiveFrom: toDate(coverage.effectiveFrom),
    effectiveTo: toDate(coverage.effectiveTo),
    notes: coverage.notes ?? null,
    zone: coverage.zone
      ? {
          id: coverage.zone.id ?? coverage.zoneId ?? 'zone',
          name: coverage.zone.name ?? 'Coverage zone',
          companyId: coverage.zone.companyId ?? null
        }
      : null,
    createdAt: toDate(coverage.createdAt),
    updatedAt: toDate(coverage.updatedAt)
  };
}

function normaliseProviderDocument(document = {}) {
  return {
    id: document.id ?? `document-${Math.random().toString(36).slice(2, 8)}`,
    type: document.type ?? 'Document',
    status: document.status ?? 'submitted',
    fileName: document.fileName ?? 'document.pdf',
    fileSizeBytes: toNumber(document.fileSizeBytes, 0),
    mimeType: document.mimeType ?? 'application/pdf',
    issuedAt: toDate(document.issuedAt),
    expiryAt: toDate(document.expiryAt),
    submittedAt: toDate(document.submittedAt),
    reviewedAt: toDate(document.reviewedAt),
    reviewerId: document.reviewerId ?? null,
    rejectionReason: document.rejectionReason ?? null,
    metadata: document.metadata ?? {},
    downloadUrl: document.downloadUrl ?? null
  };
}

function normaliseProviderService(service = {}) {
  return {
    id: service.id ?? `service-${Math.random().toString(36).slice(2, 8)}`,
    title: service.title ?? 'Service',
    category: service.category ?? null,
    price: toNullableNumber(service.price),
    currency: service.currency ?? 'GBP',
    createdAt: toDate(service.createdAt),
    updatedAt: toDate(service.updatedAt)
  };
}

function normaliseAdminProviderDirectory(payload = {}) {
  const summary = payload.summary ?? {};
  const providers = ensureArray(payload.providers).map((provider) => ({
    id: provider.id ?? `provider-${Math.random().toString(36).slice(2, 8)}`,
    profileId: provider.profileId ?? null,
    displayName: provider.displayName ?? provider.tradingName ?? 'Provider',
    tradingName: provider.tradingName ?? provider.displayName ?? 'Provider',
    status: provider.status ?? 'prospect',
    statusLabel: provider.statusLabel ?? provider.status ?? 'Prospect',
    onboardingStage: provider.onboardingStage ?? 'intake',
    onboardingStageLabel: provider.onboardingStageLabel ?? provider.onboardingStage ?? 'Intake',
    tier: provider.tier ?? 'standard',
    tierLabel: provider.tierLabel ?? provider.tier ?? 'Standard',
    riskRating: provider.riskRating ?? 'medium',
    riskLabel: provider.riskLabel ?? provider.riskRating ?? 'Medium',
    supportEmail: provider.supportEmail ?? null,
    supportPhone: provider.supportPhone ?? null,
    coverageCount: toNumber(provider.coverageCount, 0),
    contactCount: toNumber(provider.contactCount, 0),
    servicesCount: toNumber(provider.servicesCount, 0),
    averageRating: toNumber(provider.averageRating, 0),
    jobsCompleted: toNumber(provider.jobsCompleted, 0),
    complianceScore: toNumber(provider.complianceScore, 0),
    verified: Boolean(provider.verified),
    insuredStatus: provider.insuredStatus ?? 'not_started',
    insuredStatusLabel: provider.insuredStatusLabel ?? provider.insuredStatus ?? 'Not started',
    insuredBadgeVisible: Boolean(provider.insuredBadgeVisible),
    storefrontSlug: provider.storefrontSlug ?? null,
    lastReviewAt: toDate(provider.lastReviewAt),
    updatedAt: toDate(provider.updatedAt),
    createdAt: toDate(provider.createdAt),
    region: provider.region ?? null
  }));

  return {
    summary: {
      total: toNumber(summary.total, providers.length),
      averageComplianceScore: toNumber(summary.averageComplianceScore, 0),
      lastUpdatedAt: toDate(summary.lastUpdatedAt),
      statusBreakdown: ensureArray(summary.statusBreakdown).map((entry) => ({
        value: entry.value ?? 'unknown',
        label: entry.label ?? (entry.value ?? 'Unknown'),
        count: toNumber(entry.count, 0)
      })),
      onboardingBreakdown: ensureArray(summary.onboardingBreakdown).map((entry) => ({
        value: entry.value ?? 'intake',
        label: entry.label ?? (entry.value ?? 'Intake'),
        count: toNumber(entry.count, 0)
      })),
      tierBreakdown: ensureArray(summary.tierBreakdown).map((entry) => ({
        value: entry.value ?? 'standard',
        label: entry.label ?? (entry.value ?? 'Standard'),
        count: toNumber(entry.count, 0)
      })),
      riskBreakdown: ensureArray(summary.riskBreakdown).map((entry) => ({
        value: entry.value ?? 'medium',
        label: entry.label ?? (entry.value ?? 'Medium'),
        count: toNumber(entry.count, 0)
      })),
      insuredBreakdown: ensureArray(summary.insuredBreakdown).map((entry) => ({
        value: entry.value ?? 'not_started',
        label: entry.label ?? (entry.value ?? 'Not started'),
        count: toNumber(entry.count, 0)
      }))
    },
    providers,
    pagination: {
      total: toNumber(payload.pagination?.total ?? summary.total ?? providers.length, providers.length),
      limit: toNumber(payload.pagination?.limit ?? providers.length, providers.length),
      offset: toNumber(payload.pagination?.offset ?? 0, 0),
      hasMore: Boolean(payload.pagination?.hasMore)
    },
    enums: {
      statuses: ensureArray(payload.enums?.statuses).map((option) => normaliseOption(option, 'prospect', 'Prospect')),
      onboardingStages: ensureArray(payload.enums?.onboardingStages).map((option) => normaliseOption(option, 'intake', 'Intake')),
      tiers: ensureArray(payload.enums?.tiers).map((option) => normaliseOption(option, 'standard', 'Standard')),
      riskLevels: ensureArray(payload.enums?.riskLevels).map((option) => normaliseOption(option, 'medium', 'Medium')),
      coverageTypes: ensureArray(payload.enums?.coverageTypes).map((option) => normaliseOption(option, 'primary', 'Primary')),
      insuredStatuses: ensureArray(payload.enums?.insuredStatuses).map((option) => normaliseOption(option, 'not_started', 'Not started')),
      regions: ensureArray(payload.enums?.regions).map((region) => ({
        id: region.id ?? region.code ?? `region-${Math.random().toString(36).slice(2, 8)}`,
        name: region.name ?? 'Region',
        code: region.code ?? null
      }))
    }
  };
}

function normaliseAdminProviderDetail(payload = {}) {
  const company = payload.company ?? {};
  const profile = payload.profile ?? {};

  return {
    company: {
      id: company.id ?? null,
      legalStructure: company.legalStructure ?? 'company',
      contactName: company.contactName ?? '',
      contactEmail: company.contactEmail ?? null,
      serviceRegions: company.serviceRegions ?? '',
      marketplaceIntent: company.marketplaceIntent ?? '',
      verified: Boolean(company.verified),
      insuredSellerStatus: company.insuredSellerStatus ?? 'not_started',
      insuredSellerBadgeVisible: Boolean(company.insuredSellerBadgeVisible),
      complianceScore: toNumber(company.complianceScore, 0),
      regionId: company.regionId ?? null,
      region: company.region
        ? {
            id: company.region.id ?? company.region.code ?? 'region',
            name: company.region.name ?? 'Region',
            code: company.region.code ?? null
          }
        : null
    },
    profile: {
      id: profile.id ?? null,
      displayName: profile.displayName ?? 'Provider',
      tradingName: profile.tradingName ?? profile.displayName ?? 'Provider',
      status: profile.status ?? 'prospect',
      onboardingStage: profile.onboardingStage ?? 'intake',
      tier: profile.tier ?? 'standard',
      riskRating: profile.riskRating ?? 'medium',
      supportEmail: profile.supportEmail ?? null,
      supportPhone: profile.supportPhone ?? null,
      websiteUrl: profile.websiteUrl ?? null,
      logoUrl: profile.logoUrl ?? null,
      heroImageUrl: profile.heroImageUrl ?? null,
      storefrontSlug: profile.storefrontSlug ?? null,
      operationsNotes: profile.operationsNotes ?? null,
      coverageNotes: profile.coverageNotes ?? null,
      averageRating: toNumber(profile.averageRating, 0),
      jobsCompleted: toNumber(profile.jobsCompleted, 0),
      lastReviewAt: toDate(profile.lastReviewAt),
      tags: Array.isArray(profile.tags) ? profile.tags : []
    },
    contacts: ensureArray(payload.contacts).map(normaliseProviderContact),
    coverage: ensureArray(payload.coverage).map(normaliseProviderCoverage),
    documents: ensureArray(payload.documents).map(normaliseProviderDocument),
    services: ensureArray(payload.services).map(normaliseProviderService),
    stats: {
      activeBookings: toNumber(payload.stats?.activeBookings, 0),
      completedBookings30d: toNumber(payload.stats?.completedBookings30d, 0),
      openDisputes: toNumber(payload.stats?.openDisputes, 0)
    },
    links: {
      storefront: payload.links?.storefront ?? null,
      dashboard: payload.links?.dashboard ?? null,
      compliance: payload.links?.compliance ?? null
    },
    enums: {
      statuses: ensureArray(payload.enums?.statuses).map((option) => normaliseOption(option, 'prospect', 'Prospect')),
      onboardingStages: ensureArray(payload.enums?.onboardingStages).map((option) => normaliseOption(option, 'intake', 'Intake')),
      tiers: ensureArray(payload.enums?.tiers).map((option) => normaliseOption(option, 'standard', 'Standard')),
      riskLevels: ensureArray(payload.enums?.riskLevels).map((option) => normaliseOption(option, 'medium', 'Medium')),
      coverageTypes: ensureArray(payload.enums?.coverageTypes).map((option) => normaliseOption(option, 'primary', 'Primary')),
      insuredStatuses: ensureArray(payload.enums?.insuredStatuses).map((option) => normaliseOption(option, 'not_started', 'Not started')),
      zones: ensureArray(payload.enums?.zones).map((zone) => ({
        id: zone.id ?? `zone-${Math.random().toString(36).slice(2, 8)}`,
        name: zone.name ?? 'Coverage zone',
        companyId: zone.companyId ?? null
      }))
    }
  };
}

const adminProviderDirectoryFallback = normaliseAdminProviderDirectory({
  summary: {
    total: 1,
    averageComplianceScore: 94.2,
    lastUpdatedAt: new Date().toISOString(),
    statusBreakdown: [{ value: 'active', label: 'Active', count: 1 }],
    onboardingBreakdown: [{ value: 'live', label: 'Live', count: 1 }],
    tierBreakdown: [{ value: 'strategic', label: 'Strategic', count: 1 }],
    riskBreakdown: [{ value: 'medium', label: 'Medium', count: 1 }],
    insuredBreakdown: [{ value: 'approved', label: 'Approved', count: 1 }]
  },
  providers: [
    {
      id: 'provider-metro-power',
      profileId: 'profile-metro-power',
      displayName: 'Metro Power Services',
      tradingName: 'Metro Power',
      status: 'active',
      statusLabel: 'Active',
      onboardingStage: 'live',
      onboardingStageLabel: 'Live',
      tier: 'strategic',
      tierLabel: 'Strategic',
      riskRating: 'medium',
      riskLabel: 'Medium',
      supportEmail: 'support@metro-power.example',
      supportPhone: '+44 20 7946 0000',
      coverageCount: 3,
      contactCount: 4,
      servicesCount: 6,
      averageRating: 4.9,
      jobsCompleted: 128,
      complianceScore: 96,
      verified: true,
      insuredStatus: 'approved',
      insuredStatusLabel: 'Approved',
      insuredBadgeVisible: true,
      storefrontSlug: 'metro-power-services',
      lastReviewAt: new Date().toISOString(),
      updatedAt: new Date().toISOString(),
      createdAt: new Date().toISOString(),
      region: { id: 'region-london', name: 'London & South East', code: 'LDN' }
    }
  ],
  enums: {
    statuses: [
      { value: 'prospect', label: 'Prospect' },
      { value: 'onboarding', label: 'Onboarding' },
      { value: 'active', label: 'Active' },
      { value: 'suspended', label: 'Suspended' },
      { value: 'archived', label: 'Archived' }
    ],
    onboardingStages: [
      { value: 'intake', label: 'Intake' },
      { value: 'documents', label: 'Document collection' },
      { value: 'compliance', label: 'Compliance review' },
      { value: 'go-live', label: 'Go-live preparation' },
      { value: 'live', label: 'Live' }
    ],
    tiers: [
      { value: 'standard', label: 'Standard' },
      { value: 'preferred', label: 'Preferred' },
      { value: 'strategic', label: 'Strategic' }
    ],
    riskLevels: [
      { value: 'low', label: 'Low' },
      { value: 'medium', label: 'Medium' },
      { value: 'high', label: 'High' }
    ],
    coverageTypes: [
      { value: 'primary', label: 'Primary' },
      { value: 'secondary', label: 'Secondary' },
      { value: 'standby', label: 'Standby' }
    ],
    insuredStatuses: [
      { value: 'not_started', label: 'Not started' },
      { value: 'pending_documents', label: 'Pending documents' },
      { value: 'in_review', label: 'In review' },
      { value: 'approved', label: 'Approved' },
      { value: 'suspended', label: 'Suspended' }
    ],
    regions: [{ id: 'region-london', name: 'London & South East', code: 'LDN' }]
  },
  pagination: { total: 1, limit: 50, offset: 0, hasMore: false }
});

const adminProviderDetailFallback = normaliseAdminProviderDetail({
  company: {
    id: 'provider-metro-power',
    legalStructure: 'Ltd',
    contactName: 'Jordan Miles',
    contactEmail: 'ops@metro-power.example',
    serviceRegions: 'London & South East',
    marketplaceIntent: 'Critical power response',
    verified: true,
    insuredSellerStatus: 'approved',
    insuredSellerBadgeVisible: true,
    complianceScore: 96,
    regionId: 'region-london',
    region: { id: 'region-london', name: 'London & South East', code: 'LDN' }
  },
  profile: {
    id: 'profile-metro-power',
    displayName: 'Metro Power Services',
    tradingName: 'Metro Power',
    status: 'active',
    onboardingStage: 'live',
    tier: 'strategic',
    riskRating: 'medium',
    supportEmail: 'support@metro-power.example',
    supportPhone: '+44 20 7946 0000',
    websiteUrl: 'https://metro-power.example',
    logoUrl: 'https://cdn.fixnado.example/providers/metro-power/logo.svg',
    heroImageUrl: 'https://cdn.fixnado.example/providers/metro-power/hero.jpg',
    storefrontSlug: 'metro-power-services',
    operationsNotes: 'Maintains 4-person on-call rotation. Escalations routed via Slack #metro-power.',
    coverageNotes: 'Primary coverage across Central and Thames Valley zones.',
    averageRating: 4.9,
    jobsCompleted: 128,
    lastReviewAt: new Date().toISOString(),
    tags: ['electrical', 'critical-response', 'strategic']
  },
  contacts: [
    {
      id: 'contact-ops',
      name: 'Amelia Roberts',
      role: 'Operations Lead',
      email: 'amelia.roberts@example.com',
      phone: '+44 20 7946 1122',
      type: 'operations',
      isPrimary: true,
      notes: 'Escalations 06:00-18:00 GMT'
    },
    {
      id: 'contact-finance',
      name: 'Liam Patel',
      role: 'Finance Manager',
      email: 'liam.patel@example.com',
      phone: '+44 20 7946 2233',
      type: 'finance',
      isPrimary: false
    }
  ],
  coverage: [
    {
      id: 'coverage-central',
      zoneId: 'zone-central',
      coverageType: 'primary',
      coverageTypeLabel: 'Primary',
      slaMinutes: 180,
      maxCapacity: 12,
      effectiveFrom: new Date().toISOString(),
      notes: 'Priority window 06:00–22:00',
      zone: { id: 'zone-central', name: 'Central District', companyId: 'provider-metro-power' }
    },
    {
      id: 'coverage-east',
      zoneId: 'zone-east',
      coverageType: 'secondary',
      coverageTypeLabel: 'Secondary',
      slaMinutes: 240,
      maxCapacity: 8,
      zone: { id: 'zone-east', name: 'East Borough', companyId: 'provider-metro-power' }
    }
  ],
  documents: [
    {
      id: 'doc-insurance',
      type: 'Insurance certificate',
      status: 'approved',
      fileName: 'public-liability.pdf',
      fileSizeBytes: 120483,
      mimeType: 'application/pdf',
      issuedAt: new Date().toISOString(),
      expiryAt: new Date(Date.now() + 12096e5).toISOString(),
      submittedAt: new Date().toISOString(),
      reviewedAt: new Date().toISOString(),
      reviewerId: 'compliance-ops',
      metadata: { coverage: '£5m', provider: 'Allied Insurance' },
      downloadUrl: '/api/v1/compliance/documents/doc-insurance/download'
    }
  ],
  services: [
    {
      id: 'service-critical',
      title: 'Critical electrical maintenance',
      category: 'Facilities',
      price: 480,
      currency: 'GBP',
      createdAt: new Date().toISOString()
    },
    {
      id: 'service-generator',
      title: 'Generator health check',
      category: 'Infrastructure',
      price: 320,
      currency: 'GBP',
      createdAt: new Date().toISOString()
    }
  ],
  stats: { activeBookings: 3, completedBookings30d: 18, openDisputes: 0 },
  links: {
    storefront: '/providers/metro-power-services',
    dashboard: '/provider/dashboard?companyId=provider-metro-power',
    compliance: '/admin/compliance?companyId=provider-metro-power'
  },
  enums: {
    statuses: [
      { value: 'prospect', label: 'Prospect' },
      { value: 'onboarding', label: 'Onboarding' },
      { value: 'active', label: 'Active' },
      { value: 'suspended', label: 'Suspended' },
      { value: 'archived', label: 'Archived' }
    ],
    onboardingStages: [
      { value: 'intake', label: 'Intake' },
      { value: 'documents', label: 'Document collection' },
      { value: 'compliance', label: 'Compliance review' },
      { value: 'go-live', label: 'Go-live preparation' },
      { value: 'live', label: 'Live' }
    ],
    tiers: [
      { value: 'standard', label: 'Standard' },
      { value: 'preferred', label: 'Preferred' },
      { value: 'strategic', label: 'Strategic' }
    ],
    riskLevels: [
      { value: 'low', label: 'Low' },
      { value: 'medium', label: 'Medium' },
      { value: 'high', label: 'High' }
    ],
    coverageTypes: [
      { value: 'primary', label: 'Primary' },
      { value: 'secondary', label: 'Secondary' },
      { value: 'standby', label: 'Standby' }
    ],
    insuredStatuses: [
      { value: 'not_started', label: 'Not started' },
      { value: 'pending_documents', label: 'Pending documents' },
      { value: 'in_review', label: 'In review' },
      { value: 'approved', label: 'Approved' },
      { value: 'suspended', label: 'Suspended' }
    ],
    zones: [
      { id: 'zone-central', name: 'Central District', companyId: 'provider-metro-power' },
      { id: 'zone-east', name: 'East Borough', companyId: 'provider-metro-power' }
    ]
  }
});

const fallbackCalendarNow = new Date();
const fallbackCalendarMonthLabel = fallbackCalendarNow.toLocaleDateString('en-GB', {
  month: 'long',
  year: 'numeric'
});
const fallbackCalendarRangeStart = new Date(
  Date.UTC(fallbackCalendarNow.getUTCFullYear(), fallbackCalendarNow.getUTCMonth(), 1)
).toISOString();
const fallbackCalendarRangeEnd = new Date(
  Date.UTC(fallbackCalendarNow.getUTCFullYear(), fallbackCalendarNow.getUTCMonth() + 1, 0, 23, 59, 59, 999)
).toISOString();
const fallbackCalendarWeeks = (() => {
  const start = new Date(fallbackCalendarRangeStart);
  const weeks = [];
  for (let week = 0; week < 5; week += 1) {
    const days = [];
    for (let day = 0; day < 7; day += 1) {
      const current = new Date(start);
      current.setUTCDate(start.getUTCDate() + week * 7 + day);
      days.push({
        date: current.getUTCDate().toString(),
        iso: current.toISOString().slice(0, 10),
        isCurrentMonth: current.getUTCMonth() === start.getUTCMonth(),
        isToday: false,
        capacity: null,
        events: []
      });
    }
    weeks.push(days);
  }
  return weeks;
})();

const providerFallback = normaliseProviderDashboard({
  provider: {
    legalName: 'Metro Power Services',
    tradingName: 'Metro Power Services',
    region: 'London & South East',
    slug: 'metro-power-services',
    supportEmail: 'ops@metropower.example',
    supportPhone: '+44 20 7946 0010'
  },
  metrics: {
    utilisation: 0.82,
    slaHitRate: 0.98,
    avgResponseMinutes: 38,
    activeBookings: 21,
    customerSatisfaction: 0.97
  },
  finances: {
    monthToDate: 54600,
    forecast: 81200,
    outstandingBalance: 9600,
    nextPayoutDate: new Date().toISOString().slice(0, 10)
  },
  alerts: [
    {
      severity: 'high',
      message: 'Lift modernisation at Riverside Campus requires compliance evidence upload.',
      actionLabel: 'Upload documents',
      actionHref: '/providers/metro-power-services/compliance'
    }
  ],
  pipeline: {
    upcomingBookings: [
      {
        client: 'Finova HQ',
        service: 'Critical power maintenance',
        eta: new Date(Date.now() + 86400000).toISOString(),
        value: 8600,
        zone: 'City of London'
      },
      {
        client: 'Northbank Serviced Offices',
        service: 'HVAC emergency call-out',
        eta: new Date(Date.now() + 172800000).toISOString(),
        value: 2400,
        zone: 'Westminster'
      }
    ],
    expiringCompliance: [
      {
        name: 'F-Gas certification',
        expiresOn: new Date(Date.now() + 1209600000).toISOString(),
        owner: 'Compliance team'
      }
    ]
  },
  toolSales: {
    summary: {
      totalListings: 1,
      draft: 0,
      published: 1,
      suspended: 0,
      totalQuantity: 6,
      activeCoupons: 1
    },
    listings: [
      {
        name: 'Thermal imaging kit',
        tagline: 'Featured diagnostics kit',
        description: 'Handheld 640x480 thermal imaging kit with live telemetry integration and concierge logistics.',
        heroImageUrl: 'https://cdn.fixnado.test/tools/thermal.jpg',
        showcaseVideoUrl: 'https://cdn.fixnado.test/tools/thermal.mp4',
        galleryImages: [
          'https://cdn.fixnado.test/tools/thermal-1.jpg',
          'https://cdn.fixnado.test/tools/thermal-2.jpg'
        ],
        tags: ['thermal', 'diagnostics'],
        keywordTags: ['infrared', 'inspection'],
        listing: {
          status: 'approved',
          availability: 'both',
          pricePerDay: 140,
          purchasePrice: 1850,
          insuredOnly: true,
          location: 'London Docklands'
        },
        inventory: {
          quantityOnHand: 6,
          quantityReserved: 1,
          safetyStock: 1,
          conditionRating: 'excellent'
        },
        coupons: [
          {
            name: 'Spring diagnostics',
            code: 'THERM10',
            status: 'active',
            discountType: 'percentage',
            discountValue: 10,
            currency: 'GBP'
          }
        ],
        metrics: {
          quantityAvailable: 5,
          activeCoupons: 1
        }
      }
    ]
  },
  servicemen: [
    { name: 'Amina Khan', role: 'Lead Electrical Engineer', availability: 0.68, rating: 0.99 },
    { name: 'Owen Davies', role: 'HVAC Specialist', availability: 0.54, rating: 0.94 },
    { name: 'Sophie Chen', role: 'Compliance Coordinator', availability: 0.87, rating: 0.92 }
  ],
  serviceDelivery: {
    health: [
      { id: 'sla', label: 'SLA adherence', value: 0.97, format: 'percent', caption: 'Trailing 30 days' },
      { id: 'utilisation', label: 'Crew utilisation', value: 0.82, format: 'percent', caption: 'Live schedule coverage' },
      { id: 'incidents', label: 'Open incidents', value: 2, format: 'number', caption: 'Requires triage review' }
    ],
    board: [
      {
        id: 'intake',
        title: 'Intake & triage',
        items: [
          {
            id: 'triage-1',
            name: 'Riverside Campus UPS review',
            client: 'Finova HQ',
            zone: 'City of London',
            eta: new Date(Date.now() + 5400000).toISOString(),
            owner: 'Service desk',
            risk: 'on-track',
            services: ['Electrical'],
            value: 3200
          }
        ]
      },
      {
        id: 'scheduled',
        title: 'Scheduled',
        items: [
          {
            id: 'scheduled-1',
            name: 'Smart IoT retrofit pilot',
            client: 'Northbank Serviced Offices',
            zone: 'Westminster',
            eta: new Date(Date.now() + 86400000).toISOString(),
            owner: 'Programme PMO',
            risk: 'on-track',
            services: ['IoT', 'Electrical'],
            value: 14800
          },
          {
            id: 'scheduled-2',
            name: 'Emergency HVAC replacement',
            client: 'Thames Court',
            zone: 'City of London',
            eta: new Date(Date.now() + 172800000).toISOString(),
            owner: 'HVAC crew',
            risk: 'warning',
            services: ['HVAC'],
            value: 9200
          }
        ]
      },
      {
        id: 'in-flight',
        title: 'In delivery',
        items: [
          {
            id: 'delivery-1',
            name: 'Battery string modernisation',
            client: 'Albion Workspace Group',
            zone: 'Docklands',
            eta: new Date(Date.now() + 21600000).toISOString(),
            owner: 'Critical power crew',
            risk: 'on-track',
            services: ['Electrical'],
            value: 18600
          }
        ]
      },
      {
        id: 'qa',
        title: 'Verification',
        items: [
          {
            id: 'qa-1',
            name: 'Sustainable retrofit programme',
            client: 'Canary Wharf Holdings',
            zone: 'Canary Wharf',
            eta: new Date(Date.now() + 259200000).toISOString(),
            owner: 'Quality & compliance',
            risk: 'on-track',
            services: ['Electrical', 'HVAC'],
            value: 24800
          }
        ]
      }
    ]
  },
  calendar: {
    calendar: {
      monthLabel: fallbackCalendarMonthLabel,
      rangeStart: fallbackCalendarRangeStart,
      rangeEnd: fallbackCalendarRangeEnd,
      legend: [
        { id: 'booking-confirmed', label: 'Confirmed booking', status: 'confirmed' },
        { id: 'booking-pending', label: 'Pending booking', status: 'pending' },
        { id: 'booking-risk', label: 'Escalation / hold', status: 'risk' },
        { id: 'event-standby', label: 'Standby window', status: 'standby' },
        { id: 'event-travel', label: 'Travel', status: 'travel' }
      ],
      weeks: fallbackCalendarWeeks
    },
    summary: {
      totals: {
        total: 6,
        active: 3,
        byStatus: {
          scheduled: 3,
          completed: 2,
          pending: 1
        }
      },
      utilisation: 0.58,
      holds: 1,
      travel: 2,
      upcoming: 4
    },
    bookings: [
      {
        id: 'fallback-booking-1',
        title: 'Lift maintenance — Riverside Campus',
        status: 'scheduled',
        type: 'scheduled',
        start: new Date(Date.now() + 86400000).toISOString(),
        end: new Date(Date.now() + 97200000).toISOString(),
        zoneId: 'zone-central',
        zoneName: 'Central London',
        customerName: 'Finova HQ',
        value: 6800,
        currency: 'GBP'
      },
      {
        id: 'fallback-booking-2',
        title: 'Generator inspection — Northbank',
        status: 'pending',
        type: 'scheduled',
        start: new Date(Date.now() + 259200000).toISOString(),
        end: new Date(Date.now() + 273600000).toISOString(),
        zoneId: 'zone-central',
        zoneName: 'Central London',
        customerName: 'Northbank Serviced Offices',
        value: 2400,
        currency: 'GBP'
      }
    ],
    events: [
      {
        id: 'fallback-event-standby',
        title: 'Crew standby window',
        status: 'planned',
        type: 'hold',
        visibility: 'crew',
        start: new Date(Date.now() + 172800000).toISOString(),
        end: new Date(Date.now() + 190800000).toISOString()
      },
      {
        id: 'fallback-event-travel',
        title: 'Travel to Riverside Campus',
        status: 'travel',
        type: 'travel',
        visibility: 'internal',
        start: new Date(Date.now() + 86400000).toISOString(),
        end: new Date(Date.now() + 90000000).toISOString()
      }
    ],
    settings: {
      timezone: 'Europe/London',
      weekStartsOn: 'monday',
      defaultView: 'month',
      workdayStart: '08:00',
      workdayEnd: '18:00',
      allowOverlapping: true,
      autoAcceptAssignments: false,
      notificationRecipients: ['ops@metropower.example']
    },
    options: {
      zones: [
        { id: 'zone-central', label: 'Central London' },
        { id: 'zone-east', label: 'East Borough' }
      ],
      eventTypes: [
        { value: 'internal', label: 'Internal activity' },
        { value: 'hold', label: 'Scheduling hold' },
        { value: 'travel', label: 'Travel window' }
      ],
      eventStatuses: [
        { value: 'planned', label: 'Planned' },
        { value: 'confirmed', label: 'Confirmed' },
        { value: 'travel', label: 'Travel' }
      ],
      bookingStatuses: [
        { value: 'pending', label: 'Pending' },
        { value: 'scheduled', label: 'Scheduled' },
        { value: 'completed', label: 'Completed' }
      ]
    },
    permissions: {
      canManageBookings: true,
      canManageEvents: true,
      canEditSettings: true
    },
    links: {
      fetch: '/api/providers/calendar?companyId=provider-metro-power',
      events: '/api/providers/calendar/events',
      settings: '/api/providers/calendar/settings',
      bookings: '/api/providers/calendar/bookings'
    },
    meta: {
      companyId: 'provider-metro-power',
      timezone: 'Europe/London',
      generatedAt: new Date().toISOString()
    }
  },
  servicePackages: [
    {
      id: 'critical-response',
      name: 'Critical response retainer',
      description: '24/7 dispatch with under-45 minute arrival SLA, telemetry reporting, and quarterly compliance reviews.',
      price: 5400,
      currency: 'GBP',
      highlights: ['45-minute urban SLA', 'Escrow-backed milestone billing', 'Telemetry dashboard access'],
      serviceId: 'critical-power-maintenance',
      serviceName: 'Critical power maintenance'
    },
    {
      id: 'retrofit',
      name: 'Sustainable retrofit programme',
      description: 'Energy optimisation with IoT sensor network, HVAC upgrades, and capital project governance.',
      price: 12400,
      currency: 'GBP',
      highlights: ['IoT monitoring stack', 'Dedicated programme manager', 'Regulatory submission support'],
      serviceId: 'iot-retrofit',
      serviceName: 'IoT retrofit & analytics'
    }
  ],
  serviceCategories: [
    {
      slug: 'critical-power',
      label: 'Critical power',
      type: 'trade-services',
      description: 'High-availability electrical services for trading floors and data centres.',
      activeServices: 4,
      performance: 0.98
    },
    {
      slug: 'hvac-emergency',
      label: 'HVAC emergency response',
      type: 'trade-services',
      description: 'Rapid deployment HVAC crews with telemetry-backed reporting.',
      activeServices: 3,
      performance: 0.95
    },
    {
      slug: 'smart-retrofit',
      label: 'Smart retrofit',
      type: 'professional-services',
      description: 'IoT, analytics, and sustainability programmes for enterprise estates.',
      activeServices: 5,
      performance: 0.92
    }
  ],
  serviceCatalogue: [
    {
      id: 'critical-power-maintenance',
      name: 'Critical power maintenance',
      description: 'Preventative UPS servicing, battery refresh programmes, and load testing.',
      category: 'Critical power',
      type: 'Trade services',
      price: 4200,
      currency: 'GBP',
      availability: { status: 'open', label: 'Available now', detail: '' },
      tags: ['UPS', 'Battery testing', '24/7 dispatch'],
      coverage: ['London', 'Essex', 'Kent']
    },
    {
      id: 'hvac-emergency',
      name: 'HVAC emergency call-out',
      description: 'Rapid-response HVAC crew with telemetry logging and compliance reporting.',
      category: 'HVAC emergency response',
      type: 'Trade services',
      price: 1850,
      currency: 'GBP',
      availability: { status: 'scheduled', label: 'Scheduled', detail: new Date(Date.now() + 86400000).toISOString() },
      tags: ['Emergency', '24/7'],
      coverage: ['City of London', 'Westminster']
    },
    {
      id: 'iot-retrofit',
      name: 'IoT retrofit & analytics',
      description: 'End-to-end smart building retrofit programme with analytics and governance.',
      category: 'Smart retrofit',
      type: 'Professional services',
      price: 14800,
      currency: 'GBP',
      availability: { status: 'open', label: 'Availability on request', detail: '' },
      tags: ['IoT', 'Analytics', 'Sustainability'],
      coverage: ['Docklands', 'Canary Wharf']
    }
  ],
  ads: {
    company: {
      id: 'gigvora-company-001',
      name: 'Gigvora Facilities Ltd'
    },
    overview: {
      spendMonthToDate: 18400,
      revenueMonthToDate: 46800,
      impressions: 128000,
      clicks: 6400,
      conversions: 420,
      ctr: 0.05,
      cvr: 0.065,
      roas: 2.54,
      lastMetricAt: new Date().toISOString()
    },
    campaigns: [
      {
        id: 'gigvora-q2-surge',
        name: 'Gigvora Q2 surge',
        status: 'active',
        objective: 'Lead generation',
        campaignType: 'ppc',
        pacingStrategy: 'even',
        bidStrategy: 'cpc',
        currency: 'GBP',
        totalBudget: 35000,
        dailySpendCap: 1800,
        spend: 18400,
        revenue: 46800,
        impressions: 128000,
        clicks: 6400,
        conversions: 420,
        ctr: 0.05,
        cvr: 0.0656,
        roas: 2.5435,
        pacing: 0.525,
        startAt: new Date(Date.now() - 1000 * 60 * 60 * 24 * 20).toISOString(),
        endAt: new Date(Date.now() + 1000 * 60 * 60 * 24 * 10).toISOString(),
        metadata: { goal: 'Grow enterprise bookings' },
        flights: [
          {
            id: 'gigvora-flight-enterprise',
            name: 'Enterprise facilities',
            status: 'active',
            startAt: new Date(Date.now() - 1000 * 60 * 60 * 24 * 20).toISOString(),
            endAt: new Date(Date.now() + 1000 * 60 * 60 * 24 * 10).toISOString(),
            budget: 20000,
            dailySpendCap: 1000
          }
        ],
        creatives: [
          {
            id: 'gigvora-creative-hero',
            name: 'Hero marketplace display',
            format: 'image',
            status: 'active',
            assetUrl: '/media/campaigns/gigvora-hero.jpg',
            thumbnailUrl: '/media/campaigns/gigvora-hero-thumb.jpg',
            headline: 'Telemetry-secured facility response',
            description: 'Gigvora placements guarantee 45-minute SLA coverage across London campuses.',
            callToAction: 'Book a walkthrough',
            metadata: { variant: 'A' }
          }
        ],
        audienceSegments: [
          {
            id: 'gigvora-segment-enterprise',
            name: 'Enterprise FM leads',
            segmentType: 'lookalike',
            status: 'active',
            sizeEstimate: 5400,
            engagementRate: 0.082,
            syncedAt: new Date(Date.now() - 1000 * 60 * 60 * 12).toISOString(),
            metadata: { source: 'CRM sync' }
          }
        ],
        placements: [
          {
            id: 'gigvora-placement-marketplace',
            channel: 'marketplace',
            format: 'native',
            status: 'active',
            bidAmount: 4.5,
            bidCurrency: 'GBP',
            cpm: 36.2,
            inventorySource: 'Gigvora marketplace hero',
            metadata: { position: 'homepage-top' }
          }
        ],
        invoices: [
          {
            id: 'gigvora-invoice-ads-001',
            invoiceNumber: 'ADS-001',
            status: 'issued',
            currency: 'GBP',
            amountDue: 7200,
            amountPaid: 3600,
            dueDate: new Date(Date.now() + 1000 * 60 * 60 * 24 * 10).toISOString(),
            issuedAt: new Date().toISOString(),
            metadata: { period: '2025-04' }
          }
        ],
        fraudSignals: [
          {
            id: 'gigvora-signal-overspend',
            signalType: 'overspend',
            severity: 'medium',
            detectedAt: new Date(Date.now() - 1000 * 60 * 60 * 24 * 2).toISOString(),
            metadata: { variance: 0.18 }
          }
        ],
        targetingRules: [
          {
            id: 'gigvora-target-zone',
            ruleType: 'zone',
            operator: 'include',
            payload: { zones: ['City of London', 'Docklands'] }
          },
          {
            id: 'gigvora-target-role',
            ruleType: 'audience',
            operator: 'include',
            payload: { roles: ['Facilities director', 'Operations lead'] }
          }
        ]
      }
    ],
    creatives: [
      {
        id: 'gigvora-creative-hero',
        campaignId: 'gigvora-q2-surge',
        campaignName: 'Gigvora Q2 surge',
        name: 'Hero marketplace display',
        format: 'image',
        status: 'active',
        assetUrl: '/media/campaigns/gigvora-hero.jpg',
        thumbnailUrl: '/media/campaigns/gigvora-hero-thumb.jpg',
        headline: 'Telemetry-secured facility response',
        description: 'Gigvora placements guarantee 45-minute SLA coverage across London campuses.',
        callToAction: 'Book a walkthrough',
        updatedAt: new Date().toISOString()
      }
    ],
    audienceSegments: [
      {
        id: 'gigvora-segment-enterprise',
        campaignId: 'gigvora-q2-surge',
        campaignName: 'Gigvora Q2 surge',
        name: 'Enterprise FM leads',
        segmentType: 'lookalike',
        status: 'active',
        sizeEstimate: 5400,
        engagementRate: 0.082,
        syncedAt: new Date(Date.now() - 1000 * 60 * 60 * 12).toISOString(),
        metadata: { source: 'CRM sync' }
      }
    ],
    placements: [
      {
        id: 'gigvora-placement-marketplace',
        campaignId: 'gigvora-q2-surge',
        campaignName: 'Gigvora Q2 surge',
        channel: 'marketplace',
        format: 'native',
        status: 'active',
        bidAmount: 4.5,
        bidCurrency: 'GBP',
        cpm: 36.2,
        inventorySource: 'Gigvora marketplace hero',
        updatedAt: new Date().toISOString(),
        metadata: { position: 'homepage-top' }
      }
    ],
    invoices: [
      {
        id: 'gigvora-invoice-ads-001',
        campaignId: 'gigvora-q2-surge',
        campaignName: 'Gigvora Q2 surge',
        invoiceNumber: 'ADS-001',
        status: 'issued',
        currency: 'GBP',
        amountDue: 7200,
        amountPaid: 3600,
        dueDate: new Date(Date.now() + 1000 * 60 * 60 * 24 * 10).toISOString(),
        issuedAt: new Date().toISOString(),
        metadata: { period: '2025-04' }
      }
    ],
    fraudSignals: [
      {
        id: 'gigvora-signal-overspend',
        campaignId: 'gigvora-q2-surge',
        signalType: 'overspend',
        severity: 'medium',
        detectedAt: new Date(Date.now() - 1000 * 60 * 60 * 24 * 2).toISOString(),
        metadata: { variance: 0.18 }
      }
    ]
  }
});

const storefrontFallback = normaliseProviderStorefront({
  storefront: {
    company: {
      id: 'metro-power-services',
      name: 'Metro Power Services Storefront',
      complianceScore: 92,
      insuredSellerStatus: 'approved',
      insuredSellerExpiresAt: new Date(Date.now() + 1000 * 60 * 60 * 24 * 60).toISOString(),
      badgeVisible: true
    },
    metrics: {
      activeListings: 3,
      pendingReview: 1,
      flagged: 1,
      insuredOnly: 2,
      holdExpiring: 1,
      avgDailyRate: 415,
      conversionRate: 0.62,
      totalRequests: 28,
      totalRevenue: 18400
    }
  },
  listings: [
    {
      id: 'generator-kit',
      title: '13kVA generator kit',
      status: 'approved',
      availability: 'both',
      pricePerDay: 420,
      purchasePrice: 68000,
      location: 'London Docklands',
      insuredOnly: true,
      complianceHoldUntil: new Date(Date.now() + 1000 * 60 * 60 * 24 * 21).toISOString(),
      lastReviewedAt: new Date(Date.now() - 1000 * 60 * 60 * 24 * 5).toISOString(),
      requestVolume: 18,
      activeAgreements: 2,
      successfulAgreements: 12,
      projectedRevenue: 12600,
      averageDurationDays: 6,
      recommendedActions: [
        {
          id: 'generator-promote',
          label: 'Bundle logistics concierge for enterprise deals to lift conversions.',
          tone: 'info'
        }
      ],
      agreements: [
        {
          id: 'ra-901',
          status: 'in_use',
          renter: 'Finova HQ',
          pickupAt: new Date(Date.now() - 1000 * 60 * 60 * 24 * 2).toISOString(),
          returnDueAt: new Date(Date.now() + 1000 * 60 * 60 * 24 * 3).toISOString(),
          lastStatusTransitionAt: new Date(Date.now() - 1000 * 60 * 60 * 6).toISOString(),
          depositStatus: 'held',
          dailyRate: 420,
          meta: { project: 'Emergency backup' }
        },
        {
          id: 'ra-812',
          status: 'settled',
          renter: 'Northbank Campus',
          pickupAt: new Date(Date.now() - 1000 * 60 * 60 * 24 * 40).toISOString(),
          returnDueAt: new Date(Date.now() - 1000 * 60 * 60 * 24 * 35).toISOString(),
          lastStatusTransitionAt: new Date(Date.now() - 1000 * 60 * 60 * 24 * 34).toISOString(),
          depositStatus: 'released',
          dailyRate: 390,
          meta: { project: 'Refit programme' }
        }
      ]
    },
    {
      id: 'hvac-diagnostics',
      title: 'HVAC telemetry deployment',
      status: 'pending_review',
      availability: 'rent',
      pricePerDay: 260,
      location: 'Canary Wharf',
      insuredOnly: false,
      requestVolume: 6,
      activeAgreements: 0,
      successfulAgreements: 2,
      projectedRevenue: 3100,
      averageDurationDays: 4,
      recommendedActions: [
        {
          id: 'hvac-review',
          label: 'Attach telemetry calibration certificates to unlock moderation.',
          tone: 'warning'
        }
      ],
      agreements: []
    },
    {
      id: 'roof-access',
      title: 'Roof access safety kit',
      status: 'suspended',
      availability: 'rent',
      pricePerDay: 120,
      location: 'Stratford',
      insuredOnly: false,
      requestVolume: 4,
      activeAgreements: 0,
      successfulAgreements: 0,
      projectedRevenue: 0,
      averageDurationDays: 0,
      moderationNotes: 'Missing inspection evidence for harness lifelines.',
      recommendedActions: [
        {
          id: 'roof-inspection',
          label: 'Upload harness inspection results to reinstate the listing.',
          tone: 'danger'
        }
      ],
      agreements: []
    }
  ],
  playbooks: [
    {
      id: 'playbook-review',
      title: 'Accelerate moderation',
      detail: 'Supply supporting documents for HVAC telemetry deployment to clear review backlog.',
      tone: 'warning'
    },
    {
      id: 'playbook-suspension',
      title: 'Resolve suspension',
      detail: 'Close out safety findings for the roof access kit to restore search placement.',
      tone: 'danger'
    },
    {
      id: 'playbook-growth',
      title: 'Promote insured bundles',
      detail: 'Enable concierge packages for insured-only listings to increase conversion velocity.',
      tone: 'info'
    }
  ],
  timeline: [
    {
      id: 'timeline-1',
      timestamp: new Date(Date.now() - 1000 * 60 * 60 * 6).toISOString(),
      type: 'suspended',
      listingTitle: 'Roof access safety kit',
      actor: 'Trust & Safety',
      tone: 'danger',
      detail: 'Suspended pending submission of harness inspection evidence.'
    },
    {
      id: 'timeline-2',
      timestamp: new Date(Date.now() - 1000 * 60 * 60 * 18).toISOString(),
      type: 'submitted_for_review',
      listingTitle: 'HVAC telemetry deployment',
      actor: 'Metro Power Services',
      tone: 'warning',
      detail: 'Submitted listing for moderation with preliminary telemetry schematics.'
    },
    {
      id: 'timeline-3',
      timestamp: new Date(Date.now() - 1000 * 60 * 60 * 30).toISOString(),
      type: 'approved',
      listingTitle: '13kVA generator kit',
      actor: 'Marketplace Ops',
      tone: 'success',
      detail: 'Approved listing following compliance refresh and updated imagery.'
    }
  ]
});

const storefrontWorkspaceFallback = normaliseProviderStorefrontWorkspace({
  storefront: {
    id: 'demo-storefront',
    companyId: 'metro-power-services',
    name: 'Metro Power Services Storefront',
    slug: 'metro-power-services',
    tagline: 'Trusted electrical resilience partners',
    description:
      'Operate your storefront with confidence. Update hero imagery, contact details, and compliance badges from one control centre.',
    heroImageUrl: '/media/storefront/metro-power-hero.jpg',
    contactEmail: 'hello@metropower.example',
    contactPhone: '+44 20 7946 0010',
    primaryColor: '#0f172a',
    accentColor: '#38bdf8',
    status: 'live',
    isPublished: true,
    publishedAt: new Date(Date.now() - 1000 * 60 * 60 * 24 * 2).toISOString(),
    reviewRequired: false,
    metadata: {}
  },
  inventory: [
    {
      id: 'inventory-1',
      storefrontId: 'demo-storefront',
      sku: 'GEN-13KVA',
      name: '13kVA generator kit',
      summary: 'Escrow-backed generator with logistics concierge.',
      description: 'Includes ATS switchgear, telemetry sensors, and 24/7 dispatch readiness.',
      priceAmount: 420,
      priceCurrency: 'GBP',
      stockOnHand: 4,
      reorderPoint: 1,
      restockAt: null,
      visibility: 'public',
      featured: true,
      imageUrl: '/media/storefront/inventory-generator.jpg',
      metadata: { category: 'Critical power', insuranceRequired: true }
    },
    {
      id: 'inventory-2',
      storefrontId: 'demo-storefront',
      sku: 'HVAC-TUNE',
      name: 'HVAC telemetry kit',
      summary: 'SaaS-connected telemetry module for HVAC systems.',
      description: 'Installs in under two hours with remote monitoring and alerting.',
      priceAmount: 260,
      priceCurrency: 'GBP',
      stockOnHand: 7,
      reorderPoint: 2,
      restockAt: new Date(Date.now() + 1000 * 60 * 60 * 24 * 7).toISOString(),
      visibility: 'public',
      featured: false,
      imageUrl: '/media/storefront/inventory-hvac.jpg',
      metadata: { category: 'HVAC', certifications: ['F-Gas Category 1'] }
    },
    {
      id: 'inventory-3',
      storefrontId: 'demo-storefront',
      sku: 'ROOF-KIT',
      name: 'Roof access safety kit',
      summary: 'Full fall-arrest kit with telemetry enabled anchor points.',
      description: 'Restore marketplace visibility by closing out outstanding safety findings.',
      priceAmount: 120,
      priceCurrency: 'GBP',
      stockOnHand: 1,
      reorderPoint: 2,
      restockAt: null,
      visibility: 'archived',
      featured: false,
      imageUrl: '/media/storefront/inventory-roof.jpg',
      metadata: { category: 'Safety', status: 'awaiting_inspection' }
    }
  ],
  coupons: [
    {
      id: 'coupon-1',
      storefrontId: 'demo-storefront',
      code: 'WELCOME10',
      name: 'Welcome 10%',
      description: 'Applies to new enterprise storefront orders booked this quarter.',
      discountType: 'percentage',
      discountValue: 10,
      minOrderTotal: 500,
      maxDiscountValue: 1500,
      startsAt: new Date(Date.now() - 1000 * 60 * 60 * 24 * 5).toISOString(),
      endsAt: new Date(Date.now() + 1000 * 60 * 60 * 24 * 10).toISOString(),
      usageLimit: 25,
      usageCount: 6,
      status: 'active',
      appliesTo: 'All generator rentals',
      metadata: { channel: 'enterprise' }
    },
    {
      id: 'coupon-2',
      storefrontId: 'demo-storefront',
      code: 'FLEET25',
      name: 'Fleet bundle £250 off',
      description: 'Fixed discount on HVAC telemetry bundles booked in a single order.',
      discountType: 'fixed',
      discountValue: 250,
      minOrderTotal: 1500,
      maxDiscountValue: null,
      startsAt: new Date(Date.now() - 1000 * 60 * 60 * 24 * 15).toISOString(),
      endsAt: new Date(Date.now() + 1000 * 60 * 60 * 24 * 30).toISOString(),
      usageLimit: null,
      usageCount: 2,
      status: 'scheduled',
      appliesTo: 'HVAC telemetry kit',
      metadata: { channel: 'campaign' }
    }
  ],
  inventoryMeta: {
    total: 3,
    published: 2,
    archived: 1,
    lowStock: 1
  },
  couponMeta: {
    total: 2,
    active: 1,
    expiringSoon: 1
  }
});

const enterpriseFallback = normaliseEnterprisePanel({
  enterprise: {
    name: 'Albion Workspace Group',
    sector: 'Corporate real estate',
    accountManager: 'Danielle Rivers',
    activeSites: 48,
    serviceMix: ['Electrical', 'HVAC', 'Smart IoT']
  },
  metrics: {
    slaCompliance: 0.95,
    incidents: 3,
    avgResolutionHours: 4.2,
    nps: 51
  },
  spend: {
    monthToDate: 212400,
    budgetPacing: 0.74,
    savingsIdentified: 18600,
    invoicesAwaitingApproval: [
      {
        vendor: 'Metro Power Services',
        amount: 18400,
        dueDate: new Date(Date.now() + 604800000).toISOString(),
        status: 'pending'
      },
      {
        vendor: 'Skyline Elevation',
        amount: 9600,
        dueDate: new Date(Date.now() + 1209600000).toISOString(),
        status: 'pending'
      }
    ]
  },
  programmes: [
    {
      name: 'Data centre UPS refresh',
      status: 'on-track',
      phase: 'Execution',
      lastUpdated: new Date().toISOString()
    },
    {
      name: 'Smart sensor rollout',
      status: 'at-risk',
      phase: 'Deployment',
      lastUpdated: new Date().toISOString()
    }
  ],
  escalations: [
    {
      title: 'Canary Wharf chilled water incident',
      owner: 'Incident response',
      openedAt: new Date(Date.now() - 86400000).toISOString(),
      severity: 'high'
    }
  ],
  operations: {
    coverage: [
      {
        id: 'london-core',
        region: 'London core',
        uptime: 0.982,
        activeSites: 18,
        automationScore: 0.78,
        incidents: 1,
        primaryService: 'Critical power'
      },
      {
        id: 'northern-hub',
        region: 'Northern hub',
        uptime: 0.976,
        activeSites: 11,
        automationScore: 0.71,
        incidents: 0,
        primaryService: 'Smart HVAC'
      },
      {
        id: 'southern-campus',
        region: 'Southern campus',
        uptime: 0.988,
        activeSites: 9,
        automationScore: 0.69,
        incidents: 2,
        primaryService: 'Retrofit'
      }
    ],
    automation: {
      orchestrationRate: 0.84,
      runbookCoverage: 0.72,
      automationsLive: 26,
      nextReview: new Date(Date.now() + 1209600000).toISOString(),
      runbooks: [
        { id: 'dispatch', name: 'Dispatch orchestration', adoption: 0.86, owner: 'Ops automation' },
        { id: 'escalations', name: 'Incident escalation', adoption: 0.74, owner: 'Security' },
        { id: 'vendor-onboarding', name: 'Vendor onboarding', adoption: 0.63, owner: 'Supply chain' }
      ]
    },
    sustainability: {
      carbonYtd: 1180,
      carbonTarget: 1620,
      renewableCoverage: 0.64,
      emissionTrend: 'down'
    },
    actionCentre: [
      {
        id: 'ops-1',
        title: 'Confirm generator load tests',
        detail: 'Share telemetry artefacts before the risk council meets on Friday.',
        due: new Date(Date.now() + 172800000).toISOString(),
        owner: 'Operations',
        severity: 'high'
      },
      {
        id: 'ops-2',
        title: 'Approve automation pilot scope',
        detail: 'Automation guild awaiting sign-off for robotics cleaning rollout.',
        due: new Date(Date.now() + 345600000).toISOString(),
        owner: 'Automation PMO',
        severity: 'medium'
      },
      {
        id: 'ops-3',
        title: 'Upload safety certificates',
        detail: 'Final two southern campus certificates pending upload to governance vault.',
        due: null,
        owner: 'Facilities',
        severity: 'medium'
      }
    ]
  },
  governance: {
    complianceScore: 0.93,
    posture: 'proactive',
    dataResidency: 'UK & EU primary, NA secondary',
    audits: [
      {
        id: 'audit-1',
        name: 'ISO 27001 surveillance',
        due: new Date(Date.now() + 2419200000).toISOString(),
        status: 'scheduled',
        owner: 'Security assurance'
      },
      {
        id: 'audit-2',
        name: 'Fire safety portfolio review',
        due: new Date(Date.now() + 1296000000).toISOString(),
        status: 'preparation',
        owner: 'Facilities risk'
      }
    ],
    riskRegister: [
      {
        id: 'risk-1',
        label: 'Cooling redundancy at Canary Wharf',
        severity: 'high',
        owner: 'Engineering',
        due: new Date(Date.now() + 604800000).toISOString(),
        mitigation: 'Install temporary chiller and reroute load.'
      },
      {
        id: 'risk-2',
        label: 'Vendor onboarding backlog',
        severity: 'medium',
        owner: 'Supply chain',
        due: null,
        mitigation: 'Deploy automation runbook for document collection.'
      }
    ]
  },
  roadmap: [
    {
      id: 'milestone-1',
      milestone: 'Complete robotics cleaning expansion',
      quarter: 'Q2 2025',
      status: 'in-flight',
      owner: 'Automation guild',
      detail: 'Deploy robotics pilots to 12 additional facilities.'
    },
    {
      id: 'milestone-2',
      milestone: 'Launch sustainability command centre',
      quarter: 'Q3 2025',
      status: 'planned',
      owner: 'Sustainability office',
      detail: 'Real-time carbon dashboards and supplier scoring.'
    },
    {
      id: 'milestone-3',
      milestone: 'Board readiness for NA expansion',
      quarter: 'Q4 2025',
      status: 'planned',
      owner: 'Executive office',
      detail: 'Investment memo, staffing model, and compliance posture.'
    }
  ]
});

const businessFrontFallback = normaliseBusinessFront({
  slug: 'metro-power-services',
  hero: {
    name: 'Metro Power Services',
    strapline: 'Critical electrical & HVAC support for corporate campuses',
    tagline: 'NICEIC electricians • HVAC engineers • Logistics crews',
    bio: 'Trusted SME delivering escrow-backed, telemetry-visible field services across the South East.',
    locations: ['London', 'Essex', 'Kent'],
    tags: ['High-voltage certified', '24/7 dispatch', 'Telemetry enabled', 'Geo-zonal routing'],
    categories: ['Trade services', 'Logistics & removals'],
    media: {
      heroImage: '/media/metro-power/hero.jpg',
      bannerImage: '/media/metro-power/banner.jpg',
      brandImage: '/media/metro-power/brand.png',
      profileImage: '/media/metro-power/profile.jpg',
      showcaseVideo: '/media/metro-power/showcase.mp4',
      carousel: [
        {
          title: 'London Docklands zone',
          description: 'Imported GeoJSON polygon from enterprise CAFM.',
          image: '/media/metro-power/zone-1.jpg'
        },
        {
          title: 'Canary Wharf UPS deployment',
          description: 'Telemetry tracked installation',
          image: '/media/metro-power/zone-2.jpg'
        }
      ]
    }
  },
  bannerStyles: [
    {
      id: 'impact-gradient',
      name: 'Impact gradient hero',
      description: 'Immersive gradient with luminous accent flare designed for enterprise showcases.',
      layout: 'full-bleed-gradient',
      recommendedUse: 'Use for flagship campaigns and enterprise onboarding moments.',
      preview: '/media/metro-power/banner-impact.jpg',
      palette: {
        background: '#0B1D3A',
        accent: '#1F4ED8',
        highlight: '#00BFA6',
        text: '#FFFFFF'
      },
      supportsVideo: true,
      supportsCarousel: true,
      textTone: 'light',
      badges: ['Escrow-backed CTA', 'Video overlay ready']
    },
    {
      id: 'precision-overlay',
      name: 'Precision overlay',
      description: 'Crisp photography treatment with translucent navy overlay and elevated typography lockup.',
      layout: 'image-overlay',
      recommendedUse: 'Best for operational updates and photographic storytelling across facilities.',
      preview: '/media/metro-power/banner-precision.jpg',
      palette: {
        background: '#0B1D3A',
        accent: '#152A52',
        highlight: '#1F4ED8',
        text: '#FFFFFF'
      },
      supportsVideo: false,
      supportsCarousel: true,
      textTone: 'light',
      badges: ['Photography safe', 'KPI ticker ready']
    },
    {
      id: 'elevated-minimal',
      name: 'Elevated minimal',
      description: 'Minimalist split layout with generous whitespace and accent underline for executive briefings.',
      layout: 'split-minimal',
      recommendedUse: 'Ideal for executive briefings, compliance renewals, and calm storytelling moments.',
      preview: '/media/metro-power/banner-minimal.jpg',
      palette: {
        background: '#F4F7FA',
        accent: '#0B1D3A',
        highlight: '#1F4ED8',
        text: '#0F172A'
      },
      supportsVideo: false,
      supportsCarousel: false,
      textTone: 'dark',
      badges: ['Accessibility AAA', 'Mobile parity certified']
    }
  ],
  stats: [
    { label: 'Trust score', value: 93, format: 'number', caption: 'Escrow-governed programmes with telemetry oversight' },
    { label: 'Review score', value: 4.8, format: 'number', caption: 'Based on 128 verified enterprise reviews' },
    { label: 'SLA hit rate', value: 0.98, format: 'percent', caption: 'Tracked weekly with telemetry exports' },
    { label: 'Avg. response', value: 38, format: 'minutes', caption: 'Engineer dispatch, Q3 rolling' },
    { label: 'Projects delivered', value: 164, format: 'number', caption: 'Enterprise programmes completed' },
    { label: 'Service zones', value: 9, format: 'number', caption: 'Imported from GeoJSON polygon library' }
  ],
  testimonials: [
    {
      quote: 'Metro Power keeps our trading floors online. Their proactive comms and telemetry are best-in-class.',
      client: 'Finova Facilities Director'
    }
  ],
  scores: {
    trust: {
      value: 93,
      band: 'gold',
      confidence: 'high',
      sampleSize: 212,
      caption: 'Telemetry-governed execution across 212 orchestrated jobs',
      breakdown: {
        reliability: 95,
        punctuality: 97,
        compliance: 88,
        sentiment: 94,
        cancellations: 96,
        coverage: 82
      }
    },
    review: {
      value: 4.8,
      band: 'worldClass',
      confidence: 'high',
      sampleSize: 128,
      caption: '128 verified client reviews',
      distribution: {
        promoters: 92,
        positive: 26,
        neutral: 8,
        detractors: 2
      }
    }
  },
  packages: [
    {
      name: 'Critical response retainer',
      description: '24/7 dispatch with under-45 minute arrival SLA, telemetry reporting, and quarterly compliance reviews.',
      price: 5400,
      highlights: ['45-minute urban SLA', 'Escrow-backed milestone billing', 'Telemetry dashboard access']
    },
    {
      name: 'Sustainable retrofit programme',
      description: 'Energy optimisation with IoT sensor network, HVAC upgrades, and capital project governance.',
      price: 12400,
      highlights: ['IoT monitoring stack', 'Dedicated programme manager', 'Regulatory submission support']
    }
  ],
  certifications: [
    { name: 'NICEIC Approved Contractor', issuer: 'NICEIC', expiresOn: new Date(Date.now() + 2505600000).toISOString() },
    { name: 'F-Gas Category 1', issuer: 'City & Guilds', expiresOn: new Date(Date.now() + 31536000000).toISOString() }
  ],
  support: {
    email: 'hello@metropower.example',
    phone: '+44 20 7946 0010',
    concierge: 'Dedicated enterprise operations manager'
  },
  gallery: [
    {
      title: 'Canary Wharf energy retrofit',
      description: 'HVAC and BMS upgrade reducing energy consumption by 18% across 14 floors.',
      image: '/media/metro-power/case-study-canary-wharf.jpg'
    },
    {
      title: 'Finova trading floor resilience',
      description: 'Critical electrical resiliency project delivering Tier 3 redundancy.',
      image: '/media/metro-power/case-study-finova.jpg'
    }
  ],
  serviceCatalogue: [
    {
      name: 'Electrical LV & HV response',
      description: 'NICEIC certified electricians with telemetry-enabled incident response kits.',
      category: 'Carpentry',
      type: 'Trade services',
      price: 320,
      currency: 'GBP',
      availability: { status: 'open', label: 'Available now', detail: 'Same-day dispatch windows' },
      tags: ['High-voltage', 'Permit to work'],
      coverage: ['London Docklands', 'City of London']
    },
    {
      name: 'Data hall HVAC stabilisation',
      description: 'Critical environment HVAC engineers with remote telemetry and redundancy planning.',
      category: 'Painting & decorating',
      type: 'Trade services',
      price: 680,
      currency: 'GBP',
      availability: { status: 'scheduled', label: 'Next availability', detail: new Date(Date.now() + 86400000).toISOString() },
      tags: ['HVAC', 'Telemetry'],
      coverage: ['Slough', 'Reading']
    }
  ],
  previousJobs: [
    {
      title: 'Trading floor resilience upgrade',
      description: 'Tier 3 UPS build with escrow-backed milestones and 0 downtime.',
      completedOn: new Date(Date.now() - 1209600000).toISOString().slice(0, 10),
      zone: 'Canary Wharf',
      value: 86000,
      currency: 'GBP',
      image: '/media/metro-power/jobs-1.jpg'
    }
  ],
  reviews: [
    {
      reviewer: 'Campus Operations Lead',
      rating: 4.9,
      comment: 'Engineers arrive on time, telemetry updates are constant, and escrow settlements are seamless.',
      job: 'Campus SLA Programme'
    }
  ],
  reviewSummary: {
    averageRating: 4.9,
    totalReviews: 1,
    verifiedShare: 1,
    responseRate: 0.92,
    ratingBuckets: [
      { score: 5, count: 1 },
      { score: 4, count: 0 },
      { score: 3, count: 0 },
      { score: 2, count: 0 },
      { score: 1, count: 0 }
    ],
    lastReviewAt: new Date().toISOString(),
    highlightedReviewId: 'review-0',
    latestReviewId: 'review-0',
    excerpt: 'Engineers arrive on time, telemetry updates are constant, and escrow settlements are seamless.'
  },
  deals: [
    {
      title: 'Multi-site electrical cover',
      description: 'Bundle high-voltage response with HVAC standby across 3 geo-zones.',
      savings: 1200,
      currency: 'GBP',
      validUntil: new Date(Date.now() + 604800000).toISOString(),
      tags: ['Trade services', 'Bundle']
    }
  ],
  materials: [
    {
      name: 'Cat6A bulk cable drums',
      category: 'Materials',
      sku: 'CAB-6A-500',
      quantityOnHand: 24,
      unitType: 'drum',
      image: '/media/metro-power/materials-1.jpg'
    }
  ],
  tools: [
    {
      name: 'Thermal imaging kit',
      category: 'Tools',
      rentalRate: 145,
      rentalRateCurrency: 'GBP',
      condition: 'excellent',
      image: '/media/metro-power/tools-1.jpg'
    }
  ],
  servicemen: [
    {
      name: 'Amelia Shaw',
      trades: ['Electrical lead', 'Fire systems'],
      availability: 'Available this week',
      avatar: '/media/metro-power/provider-1.jpg'
    },
    {
      name: 'Callum Price',
      trades: ['HVAC engineer'],
      availability: 'Booked until 12 Mar',
      avatar: '/media/metro-power/provider-2.jpg'
    }
  ],
  serviceZones: [
    { name: 'London Docklands', demandLevel: 'high', metadata: { client: 'Finova' } },
    { name: 'Canary Wharf', demandLevel: 'high', metadata: { client: 'Finova' } }
  ],
  styleGuide: {
    palette: {
      primary: '#0B1D3A',
      accent: '#1F4ED8',
      highlight: '#00BFA6',
      neutral: '#F4F7FA',
      text: '#FFFFFF'
    },
    typography: {
      heading: 'Inter SemiBold',
      body: 'Inter Regular'
    }
  },
  taxonomy: {
    categories: [
      { slug: 'carpentry', label: 'Carpentry', type: 'trade-services', defaultTags: ['Fit-outs'] },
      { slug: 'removals', label: 'Removals', type: 'logistics', defaultTags: ['Crate management'] }
    ],
    types: [
      { type: 'trade-services', label: 'Trade services', description: 'Certified trades', categories: ['carpentry', 'painting'] },
      { type: 'logistics', label: 'Logistics & removals', description: 'Move and delivery crews', categories: ['removals'] }
    ]
  }
});

function withFallback(normaliser, fallback, fetcherFactory) {
  return async function handler(options = {}) {
    try {
      const { data, meta: transportMeta } = await fetcherFactory(options);
      const payload = data?.data ?? data;
      const serverMeta = data?.meta;
      const resolvedMeta = serverMeta
        ? { ...(transportMeta ?? {}), ...serverMeta }
        : { ...(transportMeta ?? {}) };
      const normalised = normaliser(payload);
      if (resolvedMeta.fromCache && resolvedMeta.stale) {
        return { data: normalised, meta: { ...resolvedMeta, fallback: true } };
      }
      return { data: normalised, meta: resolvedMeta };
    } catch (error) {
      if (error instanceof PanelApiError) {
        console.warn('[panelClient] falling back to cached payload', error);
      } else {
        console.error('[panelClient] unexpected error', error);
      }
      return {
        data: fallback,
        meta: {
          fromCache: true,
          source: 'fallback',
          fallback: true,
          error: error instanceof PanelApiError
            ? { message: error.message, status: error.status, code: error.code, details: error.details }
            : { message: 'Unexpected panel client failure' }
        }
      };
    }
  };
}

function cacheDisputeHealthWorkspace(payload) {
  const normalised = normaliseDisputeHealthWorkspace(payload);
  const expires = Date.now() + DISPUTE_HEALTH_CACHE_TTL;
  memoryCache.set(DISPUTE_HEALTH_CACHE_KEY, { data: normalised, expires });
  writeStorage(DISPUTE_HEALTH_CACHE_KEY, normalised, DISPUTE_HEALTH_CACHE_TTL);
  return normalised;
}

export const getAdminDashboard = withFallback(
  normaliseAdminDashboard,
  adminFallback,
  (options = {}) =>
    request(`/admin/dashboard?timeframe=${encodeURIComponent(options?.timeframe ?? '7d')}`, {
      cacheKey: `admin-dashboard:${options?.timeframe ?? '7d'}`,
      ttl: 20000,
      forceRefresh: options?.forceRefresh,
      signal: options?.signal
    })
);

export const getAdminProviderDirectory = withFallback(
  normaliseAdminProviderDirectory,
  adminProviderDirectoryFallback,
  (options = {}) => {
    const query = toQueryString({
      status: options?.status,
      search: options?.search,
      limit: options?.limit,
      offset: options?.offset
    });
    const cacheKeySuffix = query ? `:${query.slice(1)}` : '';
    return request(`/admin/providers${query}`, {
      cacheKey: `admin-providers${cacheKeySuffix}`,
      ttl: 15000,
      forceRefresh: options?.forceRefresh,
      signal: options?.signal
    });
  }
);

export const getAdminProviderDetail = withFallback(
  normaliseAdminProviderDetail,
  adminProviderDetailFallback,
  (options = {}) => {
    const companyId = options?.companyId;
    if (!companyId) {
      throw new PanelApiError('Provider identifier required', 400);
    }
    return request(`/admin/providers/${encodeURIComponent(companyId)}`, {
      cacheKey: `admin-provider:${companyId}`,
      ttl: 15000,
      forceRefresh: options?.forceRefresh,
      signal: options?.signal
    });
  }
);

export const getDisputeHealthWorkspace = withFallback(
  normaliseDisputeHealthWorkspace,
  disputeHealthFallback(),
  (options = {}) =>
    request('/admin/disputes/health', {
      cacheKey: DISPUTE_HEALTH_CACHE_KEY,
      ttl: DISPUTE_HEALTH_CACHE_TTL,
      forceRefresh: options?.forceRefresh,
      signal: options?.signal
    })
);

export const getDisputeHealthBucketHistory = withFallback(
  normaliseDisputeHealthHistory,
  disputeHealthHistoryFallback(),
  (options = {}) => {
    if (!options?.bucketId) {
      throw new Error('bucketId is required to load dispute history');
    }
    const query = toQueryString({ limit: options.limit, offset: options.offset });
    return request(
      `/admin/disputes/health/buckets/${encodeURIComponent(options.bucketId)}/history${query}`,
      {
        cacheKey: `${DISPUTE_HEALTH_CACHE_KEY}:history:${options.bucketId}${query}`,
        ttl: 5000,
        forceRefresh: options?.forceRefresh,
        signal: options?.signal
      }
    );
  }
);

export async function createDisputeHealthBucket(payload) {
  const { data } = await request('/admin/disputes/health/buckets', {
    method: 'POST',
    body: payload,
    forceRefresh: true
  });
  return cacheDisputeHealthWorkspace(data);
}

export async function updateDisputeHealthBucket(bucketId, payload) {
  const { data } = await request(`/admin/disputes/health/buckets/${encodeURIComponent(bucketId)}`, {
    method: 'PUT',
    body: payload,
    forceRefresh: true
  });
  return cacheDisputeHealthWorkspace(data);
}

export async function archiveDisputeHealthBucket(bucketId) {
  const { data } = await request(`/admin/disputes/health/buckets/${encodeURIComponent(bucketId)}`, {
    method: 'DELETE',
    forceRefresh: true
  });
  return cacheDisputeHealthWorkspace(data);
}

export async function createDisputeHealthEntry(payload) {
  const { data } = await request('/admin/disputes/health/entries', {
    method: 'POST',
    body: payload,
    forceRefresh: true
  });
  return cacheDisputeHealthWorkspace(data);
}

export async function updateDisputeHealthEntry(entryId, payload) {
  const { data } = await request(`/admin/disputes/health/entries/${encodeURIComponent(entryId)}`, {
    method: 'PUT',
    body: payload,
    forceRefresh: true
  });
  return cacheDisputeHealthWorkspace(data);
}

export async function deleteDisputeHealthEntry(entryId) {
  const { data } = await request(`/admin/disputes/health/entries/${encodeURIComponent(entryId)}`, {
    method: 'DELETE',
    forceRefresh: true
  });
  return cacheDisputeHealthWorkspace(data);
}

export function listAdminAuditEvents({ timeframe = '7d', category, status, signal, forceRefresh = false } = {}) {
  const query = toQueryString({ timeframe, category, status });
  return request(`/admin/audit/events${query}`, {
    cacheKey: `admin-audit-events:${timeframe}:${category ?? 'all'}:${status ?? 'all'}`,
    ttl: 10000,
    signal,
    forceRefresh
  });
}

export function createAdminAuditEvent(event, { signal } = {}) {
  return request('/admin/audit/events', {
    method: 'POST',
    body: JSON.stringify(event),
    headers: { 'Content-Type': 'application/json' },
    signal,
    cacheKey: null
  });
}

export function updateAdminAuditEvent(eventId, payload, { signal } = {}) {
  return request(`/admin/audit/events/${encodeURIComponent(eventId)}`, {
    method: 'PUT',
    body: JSON.stringify(payload),
    headers: { 'Content-Type': 'application/json' },
    signal,
    cacheKey: null
  });
}

export function deleteAdminAuditEvent(eventId, { signal } = {}) {
  return request(`/admin/audit/events/${encodeURIComponent(eventId)}`, {
    method: 'DELETE',
    signal,
    cacheKey: null
  });
}

export const getProviderDashboard = withFallback(
  normaliseProviderDashboard,
  providerFallback,
  (options = {}) =>
    request('/panel/provider/dashboard', {
      cacheKey: 'provider-dashboard',
      ttl: 30000,
      forceRefresh: options?.forceRefresh,
      signal: options?.signal
    })
);

export const getProviderStorefront = withFallback(
  normaliseProviderStorefront,
  storefrontFallback,
  (options = {}) => {
    const query = toQueryString({ companyId: options?.companyId });
    const cacheKeySuffix = query ? `:${query.slice(1)}` : '';
    return request(`/panel/provider/storefront${query}`, {
      cacheKey: `provider-storefront${cacheKeySuffix}`,
      ttl: 20000,
      headers: {
        'X-Fixnado-Role': options?.role ?? 'company',
        'X-Fixnado-Persona': options?.persona ?? 'provider'
      },
      forceRefresh: options?.forceRefresh,
      signal: options?.signal
    });
  }
);

function buildStorefrontHeaders(options = {}, includeContentType = false) {
  const headers = {
    'X-Fixnado-Role': options?.role ?? 'company',
    'X-Fixnado-Persona': options?.persona ?? 'provider'
  };
  if (includeContentType) {
    headers['Content-Type'] = 'application/json';
  }
  return headers;
}

export const getProviderStorefrontWorkspace = withFallback(
  normaliseProviderStorefrontWorkspace,
  storefrontWorkspaceFallback,
  (options = {}) => {
    const query = toQueryString({ companyId: options?.companyId });
    const cacheKeySuffix = query ? `:${query.slice(1)}` : '';
    return request(`/panel/provider/storefront/workspace${query}`, {
      cacheKey: `provider-storefront-workspace${cacheKeySuffix}`,
      ttl: 20000,
      headers: buildStorefrontHeaders(options),
      forceRefresh: options?.forceRefresh,
      signal: options?.signal
    });
  }
);

export async function updateProviderStorefrontSettings(payload, options = {}) {
  const query = toQueryString({ companyId: options?.companyId });
  const response = await request(`/panel/provider/storefront/settings${query}`, {
    method: 'PUT',
    body: JSON.stringify(payload),
    headers: buildStorefrontHeaders(options, true),
    cacheKey: null,
    forceRefresh: true
  });

  const storefront = response?.data ?? response;
  return normaliseStorefrontSettings(storefront);
}

export async function createProviderStorefrontInventory(payload, options = {}) {
  const query = toQueryString({ companyId: options?.companyId });
  const response = await request(`/panel/provider/storefront/inventory${query}`, {
    method: 'POST',
    body: JSON.stringify(payload),
    headers: buildStorefrontHeaders(options, true),
    cacheKey: null,
    forceRefresh: true
  });

  const inventory = response?.data ?? response;
  return normaliseStorefrontInventory(inventory);
}

export async function updateProviderStorefrontInventory(inventoryId, payload, options = {}) {
  if (!inventoryId) {
    throw new PanelApiError('Inventory identifier required', 400);
  }

  const query = toQueryString({ companyId: options?.companyId });
  const response = await request(`/panel/provider/storefront/inventory/${encodeURIComponent(inventoryId)}${query}`, {
    method: 'PUT',
    body: JSON.stringify(payload),
    headers: buildStorefrontHeaders(options, true),
    cacheKey: null,
    forceRefresh: true
  });

  const inventory = response?.data ?? response;
  return normaliseStorefrontInventory(inventory);
}

export async function archiveProviderStorefrontInventory(inventoryId, options = {}) {
  if (!inventoryId) {
    throw new PanelApiError('Inventory identifier required', 400);
  }

  const query = toQueryString({ companyId: options?.companyId });
  const response = await request(`/panel/provider/storefront/inventory/${encodeURIComponent(inventoryId)}${query}`, {
    method: 'DELETE',
    headers: buildStorefrontHeaders(options),
    cacheKey: null,
    forceRefresh: true
  });

  return response?.data ?? response;
}

export async function createProviderStorefrontCoupon(payload, options = {}) {
  const query = toQueryString({ companyId: options?.companyId });
  const response = await request(`/panel/provider/storefront/coupons${query}`, {
    method: 'POST',
    body: JSON.stringify(payload),
    headers: buildStorefrontHeaders(options, true),
    cacheKey: null,
    forceRefresh: true
  });

  const coupon = response?.data ?? response;
  return normaliseStorefrontCoupon(coupon);
}

export async function updateProviderStorefrontCoupon(couponId, payload, options = {}) {
  if (!couponId) {
    throw new PanelApiError('Coupon identifier required', 400);
  }

  const query = toQueryString({ companyId: options?.companyId });
  const response = await request(`/panel/provider/storefront/coupons/${encodeURIComponent(couponId)}${query}`, {
    method: 'PUT',
    body: JSON.stringify(payload),
    headers: buildStorefrontHeaders(options, true),
    cacheKey: null,
    forceRefresh: true
  });

  const coupon = response?.data ?? response;
  return normaliseStorefrontCoupon(coupon);
}

export async function updateProviderStorefrontCouponStatus(couponId, status, options = {}) {
  if (!couponId) {
    throw new PanelApiError('Coupon identifier required', 400);
  }

  const query = toQueryString({ companyId: options?.companyId });
  const response = await request(`/panel/provider/storefront/coupons/${encodeURIComponent(couponId)}/status${query}`, {
    method: 'PATCH',
    body: JSON.stringify({ status }),
    headers: buildStorefrontHeaders(options, true),
    cacheKey: null,
    forceRefresh: true
  });

  return response?.data ?? response;
}

function invalidateProviderCache(companyId) {
  const keys = ['admin-providers'];
  if (companyId) {
    keys.push(`admin-provider:${companyId}`);
  }
  clearPanelCache(keys);
}

export async function getProviderToolSales(options = {}) {
  const response = await request('/panel/provider/tools', {
    cacheKey: 'provider-tool-sales',
    ttl: 15000,
    forceRefresh: options?.forceRefresh,
    signal: options?.signal
  });
  return {
    data: normaliseToolSales(response.data ?? response),
    meta: response.meta ?? {}
  };
}

export async function createProviderToolSale(payload, options = {}) {
  const response = await request('/panel/provider/tools', {
    method: 'POST',
    body: payload,
    forceRefresh: true,
    signal: options?.signal,
    cacheKey: null
  });
  return normaliseToolSaleListing(response.data ?? response, 0);
}

export async function updateProviderToolSale(profileId, payload, options = {}) {
  if (!profileId) {
    throw new PanelApiError('Tool sale profile identifier required', 400);
  }
  const response = await request(`/panel/provider/tools/${encodeURIComponent(profileId)}`, {
    method: 'PUT',
    body: payload,
    forceRefresh: true,
    signal: options?.signal,
    cacheKey: null
  });
  return normaliseToolSaleListing(response.data ?? response, 0);
}

export async function deleteProviderToolSale(profileId, options = {}) {
  if (!profileId) {
    throw new PanelApiError('Tool sale profile identifier required', 400);
  }
  await request(`/panel/provider/tools/${encodeURIComponent(profileId)}`, {
    method: 'DELETE',
    signal: options?.signal,
    cacheKey: null,
    forceRefresh: true
  });
}

export async function createProviderToolSaleCoupon(profileId, payload, options = {}) {
  if (!profileId) {
    throw new PanelApiError('Tool sale profile identifier required', 400);
  }
  const response = await request(`/panel/provider/tools/${encodeURIComponent(profileId)}/coupons`, {
    method: 'POST',
    body: payload,
    forceRefresh: true,
    signal: options?.signal,
    cacheKey: null
  });
  return normaliseToolSaleListing(response.data ?? response, 0);
}

export async function updateProviderToolSaleCoupon(profileId, couponId, payload, options = {}) {
  if (!profileId || !couponId) {
    throw new PanelApiError('Coupon identifier required', 400);
  }
  const response = await request(
    `/panel/provider/tools/${encodeURIComponent(profileId)}/coupons/${encodeURIComponent(couponId)}`,
    {
      method: 'PUT',
      body: payload,
      forceRefresh: true,
      signal: options?.signal,
      cacheKey: null
    }
  );
  return normaliseToolSaleListing(response.data ?? response, 0);
}

export async function deleteProviderToolSaleCoupon(profileId, couponId, options = {}) {
  if (!profileId || !couponId) {
    throw new PanelApiError('Coupon identifier required', 400);
  }
  const response = await request(
    `/panel/provider/tools/${encodeURIComponent(profileId)}/coupons/${encodeURIComponent(couponId)}`,
    {
      method: 'DELETE',
      forceRefresh: true,
      signal: options?.signal,
      cacheKey: null
    }
  );
  return normaliseToolSaleListing(response.data ?? response, 0);
}

export async function createAdminProvider(payload) {
  const response = await request('/admin/providers', {
    method: 'POST',
    body: payload,
    forceRefresh: true
  });
  const normalised = normaliseAdminProviderDetail(response.data ?? response);
  invalidateProviderCache(normalised.company?.id ?? null);
  return normalised;
}

export async function updateAdminProvider(companyId, payload) {
  if (!companyId) {
    throw new PanelApiError('Provider identifier required', 400);
  }
  const response = await request(`/admin/providers/${encodeURIComponent(companyId)}`, {
    method: 'PUT',
    body: payload,
    forceRefresh: true
  });
  const normalised = normaliseAdminProviderDetail(response.data ?? response);
  invalidateProviderCache(companyId);
  return normalised;
}

export async function archiveAdminProvider(companyId, payload = {}) {
  if (!companyId) {
    throw new PanelApiError('Provider identifier required', 400);
  }
  const response = await request(`/admin/providers/${encodeURIComponent(companyId)}/archive`, {
    method: 'POST',
    body: payload,
    forceRefresh: true
  });
  const normalised = normaliseAdminProviderDetail(response.data ?? response);
  invalidateProviderCache(companyId);
  return normalised;
}

export async function upsertAdminProviderContact(companyId, contactId, payload) {
  if (!companyId) {
    throw new PanelApiError('Provider identifier required', 400);
  }
  const path = contactId
    ? `/admin/providers/${encodeURIComponent(companyId)}/contacts/${encodeURIComponent(contactId)}`
    : `/admin/providers/${encodeURIComponent(companyId)}/contacts`;
  const method = contactId ? 'PUT' : 'POST';
  const response = await request(path, {
    method,
    body: payload,
    forceRefresh: true
  });
  invalidateProviderCache(companyId);
  return normaliseProviderContact(response.data ?? response);
}

export async function deleteAdminProviderContact(companyId, contactId) {
  if (!companyId || !contactId) {
    throw new PanelApiError('Provider contact identifier required', 400);
  }
  await request(`/admin/providers/${encodeURIComponent(companyId)}/contacts/${encodeURIComponent(contactId)}`, {
    method: 'DELETE',
    forceRefresh: true
  });
  invalidateProviderCache(companyId);
}

export async function upsertAdminProviderCoverage(companyId, coverageId, payload) {
  if (!companyId) {
    throw new PanelApiError('Provider identifier required', 400);
  }
  const path = coverageId
    ? `/admin/providers/${encodeURIComponent(companyId)}/coverage/${encodeURIComponent(coverageId)}`
    : `/admin/providers/${encodeURIComponent(companyId)}/coverage`;
  const method = coverageId ? 'PUT' : 'POST';
  const response = await request(path, {
    method,
    body: payload,
    forceRefresh: true
  });
  invalidateProviderCache(companyId);
  return normaliseProviderCoverage(response.data ?? response);
}

export async function deleteAdminProviderCoverage(companyId, coverageId) {
  if (!companyId || !coverageId) {
    throw new PanelApiError('Provider coverage identifier required', 400);
  }
  await request(`/admin/providers/${encodeURIComponent(companyId)}/coverage/${encodeURIComponent(coverageId)}`, {
    method: 'DELETE',
    forceRefresh: true
  });
  invalidateProviderCache(companyId);
}

export const getEnterprisePanel = withFallback(
  normaliseEnterprisePanel,
  enterpriseFallback,
  (options = {}) => {
    const query = toQueryString({
      companyId: options?.companyId,
      timezone: options?.timezone
    });
    const cacheKeySuffix = query ? `:${query.slice(1)}` : '';
    return request(`/panel/enterprise/overview${query}`, {
      cacheKey: `enterprise-panel${cacheKeySuffix}`,
      ttl: 30000,
      forceRefresh: options?.forceRefresh,
      signal: options?.signal
    });
  }
);

export const getMaterialsShowcase = withFallback(
  normaliseMaterialsShowcase,
  materialsFallback,
  (options = {}) => {
    const query = toQueryString({ companyId: options?.companyId });
    const cacheKeySuffix = query ? `:${query.slice(1)}` : '';
    return request(`/materials/showcase${query}`, {
      cacheKey: `materials-showcase${cacheKeySuffix}`,
      ttl: 45000,
      forceRefresh: options?.forceRefresh,
      signal: options?.signal
    });
  }
);

const businessFrontFetcher = withFallback(
  normaliseBusinessFront,
  businessFrontFallback,
  (options = {}) =>
    request(`/business-fronts/${encodeURIComponent(options?.slug ?? 'featured')}`, {
      cacheKey: `business-front:${options?.slug ?? 'featured'}`,
      ttl: 60000,
      forceRefresh: options?.forceRefresh,
      signal: options?.signal
    })
);

export function getBusinessFront(slug = 'featured', options = {}) {
  return businessFrontFetcher({ ...options, slug });
}

export function clearPanelCache(keys) {
  if (!keys) {
    memoryCache.clear();
    return;
  }

  ensureArray(keys).forEach((key) => {
    memoryCache.delete(key);
    clearStorage(key);
  });
}

export { PanelApiError };

export const formatters = {
  percentage: (value) => percentageFormatter.format(value),
  currency: (value) => currencyFormatter.format(value),
  number: (value) => numberFormatter.format(value)
};
<|MERGE_RESOLUTION|>--- conflicted
+++ resolved
@@ -717,11 +717,8 @@
         coverage: ensureArray(service.coverage)
       }))
     },
-<<<<<<< HEAD
     ads
-=======
     calendar: normaliseCalendarSnapshot(root.calendar)
->>>>>>> e2f51622
   };
 }
 

const API_ROOT = '/api';
const REQUEST_TIMEOUT = 10000;
const CACHE_NAMESPACE = 'fixnado:panel-cache';

const memoryCache = new Map();

class PanelApiError extends Error {
  constructor(message, status, { code, details, cause } = {}) {
    super(message);
    this.name = 'PanelApiError';
    this.status = status;
    this.code = code;
    this.details = details;
    this.cause = cause;
  }
}

function getStorage() {
  if (typeof window === 'undefined' || typeof window.sessionStorage === 'undefined') {
    return null;
  }

  try {
    return window.sessionStorage;
  } catch (error) {
    console.warn('[panelClient] sessionStorage unavailable:', error);
    return null;
  }
}

function toQueryString(params = {}) {
  const searchParams = new URLSearchParams();
  Object.entries(params).forEach(([key, value]) => {
    if (value == null || value === '') return;
    searchParams.append(key, value);
  });
  const result = searchParams.toString();
  return result ? `?${result}` : '';
}

function storageKey(key) {
  return `${CACHE_NAMESPACE}:${key}`;
}

function readStorage(key) {
  const storage = getStorage();
  if (!storage) return null;

  const raw = storage.getItem(storageKey(key));
  if (!raw) return null;

  try {
    const parsed = JSON.parse(raw);
    if (parsed.expires && parsed.expires < Date.now()) {
      storage.removeItem(storageKey(key));
      return null;
    }

    return parsed.data;
  } catch (error) {
    console.warn('[panelClient] unable to parse cached payload', error);
    storage.removeItem(storageKey(key));
    return null;
  }
}

function writeStorage(key, data, ttl) {
  const storage = getStorage();
  if (!storage) return;

  try {
    storage.setItem(
      storageKey(key),
      JSON.stringify({
        data,
        expires: Date.now() + ttl
      })
    );
  } catch (error) {
    console.warn('[panelClient] unable to persist cached payload', error);
  }
}

function clearStorage(key) {
  const storage = getStorage();
  if (!storage) return;
  storage.removeItem(storageKey(key));
}

function mergeAbortSignals(externalSignal) {
  const controller = new AbortController();
  const timeoutId = setTimeout(() => controller.abort(), REQUEST_TIMEOUT);

  if (externalSignal) {
    if (externalSignal.aborted) {
      controller.abort();
    } else {
      const abort = () => controller.abort();
      externalSignal.addEventListener('abort', abort, { once: true });
      controller.signal.addEventListener(
        'abort',
        () => externalSignal.removeEventListener('abort', abort),
        { once: true }
      );
    }
  }

  return { controller, timeoutId };
}

function resolveCacheKey(path, method, body) {
  if (!path) return null;
  const base = `${method}:${path}`;
  if (!body) return base;
  try {
    return `${base}:${JSON.stringify(body)}`;
  } catch (error) {
    console.warn('[panelClient] unable to serialise cache key payload', error);
    return base;
  }
}

async function request(path, {
  method = 'GET',
  body,
  signal,
  cacheKey: explicitCacheKey,
  ttl = 15000,
  headers: customHeaders,
  forceRefresh = false
} = {}) {
  const cacheKey = explicitCacheKey ?? resolveCacheKey(path, method, body);
  const now = Date.now();

  if (cacheKey && !forceRefresh) {
    const cachedEntry = memoryCache.get(cacheKey);
    if (cachedEntry && cachedEntry.expires > now) {
      return { data: cachedEntry.data, meta: { fromCache: true, source: 'memory' } };
    }
  }

  if (cacheKey && !forceRefresh) {
    const persisted = readStorage(cacheKey);
    if (persisted) {
      memoryCache.set(cacheKey, { data: persisted, expires: now + ttl });
      return { data: persisted, meta: { fromCache: true, source: 'storage' } };
    }
  }

  const headers = new Headers(customHeaders ?? {});
  headers.set('Accept', 'application/json');
  if (body && !(body instanceof FormData)) {
    headers.set('Content-Type', 'application/json');
  }

  const { controller, timeoutId } = mergeAbortSignals(signal);

  try {
    const response = await fetch(`${API_ROOT}${path}`, {
      method,
      headers,
      body: body && !(body instanceof FormData) ? JSON.stringify(body) : body,
      signal: controller.signal,
      credentials: 'include'
    });

    if (!response.ok) {
      let errorBody = null;
      try {
        errorBody = await response.json();
      } catch {
        // ignore JSON parsing failure — keep body as null
      }

      const errorMessage =
        errorBody?.message ||
        errorBody?.error ||
        response.statusText ||
        'Request failed';

      throw new PanelApiError(errorMessage, response.status, {
        code: errorBody?.code,
        details: errorBody?.errors || errorBody?.details,
        cause: errorBody
      });
    }

    if (response.status === 204) {
      return { data: null, meta: { fromCache: false } };
    }

    const payload = await response.json();

    if (cacheKey) {
      const cacheEntry = { data: payload, expires: now + ttl };
      memoryCache.set(cacheKey, cacheEntry);
      writeStorage(cacheKey, payload, ttl);
    }

    return { data: payload, meta: { fromCache: false } };
  } catch (error) {
    if (error instanceof PanelApiError) {
      if (error.status === 401) {
        clearStorage(cacheKey);
        memoryCache.delete(cacheKey);
      }
      throw error;
    }

    if (cacheKey) {
      const fallback = readStorage(cacheKey);
      if (fallback) {
        return { data: fallback, meta: { fromCache: true, source: 'storage', stale: true } };
      }
    }

    if (error.name === 'AbortError') {
      throw new PanelApiError('Request timed out', 408, { cause: error });
    }

    throw new PanelApiError('Network request failed', 503, { cause: error });
  } finally {
    clearTimeout(timeoutId);
  }
}

function ensureArray(value) {
  if (Array.isArray(value)) return value;
  if (value == null) return [];
  return [value].filter(Boolean);
}

function normaliseQueueAttachments(rawAttachments) {
  if (!Array.isArray(rawAttachments)) {
    return [];
  }
  return rawAttachments
    .map((attachment) => {
      if (!attachment || typeof attachment !== 'object') {
        return null;
      }
      const label = typeof attachment.label === 'string' && attachment.label.trim().length
        ? attachment.label.trim()
        : typeof attachment.title === 'string'
          ? attachment.title.trim()
          : null;
      const url = typeof attachment.url === 'string' && attachment.url.trim().length
        ? attachment.url.trim()
        : typeof attachment.href === 'string'
          ? attachment.href.trim()
          : null;
      if (!url) {
        return null;
      }
      const type = typeof attachment.type === 'string' && attachment.type.trim().length
        ? attachment.type.trim()
        : 'link';
      return { label: label || url, url, type };
    })
    .filter(Boolean);
}

function normaliseQueueUpdate(update, boardId, index) {
  if (!update || typeof update !== 'object') {
    const fallbackHeadline = typeof update === 'string' && update.trim().length ? update.trim() : `Update ${index + 1}`;
    return {
      id: `${boardId}-update-${index}`,
      headline: fallbackHeadline,
      body: '',
      tone: 'info',
      recordedAt: null,
      attachments: []
    };
  }

  const headline =
    (typeof update.headline === 'string' && update.headline.trim().length && update.headline.trim()) ||
    (typeof update.title === 'string' && update.title.trim().length && update.title.trim()) ||
    `Update ${index + 1}`;

  const body =
    (typeof update.body === 'string' && update.body.trim()) ||
    (typeof update.description === 'string' && update.description.trim()) ||
    '';

  const tone = typeof update.tone === 'string' && update.tone.trim().length ? update.tone.trim() : 'info';

  const recordedAt =
    (typeof update.recordedAt === 'string' && update.recordedAt) ||
    (typeof update.timestamp === 'string' && update.timestamp) ||
    null;

  return {
    id: update.id || `${boardId}-update-${index}`,
    headline,
    body,
    tone,
    recordedAt,
    attachments: normaliseQueueAttachments(update.attachments)
  };
}

function toNumber(value, fallback = 0) {
  const parsed = Number.parseFloat(value);
  return Number.isFinite(parsed) ? parsed : fallback;
}

function toNullableNumber(value) {
  const parsed = Number.parseFloat(value);
  return Number.isFinite(parsed) ? parsed : null;
}

const percentageFormatter = new Intl.NumberFormat('en-GB', {
  style: 'percent',
  maximumFractionDigits: 1
});

const currencyFormatter = new Intl.NumberFormat('en-GB', {
  style: 'currency',
  currency: 'GBP',
  maximumFractionDigits: 0
});

const numberFormatter = new Intl.NumberFormat('en-GB', {
  maximumFractionDigits: 0
});

function normaliseProviderDashboard(payload = {}) {
  const root = payload?.data ?? payload;
  const provider = root.provider || root.profile || {};
  const metrics = root.metrics || {};
  const finances = root.finances || root.finance || {};
  const serviceDelivery = root.serviceDelivery || root.delivery || {};
  const taxonomy = root.serviceTaxonomy || root.taxonomy || {};

  return {
    provider: {
      name: provider.legalName || provider.name || 'Provider',
      tradingName: provider.tradingName || provider.displayName || provider.legalName || provider.name,
      region: provider.region || provider.operatingRegion || 'United Kingdom',
      slug: provider.slug || root.slug || 'provider',
      onboardingStatus: provider.onboardingStatus || 'active',
      supportEmail: provider.supportEmail || provider.contactEmail || root.contactEmail || null,
      supportPhone: provider.supportPhone || provider.contactPhone || root.contactPhone || null
    },
    metrics: {
      utilisation: metrics.utilisation ?? metrics.capacityUtilisation ?? 0.74,
      slaHitRate: metrics.slaHitRate ?? metrics.sla ?? 0.96,
      avgResponseMinutes: metrics.avgResponseMinutes ?? metrics.responseMinutes ?? 42,
      activeBookings: metrics.activeBookings ?? metrics.liveBookings ?? 18,
      satisfaction: metrics.customerSatisfaction ?? metrics.csat ?? 0.94
    },
    revenue: {
      monthToDate: finances.monthToDate ?? finances.mtd ?? 48600,
      forecast: finances.forecast ?? 72000,
      outstandingBalance: finances.outstandingBalance ?? finances.pendingPayout ?? 12400,
      nextPayoutDate: finances.nextPayoutDate || finances.nextPayout || null
    },
    alerts: ensureArray(root.alerts).map((alert, index) => ({
      id: alert.id || `alert-${index}`,
      severity: alert.severity || 'medium',
      message: alert.message || alert.text || 'Operational insight requires review.',
      actionLabel: alert.actionLabel || alert.ctaLabel || null,
      actionHref: alert.actionHref || alert.ctaHref || null
    })),
    pipeline: {
      upcomingBookings: ensureArray(root.pipeline?.upcomingBookings || root.upcomingBookings).map((booking, index) => ({
        id: booking.id || `booking-${index}`,
        client: booking.client || booking.customer || 'Client',
        service: booking.service || booking.serviceName || 'Service request',
        eta: booking.eta || booking.scheduledFor || null,
        value: booking.value ?? booking.estimatedValue ?? null,
        zone: booking.zone || booking.location || 'Zone'
      })),
      expiringCompliance: ensureArray(root.pipeline?.expiringCompliance).map((item, index) => ({
        id: item.id || `compliance-${index}`,
        name: item.name || item.document || 'Compliance document',
        expiresOn: item.expiresOn || item.expiry || null,
        owner: item.owner || item.assignee || 'Operations'
      }))
    },
    servicemen: ensureArray(root.servicemen || root.teams).map((member, index) => ({
      id: member.id || `serviceman-${index}`,
      name: member.name || member.displayName || 'Team member',
      role: member.role || member.specialism || 'Engineer',
      availability: member.availability ?? member.utilisation ?? 0.8,
      rating: member.rating ?? member.csat ?? 0.95
    })),
    serviceManagement: {
      health: ensureArray(serviceDelivery.health || root.serviceHealth).map((metric, index) => ({
        id: metric.id || metric.key || `metric-${index}`,
        label: metric.label || metric.name || 'Service metric',
        value: metric.value ?? metric.score ?? 0,
        format: metric.format || metric.type || 'number',
        caption: metric.caption || metric.description || '',
        target: metric.target ?? null
      })),
      deliveryBoard: ensureArray(serviceDelivery.board || root.serviceDeliveryBoard).map((column, index) => ({
        id: column.id || column.key || `column-${index}`,
        title: column.title || column.name || `Stage ${index + 1}`,
        description: column.description || '',
        items: ensureArray(column.items).map((item, itemIndex) => ({
          id: item.id || `delivery-${index}-${itemIndex}`,
          name: item.name || item.title || 'Engagement',
          client: item.client || item.account || 'Client partner',
          zone: item.zone || item.region || null,
          eta: item.eta || item.due || item.scheduledFor || null,
          owner: item.owner || item.manager || 'Operations',
          risk: item.risk || item.status || 'on-track',
          stage: item.stage || column.title || 'Stage',
          value: item.value ?? item.contractValue ?? null,
          currency: item.currency || 'GBP',
          services: ensureArray(item.services || item.serviceMix)
        }))
      })),
      packages: ensureArray(root.servicePackages || root.packages).map((pkg, index) => ({
        id: pkg.id || `package-${index}`,
        name: pkg.name || pkg.title || 'Service package',
        description: pkg.description || pkg.summary || 'Comprehensive field services bundle.',
        price: pkg.price ?? pkg.monthly ?? null,
        currency: pkg.currency || 'GBP',
        highlights: ensureArray(pkg.highlights || pkg.features),
        serviceId: pkg.serviceId || pkg.service || null,
        serviceName: pkg.serviceName || null
      })),
      categories: ensureArray(root.serviceCategories || taxonomy.categories).map((category, index) => ({
        id: category.id || category.slug || `category-${index}`,
        label: category.label || category.name || 'Service category',
        type: category.type || category.segment || 'general-services',
        description: category.description || '',
        activeServices: category.activeServices ?? category.count ?? 0,
        performance: category.performance ?? category.performanceScore ?? null
      })),
      catalogue: ensureArray(root.serviceCatalogue || root.services).map((service, index) => ({
        id: service.id || `catalogue-${index}`,
        name: service.name || service.title || 'Service',
        description: service.description || '',
        category: service.category || service.categoryLabel || 'General services',
        type: service.type || service.typeLabel || 'General services',
        price: service.price ?? null,
        currency: service.currency || 'GBP',
        availability: service.availability
          ? {
              status: service.availability.status || 'open',
              label: service.availability.label || 'Availability',
              detail: service.availability.detail || ''
            }
          : {
              status: 'open',
              label: 'Availability',
              detail: ''
            },
        tags: ensureArray(service.tags),
        coverage: ensureArray(service.coverage)
      }))
    }
  };
}

function resolveListingTone(status) {
  switch (status) {
    case 'approved':
      return 'success';
    case 'pending_review':
      return 'warning';
    case 'rejected':
    case 'suspended':
      return 'danger';
    default:
      return 'info';
  }
}

function normaliseProviderStorefront(payload = {}) {
  const root = payload?.data ?? payload;
  const storefront = root.storefront || {};
  const company = storefront.company || {};
  const metrics = storefront.metrics || {};
  const health = storefront.health || {};

  const listings = ensureArray(root.listings).map((listing, index) => {
    const tone = resolveListingTone(listing.status);
    return {
      id: listing.id || `storefront-listing-${index}`,
      title: listing.title || 'Marketplace listing',
      status: listing.status || 'draft',
      tone,
      availability: listing.availability || 'rent',
      pricePerDay: listing.pricePerDay != null ? Number(listing.pricePerDay) : null,
      purchasePrice: listing.purchasePrice != null ? Number(listing.purchasePrice) : null,
      location: listing.location || 'Unknown location',
      insuredOnly: Boolean(listing.insuredOnly),
      complianceHoldUntil: listing.complianceHoldUntil || null,
      lastReviewedAt: listing.lastReviewedAt || null,
      moderationNotes: listing.moderationNotes || null,
      requestVolume: listing.requestVolume ?? 0,
      activeAgreements: listing.activeAgreements ?? 0,
      successfulAgreements: listing.successfulAgreements ?? listing.conversions ?? 0,
      projectedRevenue: listing.projectedRevenue != null ? Number(listing.projectedRevenue) : null,
      averageDurationDays: listing.averageDurationDays ?? 0,
      recommendedActions: ensureArray(listing.recommendedActions).map((action, actionIndex) => ({
        id: action.id || `listing-${index}-action-${actionIndex}`,
        label: action.label || action.description || 'Review next best action.',
        tone: action.tone || tone
      })),
      agreements: ensureArray(listing.agreements).map((agreement, agreementIndex) => ({
        id: agreement.id || `listing-${index}-agreement-${agreementIndex}`,
        status: agreement.status || 'requested',
        renter: agreement.renter || agreement.customer || null,
        pickupAt: agreement.pickupAt || agreement.rentalStartAt || null,
        returnDueAt: agreement.returnDueAt || agreement.rentalEndAt || null,
        lastStatusTransitionAt: agreement.lastStatusTransitionAt || null,
        depositStatus: agreement.depositStatus || null,
        dailyRate: agreement.dailyRate != null ? Number(agreement.dailyRate) : null,
        meta: agreement.meta || {}
      }))
    };
  });

  const playbooks = ensureArray(root.playbooks).map((playbook, index) => ({
    id: playbook.id || `playbook-${index}`,
    title: playbook.title || 'Operational playbook',
    detail: playbook.detail || playbook.description || 'Prioritise this workflow to unlock marketplace growth.',
    tone: playbook.tone || 'info'
  }));

  const timeline = ensureArray(root.timeline).map((event, index) => ({
    id: event.id || `timeline-${index}`,
    timestamp: event.timestamp || event.createdAt || new Date().toISOString(),
    type: event.type || event.action || 'update',
    listingId: event.listingId || null,
    listingTitle: event.listingTitle || event.listing || 'Listing',
    actor: event.actor || event.user || null,
    tone: event.tone || resolveListingTone(event.metadata?.status || event.type),
    detail: event.detail || event.description || 'Activity logged with marketplace operations.',
    metadata: event.metadata || {}
  }));

  return {
    storefront: {
      company: {
        id: company.id || 'company',
        name: company.name || 'Provider storefront',
        complianceScore: company.complianceScore != null ? Number(company.complianceScore) : 0,
        insuredSellerStatus: company.insuredSellerStatus || 'approved',
        insuredSellerExpiresAt: company.insuredSellerExpiresAt || null,
        badgeVisible: Boolean(company.badgeVisible ?? company.insuredSellerBadgeVisible),
        applicationId: company.applicationId || company.application_id || null
      },
      metrics: {
        activeListings: metrics.activeListings ?? metrics.active ?? listings.filter((item) => item.status === 'approved').length,
        pendingReview: metrics.pendingReview ?? metrics.pending ?? 0,
        flagged: metrics.flagged ?? metrics.suspended ?? 0,
        insuredOnly: metrics.insuredOnly ?? metrics.insured ?? 0,
        holdExpiring: metrics.holdExpiring ?? metrics.expiring ?? 0,
        avgDailyRate: metrics.avgDailyRate != null ? Number(metrics.avgDailyRate) : null,
        conversionRate: metrics.conversionRate != null ? Number(metrics.conversionRate) : 0,
        totalRequests: metrics.totalRequests ?? metrics.requests ?? 0,
        totalRevenue: metrics.totalRevenue != null ? Number(metrics.totalRevenue) : 0
      },
      health: {
        badgeVisible: Boolean(health.badgeVisible ?? company.badgeVisible),
        complianceScore: health.complianceScore != null ? Number(health.complianceScore) : Number(company.complianceScore || 0),
        expiresAt: health.expiresAt || company.insuredSellerExpiresAt || null,
        pendingReviewCount: health.pendingReviewCount ?? metrics.pendingReview ?? 0,
        flaggedCount: health.flaggedCount ?? metrics.flagged ?? 0,
        holdExpiringCount: health.holdExpiringCount ?? metrics.holdExpiring ?? 0
      }
    },
    listings,
    playbooks,
    timeline
  };
}

function normaliseEnterprisePanel(payload = {}) {
  const root = payload?.data ?? payload;
  const enterprise = root.enterprise || root.account || {};
  const metrics = root.metrics || {};
  const spend = root.spend || root.finance || {};
  const operations = root.operations || root.operationsCentre || {};
  const risk = root.risk || root.riskRegister || {};
  const governance = root.governance || root.compliance || {};
  const sustainability = operations.sustainability || root.sustainability || root.esg || {};
  const automation = operations.automation || root.automation || {};
  const commandCentre = root.actionCentre || operations.commandCentre || operations.actionCentre;
  const roadmapSource = root.roadmap || root.timeline || operations.roadmap;
  const auditSource = governance.audits || governance.auditSchedule || risk.audits;

  return {
    enterprise: {
      name: enterprise.name || enterprise.legalName || 'Enterprise account',
      sector: enterprise.sector || enterprise.industry || 'Multi-site operations',
      accountManager: enterprise.accountManager || root.accountManager || null,
      activeSites: enterprise.activeSites ?? enterprise.siteCount ?? 12,
      serviceMix: ensureArray(enterprise.serviceMix || root.serviceMix)
    },
    delivery: {
      slaCompliance: metrics.slaCompliance ?? metrics.sla ?? 0.94,
      incidents: metrics.openIncidents ?? metrics.incidents ?? 2,
      avgResolutionHours: metrics.avgResolutionHours ?? metrics.resolutionHours ?? 5.5,
      nps: metrics.nps ?? metrics.customerScore ?? 47
    },
    spend: {
      monthToDate: spend.monthToDate ?? spend.mtd ?? 189000,
      budgetPacing: spend.budgetPacing ?? spend.pacing ?? 0.78,
      savingsIdentified: spend.savingsIdentified ?? spend.savings ?? 12400,
      invoicesAwaitingApproval: ensureArray(spend.invoicesAwaitingApproval || root.invoices).map(
        (invoice, index) => ({
          id: invoice.id || `invoice-${index}`,
          vendor: invoice.vendor || invoice.provider || 'Vendor',
          amount: invoice.amount ?? invoice.total ?? 0,
          dueDate: invoice.dueDate || invoice.due || null,
          status: invoice.status || 'pending'
        })
      )
    },
    programmes: ensureArray(root.programmes || root.projects).map((programme, index) => ({
      id: programme.id || `programme-${index}`,
      name: programme.name || programme.title || 'Programme',
      status: programme.status || 'on-track',
      phase: programme.phase || 'Execution',
      health: programme.health || 'on-track',
      lastUpdated: programme.lastUpdated || programme.updatedAt || null
    })),
    escalations: ensureArray(root.escalations).map((escalation, index) => ({
      id: escalation.id || `escalation-${index}`,
      title: escalation.title || escalation.summary || 'Escalation',
      owner: escalation.owner || escalation.assignee || 'Operations',
      openedAt: escalation.openedAt || escalation.createdAt || null,
      severity: escalation.severity || 'medium'
    })),
    operations: {
      coverage: ensureArray(operations.coverage || operations.regions).map((region, index) => ({
        id: region.id || `coverage-${index}`,
        region: region.region || region.label || 'Region',
        uptime: region.uptime ?? region.availability ?? 0.98,
        activeSites: region.activeSites ?? region.sites ?? 0,
        automationScore: region.automationScore ?? region.automation ?? 0.75,
        incidents: region.incidents ?? region.alerts ?? 0,
        primaryService: region.primaryService || region.focus || null
      })),
      automation: {
        orchestrationRate: automation.orchestrationRate ?? automation.successRate ?? 0.82,
        runbookCoverage: automation.runbookCoverage ?? automation.coverage ?? 0.68,
        automationsLive: automation.automationsLive ?? automation.playbooks ?? 18,
        nextReview: automation.nextReview || automation.reviewAt || null,
        runbooks: ensureArray(automation.runbooks).map((runbook, index) => ({
          id: runbook.id || `runbook-${index}`,
          name: runbook.name || runbook.title || 'Automation runbook',
          adoption: runbook.adoption ?? runbook.coverage ?? 0.5,
          owner: runbook.owner || runbook.steward || null
        }))
      },
      sustainability: {
        carbonYtd: sustainability.carbonYtd ?? sustainability.emissionsYtd ?? 0,
        carbonTarget: sustainability.carbonTarget ?? sustainability.target ?? 0,
        renewableCoverage: sustainability.renewableCoverage ?? sustainability.renewables ?? 0,
        emissionTrend: sustainability.emissionTrend ?? sustainability.trend ?? 'steady'
      },
      actionCentre: ensureArray(commandCentre).map((item, index) => ({
        id: item.id || `action-${index}`,
        title: item.title || item.name || 'Action',
        detail: item.detail || item.description || '',
        due: item.due || item.dueDate || null,
        owner: item.owner || item.assignee || null,
        severity: item.severity || item.tone || 'medium'
      }))
    },
    governance: {
      complianceScore: governance.complianceScore ?? governance.score ?? 0.9,
      posture: governance.posture || governance.status || 'steady',
      dataResidency: governance.dataResidency || governance.residency || 'UK & EU',
      audits: ensureArray(auditSource).map((audit, index) => ({
        id: audit.id || `audit-${index}`,
        name: audit.name || audit.title || 'Audit',
        due: audit.due || audit.dueDate || null,
        status: audit.status || audit.state || 'scheduled',
        owner: audit.owner || audit.lead || null
      })),
      riskRegister: ensureArray(risk.items || risk.entries || risk.register).map((entry, index) => ({
        id: entry.id || `risk-${index}`,
        label: entry.label || entry.title || 'Risk',
        severity: entry.severity || entry.level || 'medium',
        owner: entry.owner || entry.assignee || null,
        due: entry.due || entry.dueDate || null,
        mitigation: entry.mitigation || entry.plan || null
      }))
    },
    roadmap: ensureArray(roadmapSource).map((item, index) => ({
      id: item.id || `milestone-${index}`,
      milestone: item.milestone || item.title || 'Milestone',
      quarter: item.quarter || item.timeline || null,
      status: item.status || item.state || 'on-track',
      owner: item.owner || item.lead || null,
      detail: item.detail || item.description || null
    }))
  };
}

function normaliseBusinessFront(payload = {}) {
  const root = payload?.data ?? payload;
  const profile = root.profile || root.provider || {};
  const normaliseScore = (input, fallbackValue) => {
    if (input == null && fallbackValue == null) {
      return null;
    }

    const source = input && typeof input === 'object' ? input : {};
    const resolvedValue = Number.parseFloat(source.value ?? fallbackValue);
    if (!Number.isFinite(resolvedValue)) {
      return null;
    }

    const sampleRaw = source.sampleSize ?? source.sample ?? source.count;
    const sampleSize = Number.isFinite(Number.parseInt(sampleRaw, 10)) ? Number.parseInt(sampleRaw, 10) : null;

    return {
      value: Number(resolvedValue.toFixed(source.precision ?? (resolvedValue % 1 === 0 ? 0 : 2))),
      band: source.band || source.tier || null,
      confidence: source.confidence || null,
      sampleSize,
      caption: source.caption || null,
      breakdown: source.breakdown && typeof source.breakdown === 'object' ? { ...source.breakdown } : null,
      distribution: source.distribution && typeof source.distribution === 'object' ? { ...source.distribution } : null,
      updatedAt: source.updatedAt || source.calculatedAt || source.generatedAt || null
    };
  };

  const stats = ensureArray(root.stats || root.metrics).map((metric, index) => ({
    id: metric.id || `metric-${index}`,
    label: metric.label || metric.name || 'Metric',
    value: metric.value ?? metric.stat ?? 0,
    format: metric.format || metric.type || 'number',
    caption: metric.caption || metric.description || null
  }));

  const heroMedia = root.hero?.media || root.media || {};
  const styleGuide = {
    palette: {
      primary: root.styleGuide?.palette?.primary || '#0B1D3A',
      accent: root.styleGuide?.palette?.accent || '#1F4ED8',
      highlight: root.styleGuide?.palette?.highlight || '#00BFA6',
      neutral: root.styleGuide?.palette?.neutral || '#F4F7FA',
      text: root.styleGuide?.palette?.text || '#FFFFFF'
    },
    typography: {
      heading: root.styleGuide?.typography?.heading || 'Inter',
      body: root.styleGuide?.typography?.body || 'Inter'
    }
  };

  const resolvePaletteValue = (value, fallback) => {
    if (typeof value === 'string' && value.trim()) {
      return value.trim();
    }
    return fallback;
  };

  const carouselMedia = ensureArray(heroMedia.carousel || root.carousel).map((item, index) => ({
    id: item.id || `carousel-${index}`,
    title: item.title || item.name || `Showcase ${index + 1}`,
    description: item.description || '',
    image: item.image || item.url || null
  }));

  const bannerStyles = ensureArray(root.bannerStyles || root.hero?.bannerStyles).map((style, index) => {
    const paletteSource = style && typeof style.palette === 'object' ? style.palette : {};
    return {
      id: style?.id || `banner-${index}`,
      name: style?.name || `Banner style ${index + 1}`,
      description: style?.description || '',
      layout: style?.layout || 'full-bleed',
      recommendedUse: style?.recommendedUse || '',
      preview: style?.preview || style?.previewImage || style?.image || null,
      palette: {
        background: resolvePaletteValue(paletteSource.background, styleGuide.palette.primary),
        accent: resolvePaletteValue(paletteSource.accent, styleGuide.palette.accent),
        highlight: resolvePaletteValue(paletteSource.highlight, styleGuide.palette.highlight),
        text: resolvePaletteValue(paletteSource.text, styleGuide.palette.text)
      },
      supportsVideo: style?.supportsVideo !== false,
      supportsCarousel: style?.supportsCarousel !== false,
      textTone: style?.textTone || (style?.supportsVideo === false ? 'dark' : 'light'),
      badges: ensureArray(style?.badges || style?.tags).map((badge, badgeIndex) =>
        typeof badge === 'string' ? badge : `Badge ${badgeIndex + 1}`
      )
    };
  });

  const taxonomy = {
    categories: ensureArray(root.taxonomy?.categories).map((category, index) => ({
      slug: category.slug || category.id || `category-${index}`,
      label: category.label || category.name || 'Service category',
      type: category.type || 'general-services',
      defaultTags: ensureArray(category.defaultTags)
    })),
    types: ensureArray(root.taxonomy?.types).map((entry, index) => ({
      type: entry.type || entry.id || `type-${index}`,
      label: entry.label || entry.name || 'Service type',
      description: entry.description || '',
      categories: ensureArray(entry.categories)
    }))
  };

  const serviceCatalogue = ensureArray(root.serviceCatalogue || root.services).map((service, index) => ({
    id: service.id || `catalogue-${index}`,
    name: service.name || service.title || 'Service',
    description: service.description || '',
    category: service.category || service.categoryLabel || 'General services',
    type: service.type || service.typeLabel || 'General services',
    price: service.price ?? null,
    currency: service.currency || 'GBP',
    availability: service.availability
      ? {
          status: service.availability.status || 'open',
          label: service.availability.label || 'Availability',
          detail: service.availability.detail || ''
        }
      : {
          status: 'open',
          label: 'Availability',
          detail: ''
        },
    tags: ensureArray(service.tags),
    coverage: ensureArray(service.coverage),
    provider: service.provider || null,
    providerId: service.providerId || null
  }));

  const previousJobs = ensureArray(root.previousJobs || root.jobs).map((job, index) => ({
    id: job.id || `job-${index}`,
    title: job.title || job.name || `Project ${index + 1}`,
    description: job.description || '',
    completedOn: job.completedOn || job.completed_at || job.date || null,
    zone: job.zone || job.location || null,
    value: job.value ?? null,
    currency: job.currency || 'GBP',
    image: job.image || job.thumbnail || null
  }));

  const reviews = ensureArray(root.reviews).map((review, index) => ({
    id: review.id || `review-${index}`,
    reviewer: review.reviewer || review.client || 'Client partner',
    rating: Number.isFinite(Number.parseFloat(review.rating ?? review.score))
      ? Number.parseFloat(review.rating ?? review.score)
      : 0,
    comment: review.comment || review.quote || '',
    job: review.job || review.project || null,
    submittedAt: review.submittedAt || review.createdAt || review.updatedAt || null,
    createdAt: review.createdAt || review.created_at || null,
    updatedAt: review.updatedAt || review.updated_at || null,
    verified: review.verified !== false,
    response: review.response || review.reply || null,
    responseTimeMinutes: Number.isFinite(Number(review.responseTimeMinutes))
      ? Number(review.responseTimeMinutes)
      : null,
    visibility: review.visibility || 'public'
  }));

  const reviewSummaryRaw = root.reviewSummary || {};
  const reviewSummary = {
    averageRating: Number.isFinite(Number(reviewSummaryRaw.averageRating))
      ? Number(reviewSummaryRaw.averageRating)
      : (reviews.length ? reviews.reduce((total, entry) => total + (entry.rating ?? 0), 0) / reviews.length : null),
    totalReviews: Number.isFinite(Number(reviewSummaryRaw.totalReviews))
      ? Number(reviewSummaryRaw.totalReviews)
      : reviews.length,
    verifiedShare: Number.isFinite(Number(reviewSummaryRaw.verifiedShare))
      ? Number(reviewSummaryRaw.verifiedShare)
      : (reviews.length ? reviews.filter((review) => review.verified).length / reviews.length : 0),
    ratingBuckets: ensureArray(reviewSummaryRaw.ratingBuckets).length
      ? ensureArray(reviewSummaryRaw.ratingBuckets).map((bucket, index) => ({
          score: Number.isFinite(Number(bucket.score)) ? Number(bucket.score) : index + 1,
          count: Number.isFinite(Number(bucket.count)) ? Number(bucket.count) : 0
        }))
      : [1, 2, 3, 4, 5].map((score) => ({
          score,
          count: reviews.filter((review) => Math.round(review.rating ?? 0) === score).length
        })),
    lastReviewAt: reviewSummaryRaw.lastReviewAt || null,
    responseRate: Number.isFinite(Number(reviewSummaryRaw.responseRate))
      ? Number(reviewSummaryRaw.responseRate)
      : (reviews.length
          ? reviews.filter((review) => Number.isFinite(review.responseTimeMinutes)).length / reviews.length
          : 0),
    highlightedReviewId: reviewSummaryRaw.highlightedReviewId || reviews[0]?.id || null,
    latestReviewId: reviewSummaryRaw.latestReviewId || reviews.find((review) => review.submittedAt)?.id || null,
    excerpt: reviewSummaryRaw.excerpt || (reviews[0]?.comment ? `${reviews[0].comment.slice(0, 200)}${reviews[0].comment.length > 200 ? '…' : ''}` : null)
  };

  const rawScores = root.scores || {};
  const trustScore = normaliseScore(rawScores.trust, root.trustScore ?? root.trust?.value);
  const reviewScore = normaliseScore(rawScores.review, root.reviewScore ?? root.review?.value ?? root.rating ?? root.score);

  const deals = ensureArray(root.deals).map((deal, index) => ({
    id: deal.id || `deal-${index}`,
    title: deal.title || `Deal ${index + 1}`,
    description: deal.description || '',
    savings: deal.savings ?? null,
    currency: deal.currency || 'GBP',
    validUntil: deal.validUntil || deal.expiresOn || null,
    tags: ensureArray(deal.tags)
  }));

  const materials = ensureArray(root.materials).map((item, index) => ({
    id: item.id || `material-${index}`,
    name: item.name || `Material ${index + 1}`,
    category: item.category || 'Materials',
    sku: item.sku || null,
    quantityOnHand: toNullableNumber(item.quantityOnHand),
    quantityReserved: toNullableNumber(item.quantityReserved),
    availability: toNullableNumber(item.availability ?? item.quantityOnHand),
    safetyStock: toNullableNumber(item.safetyStock),
    unitType: item.unitType || null,
    status: item.status || 'healthy',
    condition: item.condition || item.conditionRating || null,
    location: item.location || null,
    nextMaintenanceDue: item.nextMaintenanceDue || null,
    notes: item.notes || null,
    activeAlerts: toNumber(item.activeAlerts, 0),
    alertSeverity: item.alertSeverity || null,
    activeRentals: toNumber(item.activeRentals, 0),
    image: item.image || null
  }));

  const tools = ensureArray(root.tools).map((item, index) => ({
    id: item.id || `tool-${index}`,
    name: item.name || `Tool ${index + 1}`,
    category: item.category || 'Tools',
    sku: item.sku || null,
    quantityOnHand: toNullableNumber(item.quantityOnHand),
    quantityReserved: toNullableNumber(item.quantityReserved),
    availability: toNullableNumber(item.availability ?? item.quantityOnHand),
    safetyStock: toNullableNumber(item.safetyStock),
    unitType: item.unitType || null,
    status: item.status || 'healthy',
    condition: item.condition || item.conditionRating || null,
    location: item.location || null,
    nextMaintenanceDue: item.nextMaintenanceDue || null,
    notes: item.notes || null,
    activeAlerts: toNumber(item.activeAlerts, 0),
    alertSeverity: item.alertSeverity || null,
    activeRentals: toNumber(item.activeRentals, 0),
    rentalRate: toNullableNumber(item.rentalRate),
    rentalRateCurrency: item.rentalRateCurrency || item.currency || 'GBP',
    depositAmount: toNullableNumber(item.depositAmount),
    depositCurrency: item.depositCurrency || item.rentalRateCurrency || item.currency || 'GBP',
    image: item.image || null
  }));

  const servicemen = ensureArray(root.servicemen || root.servicers).map((member, index) => ({
    id: member.id || `serviceman-${index}`,
    name: member.name || member.fullName || `Serviceman ${index + 1}`,
    trades: ensureArray(member.trades || member.skills),
    availability: member.availability || 'Available',
    avatar: member.avatar || member.image || null
  }));

  const serviceZones = ensureArray(root.serviceZones || root.zones).map((zone, index) => ({
    id: zone.id || `zone-${index}`,
    name: zone.name || `Zone ${index + 1}`,
    demandLevel: zone.demandLevel || zone.demand || 'medium',
    metadata: zone.metadata || {}
  }));

  return {
    slug: profile.slug || root.slug || 'featured',
    hero: {
      name: profile.displayName || profile.legalName || profile.name || 'Featured provider',
      strapline:
        root.strapline ||
        profile.tagline ||
        'Escrow-backed field services, delivered by certified teams across the UK.',
      tagline: root.hero?.tagline || profile.tagline || null,
      bio: root.hero?.bio || root.bio || profile.bio || null,
      locations: ensureArray(profile.locations || root.locations || []).map((location) =>
        typeof location === 'string'
          ? location
          : location.name || `${location.city}, ${location.country}`
      ),
      tags: ensureArray(root.hero?.tags || root.tags),
      categories: ensureArray(root.hero?.categories || root.serviceCategories),
      media: {
        ...(heroMedia || {}),
        heroImage: heroMedia.heroImage || root.media?.heroImage || null,
        bannerImage: heroMedia.bannerImage || null,
        brandImage: heroMedia.brandImage || null,
        profileImage: heroMedia.profileImage || null,
        showcaseVideo: heroMedia.showcaseVideo || heroMedia.video || null,
        carousel: carouselMedia
      }
    },
    testimonials: ensureArray(root.testimonials).map((testimonial, index) => ({
      id: testimonial.id || `testimonial-${index}`,
      quote: testimonial.quote || testimonial.text || 'Outstanding delivery and communication.',
      client: testimonial.client || testimonial.attribution || 'Client partner',
      role: testimonial.role || testimonial.position || null
    })),
    packages: ensureArray(root.packages).map((pkg, index) => ({
      id: pkg.id || `package-${index}`,
      name: pkg.name || pkg.title || 'Service package',
      description: pkg.description || pkg.summary || 'Comprehensive field services bundle.',
      price: pkg.price ?? pkg.monthly ?? null,
      currency: pkg.currency || 'GBP',
      highlights: ensureArray(pkg.highlights || pkg.features)
    })),
    certifications: ensureArray(root.certifications || root.compliance).map((cert, index) => ({
      id: cert.id || `cert-${index}`,
      name: cert.name || cert.title || 'Certification',
      issuer: cert.issuer || cert.authority || null,
      expiresOn: cert.expiresOn || cert.expiry || null
    })),
    bannerStyles,
    support: {
      email: root.support?.email || profile.supportEmail || root.contactEmail || null,
      phone: root.support?.phone || profile.supportPhone || root.contactPhone || null,
      concierge: root.support?.concierge || null
    },
    gallery: ensureArray(root.gallery || root.portfolio).map((item, index) => ({
      id: item.id || `gallery-${index}`,
      title: item.title || item.caption || 'Project highlight',
      description: item.description || null,
      image: item.image || item.url || null
    })),
    stats,
    serviceCatalogue,
    previousJobs,
    reviews,
    reviewSummary,
    deals,
    materials,
    tools,
    inventorySummary: (() => {
      const raw = {
        skuCount: toNullableNumber(root.inventorySummary?.skuCount),
        onHand: toNullableNumber(root.inventorySummary?.onHand),
        reserved: toNullableNumber(root.inventorySummary?.reserved),
        available: toNullableNumber(root.inventorySummary?.available),
        alerts: toNullableNumber(root.inventorySummary?.alerts)
      };
      const fallbackOnHand =
        materials.reduce((sum, item) => sum + toNumber(item.quantityOnHand, 0), 0) +
        tools.reduce((sum, item) => sum + toNumber(item.quantityOnHand, 0), 0);
      const fallbackReserved =
        materials.reduce((sum, item) => sum + toNumber(item.quantityReserved, 0), 0) +
        tools.reduce((sum, item) => sum + toNumber(item.quantityReserved, 0), 0);
      const fallbackAvailable =
        materials.reduce((sum, item) => sum + toNumber(item.availability, 0), 0) +
        tools.reduce((sum, item) => sum + toNumber(item.availability, 0), 0);
      const fallbackAlerts =
        materials.filter((item) => item.status !== 'healthy').length +
        tools.filter((item) => item.status !== 'healthy').length;

      return {
        skuCount: raw.skuCount ?? materials.length + tools.length,
        onHand: raw.onHand ?? fallbackOnHand,
        reserved: raw.reserved ?? fallbackReserved,
        available: raw.available ?? fallbackAvailable,
        alerts: raw.alerts ?? fallbackAlerts
      };
    })(),
    servicemen,
    serviceZones,
    scores: {
      trust: trustScore,
      review: reviewScore
    },
    taxonomy,
    styleGuide
  };
}

function normaliseMaterialsShowcase(payload = {}) {
  const root = payload?.data ?? payload;
  const heroMetrics = ensureArray(root.hero?.metrics).map((metric, index) => ({
    id: metric.id || metric.key || metric.label || `metric-${index}`,
    label: metric.label || metric.name || `Metric ${index + 1}`,
    value: Number.isFinite(Number.parseFloat(metric.value))
      ? Number.parseFloat(metric.value)
      : Number.isFinite(Number.parseFloat(metric.percentage))
      ? Number.parseFloat(metric.percentage)
      : metric.value ?? metric.percentage ?? null,
    unit: metric.unit || metric.suffix || null
  }));
  const heroActions = ensureArray(root.hero?.actions).map((action, index) => ({
    id: action.id || action.key || action.label || `action-${index}`,
    label: action.label || action.title || 'Action',
    href: action.href || action.url || '#',
    target: action.target || '_self'
  }));
  const hero = {
    title: root.hero?.title || 'Materials control tower',
    subtitle:
      root.hero?.subtitle ||
      root.hero?.description ||
      'Govern consumables, replenishment cadences, and supplier risk from one command surface.',
    metrics: heroMetrics,
    actions: heroActions
  };

  const statsRaw = root.stats || {};
  const stats = {
    totalSkus: Number.parseInt(statsRaw.totalSkus ?? statsRaw.total_skus ?? 0, 10) || 0,
    totalOnHand: Number.parseInt(statsRaw.totalOnHand ?? statsRaw.total_on_hand ?? 0, 10) || 0,
    valueOnHand: Number.parseFloat(statsRaw.valueOnHand ?? statsRaw.value_on_hand ?? 0) || 0,
    alerts: Number.parseInt(statsRaw.alerts ?? statsRaw.activeAlerts ?? 0, 10) || 0,
    fillRate: (() => {
      const raw = Number.parseFloat(statsRaw.fillRate ?? statsRaw.fill_rate ?? statsRaw.serviceLevel ?? 1);
      if (Number.isNaN(raw)) return 1;
      if (raw > 1 && raw <= 100) {
        return Math.max(0, Math.min(1, raw / 100));
      }
      return Math.max(0, Math.min(1, raw));
    })(),
    replenishmentEta: statsRaw.replenishmentEta || statsRaw.replenishment_eta || null
  };

  const categories = ensureArray(root.categories).map((category, index) => ({
    id: category.id || category.slug || `category-${index}`,
    name: category.name || category.label || 'Category',
    share: Number.parseFloat(category.share ?? category.percentage ?? 0) || 0,
    safetyStockBreaches:
      Number.parseInt(category.safetyStockBreaches ?? category.breaches ?? 0, 10) || 0,
    availability: (() => {
      const raw = Number.parseFloat(category.availability ?? category.fillRate ?? 1);
      if (Number.isNaN(raw)) return 1;
      if (raw > 1 && raw <= 100) {
        return Math.max(0, Math.min(1, raw / 100));
      }
      return Math.max(0, Math.min(1, raw));
    })()
  }));

  const inventory = ensureArray(root.inventory || root.materials || root.featured).map((item, index) => {
    const quantityOnHand = Number.parseFloat(item.quantityOnHand ?? item.onHand ?? 0) || 0;
    const quantityReserved = Number.parseFloat(item.quantityReserved ?? item.reserved ?? 0) || 0;
    const explicitAvailable = Number.parseFloat(item.available ?? item.onHandAvailable ?? NaN);
    const available = Number.isFinite(explicitAvailable)
      ? explicitAvailable
      : Math.max(quantityOnHand - quantityReserved, 0);
    const alerts = ensureArray(item.alerts).map((alert, alertIndex) => ({
      id: alert.id || alert.key || `alert-${alertIndex}`,
      type: alert.type || alert.category || 'alert',
      severity: alert.severity || alert.level || 'info',
      status: alert.status || 'active',
      triggeredAt: alert.triggeredAt || alert.createdAt || alert.updatedAt || null
    }));
    return {
      id: item.id || `material-${index}`,
      sku: item.sku || item.code || null,
      name: item.name || item.title || `Material ${index + 1}`,
      category: item.category || item.categoryName || 'Materials',
      unitType: item.unitType || item.unit || 'unit',
      quantityOnHand,
      quantityReserved,
      safetyStock: Number.parseFloat(item.safetyStock ?? item.safety_stock ?? 0) || 0,
      available,
      unitCost: Number.parseFloat(item.unitCost ?? item.unit_cost ?? item.cost ?? 0) || 0,
      supplier: item.supplier?.name || item.supplier || null,
      leadTimeDays: (() => {
        const raw =
          item.leadTimeDays ?? item.lead_time_days ?? item.leadTime ?? item.lead_time ?? null;
        if (raw == null) return null;
        const parsed = Number.parseFloat(raw);
        return Number.isFinite(parsed) ? parsed : null;
      })(),
      compliance: ensureArray(item.compliance).map((entry) => String(entry)),
      nextArrival: item.nextArrival || item.next_arrival || null,
      alerts
    };
  });

  const inventoryById = new Map(inventory.map((item) => [item.id, item]));
  const featured = ensureArray(root.featured).map((item, index) => {
    const material = inventoryById.get(item.id);
    if (material) {
      return material;
    }
    const fallback = inventory[index];
    return {
      ...(fallback || {}),
      id: item.id || fallback?.id || `material-featured-${index}`,
      name: item.name || item.title || fallback?.name || `Material ${index + 1}`
    };
  });

  const collections = ensureArray(root.collections).map((collection, index) => ({
    id: collection.id || collection.slug || `collection-${index}`,
    name: collection.name || collection.title || 'Collection',
    description: collection.description || collection.summary || '',
    composition: ensureArray(collection.composition || collection.items).map((entry) =>
      typeof entry === 'string' ? entry : entry?.name || entry?.title || ''
    ),
    slaHours: (() => {
      const raw = collection.slaHours ?? collection.sla_hours ?? collection.sla;
      if (raw == null) return null;
      const parsed = Number.parseFloat(raw);
      return Number.isFinite(parsed) ? parsed : null;
    })(),
    coverageZones: ensureArray(collection.coverageZones || collection.zones || collection.regions).map(
      (zone) => (typeof zone === 'string' ? zone : zone?.name || '')
    ),
    automation: ensureArray(collection.automation || collection.automations || collection.workflows).map((entry) =>
      typeof entry === 'string' ? entry : entry?.title || ''
    )
  }));

  const suppliers = ensureArray(root.suppliers).map((supplier, index) => ({
    id: supplier.id || supplier.slug || `supplier-${index}`,
    name: supplier.name || supplier.vendor || 'Supplier',
    tier: supplier.tier || supplier.segment || 'Partner',
    leadTimeDays: (() => {
      const raw = supplier.leadTimeDays ?? supplier.lead_time_days ?? supplier.leadTime;
      if (raw == null) return null;
      const parsed = Number.parseFloat(raw);
      return Number.isFinite(parsed) ? parsed : null;
    })(),
    reliability: (() => {
      const raw = supplier.reliability ?? supplier.performance;
      if (raw == null) return null;
      const parsed = Number.parseFloat(raw);
      if (Number.isNaN(parsed)) return null;
      if (parsed > 1 && parsed <= 100) {
        return Math.max(0, Math.min(1, parsed / 100));
      }
      return Math.max(0, Math.min(1, parsed));
    })(),
    annualSpend: Number.parseFloat(supplier.annualSpend ?? supplier.annual_spend ?? 0) || 0,
    carbonScore: Number.parseFloat(supplier.carbonScore ?? supplier.carbon_score ?? 0) || null
  }));

  const logistics = ensureArray(root.logistics).map((step, index) => ({
    id: step.id || step.key || `logistics-${index}`,
    label: step.label || step.name || 'Milestone',
    status: step.status || step.state || 'scheduled',
    eta: step.eta || step.expectedAt || step.dueAt || null,
    detail: step.detail || step.description || ''
  }));

  const complianceInsights = root.insights?.compliance || {};
  const sustainabilityInsights = root.insights?.sustainability || {};

  const insights = {
    compliance: {
      passingRate: (() => {
        const raw = complianceInsights.passingRate ?? complianceInsights.passRate;
        if (raw == null) return 1;
        const parsed = Number.parseFloat(raw);
        if (Number.isNaN(parsed)) return 1;
        if (parsed > 1 && parsed <= 100) {
          return Math.max(0, Math.min(1, parsed / 100));
        }
        return Math.max(0, Math.min(1, parsed));
      })(),
      upcomingAudits: Number.parseInt(
        complianceInsights.upcomingAudits ?? complianceInsights.audits ?? 0,
        10
      ) || 0,
      expiringCertifications: ensureArray(
        complianceInsights.expiringCertifications || complianceInsights.expiring
      ).map((entry, index) => ({
        id: entry.id || entry.key || `cert-${index}`,
        name: entry.name || entry.title || 'Certification',
        expiresAt: entry.expiresAt || entry.expiry || entry.dueAt || null
      }))
    },
    sustainability: {
      recycledShare: (() => {
        const raw = sustainabilityInsights.recycledShare ?? sustainabilityInsights.recycled;
        if (raw == null) return 0;
        const parsed = Number.parseFloat(raw);
        if (Number.isNaN(parsed)) return 0;
        if (parsed > 1 && parsed <= 100) {
          return Math.max(0, Math.min(1, parsed / 100));
        }
        return Math.max(0, Math.min(1, parsed));
      })(),
      co2SavingsTons:
        Number.parseFloat(sustainabilityInsights.co2SavingsTons ?? sustainabilityInsights.co2 ?? 0) || 0,
      initiatives: ensureArray(sustainabilityInsights.initiatives).map((entry) =>
        typeof entry === 'string' ? entry : entry?.title || ''
      )
    }
  };

  const sortedCategories = categories.slice().sort((a, b) => b.share - a.share);

  return {
    generatedAt: root.generatedAt || payload.generatedAt || new Date().toISOString(),
    hero,
    stats,
    categories: sortedCategories,
    featured,
    inventory,
    collections,
    suppliers,
    logistics,
    insights
  };
}

const materialsFallback = normaliseMaterialsShowcase({
  generatedAt: '2025-02-10T08:00:00.000Z',
  hero: {
    title: 'Materials control tower',
    subtitle:
      'Govern consumables, replenishment cadences, and supplier risk from one command surface.',
    metrics: [
      { label: 'Fill rate', value: 97 },
      { label: 'Stockouts this quarter', value: 1 },
      { label: 'Average lead time (days)', value: 4 }
    ],
    actions: [
      { label: 'Launch replenishment planner', href: '/materials/planner' },
      { label: 'Download compliance pack', href: '/materials/compliance-pack.pdf' }
    ]
  },
  stats: {
    totalSkus: 24,
    totalOnHand: 1820,
    valueOnHand: 28640,
    alerts: 3,
    fillRate: 0.97,
    replenishmentEta: '2025-02-18T08:00:00.000Z'
  },
  categories: [
    { id: 'cabling', name: 'Structured cabling', share: 0.34, safetyStockBreaches: 0, availability: 0.92 },
    { id: 'fire-safety', name: 'Fire safety', share: 0.27, safetyStockBreaches: 1, availability: 0.88 },
    { id: 'mechanical', name: 'Mechanical consumables', share: 0.21, safetyStockBreaches: 1, availability: 0.9 },
    { id: 'ppe', name: 'PPE & welfare', share: 0.18, safetyStockBreaches: 1, availability: 0.99 }
  ],
  inventory: [
    {
      id: 'material-1',
      sku: 'CAB-6A-500',
      name: 'Cat6A bulk cable drums',
      category: 'Structured cabling',
      unitType: 'drum',
      quantityOnHand: 24,
      quantityReserved: 6,
      safetyStock: 12,
      unitCost: 240,
      supplier: { name: 'Metro Cabling Co' },
      leadTimeDays: 3,
      compliance: ['CE', 'RoHS'],
      nextArrival: '2025-02-15T09:00:00.000Z',
      alerts: []
    },
    {
      id: 'material-2',
      sku: 'FS-CO2-60',
      name: '6kg CO2 extinguishers',
      category: 'Fire safety',
      unitType: 'unit',
      quantityOnHand: 56,
      quantityReserved: 12,
      safetyStock: 48,
      unitCost: 68,
      supplier: 'Civic Compliance',
      leadTimeDays: 5,
      compliance: ['BS EN3'],
      nextArrival: '2025-02-21T10:00:00.000Z',
      alerts: [
        {
          id: 'alert-1',
          type: 'low_stock',
          severity: 'warning',
          status: 'active',
          triggeredAt: '2025-02-05T08:30:00.000Z'
        }
      ]
    }
  ],
  featured: [
    {
      id: 'material-1',
      sku: 'CAB-6A-500',
      name: 'Cat6A bulk cable drums',
      category: 'Structured cabling',
      unitType: 'drum',
      quantityOnHand: 24,
      quantityReserved: 6,
      safetyStock: 12,
      unitCost: 240,
      supplier: { name: 'Metro Cabling Co' },
      leadTimeDays: 3,
      compliance: ['CE', 'RoHS'],
      nextArrival: '2025-02-15T09:00:00.000Z',
      alerts: []
    },
    {
      id: 'material-2',
      sku: 'FS-CO2-60',
      name: '6kg CO2 extinguishers',
      category: 'Fire safety',
      unitType: 'unit',
      quantityOnHand: 56,
      quantityReserved: 12,
      safetyStock: 48,
      unitCost: 68,
      supplier: 'Civic Compliance',
      leadTimeDays: 5,
      compliance: ['BS EN3'],
      nextArrival: '2025-02-21T10:00:00.000Z',
      alerts: [
        {
          id: 'alert-1',
          type: 'low_stock',
          severity: 'warning',
          status: 'active',
          triggeredAt: '2025-02-05T08:30:00.000Z'
        }
      ]
    }
  ],
  collections: [
    {
      id: 'rapid-response',
      name: 'Rapid response outage kit',
      description:
        'Pre-packed assemblies for campus outages including switchgear spares, fuses, PPE, and thermal paste.',
      composition: [
        '4 × Cat6A cable drums',
        '12 × MCCB kits',
        'Thermal imaging consumables',
        'Arc-flash PPE rotation pack'
      ],
      slaHours: 4,
      coverageZones: ['London Docklands', 'Canary Wharf'],
      automation: ['Auto-replenish to 2 kits per zone', 'Escrow-backed courier dispatch']
    },
    {
      id: 'planned-maintenance',
      name: 'Planned maintenance stack',
      description: '90-day rolling consumables aligned with monthly PPM schedules and vendor compliance expiries.',
      composition: [
        'Filter and belt assortment',
        'Sealant & lubrication caddies',
        'PAT testing consumables',
        'Permit documentation packs'
      ],
      slaHours: 24,
      coverageZones: ['Manchester Science Park', 'Birmingham Innovation Hub'],
      automation: ['Lead time buffers by supplier tier', 'Compliance auto-escalations']
    }
  ],
  suppliers: [
    {
      id: 'metro',
      name: 'Metro Cabling Co',
      tier: 'Preferred',
      leadTimeDays: 3,
      reliability: 0.98,
      annualSpend: 82000,
      carbonScore: 72
    },
    {
      id: 'civic',
      name: 'Civic Compliance',
      tier: 'Strategic',
      leadTimeDays: 5,
      reliability: 0.95,
      annualSpend: 61000,
      carbonScore: 66
    },
    {
      id: 'northern',
      name: 'Northern Plant Logistics',
      tier: 'Regional',
      leadTimeDays: 2,
      reliability: 0.91,
      annualSpend: 38000,
      carbonScore: 59
    }
  ],
  logistics: [
    {
      id: 'inbound',
      label: 'Inbound consolidation',
      status: 'on_track',
      eta: '2025-02-15T08:00:00.000Z',
      detail:
        'Consolidated supplier shipments staged at Milton Keynes hub with telemetry seal checks complete.'
    },
    {
      id: 'quality',
      label: 'Quality assurance',
      status: 'attention',
      eta: '2025-02-16T12:00:00.000Z',
      detail: 'Fire safety lot pending QA retest following revised BS EN3 documentation release.'
    },
    {
      id: 'last-mile',
      label: 'Last-mile dispatch',
      status: 'scheduled',
      eta: '2025-02-17T06:00:00.000Z',
      detail: 'Dedicated EV couriers aligned with SLAs and geofenced drop windows for Docklands campus.'
    }
  ],
  insights: {
    compliance: {
      passingRate: 0.94,
      upcomingAudits: 3,
      expiringCertifications: [
        { name: 'Fire suppression media', expiresAt: '2025-03-01T00:00:00.000Z' },
        { name: 'Lifting accessories', expiresAt: '2025-03-12T00:00:00.000Z' }
      ]
    },
    sustainability: {
      recycledShare: 0.32,
      co2SavingsTons: 18.4,
      initiatives: ['Closed-loop cable drum programme', 'EV last-mile fleet fully deployed']
    }
  }
});

function normaliseAdminDashboard(payload = {}) {
  const timeframe = typeof payload.timeframe === 'string' ? payload.timeframe : '7d';
  const generatedAt = payload.generatedAt ? new Date(payload.generatedAt) : new Date();

  const timeframeOptions = ensureArray(payload.timeframeOptions).map((option) => ({
    value: typeof option?.value === 'string' ? option.value : `${option?.value ?? '7d'}`,
    label: option?.label || `${option?.value ?? '7 days'}`
  }));

  const tiles = ensureArray(payload.metrics?.command?.tiles).map((tile, index) => ({
    id: tile.id || tile.key || `metric-${index}`,
    label: tile.label || tile.name || `Metric ${index + 1}`,
    value: {
      amount: Number.parseFloat(tile.value?.amount ?? tile.valueAmount ?? tile.value ?? 0) || 0,
      currency: tile.value?.currency || tile.currency || null
    },
    valueLabel:
      tile.valueLabel ||
      (typeof tile.value === 'string' ? tile.value : tile.value?.amount != null ? String(tile.value.amount) : '—'),
    delta: tile.delta || tile.deltaLabel || '',
    deltaTone: tile.deltaTone || 'positive',
    caption: tile.caption || '',
    status: tile.status || null
  }));

  const summary = payload.metrics?.command?.summary || {};

  const escrowTrend = ensureArray(payload.charts?.escrowTrend?.buckets).map((bucket, index) => ({
    label: bucket.label || `Bucket ${index + 1}`,
    value: Number.parseFloat(bucket.value ?? bucket.actual ?? 0) || 0,
    target: Number.parseFloat(bucket.target ?? 0) || 0
  }));

  const disputeBreakdown = ensureArray(payload.charts?.disputeBreakdown?.buckets).map((bucket, index) => ({
    label: bucket.label || `Period ${index + 1}`,
    resolved: Number.parseInt(bucket.resolved ?? 0, 10) || 0,
    escalated: Number.parseInt(bucket.escalated ?? 0, 10) || 0
  }));

  const securitySignals = ensureArray(payload.security?.signals).map((signal, index) => ({
    label: signal.label || `Signal ${index + 1}`,
    valueLabel:
      signal.valueLabel ||
      (signal.value != null ? String(signal.value) : signal.percentage != null ? `${signal.percentage}%` : '—'),
    caption: signal.caption || '',
    tone: signal.tone || 'info',
    statusLabel: signal.statusLabel || signal.status || null,
    ownerRole: signal.ownerRole || signal.owner || null,
    runbookUrl: signal.runbookUrl || signal.runbook || null,
    metricKey: signal.metricKey || `signal-${index}`
  }));

  const automationBacklog = ensureArray(payload.security?.automationBacklog).map((item, index) => ({
    id: item.id || `automation-${index}`,
    name: item.name || `Automation ${index + 1}`,
    status: item.status || 'Monitor',
    notes: item.notes || '',
    tone: item.tone || 'info',
    owner: item.owner || null,
    runbookUrl: item.runbookUrl || null,
    dueAt: item.dueAt || null,
    priority: item.priority || 'medium',
    signalKey: item.signalKey || null
  }));

<<<<<<< HEAD
  const queueBoards = ensureArray(payload.queues?.boards).map((board, index) => {
    const id = board.id || `board-${index}`;
    const metadata = board.metadata && typeof board.metadata === 'object' ? board.metadata : {};
    const priority = Number.parseInt(board.priority ?? index + 1, 10);
    return {
      id,
      slug: board.slug || null,
      title: board.title || board.name || `Queue ${index + 1}`,
      summary: board.summary || '',
      owner: board.owner || 'Operations',
      status: board.status || 'operational',
      priority: Number.isFinite(priority) ? priority : index + 1,
      metadata,
      createdAt: board.createdAt || null,
      updatedAt: board.updatedAt || null,
      updates: ensureArray(board.updates).map((update, updateIndex) => normaliseQueueUpdate(update, id, updateIndex))
    };
  });
=======
  const connectors = ensureArray(payload.security?.connectors).map((connector, index) => ({
    id: connector.id || `connector-${index}`,
    name: connector.name || `Connector ${index + 1}`,
    status: connector.status || 'healthy',
    description: connector.description || '',
    connectorType: connector.connectorType || connector.type || 'custom',
    region: connector.region || null,
    dashboardUrl: connector.dashboardUrl || connector.url || null,
    ingestionEndpoint: connector.ingestionEndpoint || null,
    eventsPerMinuteTarget:
      Number.parseInt(connector.eventsPerMinuteTarget ?? connector.target ?? 0, 10) || 0,
    eventsPerMinuteActual:
      Number.parseInt(connector.eventsPerMinuteActual ?? connector.actual ?? 0, 10) || 0,
    lastHealthCheckAt: connector.lastHealthCheckAt || connector.lastHealth || null,
    logoUrl: connector.logoUrl || null
  }));

  const summary = payload.security?.summary || {
    connectorsHealthy: connectors.filter((connector) => connector.status === 'healthy').length,
    connectorsAttention: connectors.filter((connector) => connector.status !== 'healthy').length,
    automationOpen: automationBacklog.filter((item) => item.status !== 'Completed').length,
    signalsWarning: securitySignals.filter((signal) => signal.tone === 'warning').length,
    signalsDanger: securitySignals.filter((signal) => signal.tone === 'danger').length
  };

  const securityCapabilities = payload.security?.capabilities || {};

  const queueBoards = ensureArray(payload.queues?.boards).map((board, index) => ({
    id: board.id || `board-${index}`,
    title: board.title || board.name || `Queue ${index + 1}`,
    summary: board.summary || '',
    updates: ensureArray(board.updates),
    owner: board.owner || 'Operations'
  }));
>>>>>>> cfeaa9fc

  const complianceControls = ensureArray(payload.queues?.complianceControls).map((control, index) => ({
    id: control.id || `control-${index}`,
    name: control.name || `Control ${index + 1}`,
    detail: control.detail || '',
    due: control.due || 'Due soon',
    owner: control.owner || 'Compliance Ops',
    tone: control.tone || 'info'
  }));

  let auditTimeline;
  if (Array.isArray(payload.audit?.timeline?.events)) {
    auditTimeline = {
      events: ensureArray(payload.audit.timeline.events).map((item, index) => ({
        id: item.id || `audit-${index}`,
        time: item.time || '--:--',
        event: item.event || `Audit event ${index + 1}`,
        owner: item.owner || 'Operations',
        ownerTeam: item.ownerTeam || null,
        status: item.status || 'Scheduled',
        category: item.category || 'other',
        summary: item.summary || '',
        attachments: ensureArray(item.attachments).map((attachment, attachmentIndex) => ({
          label: attachment?.label || `Attachment ${attachmentIndex + 1}`,
          url: attachment?.url || ''
        })),
        occurredAt: item.occurredAt || null,
        dueAt: item.dueAt || null,
        source: item.source || 'system',
        metadata: item.metadata || {}
      })),
      summary: {
        countsByCategory: payload.audit.timeline.summary?.countsByCategory ?? {},
        countsByStatus: payload.audit.timeline.summary?.countsByStatus ?? {},
        manualCounts: payload.audit.timeline.summary?.manualCounts ?? {},
        manualStatusCounts: payload.audit.timeline.summary?.manualStatusCounts ?? {},
        timeframe: payload.audit.timeline.summary?.timeframe || timeframe,
        timeframeLabel: payload.audit.timeline.summary?.timeframeLabel || payload.timeframeLabel || '7 days',
        timezone: payload.audit.timeline.summary?.timezone || 'Europe/London',
        range: payload.audit.timeline.summary?.range || null,
        lastUpdated: payload.audit.timeline.summary?.lastUpdated || generatedAt
      }
    };
  } else {
    const fallbackEvents = ensureArray(payload.audit?.timeline).map((item, index) => ({
      id: item.id || `audit-${index}`,
      time: item.time || '--:--',
      event: item.event || `Audit event ${index + 1}`,
      owner: item.owner || 'Operations',
      ownerTeam: item.ownerTeam || null,
      status: item.status || 'Scheduled',
      category: item.category || 'other',
      summary: item.summary || '',
      attachments: ensureArray(item.attachments).map((attachment, attachmentIndex) => ({
        label: attachment?.label || `Attachment ${attachmentIndex + 1}`,
        url: attachment?.url || ''
      })),
      occurredAt: item.occurredAt || null,
      dueAt: item.dueAt || null,
      source: item.source || 'system',
      metadata: item.metadata || {}
    }));
    auditTimeline = {
      events: fallbackEvents,
      summary: {
        countsByCategory: {},
        countsByStatus: {},
        manualCounts: {},
        manualStatusCounts: {},
        timeframe,
        timeframeLabel: payload.timeframeLabel || '7 days',
        timezone: 'Europe/London',
        range: null,
        lastUpdated: generatedAt
      }
    };
  }

  return {
    timeframe,
    timeframeLabel: payload.timeframeLabel || '7 days',
    generatedAt,
    timeframeOptions: timeframeOptions.length ? timeframeOptions : [
      { value: '7d', label: '7 days' },
      { value: '30d', label: '30 days' },
      { value: '90d', label: '90 days' }
    ],
    metrics: {
      command: {
        tiles,
        summary: {
          escrowTotal: Number.parseFloat(summary.escrowTotal ?? summary.escrowTotalAmount ?? 0) || 0,
          escrowTotalLabel: summary.escrowTotalLabel || summary.escrowTotal || '—',
          slaCompliance: Number.parseFloat(summary.slaCompliance ?? 0) || 0,
          slaComplianceLabel: summary.slaComplianceLabel || summary.slaCompliance || '—',
          openDisputes: Number.parseInt(summary.openDisputes ?? 0, 10) || 0,
          openDisputesLabel: summary.openDisputesLabel || `${summary.openDisputes ?? 0}`
        }
      }
    },
    charts: {
      escrowTrend: { buckets: escrowTrend },
      disputeBreakdown: { buckets: disputeBreakdown }
    },
    security: {
      signals: securitySignals,
      automationBacklog,
      connectors,
      summary,
      capabilities: {
        canManageSignals: Boolean(securityCapabilities.canManageSignals),
        canManageAutomation: Boolean(securityCapabilities.canManageAutomation),
        canManageConnectors: Boolean(securityCapabilities.canManageConnectors)
      }
    },
    queues: {
      boards: queueBoards,
      complianceControls
    },
    audit: {
      timeline: auditTimeline
    }
  };
}

const adminFallback = normaliseAdminDashboard({
  timeframe: '7d',
  timeframeLabel: '7 days',
  generatedAt: new Date().toISOString(),
  timeframeOptions: [
    { value: '7d', label: '7 days' },
    { value: '30d', label: '30 days' },
    { value: '90d', label: '90 days' }
  ],
  metrics: {
    command: {
      tiles: [
        {
          id: 'escrow',
          label: 'Escrow under management',
          value: { amount: 18_200_000, currency: 'GBP' },
          valueLabel: '£18.2m',
          delta: '+6.2%',
          deltaTone: 'positive',
          caption: 'Across 1,284 active bookings',
          status: { label: 'Stabilised', tone: 'info' }
        },
        {
          id: 'disputes',
          label: 'Disputes requiring action',
          value: { amount: 12 },
          valueLabel: '12',
          delta: '-2.1%',
          deltaTone: 'positive',
          caption: 'Median response 38 minutes',
          status: { label: 'Managed', tone: 'success' }
        },
        {
          id: 'jobs',
          label: 'Live jobs',
          value: { amount: 1204 },
          valueLabel: '1,204',
          delta: '+3.7%',
          deltaTone: 'positive',
          caption: 'Coverage across 92 zones',
          status: { label: 'Peak period', tone: 'warning' }
        },
        {
          id: 'sla',
          label: 'SLA compliance',
          value: { amount: 98.2 },
          valueLabel: '98.2%',
          delta: '+1.2%',
          deltaTone: 'positive',
          caption: 'Goal ≥ 97%',
          status: { label: 'On target', tone: 'success' }
        }
      ],
      summary: {
        escrowTotal: 18_200_000,
        escrowTotalLabel: '£18.2m',
        slaCompliance: 98.2,
        slaComplianceLabel: '98.2%',
        openDisputes: 12,
        openDisputesLabel: '12'
      }
    }
  },
  charts: {
    escrowTrend: {
      buckets: [
        { label: 'Mon', value: 17.6, target: 16.5 },
        { label: 'Tue', value: 17.9, target: 16.7 },
        { label: 'Wed', value: 18.1, target: 16.9 },
        { label: 'Thu', value: 18.4, target: 17.1 },
        { label: 'Fri', value: 18.7, target: 17.2 },
        { label: 'Sat', value: 18.5, target: 17.1 },
        { label: 'Sun', value: 18.2, target: 17.0 }
      ]
    },
    disputeBreakdown: {
      buckets: [
        { label: 'Mon', resolved: 52, escalated: 6 },
        { label: 'Tue', resolved: 48, escalated: 7 },
        { label: 'Wed', resolved: 50, escalated: 5 },
        { label: 'Thu', resolved: 46, escalated: 5 },
        { label: 'Fri', resolved: 58, escalated: 4 },
        { label: 'Sat', resolved: 49, escalated: 6 },
        { label: 'Sun', resolved: 43, escalated: 3 }
      ]
    }
  },
  security: {
    signals: [
      {
        label: 'MFA adoption',
        valueLabel: '96.4%',
        caption: 'Enterprise + provider portals',
        tone: 'success',
        statusLabel: 'On target',
        ownerRole: 'Security operations',
        runbookUrl: 'https://confluence.fixnado.com/runbooks/mfa-hardening',
        metricKey: 'mfa_adoption'
      },
      {
        label: 'Critical alerts',
        valueLabel: '0',
        caption: 'Security Operations Center overnight review',
        tone: 'success',
        statusLabel: 'No open alerts',
        ownerRole: 'Trust & safety',
        runbookUrl: 'https://confluence.fixnado.com/runbooks/critical-alerts',
        metricKey: 'critical_alerts_open'
      },
      {
        label: 'Audit log ingestion',
        valueLabel: '100%',
        caption: '24h ingestion completeness from Splunk',
        tone: 'info',
        statusLabel: 'Tracking plan',
        ownerRole: 'Platform engineering',
        runbookUrl: 'https://confluence.fixnado.com/runbooks/telemetry-pipeline-reset',
        metricKey: 'audit_ingestion_rate'
      }
    ],
    automationBacklog: [
      {
        id: 'auto-1',
        name: 'Escrow ledger reconciliation',
        status: 'Ready for QA',
        notes: 'Extends double-entry validation to rental deposits; requires finance sign-off.',
        tone: 'success',
        owner: 'Automation Guild',
        runbookUrl: 'https://confluence.fixnado.com/runbooks/escrow-ledger',
        dueAt: new Date(Date.now() + 2 * 24 * 60 * 60 * 1000).toISOString(),
        priority: 'high',
        signalKey: 'audit_ingestion_rate'
      },
      {
        id: 'auto-2',
        name: 'Compliance webhook retries',
        status: 'In progress',
        notes: 'Retries failed submissions to insurance partners with exponential backoff.',
        tone: 'info',
        owner: 'Compliance Ops',
        runbookUrl: 'https://confluence.fixnado.com/runbooks/compliance-retry-service',
        dueAt: new Date(Date.now() + 5 * 24 * 60 * 60 * 1000).toISOString(),
        priority: 'medium',
        signalKey: 'critical_alerts_open'
      },
      {
        id: 'auto-3',
        name: 'Dispute document summarisation',
        status: 'Planned',
        notes: 'Pilot with AI summarisation flagged for accuracy review before production rollout.',
        tone: 'warning',
        owner: 'Customer Advocacy',
        runbookUrl: null,
        dueAt: null,
        priority: 'urgent',
        signalKey: null
      }
    ],
    connectors: [
      {
        id: 'connector-1',
        name: 'Splunk Observability',
        status: 'healthy',
        description: 'Primary SIEM connector forwarding platform audit events.',
        connectorType: 'siem',
        region: 'eu-west-2',
        dashboardUrl: 'https://splunk.fixnado.com/app/sre/telemetry-overview',
        ingestionEndpoint: 'kinesis://splunk-audit',
        eventsPerMinuteTarget: 4800,
        eventsPerMinuteActual: 5120,
        lastHealthCheckAt: new Date().toISOString(),
        logoUrl: 'https://cdn.fixnado.com/logos/splunk.svg'
      },
      {
        id: 'connector-2',
        name: 'Azure Sentinel',
        status: 'warning',
        description: 'Regional SOC handoff for APAC enterprise tenants.',
        connectorType: 'siem',
        region: 'ap-southeast-2',
        dashboardUrl: 'https://portal.azure.com/#view/Microsoft_Azure_Security/SentinelMainBlade',
        ingestionEndpoint: 'eventhub://sentinel-apac',
        eventsPerMinuteTarget: 1800,
        eventsPerMinuteActual: 1540,
        lastHealthCheckAt: new Date(Date.now() - 3 * 60 * 60 * 1000).toISOString(),
        logoUrl: 'https://cdn.fixnado.com/logos/azure-sentinel.svg'
      }
    ],
    summary: {
      connectorsHealthy: 1,
      connectorsAttention: 1,
      automationOpen: 3,
      signalsWarning: 1,
      signalsDanger: 0
    },
    capabilities: {
      canManageSignals: true,
      canManageAutomation: true,
      canManageConnectors: true
    }
  },
  queues: {
    boards: [
      {
        id: 1,
        title: 'Provider verification queue',
        summary:
          'Identity verifications, insurance checks, and DBS renewals are grouped into a single command queue with automation fallbacks.',
        updates: [
          '4 documents awaiting manual agent review after OCR warnings.',
          'Average handling time 1.2h (target ≤ 1.5h).',
          'Auto-reminders triggered for 12 providers via email + SMS.'
        ],
        owner: 'Compliance Ops'
      },
      {
        id: 2,
        title: 'Dispute resolution board',
        summary: 'High-risk disputes flagged for legal oversight with evidence packs collated via secure storage.',
        updates: [
          '3 disputes escalated to Stage 2 review.',
          'AI summarisation enabled for transcripts; manual review still required for regulated industries.',
          'Median time-to-resolution: 19 hours (goal 24 hours).'
        ],
        owner: 'Support & Legal'
      }
    ],
    complianceControls: [
      {
        id: 1,
        name: 'Provider KYC refresh',
        detail: '8 providers triggered by expiring IDs; automated reminders dispatched with secure upload links.',
        due: 'Due today',
        owner: 'Compliance Ops',
        tone: 'warning'
      },
      {
        id: 2,
        name: 'Insurance certificate review',
        detail: 'Three enterprise clients require renewed liability certificates before next milestone.',
        due: 'Due in 2 days',
        owner: 'Risk & Legal',
        tone: 'info'
      },
      {
        id: 3,
        name: 'GDPR DSAR queue',
        detail: 'Two data export requests awaiting legal approval; SLA 72 hours.',
        due: 'Due in 18 hours',
        owner: 'Privacy Office',
        tone: 'danger'
      }
    ]
  },
  audit: {
    timeline: {
      events: [
        {
          id: 'fallback-dsar',
          time: '08:30',
          event: 'GDPR DSAR pack exported',
          owner: 'Legal',
          ownerTeam: 'Privacy',
          status: 'Completed',
          category: 'compliance',
          summary: 'Evidence delivered to requester and archived in compliance vault.',
          attachments: [],
          occurredAt: null,
          dueAt: null,
          source: 'system',
          metadata: {}
        },
        {
          id: 'fallback-escrow',
          time: '09:45',
          event: 'Escrow reconciliation (daily)',
          owner: 'Finance Ops',
          ownerTeam: 'Finance',
          status: 'In progress',
          category: 'pipeline',
          summary: 'Validating settlement balances before release.',
          attachments: [],
          occurredAt: null,
          dueAt: null,
          source: 'system',
          metadata: {}
        },
        {
          id: 'fallback-onboarding',
          time: '11:00',
          event: 'Provider onboarding review',
          owner: 'Compliance Ops',
          ownerTeam: 'Compliance',
          status: 'Scheduled',
          category: 'compliance',
          summary: 'Reviewing high-risk provider onboarding artifacts.',
          attachments: [],
          occurredAt: null,
          dueAt: null,
          source: 'system',
          metadata: {}
        },
        {
          id: 'fallback-security',
          time: '14:30',
          event: 'Pen-test retest results review',
          owner: 'Security',
          ownerTeam: 'Security',
          status: 'Scheduled',
          category: 'security',
          summary: 'Confirming remediation of critical findings ahead of release.',
          attachments: [],
          occurredAt: null,
          dueAt: null,
          source: 'system',
          metadata: {}
        }
      ],
      summary: {
        countsByCategory: { compliance: 2, pipeline: 1, security: 1 },
        countsByStatus: { completed: 1, in_progress: 1, scheduled: 2 },
        manualCounts: {},
        manualStatusCounts: {},
        timeframe: '7d',
        timeframeLabel: '7 days',
        timezone: 'Europe/London',
        range: null,
        lastUpdated: null
      }
    }
  }
});

const providerFallback = normaliseProviderDashboard({
  provider: {
    legalName: 'Metro Power Services',
    tradingName: 'Metro Power Services',
    region: 'London & South East',
    slug: 'metro-power-services',
    supportEmail: 'ops@metropower.example',
    supportPhone: '+44 20 7946 0010'
  },
  metrics: {
    utilisation: 0.82,
    slaHitRate: 0.98,
    avgResponseMinutes: 38,
    activeBookings: 21,
    customerSatisfaction: 0.97
  },
  finances: {
    monthToDate: 54600,
    forecast: 81200,
    outstandingBalance: 9600,
    nextPayoutDate: new Date().toISOString().slice(0, 10)
  },
  alerts: [
    {
      severity: 'high',
      message: 'Lift modernisation at Riverside Campus requires compliance evidence upload.',
      actionLabel: 'Upload documents',
      actionHref: '/providers/metro-power-services/compliance'
    }
  ],
  pipeline: {
    upcomingBookings: [
      {
        client: 'Finova HQ',
        service: 'Critical power maintenance',
        eta: new Date(Date.now() + 86400000).toISOString(),
        value: 8600,
        zone: 'City of London'
      },
      {
        client: 'Northbank Serviced Offices',
        service: 'HVAC emergency call-out',
        eta: new Date(Date.now() + 172800000).toISOString(),
        value: 2400,
        zone: 'Westminster'
      }
    ],
    expiringCompliance: [
      {
        name: 'F-Gas certification',
        expiresOn: new Date(Date.now() + 1209600000).toISOString(),
        owner: 'Compliance team'
      }
    ]
  },
  servicemen: [
    { name: 'Amina Khan', role: 'Lead Electrical Engineer', availability: 0.68, rating: 0.99 },
    { name: 'Owen Davies', role: 'HVAC Specialist', availability: 0.54, rating: 0.94 },
    { name: 'Sophie Chen', role: 'Compliance Coordinator', availability: 0.87, rating: 0.92 }
  ],
  serviceDelivery: {
    health: [
      { id: 'sla', label: 'SLA adherence', value: 0.97, format: 'percent', caption: 'Trailing 30 days' },
      { id: 'utilisation', label: 'Crew utilisation', value: 0.82, format: 'percent', caption: 'Live schedule coverage' },
      { id: 'incidents', label: 'Open incidents', value: 2, format: 'number', caption: 'Requires triage review' }
    ],
    board: [
      {
        id: 'intake',
        title: 'Intake & triage',
        items: [
          {
            id: 'triage-1',
            name: 'Riverside Campus UPS review',
            client: 'Finova HQ',
            zone: 'City of London',
            eta: new Date(Date.now() + 5400000).toISOString(),
            owner: 'Service desk',
            risk: 'on-track',
            services: ['Electrical'],
            value: 3200
          }
        ]
      },
      {
        id: 'scheduled',
        title: 'Scheduled',
        items: [
          {
            id: 'scheduled-1',
            name: 'Smart IoT retrofit pilot',
            client: 'Northbank Serviced Offices',
            zone: 'Westminster',
            eta: new Date(Date.now() + 86400000).toISOString(),
            owner: 'Programme PMO',
            risk: 'on-track',
            services: ['IoT', 'Electrical'],
            value: 14800
          },
          {
            id: 'scheduled-2',
            name: 'Emergency HVAC replacement',
            client: 'Thames Court',
            zone: 'City of London',
            eta: new Date(Date.now() + 172800000).toISOString(),
            owner: 'HVAC crew',
            risk: 'warning',
            services: ['HVAC'],
            value: 9200
          }
        ]
      },
      {
        id: 'in-flight',
        title: 'In delivery',
        items: [
          {
            id: 'delivery-1',
            name: 'Battery string modernisation',
            client: 'Albion Workspace Group',
            zone: 'Docklands',
            eta: new Date(Date.now() + 21600000).toISOString(),
            owner: 'Critical power crew',
            risk: 'on-track',
            services: ['Electrical'],
            value: 18600
          }
        ]
      },
      {
        id: 'qa',
        title: 'Verification',
        items: [
          {
            id: 'qa-1',
            name: 'Sustainable retrofit programme',
            client: 'Canary Wharf Holdings',
            zone: 'Canary Wharf',
            eta: new Date(Date.now() + 259200000).toISOString(),
            owner: 'Quality & compliance',
            risk: 'on-track',
            services: ['Electrical', 'HVAC'],
            value: 24800
          }
        ]
      }
    ]
  },
  servicePackages: [
    {
      id: 'critical-response',
      name: 'Critical response retainer',
      description: '24/7 dispatch with under-45 minute arrival SLA, telemetry reporting, and quarterly compliance reviews.',
      price: 5400,
      currency: 'GBP',
      highlights: ['45-minute urban SLA', 'Escrow-backed milestone billing', 'Telemetry dashboard access'],
      serviceId: 'critical-power-maintenance',
      serviceName: 'Critical power maintenance'
    },
    {
      id: 'retrofit',
      name: 'Sustainable retrofit programme',
      description: 'Energy optimisation with IoT sensor network, HVAC upgrades, and capital project governance.',
      price: 12400,
      currency: 'GBP',
      highlights: ['IoT monitoring stack', 'Dedicated programme manager', 'Regulatory submission support'],
      serviceId: 'iot-retrofit',
      serviceName: 'IoT retrofit & analytics'
    }
  ],
  serviceCategories: [
    {
      slug: 'critical-power',
      label: 'Critical power',
      type: 'trade-services',
      description: 'High-availability electrical services for trading floors and data centres.',
      activeServices: 4,
      performance: 0.98
    },
    {
      slug: 'hvac-emergency',
      label: 'HVAC emergency response',
      type: 'trade-services',
      description: 'Rapid deployment HVAC crews with telemetry-backed reporting.',
      activeServices: 3,
      performance: 0.95
    },
    {
      slug: 'smart-retrofit',
      label: 'Smart retrofit',
      type: 'professional-services',
      description: 'IoT, analytics, and sustainability programmes for enterprise estates.',
      activeServices: 5,
      performance: 0.92
    }
  ],
  serviceCatalogue: [
    {
      id: 'critical-power-maintenance',
      name: 'Critical power maintenance',
      description: 'Preventative UPS servicing, battery refresh programmes, and load testing.',
      category: 'Critical power',
      type: 'Trade services',
      price: 4200,
      currency: 'GBP',
      availability: { status: 'open', label: 'Available now', detail: '' },
      tags: ['UPS', 'Battery testing', '24/7 dispatch'],
      coverage: ['London', 'Essex', 'Kent']
    },
    {
      id: 'hvac-emergency',
      name: 'HVAC emergency call-out',
      description: 'Rapid-response HVAC crew with telemetry logging and compliance reporting.',
      category: 'HVAC emergency response',
      type: 'Trade services',
      price: 1850,
      currency: 'GBP',
      availability: { status: 'scheduled', label: 'Scheduled', detail: new Date(Date.now() + 86400000).toISOString() },
      tags: ['Emergency', '24/7'],
      coverage: ['City of London', 'Westminster']
    },
    {
      id: 'iot-retrofit',
      name: 'IoT retrofit & analytics',
      description: 'End-to-end smart building retrofit programme with analytics and governance.',
      category: 'Smart retrofit',
      type: 'Professional services',
      price: 14800,
      currency: 'GBP',
      availability: { status: 'open', label: 'Availability on request', detail: '' },
      tags: ['IoT', 'Analytics', 'Sustainability'],
      coverage: ['Docklands', 'Canary Wharf']
    }
  ]
});

const storefrontFallback = normaliseProviderStorefront({
  storefront: {
    company: {
      id: 'metro-power-services',
      name: 'Metro Power Services Storefront',
      complianceScore: 92,
      insuredSellerStatus: 'approved',
      insuredSellerExpiresAt: new Date(Date.now() + 1000 * 60 * 60 * 24 * 60).toISOString(),
      badgeVisible: true
    },
    metrics: {
      activeListings: 3,
      pendingReview: 1,
      flagged: 1,
      insuredOnly: 2,
      holdExpiring: 1,
      avgDailyRate: 415,
      conversionRate: 0.62,
      totalRequests: 28,
      totalRevenue: 18400
    }
  },
  listings: [
    {
      id: 'generator-kit',
      title: '13kVA generator kit',
      status: 'approved',
      availability: 'both',
      pricePerDay: 420,
      purchasePrice: 68000,
      location: 'London Docklands',
      insuredOnly: true,
      complianceHoldUntil: new Date(Date.now() + 1000 * 60 * 60 * 24 * 21).toISOString(),
      lastReviewedAt: new Date(Date.now() - 1000 * 60 * 60 * 24 * 5).toISOString(),
      requestVolume: 18,
      activeAgreements: 2,
      successfulAgreements: 12,
      projectedRevenue: 12600,
      averageDurationDays: 6,
      recommendedActions: [
        {
          id: 'generator-promote',
          label: 'Bundle logistics concierge for enterprise deals to lift conversions.',
          tone: 'info'
        }
      ],
      agreements: [
        {
          id: 'ra-901',
          status: 'in_use',
          renter: 'Finova HQ',
          pickupAt: new Date(Date.now() - 1000 * 60 * 60 * 24 * 2).toISOString(),
          returnDueAt: new Date(Date.now() + 1000 * 60 * 60 * 24 * 3).toISOString(),
          lastStatusTransitionAt: new Date(Date.now() - 1000 * 60 * 60 * 6).toISOString(),
          depositStatus: 'held',
          dailyRate: 420,
          meta: { project: 'Emergency backup' }
        },
        {
          id: 'ra-812',
          status: 'settled',
          renter: 'Northbank Campus',
          pickupAt: new Date(Date.now() - 1000 * 60 * 60 * 24 * 40).toISOString(),
          returnDueAt: new Date(Date.now() - 1000 * 60 * 60 * 24 * 35).toISOString(),
          lastStatusTransitionAt: new Date(Date.now() - 1000 * 60 * 60 * 24 * 34).toISOString(),
          depositStatus: 'released',
          dailyRate: 390,
          meta: { project: 'Refit programme' }
        }
      ]
    },
    {
      id: 'hvac-diagnostics',
      title: 'HVAC telemetry deployment',
      status: 'pending_review',
      availability: 'rent',
      pricePerDay: 260,
      location: 'Canary Wharf',
      insuredOnly: false,
      requestVolume: 6,
      activeAgreements: 0,
      successfulAgreements: 2,
      projectedRevenue: 3100,
      averageDurationDays: 4,
      recommendedActions: [
        {
          id: 'hvac-review',
          label: 'Attach telemetry calibration certificates to unlock moderation.',
          tone: 'warning'
        }
      ],
      agreements: []
    },
    {
      id: 'roof-access',
      title: 'Roof access safety kit',
      status: 'suspended',
      availability: 'rent',
      pricePerDay: 120,
      location: 'Stratford',
      insuredOnly: false,
      requestVolume: 4,
      activeAgreements: 0,
      successfulAgreements: 0,
      projectedRevenue: 0,
      averageDurationDays: 0,
      moderationNotes: 'Missing inspection evidence for harness lifelines.',
      recommendedActions: [
        {
          id: 'roof-inspection',
          label: 'Upload harness inspection results to reinstate the listing.',
          tone: 'danger'
        }
      ],
      agreements: []
    }
  ],
  playbooks: [
    {
      id: 'playbook-review',
      title: 'Accelerate moderation',
      detail: 'Supply supporting documents for HVAC telemetry deployment to clear review backlog.',
      tone: 'warning'
    },
    {
      id: 'playbook-suspension',
      title: 'Resolve suspension',
      detail: 'Close out safety findings for the roof access kit to restore search placement.',
      tone: 'danger'
    },
    {
      id: 'playbook-growth',
      title: 'Promote insured bundles',
      detail: 'Enable concierge packages for insured-only listings to increase conversion velocity.',
      tone: 'info'
    }
  ],
  timeline: [
    {
      id: 'timeline-1',
      timestamp: new Date(Date.now() - 1000 * 60 * 60 * 6).toISOString(),
      type: 'suspended',
      listingTitle: 'Roof access safety kit',
      actor: 'Trust & Safety',
      tone: 'danger',
      detail: 'Suspended pending submission of harness inspection evidence.'
    },
    {
      id: 'timeline-2',
      timestamp: new Date(Date.now() - 1000 * 60 * 60 * 18).toISOString(),
      type: 'submitted_for_review',
      listingTitle: 'HVAC telemetry deployment',
      actor: 'Metro Power Services',
      tone: 'warning',
      detail: 'Submitted listing for moderation with preliminary telemetry schematics.'
    },
    {
      id: 'timeline-3',
      timestamp: new Date(Date.now() - 1000 * 60 * 60 * 30).toISOString(),
      type: 'approved',
      listingTitle: '13kVA generator kit',
      actor: 'Marketplace Ops',
      tone: 'success',
      detail: 'Approved listing following compliance refresh and updated imagery.'
    }
  ]
});

const enterpriseFallback = normaliseEnterprisePanel({
  enterprise: {
    name: 'Albion Workspace Group',
    sector: 'Corporate real estate',
    accountManager: 'Danielle Rivers',
    activeSites: 48,
    serviceMix: ['Electrical', 'HVAC', 'Smart IoT']
  },
  metrics: {
    slaCompliance: 0.95,
    incidents: 3,
    avgResolutionHours: 4.2,
    nps: 51
  },
  spend: {
    monthToDate: 212400,
    budgetPacing: 0.74,
    savingsIdentified: 18600,
    invoicesAwaitingApproval: [
      {
        vendor: 'Metro Power Services',
        amount: 18400,
        dueDate: new Date(Date.now() + 604800000).toISOString(),
        status: 'pending'
      },
      {
        vendor: 'Skyline Elevation',
        amount: 9600,
        dueDate: new Date(Date.now() + 1209600000).toISOString(),
        status: 'pending'
      }
    ]
  },
  programmes: [
    {
      name: 'Data centre UPS refresh',
      status: 'on-track',
      phase: 'Execution',
      lastUpdated: new Date().toISOString()
    },
    {
      name: 'Smart sensor rollout',
      status: 'at-risk',
      phase: 'Deployment',
      lastUpdated: new Date().toISOString()
    }
  ],
  escalations: [
    {
      title: 'Canary Wharf chilled water incident',
      owner: 'Incident response',
      openedAt: new Date(Date.now() - 86400000).toISOString(),
      severity: 'high'
    }
  ],
  operations: {
    coverage: [
      {
        id: 'london-core',
        region: 'London core',
        uptime: 0.982,
        activeSites: 18,
        automationScore: 0.78,
        incidents: 1,
        primaryService: 'Critical power'
      },
      {
        id: 'northern-hub',
        region: 'Northern hub',
        uptime: 0.976,
        activeSites: 11,
        automationScore: 0.71,
        incidents: 0,
        primaryService: 'Smart HVAC'
      },
      {
        id: 'southern-campus',
        region: 'Southern campus',
        uptime: 0.988,
        activeSites: 9,
        automationScore: 0.69,
        incidents: 2,
        primaryService: 'Retrofit'
      }
    ],
    automation: {
      orchestrationRate: 0.84,
      runbookCoverage: 0.72,
      automationsLive: 26,
      nextReview: new Date(Date.now() + 1209600000).toISOString(),
      runbooks: [
        { id: 'dispatch', name: 'Dispatch orchestration', adoption: 0.86, owner: 'Ops automation' },
        { id: 'escalations', name: 'Incident escalation', adoption: 0.74, owner: 'Security' },
        { id: 'vendor-onboarding', name: 'Vendor onboarding', adoption: 0.63, owner: 'Supply chain' }
      ]
    },
    sustainability: {
      carbonYtd: 1180,
      carbonTarget: 1620,
      renewableCoverage: 0.64,
      emissionTrend: 'down'
    },
    actionCentre: [
      {
        id: 'ops-1',
        title: 'Confirm generator load tests',
        detail: 'Share telemetry artefacts before the risk council meets on Friday.',
        due: new Date(Date.now() + 172800000).toISOString(),
        owner: 'Operations',
        severity: 'high'
      },
      {
        id: 'ops-2',
        title: 'Approve automation pilot scope',
        detail: 'Automation guild awaiting sign-off for robotics cleaning rollout.',
        due: new Date(Date.now() + 345600000).toISOString(),
        owner: 'Automation PMO',
        severity: 'medium'
      },
      {
        id: 'ops-3',
        title: 'Upload safety certificates',
        detail: 'Final two southern campus certificates pending upload to governance vault.',
        due: null,
        owner: 'Facilities',
        severity: 'medium'
      }
    ]
  },
  governance: {
    complianceScore: 0.93,
    posture: 'proactive',
    dataResidency: 'UK & EU primary, NA secondary',
    audits: [
      {
        id: 'audit-1',
        name: 'ISO 27001 surveillance',
        due: new Date(Date.now() + 2419200000).toISOString(),
        status: 'scheduled',
        owner: 'Security assurance'
      },
      {
        id: 'audit-2',
        name: 'Fire safety portfolio review',
        due: new Date(Date.now() + 1296000000).toISOString(),
        status: 'preparation',
        owner: 'Facilities risk'
      }
    ],
    riskRegister: [
      {
        id: 'risk-1',
        label: 'Cooling redundancy at Canary Wharf',
        severity: 'high',
        owner: 'Engineering',
        due: new Date(Date.now() + 604800000).toISOString(),
        mitigation: 'Install temporary chiller and reroute load.'
      },
      {
        id: 'risk-2',
        label: 'Vendor onboarding backlog',
        severity: 'medium',
        owner: 'Supply chain',
        due: null,
        mitigation: 'Deploy automation runbook for document collection.'
      }
    ]
  },
  roadmap: [
    {
      id: 'milestone-1',
      milestone: 'Complete robotics cleaning expansion',
      quarter: 'Q2 2025',
      status: 'in-flight',
      owner: 'Automation guild',
      detail: 'Deploy robotics pilots to 12 additional facilities.'
    },
    {
      id: 'milestone-2',
      milestone: 'Launch sustainability command centre',
      quarter: 'Q3 2025',
      status: 'planned',
      owner: 'Sustainability office',
      detail: 'Real-time carbon dashboards and supplier scoring.'
    },
    {
      id: 'milestone-3',
      milestone: 'Board readiness for NA expansion',
      quarter: 'Q4 2025',
      status: 'planned',
      owner: 'Executive office',
      detail: 'Investment memo, staffing model, and compliance posture.'
    }
  ]
});

const businessFrontFallback = normaliseBusinessFront({
  slug: 'metro-power-services',
  hero: {
    name: 'Metro Power Services',
    strapline: 'Critical electrical & HVAC support for corporate campuses',
    tagline: 'NICEIC electricians • HVAC engineers • Logistics crews',
    bio: 'Trusted SME delivering escrow-backed, telemetry-visible field services across the South East.',
    locations: ['London', 'Essex', 'Kent'],
    tags: ['High-voltage certified', '24/7 dispatch', 'Telemetry enabled', 'Geo-zonal routing'],
    categories: ['Trade services', 'Logistics & removals'],
    media: {
      heroImage: '/media/metro-power/hero.jpg',
      bannerImage: '/media/metro-power/banner.jpg',
      brandImage: '/media/metro-power/brand.png',
      profileImage: '/media/metro-power/profile.jpg',
      showcaseVideo: '/media/metro-power/showcase.mp4',
      carousel: [
        {
          title: 'London Docklands zone',
          description: 'Imported GeoJSON polygon from enterprise CAFM.',
          image: '/media/metro-power/zone-1.jpg'
        },
        {
          title: 'Canary Wharf UPS deployment',
          description: 'Telemetry tracked installation',
          image: '/media/metro-power/zone-2.jpg'
        }
      ]
    }
  },
  bannerStyles: [
    {
      id: 'impact-gradient',
      name: 'Impact gradient hero',
      description: 'Immersive gradient with luminous accent flare designed for enterprise showcases.',
      layout: 'full-bleed-gradient',
      recommendedUse: 'Use for flagship campaigns and enterprise onboarding moments.',
      preview: '/media/metro-power/banner-impact.jpg',
      palette: {
        background: '#0B1D3A',
        accent: '#1F4ED8',
        highlight: '#00BFA6',
        text: '#FFFFFF'
      },
      supportsVideo: true,
      supportsCarousel: true,
      textTone: 'light',
      badges: ['Escrow-backed CTA', 'Video overlay ready']
    },
    {
      id: 'precision-overlay',
      name: 'Precision overlay',
      description: 'Crisp photography treatment with translucent navy overlay and elevated typography lockup.',
      layout: 'image-overlay',
      recommendedUse: 'Best for operational updates and photographic storytelling across facilities.',
      preview: '/media/metro-power/banner-precision.jpg',
      palette: {
        background: '#0B1D3A',
        accent: '#152A52',
        highlight: '#1F4ED8',
        text: '#FFFFFF'
      },
      supportsVideo: false,
      supportsCarousel: true,
      textTone: 'light',
      badges: ['Photography safe', 'KPI ticker ready']
    },
    {
      id: 'elevated-minimal',
      name: 'Elevated minimal',
      description: 'Minimalist split layout with generous whitespace and accent underline for executive briefings.',
      layout: 'split-minimal',
      recommendedUse: 'Ideal for executive briefings, compliance renewals, and calm storytelling moments.',
      preview: '/media/metro-power/banner-minimal.jpg',
      palette: {
        background: '#F4F7FA',
        accent: '#0B1D3A',
        highlight: '#1F4ED8',
        text: '#0F172A'
      },
      supportsVideo: false,
      supportsCarousel: false,
      textTone: 'dark',
      badges: ['Accessibility AAA', 'Mobile parity certified']
    }
  ],
  stats: [
    { label: 'Trust score', value: 93, format: 'number', caption: 'Escrow-governed programmes with telemetry oversight' },
    { label: 'Review score', value: 4.8, format: 'number', caption: 'Based on 128 verified enterprise reviews' },
    { label: 'SLA hit rate', value: 0.98, format: 'percent', caption: 'Tracked weekly with telemetry exports' },
    { label: 'Avg. response', value: 38, format: 'minutes', caption: 'Engineer dispatch, Q3 rolling' },
    { label: 'Projects delivered', value: 164, format: 'number', caption: 'Enterprise programmes completed' },
    { label: 'Service zones', value: 9, format: 'number', caption: 'Imported from GeoJSON polygon library' }
  ],
  testimonials: [
    {
      quote: 'Metro Power keeps our trading floors online. Their proactive comms and telemetry are best-in-class.',
      client: 'Finova Facilities Director'
    }
  ],
  scores: {
    trust: {
      value: 93,
      band: 'gold',
      confidence: 'high',
      sampleSize: 212,
      caption: 'Telemetry-governed execution across 212 orchestrated jobs',
      breakdown: {
        reliability: 95,
        punctuality: 97,
        compliance: 88,
        sentiment: 94,
        cancellations: 96,
        coverage: 82
      }
    },
    review: {
      value: 4.8,
      band: 'worldClass',
      confidence: 'high',
      sampleSize: 128,
      caption: '128 verified client reviews',
      distribution: {
        promoters: 92,
        positive: 26,
        neutral: 8,
        detractors: 2
      }
    }
  },
  packages: [
    {
      name: 'Critical response retainer',
      description: '24/7 dispatch with under-45 minute arrival SLA, telemetry reporting, and quarterly compliance reviews.',
      price: 5400,
      highlights: ['45-minute urban SLA', 'Escrow-backed milestone billing', 'Telemetry dashboard access']
    },
    {
      name: 'Sustainable retrofit programme',
      description: 'Energy optimisation with IoT sensor network, HVAC upgrades, and capital project governance.',
      price: 12400,
      highlights: ['IoT monitoring stack', 'Dedicated programme manager', 'Regulatory submission support']
    }
  ],
  certifications: [
    { name: 'NICEIC Approved Contractor', issuer: 'NICEIC', expiresOn: new Date(Date.now() + 2505600000).toISOString() },
    { name: 'F-Gas Category 1', issuer: 'City & Guilds', expiresOn: new Date(Date.now() + 31536000000).toISOString() }
  ],
  support: {
    email: 'hello@metropower.example',
    phone: '+44 20 7946 0010',
    concierge: 'Dedicated enterprise operations manager'
  },
  gallery: [
    {
      title: 'Canary Wharf energy retrofit',
      description: 'HVAC and BMS upgrade reducing energy consumption by 18% across 14 floors.',
      image: '/media/metro-power/case-study-canary-wharf.jpg'
    },
    {
      title: 'Finova trading floor resilience',
      description: 'Critical electrical resiliency project delivering Tier 3 redundancy.',
      image: '/media/metro-power/case-study-finova.jpg'
    }
  ],
  serviceCatalogue: [
    {
      name: 'Electrical LV & HV response',
      description: 'NICEIC certified electricians with telemetry-enabled incident response kits.',
      category: 'Carpentry',
      type: 'Trade services',
      price: 320,
      currency: 'GBP',
      availability: { status: 'open', label: 'Available now', detail: 'Same-day dispatch windows' },
      tags: ['High-voltage', 'Permit to work'],
      coverage: ['London Docklands', 'City of London']
    },
    {
      name: 'Data hall HVAC stabilisation',
      description: 'Critical environment HVAC engineers with remote telemetry and redundancy planning.',
      category: 'Painting & decorating',
      type: 'Trade services',
      price: 680,
      currency: 'GBP',
      availability: { status: 'scheduled', label: 'Next availability', detail: new Date(Date.now() + 86400000).toISOString() },
      tags: ['HVAC', 'Telemetry'],
      coverage: ['Slough', 'Reading']
    }
  ],
  previousJobs: [
    {
      title: 'Trading floor resilience upgrade',
      description: 'Tier 3 UPS build with escrow-backed milestones and 0 downtime.',
      completedOn: new Date(Date.now() - 1209600000).toISOString().slice(0, 10),
      zone: 'Canary Wharf',
      value: 86000,
      currency: 'GBP',
      image: '/media/metro-power/jobs-1.jpg'
    }
  ],
  reviews: [
    {
      reviewer: 'Campus Operations Lead',
      rating: 4.9,
      comment: 'Engineers arrive on time, telemetry updates are constant, and escrow settlements are seamless.',
      job: 'Campus SLA Programme'
    }
  ],
  reviewSummary: {
    averageRating: 4.9,
    totalReviews: 1,
    verifiedShare: 1,
    responseRate: 0.92,
    ratingBuckets: [
      { score: 5, count: 1 },
      { score: 4, count: 0 },
      { score: 3, count: 0 },
      { score: 2, count: 0 },
      { score: 1, count: 0 }
    ],
    lastReviewAt: new Date().toISOString(),
    highlightedReviewId: 'review-0',
    latestReviewId: 'review-0',
    excerpt: 'Engineers arrive on time, telemetry updates are constant, and escrow settlements are seamless.'
  },
  deals: [
    {
      title: 'Multi-site electrical cover',
      description: 'Bundle high-voltage response with HVAC standby across 3 geo-zones.',
      savings: 1200,
      currency: 'GBP',
      validUntil: new Date(Date.now() + 604800000).toISOString(),
      tags: ['Trade services', 'Bundle']
    }
  ],
  materials: [
    {
      name: 'Cat6A bulk cable drums',
      category: 'Materials',
      sku: 'CAB-6A-500',
      quantityOnHand: 24,
      unitType: 'drum',
      image: '/media/metro-power/materials-1.jpg'
    }
  ],
  tools: [
    {
      name: 'Thermal imaging kit',
      category: 'Tools',
      rentalRate: 145,
      rentalRateCurrency: 'GBP',
      condition: 'excellent',
      image: '/media/metro-power/tools-1.jpg'
    }
  ],
  servicemen: [
    {
      name: 'Amelia Shaw',
      trades: ['Electrical lead', 'Fire systems'],
      availability: 'Available this week',
      avatar: '/media/metro-power/provider-1.jpg'
    },
    {
      name: 'Callum Price',
      trades: ['HVAC engineer'],
      availability: 'Booked until 12 Mar',
      avatar: '/media/metro-power/provider-2.jpg'
    }
  ],
  serviceZones: [
    { name: 'London Docklands', demandLevel: 'high', metadata: { client: 'Finova' } },
    { name: 'Canary Wharf', demandLevel: 'high', metadata: { client: 'Finova' } }
  ],
  styleGuide: {
    palette: {
      primary: '#0B1D3A',
      accent: '#1F4ED8',
      highlight: '#00BFA6',
      neutral: '#F4F7FA',
      text: '#FFFFFF'
    },
    typography: {
      heading: 'Inter SemiBold',
      body: 'Inter Regular'
    }
  },
  taxonomy: {
    categories: [
      { slug: 'carpentry', label: 'Carpentry', type: 'trade-services', defaultTags: ['Fit-outs'] },
      { slug: 'removals', label: 'Removals', type: 'logistics', defaultTags: ['Crate management'] }
    ],
    types: [
      { type: 'trade-services', label: 'Trade services', description: 'Certified trades', categories: ['carpentry', 'painting'] },
      { type: 'logistics', label: 'Logistics & removals', description: 'Move and delivery crews', categories: ['removals'] }
    ]
  }
});

function withFallback(normaliser, fallback, fetcherFactory) {
  return async function handler(options = {}) {
    try {
      const { data, meta: transportMeta } = await fetcherFactory(options);
      const payload = data?.data ?? data;
      const serverMeta = data?.meta;
      const resolvedMeta = serverMeta
        ? { ...(transportMeta ?? {}), ...serverMeta }
        : { ...(transportMeta ?? {}) };
      const normalised = normaliser(payload);
      if (resolvedMeta.fromCache && resolvedMeta.stale) {
        return { data: normalised, meta: { ...resolvedMeta, fallback: true } };
      }
      return { data: normalised, meta: resolvedMeta };
    } catch (error) {
      if (error instanceof PanelApiError) {
        console.warn('[panelClient] falling back to cached payload', error);
      } else {
        console.error('[panelClient] unexpected error', error);
      }
      return {
        data: fallback,
        meta: {
          fromCache: true,
          source: 'fallback',
          fallback: true,
          error: error instanceof PanelApiError
            ? { message: error.message, status: error.status, code: error.code, details: error.details }
            : { message: 'Unexpected panel client failure' }
        }
      };
    }
  };
}

export const getAdminDashboard = withFallback(
  normaliseAdminDashboard,
  adminFallback,
  (options = {}) =>
    request(`/admin/dashboard?timeframe=${encodeURIComponent(options?.timeframe ?? '7d')}`, {
      cacheKey: `admin-dashboard:${options?.timeframe ?? '7d'}`,
      ttl: 20000,
      forceRefresh: options?.forceRefresh,
      signal: options?.signal
    })
);

export function listAdminAuditEvents({ timeframe = '7d', category, status, signal, forceRefresh = false } = {}) {
  const query = toQueryString({ timeframe, category, status });
  return request(`/admin/audit/events${query}`, {
    cacheKey: `admin-audit-events:${timeframe}:${category ?? 'all'}:${status ?? 'all'}`,
    ttl: 10000,
    signal,
    forceRefresh
  });
}

export function createAdminAuditEvent(event, { signal } = {}) {
  return request('/admin/audit/events', {
    method: 'POST',
    body: JSON.stringify(event),
    headers: { 'Content-Type': 'application/json' },
    signal,
    cacheKey: null
  });
}

export function updateAdminAuditEvent(eventId, payload, { signal } = {}) {
  return request(`/admin/audit/events/${encodeURIComponent(eventId)}`, {
    method: 'PUT',
    body: JSON.stringify(payload),
    headers: { 'Content-Type': 'application/json' },
    signal,
    cacheKey: null
  });
}

export function deleteAdminAuditEvent(eventId, { signal } = {}) {
  return request(`/admin/audit/events/${encodeURIComponent(eventId)}`, {
    method: 'DELETE',
    signal,
    cacheKey: null
  });
}

export const getProviderDashboard = withFallback(
  normaliseProviderDashboard,
  providerFallback,
  (options = {}) =>
    request('/panel/provider/dashboard', {
      cacheKey: 'provider-dashboard',
      ttl: 30000,
      forceRefresh: options?.forceRefresh,
      signal: options?.signal
    })
);

export const getProviderStorefront = withFallback(
  normaliseProviderStorefront,
  storefrontFallback,
  (options = {}) => {
    const query = toQueryString({ companyId: options?.companyId });
    const cacheKeySuffix = query ? `:${query.slice(1)}` : '';
    return request(`/panel/provider/storefront${query}`, {
      cacheKey: `provider-storefront${cacheKeySuffix}`,
      ttl: 20000,
      headers: {
        'X-Fixnado-Role': options?.role ?? 'company',
        'X-Fixnado-Persona': options?.persona ?? 'provider'
      },
      forceRefresh: options?.forceRefresh,
      signal: options?.signal
    });
  }
);

export const getEnterprisePanel = withFallback(
  normaliseEnterprisePanel,
  enterpriseFallback,
  (options = {}) => {
    const query = toQueryString({
      companyId: options?.companyId,
      timezone: options?.timezone
    });
    const cacheKeySuffix = query ? `:${query.slice(1)}` : '';
    return request(`/panel/enterprise/overview${query}`, {
      cacheKey: `enterprise-panel${cacheKeySuffix}`,
      ttl: 30000,
      forceRefresh: options?.forceRefresh,
      signal: options?.signal
    });
  }
);

export const getMaterialsShowcase = withFallback(
  normaliseMaterialsShowcase,
  materialsFallback,
  (options = {}) => {
    const query = toQueryString({ companyId: options?.companyId });
    const cacheKeySuffix = query ? `:${query.slice(1)}` : '';
    return request(`/materials/showcase${query}`, {
      cacheKey: `materials-showcase${cacheKeySuffix}`,
      ttl: 45000,
      forceRefresh: options?.forceRefresh,
      signal: options?.signal
    });
  }
);

const businessFrontFetcher = withFallback(
  normaliseBusinessFront,
  businessFrontFallback,
  (options = {}) =>
    request(`/business-fronts/${encodeURIComponent(options?.slug ?? 'featured')}`, {
      cacheKey: `business-front:${options?.slug ?? 'featured'}`,
      ttl: 60000,
      forceRefresh: options?.forceRefresh,
      signal: options?.signal
    })
);

export function getBusinessFront(slug = 'featured', options = {}) {
  return businessFrontFetcher({ ...options, slug });
}

export function clearPanelCache(keys) {
  if (!keys) {
    memoryCache.clear();
    return;
  }

  ensureArray(keys).forEach((key) => {
    memoryCache.delete(key);
    clearStorage(key);
  });
}

export { PanelApiError };

export const formatters = {
  percentage: (value) => percentageFormatter.format(value),
  currency: (value) => currencyFormatter.format(value),
  number: (value) => numberFormatter.format(value)
};
<|MERGE_RESOLUTION|>--- conflicted
+++ resolved
@@ -1580,7 +1580,6 @@
     signalKey: item.signalKey || null
   }));
 
-<<<<<<< HEAD
   const queueBoards = ensureArray(payload.queues?.boards).map((board, index) => {
     const id = board.id || `board-${index}`;
     const metadata = board.metadata && typeof board.metadata === 'object' ? board.metadata : {};
@@ -1599,7 +1598,6 @@
       updates: ensureArray(board.updates).map((update, updateIndex) => normaliseQueueUpdate(update, id, updateIndex))
     };
   });
-=======
   const connectors = ensureArray(payload.security?.connectors).map((connector, index) => ({
     id: connector.id || `connector-${index}`,
     name: connector.name || `Connector ${index + 1}`,
@@ -1634,7 +1632,6 @@
     updates: ensureArray(board.updates),
     owner: board.owner || 'Operations'
   }));
->>>>>>> cfeaa9fc
 
   const complianceControls = ensureArray(payload.queues?.complianceControls).map((control, index) => ({
     id: control.id || `control-${index}`,

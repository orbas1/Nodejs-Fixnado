const API_ROOT = '/api';
const REQUEST_TIMEOUT = 10000;
const CACHE_NAMESPACE = 'fixnado:panel-cache';
const DISPUTE_HEALTH_CACHE_KEY = 'admin-dispute-health';
const DISPUTE_HEALTH_CACHE_TTL = 12000;

const memoryCache = new Map();

class PanelApiError extends Error {
  constructor(message, status, { code, details, cause } = {}) {
    super(message);
    this.name = 'PanelApiError';
    this.status = status;
    this.code = code;
    this.details = details;
    this.cause = cause;
  }
}

function getStorage() {
  if (typeof window === 'undefined' || typeof window.sessionStorage === 'undefined') {
    return null;
  }

  try {
    return window.sessionStorage;
  } catch (error) {
    console.warn('[panelClient] sessionStorage unavailable:', error);
    return null;
  }
}

function toQueryString(params = {}) {
  const searchParams = new URLSearchParams();
  Object.entries(params).forEach(([key, value]) => {
    if (value == null || value === '') return;
    searchParams.append(key, value);
  });
  const result = searchParams.toString();
  return result ? `?${result}` : '';
}

function storageKey(key) {
  return `${CACHE_NAMESPACE}:${key}`;
}

function readStorage(key) {
  const storage = getStorage();
  if (!storage) return null;

  const raw = storage.getItem(storageKey(key));
  if (!raw) return null;

  try {
    const parsed = JSON.parse(raw);
    if (parsed.expires && parsed.expires < Date.now()) {
      storage.removeItem(storageKey(key));
      return null;
    }

    return parsed.data;
  } catch (error) {
    console.warn('[panelClient] unable to parse cached payload', error);
    storage.removeItem(storageKey(key));
    return null;
  }
}

function writeStorage(key, data, ttl) {
  const storage = getStorage();
  if (!storage) return;

  try {
    storage.setItem(
      storageKey(key),
      JSON.stringify({
        data,
        expires: Date.now() + ttl
      })
    );
  } catch (error) {
    console.warn('[panelClient] unable to persist cached payload', error);
  }
}

function clearStorage(key) {
  const storage = getStorage();
  if (!storage) return;
  storage.removeItem(storageKey(key));
}

function mergeAbortSignals(externalSignal) {
  const controller = new AbortController();
  const timeoutId = setTimeout(() => controller.abort(), REQUEST_TIMEOUT);

  if (externalSignal) {
    if (externalSignal.aborted) {
      controller.abort();
    } else {
      const abort = () => controller.abort();
      externalSignal.addEventListener('abort', abort, { once: true });
      controller.signal.addEventListener(
        'abort',
        () => externalSignal.removeEventListener('abort', abort),
        { once: true }
      );
    }
  }

  return { controller, timeoutId };
}

function resolveCacheKey(path, method, body) {
  if (!path) return null;
  const base = `${method}:${path}`;
  if (!body) return base;
  try {
    return `${base}:${JSON.stringify(body)}`;
  } catch (error) {
    console.warn('[panelClient] unable to serialise cache key payload', error);
    return base;
  }
}

async function request(path, {
  method = 'GET',
  body,
  signal,
  cacheKey: explicitCacheKey,
  ttl = 15000,
  headers: customHeaders,
  forceRefresh = false
} = {}) {
  const cacheKey = explicitCacheKey ?? resolveCacheKey(path, method, body);
  const now = Date.now();

  if (cacheKey && !forceRefresh) {
    const cachedEntry = memoryCache.get(cacheKey);
    if (cachedEntry && cachedEntry.expires > now) {
      return { data: cachedEntry.data, meta: { fromCache: true, source: 'memory' } };
    }
  }

  if (cacheKey && !forceRefresh) {
    const persisted = readStorage(cacheKey);
    if (persisted) {
      memoryCache.set(cacheKey, { data: persisted, expires: now + ttl });
      return { data: persisted, meta: { fromCache: true, source: 'storage' } };
    }
  }

  const headers = new Headers(customHeaders ?? {});
  headers.set('Accept', 'application/json');
  if (body && !(body instanceof FormData)) {
    headers.set('Content-Type', 'application/json');
  }

  const { controller, timeoutId } = mergeAbortSignals(signal);

  try {
    const response = await fetch(`${API_ROOT}${path}`, {
      method,
      headers,
      body: body && !(body instanceof FormData) ? JSON.stringify(body) : body,
      signal: controller.signal,
      credentials: 'include'
    });

    if (!response.ok) {
      let errorBody = null;
      try {
        errorBody = await response.json();
      } catch {
        // ignore JSON parsing failure — keep body as null
      }

      const errorMessage =
        errorBody?.message ||
        errorBody?.error ||
        response.statusText ||
        'Request failed';

      throw new PanelApiError(errorMessage, response.status, {
        code: errorBody?.code,
        details: errorBody?.errors || errorBody?.details,
        cause: errorBody
      });
    }

    if (response.status === 204) {
      return { data: null, meta: { fromCache: false } };
    }

    const payload = await response.json();

    if (cacheKey) {
      const cacheEntry = { data: payload, expires: now + ttl };
      memoryCache.set(cacheKey, cacheEntry);
      writeStorage(cacheKey, payload, ttl);
    }

    return { data: payload, meta: { fromCache: false } };
  } catch (error) {
    if (error instanceof PanelApiError) {
      if (error.status === 401) {
        clearStorage(cacheKey);
        memoryCache.delete(cacheKey);
      }
      throw error;
    }

    if (cacheKey) {
      const fallback = readStorage(cacheKey);
      if (fallback) {
        return { data: fallback, meta: { fromCache: true, source: 'storage', stale: true } };
      }
    }

    if (error.name === 'AbortError') {
      throw new PanelApiError('Request timed out', 408, { cause: error });
    }

    throw new PanelApiError('Network request failed', 503, { cause: error });
  } finally {
    clearTimeout(timeoutId);
  }
}

function ensureArray(value) {
  if (Array.isArray(value)) return value;
  if (value == null) return [];
  return [value].filter(Boolean);
}

function normaliseQueueAttachments(rawAttachments) {
  if (!Array.isArray(rawAttachments)) {
    return [];
  }
  return rawAttachments
    .map((attachment) => {
      if (!attachment || typeof attachment !== 'object') {
        return null;
      }
      const label = typeof attachment.label === 'string' && attachment.label.trim().length
        ? attachment.label.trim()
        : typeof attachment.title === 'string'
          ? attachment.title.trim()
          : null;
      const url = typeof attachment.url === 'string' && attachment.url.trim().length
        ? attachment.url.trim()
        : typeof attachment.href === 'string'
          ? attachment.href.trim()
          : null;
      if (!url) {
        return null;
      }
      const type = typeof attachment.type === 'string' && attachment.type.trim().length
        ? attachment.type.trim()
        : 'link';
      return { label: label || url, url, type };
    })
    .filter(Boolean);
}

function normaliseQueueUpdate(update, boardId, index) {
  if (!update || typeof update !== 'object') {
    const fallbackHeadline = typeof update === 'string' && update.trim().length ? update.trim() : `Update ${index + 1}`;
    return {
      id: `${boardId}-update-${index}`,
      headline: fallbackHeadline,
      body: '',
      tone: 'info',
      recordedAt: null,
      attachments: []
    };
  }

  const headline =
    (typeof update.headline === 'string' && update.headline.trim().length && update.headline.trim()) ||
    (typeof update.title === 'string' && update.title.trim().length && update.title.trim()) ||
    `Update ${index + 1}`;

  const body =
    (typeof update.body === 'string' && update.body.trim()) ||
    (typeof update.description === 'string' && update.description.trim()) ||
    '';

  const tone = typeof update.tone === 'string' && update.tone.trim().length ? update.tone.trim() : 'info';

  const recordedAt =
    (typeof update.recordedAt === 'string' && update.recordedAt) ||
    (typeof update.timestamp === 'string' && update.timestamp) ||
    null;

  return {
    id: update.id || `${boardId}-update-${index}`,
    headline,
    body,
    tone,
    recordedAt,
    attachments: normaliseQueueAttachments(update.attachments)
  };
}

function toNumber(value, fallback = 0) {
  const parsed = Number.parseFloat(value);
  return Number.isFinite(parsed) ? parsed : fallback;
}

function toNullableNumber(value) {
  const parsed = Number.parseFloat(value);
  return Number.isFinite(parsed) ? parsed : null;
}

function normaliseOption(option, fallbackValue = 'value', fallbackLabel = 'Label') {
  if (!option || typeof option !== 'object') {
    return { value: fallbackValue, label: fallbackLabel };
  }
  const value = option.value ?? fallbackValue;
  const label = option.label ?? String(value ?? fallbackLabel);
  return { value, label };
}

function toDate(value) {
  if (!value) {
    return null;
  }
  const date = value instanceof Date ? value : new Date(value);
  return Number.isNaN(date.getTime()) ? null : date;
}

const percentageFormatter = new Intl.NumberFormat('en-GB', {
  style: 'percent',
  maximumFractionDigits: 1
});

const currencyFormatter = new Intl.NumberFormat('en-GB', {
  style: 'currency',
  currency: 'GBP',
  maximumFractionDigits: 0
});

const numberFormatter = new Intl.NumberFormat('en-GB', {
  maximumFractionDigits: 0
});

function normaliseProviderDashboard(payload = {}) {
  const root = payload?.data ?? payload;
  const provider = root.provider || root.profile || {};
  const metrics = root.metrics || {};
  const finances = root.finances || root.finance || {};
  const serviceDelivery = root.serviceDelivery || root.delivery || {};
  const taxonomy = root.serviceTaxonomy || root.taxonomy || {};

  return {
    provider: {
      name: provider.legalName || provider.name || 'Provider',
      tradingName: provider.tradingName || provider.displayName || provider.legalName || provider.name,
      region: provider.region || provider.operatingRegion || 'United Kingdom',
      slug: provider.slug || root.slug || 'provider',
      onboardingStatus: provider.onboardingStatus || 'active',
      supportEmail: provider.supportEmail || provider.contactEmail || root.contactEmail || null,
      supportPhone: provider.supportPhone || provider.contactPhone || root.contactPhone || null
    },
    metrics: {
      utilisation: metrics.utilisation ?? metrics.capacityUtilisation ?? 0.74,
      slaHitRate: metrics.slaHitRate ?? metrics.sla ?? 0.96,
      avgResponseMinutes: metrics.avgResponseMinutes ?? metrics.responseMinutes ?? 42,
      activeBookings: metrics.activeBookings ?? metrics.liveBookings ?? 18,
      satisfaction: metrics.customerSatisfaction ?? metrics.csat ?? 0.94
    },
    revenue: {
      monthToDate: finances.monthToDate ?? finances.mtd ?? 48600,
      forecast: finances.forecast ?? 72000,
      outstandingBalance: finances.outstandingBalance ?? finances.pendingPayout ?? 12400,
      nextPayoutDate: finances.nextPayoutDate || finances.nextPayout || null
    },
    alerts: ensureArray(root.alerts).map((alert, index) => ({
      id: alert.id || `alert-${index}`,
      severity: alert.severity || 'medium',
      message: alert.message || alert.text || 'Operational insight requires review.',
      actionLabel: alert.actionLabel || alert.ctaLabel || null,
      actionHref: alert.actionHref || alert.ctaHref || null
    })),
    pipeline: {
      upcomingBookings: ensureArray(root.pipeline?.upcomingBookings || root.upcomingBookings).map((booking, index) => ({
        id: booking.id || `booking-${index}`,
        client: booking.client || booking.customer || 'Client',
        service: booking.service || booking.serviceName || 'Service request',
        eta: booking.eta || booking.scheduledFor || null,
        value: booking.value ?? booking.estimatedValue ?? null,
        zone: booking.zone || booking.location || 'Zone'
      })),
      expiringCompliance: ensureArray(root.pipeline?.expiringCompliance).map((item, index) => ({
        id: item.id || `compliance-${index}`,
        name: item.name || item.document || 'Compliance document',
        expiresOn: item.expiresOn || item.expiry || null,
        owner: item.owner || item.assignee || 'Operations'
      }))
    },
    servicemen: ensureArray(root.servicemen || root.teams).map((member, index) => ({
      id: member.id || `serviceman-${index}`,
      name: member.name || member.displayName || 'Team member',
      role: member.role || member.specialism || 'Engineer',
      availability: member.availability ?? member.utilisation ?? 0.8,
      rating: member.rating ?? member.csat ?? 0.95
    })),
    serviceManagement: {
      health: ensureArray(serviceDelivery.health || root.serviceHealth).map((metric, index) => ({
        id: metric.id || metric.key || `metric-${index}`,
        label: metric.label || metric.name || 'Service metric',
        value: metric.value ?? metric.score ?? 0,
        format: metric.format || metric.type || 'number',
        caption: metric.caption || metric.description || '',
        target: metric.target ?? null
      })),
      deliveryBoard: ensureArray(serviceDelivery.board || root.serviceDeliveryBoard).map((column, index) => ({
        id: column.id || column.key || `column-${index}`,
        title: column.title || column.name || `Stage ${index + 1}`,
        description: column.description || '',
        items: ensureArray(column.items).map((item, itemIndex) => ({
          id: item.id || `delivery-${index}-${itemIndex}`,
          name: item.name || item.title || 'Engagement',
          client: item.client || item.account || 'Client partner',
          zone: item.zone || item.region || null,
          eta: item.eta || item.due || item.scheduledFor || null,
          owner: item.owner || item.manager || 'Operations',
          risk: item.risk || item.status || 'on-track',
          stage: item.stage || column.title || 'Stage',
          value: item.value ?? item.contractValue ?? null,
          currency: item.currency || 'GBP',
          services: ensureArray(item.services || item.serviceMix)
        }))
      })),
      packages: ensureArray(root.servicePackages || root.packages).map((pkg, index) => ({
        id: pkg.id || `package-${index}`,
        name: pkg.name || pkg.title || 'Service package',
        description: pkg.description || pkg.summary || 'Comprehensive field services bundle.',
        price: pkg.price ?? pkg.monthly ?? null,
        currency: pkg.currency || 'GBP',
        highlights: ensureArray(pkg.highlights || pkg.features),
        serviceId: pkg.serviceId || pkg.service || null,
        serviceName: pkg.serviceName || null
      })),
      categories: ensureArray(root.serviceCategories || taxonomy.categories).map((category, index) => ({
        id: category.id || category.slug || `category-${index}`,
        label: category.label || category.name || 'Service category',
        type: category.type || category.segment || 'general-services',
        description: category.description || '',
        activeServices: category.activeServices ?? category.count ?? 0,
        performance: category.performance ?? category.performanceScore ?? null
      })),
      catalogue: ensureArray(root.serviceCatalogue || root.services).map((service, index) => ({
        id: service.id || `catalogue-${index}`,
        name: service.name || service.title || 'Service',
        description: service.description || '',
        category: service.category || service.categoryLabel || 'General services',
        type: service.type || service.typeLabel || 'General services',
        price: service.price ?? null,
        currency: service.currency || 'GBP',
        availability: service.availability
          ? {
              status: service.availability.status || 'open',
              label: service.availability.label || 'Availability',
              detail: service.availability.detail || ''
            }
          : {
              status: 'open',
              label: 'Availability',
              detail: ''
            },
        tags: ensureArray(service.tags),
        coverage: ensureArray(service.coverage)
      }))
    }
  };
}

function resolveListingTone(status) {
  switch (status) {
    case 'approved':
      return 'success';
    case 'pending_review':
      return 'warning';
    case 'rejected':
    case 'suspended':
      return 'danger';
    default:
      return 'info';
  }
}

function normaliseProviderStorefront(payload = {}) {
  const root = payload?.data ?? payload;
  const storefront = root.storefront || {};
  const company = storefront.company || {};
  const metrics = storefront.metrics || {};
  const health = storefront.health || {};

  const listings = ensureArray(root.listings).map((listing, index) => {
    const tone = resolveListingTone(listing.status);
    return {
      id: listing.id || `storefront-listing-${index}`,
      title: listing.title || 'Marketplace listing',
      status: listing.status || 'draft',
      tone,
      availability: listing.availability || 'rent',
      pricePerDay: listing.pricePerDay != null ? Number(listing.pricePerDay) : null,
      purchasePrice: listing.purchasePrice != null ? Number(listing.purchasePrice) : null,
      location: listing.location || 'Unknown location',
      insuredOnly: Boolean(listing.insuredOnly),
      complianceHoldUntil: listing.complianceHoldUntil || null,
      lastReviewedAt: listing.lastReviewedAt || null,
      moderationNotes: listing.moderationNotes || null,
      requestVolume: listing.requestVolume ?? 0,
      activeAgreements: listing.activeAgreements ?? 0,
      successfulAgreements: listing.successfulAgreements ?? listing.conversions ?? 0,
      projectedRevenue: listing.projectedRevenue != null ? Number(listing.projectedRevenue) : null,
      averageDurationDays: listing.averageDurationDays ?? 0,
      recommendedActions: ensureArray(listing.recommendedActions).map((action, actionIndex) => ({
        id: action.id || `listing-${index}-action-${actionIndex}`,
        label: action.label || action.description || 'Review next best action.',
        tone: action.tone || tone
      })),
      agreements: ensureArray(listing.agreements).map((agreement, agreementIndex) => ({
        id: agreement.id || `listing-${index}-agreement-${agreementIndex}`,
        status: agreement.status || 'requested',
        renter: agreement.renter || agreement.customer || null,
        pickupAt: agreement.pickupAt || agreement.rentalStartAt || null,
        returnDueAt: agreement.returnDueAt || agreement.rentalEndAt || null,
        lastStatusTransitionAt: agreement.lastStatusTransitionAt || null,
        depositStatus: agreement.depositStatus || null,
        dailyRate: agreement.dailyRate != null ? Number(agreement.dailyRate) : null,
        meta: agreement.meta || {}
      }))
    };
  });

  const playbooks = ensureArray(root.playbooks).map((playbook, index) => ({
    id: playbook.id || `playbook-${index}`,
    title: playbook.title || 'Operational playbook',
    detail: playbook.detail || playbook.description || 'Prioritise this workflow to unlock marketplace growth.',
    tone: playbook.tone || 'info'
  }));

  const timeline = ensureArray(root.timeline).map((event, index) => ({
    id: event.id || `timeline-${index}`,
    timestamp: event.timestamp || event.createdAt || new Date().toISOString(),
    type: event.type || event.action || 'update',
    listingId: event.listingId || null,
    listingTitle: event.listingTitle || event.listing || 'Listing',
    actor: event.actor || event.user || null,
    tone: event.tone || resolveListingTone(event.metadata?.status || event.type),
    detail: event.detail || event.description || 'Activity logged with marketplace operations.',
    metadata: event.metadata || {}
  }));

  return {
    storefront: {
      company: {
        id: company.id || 'company',
        name: company.name || 'Provider storefront',
        complianceScore: company.complianceScore != null ? Number(company.complianceScore) : 0,
        insuredSellerStatus: company.insuredSellerStatus || 'approved',
        insuredSellerExpiresAt: company.insuredSellerExpiresAt || null,
        badgeVisible: Boolean(company.badgeVisible ?? company.insuredSellerBadgeVisible),
        applicationId: company.applicationId || company.application_id || null
      },
      metrics: {
        activeListings: metrics.activeListings ?? metrics.active ?? listings.filter((item) => item.status === 'approved').length,
        pendingReview: metrics.pendingReview ?? metrics.pending ?? 0,
        flagged: metrics.flagged ?? metrics.suspended ?? 0,
        insuredOnly: metrics.insuredOnly ?? metrics.insured ?? 0,
        holdExpiring: metrics.holdExpiring ?? metrics.expiring ?? 0,
        avgDailyRate: metrics.avgDailyRate != null ? Number(metrics.avgDailyRate) : null,
        conversionRate: metrics.conversionRate != null ? Number(metrics.conversionRate) : 0,
        totalRequests: metrics.totalRequests ?? metrics.requests ?? 0,
        totalRevenue: metrics.totalRevenue != null ? Number(metrics.totalRevenue) : 0
      },
      health: {
        badgeVisible: Boolean(health.badgeVisible ?? company.badgeVisible),
        complianceScore: health.complianceScore != null ? Number(health.complianceScore) : Number(company.complianceScore || 0),
        expiresAt: health.expiresAt || company.insuredSellerExpiresAt || null,
        pendingReviewCount: health.pendingReviewCount ?? metrics.pendingReview ?? 0,
        flaggedCount: health.flaggedCount ?? metrics.flagged ?? 0,
        holdExpiringCount: health.holdExpiringCount ?? metrics.holdExpiring ?? 0
      }
    },
    listings,
    playbooks,
    timeline
  };
}

function normaliseEnterprisePanel(payload = {}) {
  const root = payload?.data ?? payload;
  const enterprise = root.enterprise || root.account || {};
  const metrics = root.metrics || {};
  const spend = root.spend || root.finance || {};
  const operations = root.operations || root.operationsCentre || {};
  const risk = root.risk || root.riskRegister || {};
  const governance = root.governance || root.compliance || {};
  const sustainability = operations.sustainability || root.sustainability || root.esg || {};
  const automation = operations.automation || root.automation || {};
  const commandCentre = root.actionCentre || operations.commandCentre || operations.actionCentre;
  const roadmapSource = root.roadmap || root.timeline || operations.roadmap;
  const auditSource = governance.audits || governance.auditSchedule || risk.audits;

  return {
    enterprise: {
      name: enterprise.name || enterprise.legalName || 'Enterprise account',
      sector: enterprise.sector || enterprise.industry || 'Multi-site operations',
      accountManager: enterprise.accountManager || root.accountManager || null,
      activeSites: enterprise.activeSites ?? enterprise.siteCount ?? 12,
      serviceMix: ensureArray(enterprise.serviceMix || root.serviceMix)
    },
    delivery: {
      slaCompliance: metrics.slaCompliance ?? metrics.sla ?? 0.94,
      incidents: metrics.openIncidents ?? metrics.incidents ?? 2,
      avgResolutionHours: metrics.avgResolutionHours ?? metrics.resolutionHours ?? 5.5,
      nps: metrics.nps ?? metrics.customerScore ?? 47
    },
    spend: {
      monthToDate: spend.monthToDate ?? spend.mtd ?? 189000,
      budgetPacing: spend.budgetPacing ?? spend.pacing ?? 0.78,
      savingsIdentified: spend.savingsIdentified ?? spend.savings ?? 12400,
      invoicesAwaitingApproval: ensureArray(spend.invoicesAwaitingApproval || root.invoices).map(
        (invoice, index) => ({
          id: invoice.id || `invoice-${index}`,
          vendor: invoice.vendor || invoice.provider || 'Vendor',
          amount: invoice.amount ?? invoice.total ?? 0,
          dueDate: invoice.dueDate || invoice.due || null,
          status: invoice.status || 'pending'
        })
      )
    },
    programmes: ensureArray(root.programmes || root.projects).map((programme, index) => ({
      id: programme.id || `programme-${index}`,
      name: programme.name || programme.title || 'Programme',
      status: programme.status || 'on-track',
      phase: programme.phase || 'Execution',
      health: programme.health || 'on-track',
      lastUpdated: programme.lastUpdated || programme.updatedAt || null
    })),
    escalations: ensureArray(root.escalations).map((escalation, index) => ({
      id: escalation.id || `escalation-${index}`,
      title: escalation.title || escalation.summary || 'Escalation',
      owner: escalation.owner || escalation.assignee || 'Operations',
      openedAt: escalation.openedAt || escalation.createdAt || null,
      severity: escalation.severity || 'medium'
    })),
    operations: {
      coverage: ensureArray(operations.coverage || operations.regions).map((region, index) => ({
        id: region.id || `coverage-${index}`,
        region: region.region || region.label || 'Region',
        uptime: region.uptime ?? region.availability ?? 0.98,
        activeSites: region.activeSites ?? region.sites ?? 0,
        automationScore: region.automationScore ?? region.automation ?? 0.75,
        incidents: region.incidents ?? region.alerts ?? 0,
        primaryService: region.primaryService || region.focus || null
      })),
      automation: {
        orchestrationRate: automation.orchestrationRate ?? automation.successRate ?? 0.82,
        runbookCoverage: automation.runbookCoverage ?? automation.coverage ?? 0.68,
        automationsLive: automation.automationsLive ?? automation.playbooks ?? 18,
        nextReview: automation.nextReview || automation.reviewAt || null,
        runbooks: ensureArray(automation.runbooks).map((runbook, index) => ({
          id: runbook.id || `runbook-${index}`,
          name: runbook.name || runbook.title || 'Automation runbook',
          adoption: runbook.adoption ?? runbook.coverage ?? 0.5,
          owner: runbook.owner || runbook.steward || null
        }))
      },
      sustainability: {
        carbonYtd: sustainability.carbonYtd ?? sustainability.emissionsYtd ?? 0,
        carbonTarget: sustainability.carbonTarget ?? sustainability.target ?? 0,
        renewableCoverage: sustainability.renewableCoverage ?? sustainability.renewables ?? 0,
        emissionTrend: sustainability.emissionTrend ?? sustainability.trend ?? 'steady'
      },
      actionCentre: ensureArray(commandCentre).map((item, index) => ({
        id: item.id || `action-${index}`,
        title: item.title || item.name || 'Action',
        detail: item.detail || item.description || '',
        due: item.due || item.dueDate || null,
        owner: item.owner || item.assignee || null,
        severity: item.severity || item.tone || 'medium'
      }))
    },
    governance: {
      complianceScore: governance.complianceScore ?? governance.score ?? 0.9,
      posture: governance.posture || governance.status || 'steady',
      dataResidency: governance.dataResidency || governance.residency || 'UK & EU',
      audits: ensureArray(auditSource).map((audit, index) => ({
        id: audit.id || `audit-${index}`,
        name: audit.name || audit.title || 'Audit',
        due: audit.due || audit.dueDate || null,
        status: audit.status || audit.state || 'scheduled',
        owner: audit.owner || audit.lead || null
      })),
      riskRegister: ensureArray(risk.items || risk.entries || risk.register).map((entry, index) => ({
        id: entry.id || `risk-${index}`,
        label: entry.label || entry.title || 'Risk',
        severity: entry.severity || entry.level || 'medium',
        owner: entry.owner || entry.assignee || null,
        due: entry.due || entry.dueDate || null,
        mitigation: entry.mitigation || entry.plan || null
      }))
    },
    roadmap: ensureArray(roadmapSource).map((item, index) => ({
      id: item.id || `milestone-${index}`,
      milestone: item.milestone || item.title || 'Milestone',
      quarter: item.quarter || item.timeline || null,
      status: item.status || item.state || 'on-track',
      owner: item.owner || item.lead || null,
      detail: item.detail || item.description || null
    }))
  };
}

function normaliseBusinessFront(payload = {}) {
  const root = payload?.data ?? payload;
  const profile = root.profile || root.provider || {};
  const normaliseScore = (input, fallbackValue) => {
    if (input == null && fallbackValue == null) {
      return null;
    }

    const source = input && typeof input === 'object' ? input : {};
    const resolvedValue = Number.parseFloat(source.value ?? fallbackValue);
    if (!Number.isFinite(resolvedValue)) {
      return null;
    }

    const sampleRaw = source.sampleSize ?? source.sample ?? source.count;
    const sampleSize = Number.isFinite(Number.parseInt(sampleRaw, 10)) ? Number.parseInt(sampleRaw, 10) : null;

    return {
      value: Number(resolvedValue.toFixed(source.precision ?? (resolvedValue % 1 === 0 ? 0 : 2))),
      band: source.band || source.tier || null,
      confidence: source.confidence || null,
      sampleSize,
      caption: source.caption || null,
      breakdown: source.breakdown && typeof source.breakdown === 'object' ? { ...source.breakdown } : null,
      distribution: source.distribution && typeof source.distribution === 'object' ? { ...source.distribution } : null,
      updatedAt: source.updatedAt || source.calculatedAt || source.generatedAt || null
    };
  };

  const stats = ensureArray(root.stats || root.metrics).map((metric, index) => ({
    id: metric.id || `metric-${index}`,
    label: metric.label || metric.name || 'Metric',
    value: metric.value ?? metric.stat ?? 0,
    format: metric.format || metric.type || 'number',
    caption: metric.caption || metric.description || null
  }));

  const heroMedia = root.hero?.media || root.media || {};
  const styleGuide = {
    palette: {
      primary: root.styleGuide?.palette?.primary || '#0B1D3A',
      accent: root.styleGuide?.palette?.accent || '#1F4ED8',
      highlight: root.styleGuide?.palette?.highlight || '#00BFA6',
      neutral: root.styleGuide?.palette?.neutral || '#F4F7FA',
      text: root.styleGuide?.palette?.text || '#FFFFFF'
    },
    typography: {
      heading: root.styleGuide?.typography?.heading || 'Inter',
      body: root.styleGuide?.typography?.body || 'Inter'
    }
  };

  const resolvePaletteValue = (value, fallback) => {
    if (typeof value === 'string' && value.trim()) {
      return value.trim();
    }
    return fallback;
  };

  const carouselMedia = ensureArray(heroMedia.carousel || root.carousel).map((item, index) => ({
    id: item.id || `carousel-${index}`,
    title: item.title || item.name || `Showcase ${index + 1}`,
    description: item.description || '',
    image: item.image || item.url || null
  }));

  const bannerStyles = ensureArray(root.bannerStyles || root.hero?.bannerStyles).map((style, index) => {
    const paletteSource = style && typeof style.palette === 'object' ? style.palette : {};
    return {
      id: style?.id || `banner-${index}`,
      name: style?.name || `Banner style ${index + 1}`,
      description: style?.description || '',
      layout: style?.layout || 'full-bleed',
      recommendedUse: style?.recommendedUse || '',
      preview: style?.preview || style?.previewImage || style?.image || null,
      palette: {
        background: resolvePaletteValue(paletteSource.background, styleGuide.palette.primary),
        accent: resolvePaletteValue(paletteSource.accent, styleGuide.palette.accent),
        highlight: resolvePaletteValue(paletteSource.highlight, styleGuide.palette.highlight),
        text: resolvePaletteValue(paletteSource.text, styleGuide.palette.text)
      },
      supportsVideo: style?.supportsVideo !== false,
      supportsCarousel: style?.supportsCarousel !== false,
      textTone: style?.textTone || (style?.supportsVideo === false ? 'dark' : 'light'),
      badges: ensureArray(style?.badges || style?.tags).map((badge, badgeIndex) =>
        typeof badge === 'string' ? badge : `Badge ${badgeIndex + 1}`
      )
    };
  });

  const taxonomy = {
    categories: ensureArray(root.taxonomy?.categories).map((category, index) => ({
      slug: category.slug || category.id || `category-${index}`,
      label: category.label || category.name || 'Service category',
      type: category.type || 'general-services',
      defaultTags: ensureArray(category.defaultTags)
    })),
    types: ensureArray(root.taxonomy?.types).map((entry, index) => ({
      type: entry.type || entry.id || `type-${index}`,
      label: entry.label || entry.name || 'Service type',
      description: entry.description || '',
      categories: ensureArray(entry.categories)
    }))
  };

  const serviceCatalogue = ensureArray(root.serviceCatalogue || root.services).map((service, index) => ({
    id: service.id || `catalogue-${index}`,
    name: service.name || service.title || 'Service',
    description: service.description || '',
    category: service.category || service.categoryLabel || 'General services',
    type: service.type || service.typeLabel || 'General services',
    price: service.price ?? null,
    currency: service.currency || 'GBP',
    availability: service.availability
      ? {
          status: service.availability.status || 'open',
          label: service.availability.label || 'Availability',
          detail: service.availability.detail || ''
        }
      : {
          status: 'open',
          label: 'Availability',
          detail: ''
        },
    tags: ensureArray(service.tags),
    coverage: ensureArray(service.coverage),
    provider: service.provider || null,
    providerId: service.providerId || null
  }));

  const previousJobs = ensureArray(root.previousJobs || root.jobs).map((job, index) => ({
    id: job.id || `job-${index}`,
    title: job.title || job.name || `Project ${index + 1}`,
    description: job.description || '',
    completedOn: job.completedOn || job.completed_at || job.date || null,
    zone: job.zone || job.location || null,
    value: job.value ?? null,
    currency: job.currency || 'GBP',
    image: job.image || job.thumbnail || null
  }));

  const reviews = ensureArray(root.reviews).map((review, index) => ({
    id: review.id || `review-${index}`,
    reviewer: review.reviewer || review.client || 'Client partner',
    rating: Number.isFinite(Number.parseFloat(review.rating ?? review.score))
      ? Number.parseFloat(review.rating ?? review.score)
      : 0,
    comment: review.comment || review.quote || '',
    job: review.job || review.project || null,
    submittedAt: review.submittedAt || review.createdAt || review.updatedAt || null,
    createdAt: review.createdAt || review.created_at || null,
    updatedAt: review.updatedAt || review.updated_at || null,
    verified: review.verified !== false,
    response: review.response || review.reply || null,
    responseTimeMinutes: Number.isFinite(Number(review.responseTimeMinutes))
      ? Number(review.responseTimeMinutes)
      : null,
    visibility: review.visibility || 'public'
  }));

  const reviewSummaryRaw = root.reviewSummary || {};
  const reviewSummary = {
    averageRating: Number.isFinite(Number(reviewSummaryRaw.averageRating))
      ? Number(reviewSummaryRaw.averageRating)
      : (reviews.length ? reviews.reduce((total, entry) => total + (entry.rating ?? 0), 0) / reviews.length : null),
    totalReviews: Number.isFinite(Number(reviewSummaryRaw.totalReviews))
      ? Number(reviewSummaryRaw.totalReviews)
      : reviews.length,
    verifiedShare: Number.isFinite(Number(reviewSummaryRaw.verifiedShare))
      ? Number(reviewSummaryRaw.verifiedShare)
      : (reviews.length ? reviews.filter((review) => review.verified).length / reviews.length : 0),
    ratingBuckets: ensureArray(reviewSummaryRaw.ratingBuckets).length
      ? ensureArray(reviewSummaryRaw.ratingBuckets).map((bucket, index) => ({
          score: Number.isFinite(Number(bucket.score)) ? Number(bucket.score) : index + 1,
          count: Number.isFinite(Number(bucket.count)) ? Number(bucket.count) : 0
        }))
      : [1, 2, 3, 4, 5].map((score) => ({
          score,
          count: reviews.filter((review) => Math.round(review.rating ?? 0) === score).length
        })),
    lastReviewAt: reviewSummaryRaw.lastReviewAt || null,
    responseRate: Number.isFinite(Number(reviewSummaryRaw.responseRate))
      ? Number(reviewSummaryRaw.responseRate)
      : (reviews.length
          ? reviews.filter((review) => Number.isFinite(review.responseTimeMinutes)).length / reviews.length
          : 0),
    highlightedReviewId: reviewSummaryRaw.highlightedReviewId || reviews[0]?.id || null,
    latestReviewId: reviewSummaryRaw.latestReviewId || reviews.find((review) => review.submittedAt)?.id || null,
    excerpt: reviewSummaryRaw.excerpt || (reviews[0]?.comment ? `${reviews[0].comment.slice(0, 200)}${reviews[0].comment.length > 200 ? '…' : ''}` : null)
  };

  const rawScores = root.scores || {};
  const trustScore = normaliseScore(rawScores.trust, root.trustScore ?? root.trust?.value);
  const reviewScore = normaliseScore(rawScores.review, root.reviewScore ?? root.review?.value ?? root.rating ?? root.score);

  const deals = ensureArray(root.deals).map((deal, index) => ({
    id: deal.id || `deal-${index}`,
    title: deal.title || `Deal ${index + 1}`,
    description: deal.description || '',
    savings: deal.savings ?? null,
    currency: deal.currency || 'GBP',
    validUntil: deal.validUntil || deal.expiresOn || null,
    tags: ensureArray(deal.tags)
  }));

  const materials = ensureArray(root.materials).map((item, index) => ({
    id: item.id || `material-${index}`,
    name: item.name || `Material ${index + 1}`,
    category: item.category || 'Materials',
    sku: item.sku || null,
    quantityOnHand: toNullableNumber(item.quantityOnHand),
    quantityReserved: toNullableNumber(item.quantityReserved),
    availability: toNullableNumber(item.availability ?? item.quantityOnHand),
    safetyStock: toNullableNumber(item.safetyStock),
    unitType: item.unitType || null,
    status: item.status || 'healthy',
    condition: item.condition || item.conditionRating || null,
    location: item.location || null,
    nextMaintenanceDue: item.nextMaintenanceDue || null,
    notes: item.notes || null,
    activeAlerts: toNumber(item.activeAlerts, 0),
    alertSeverity: item.alertSeverity || null,
    activeRentals: toNumber(item.activeRentals, 0),
    image: item.image || null
  }));

  const tools = ensureArray(root.tools).map((item, index) => ({
    id: item.id || `tool-${index}`,
    name: item.name || `Tool ${index + 1}`,
    category: item.category || 'Tools',
    sku: item.sku || null,
    quantityOnHand: toNullableNumber(item.quantityOnHand),
    quantityReserved: toNullableNumber(item.quantityReserved),
    availability: toNullableNumber(item.availability ?? item.quantityOnHand),
    safetyStock: toNullableNumber(item.safetyStock),
    unitType: item.unitType || null,
    status: item.status || 'healthy',
    condition: item.condition || item.conditionRating || null,
    location: item.location || null,
    nextMaintenanceDue: item.nextMaintenanceDue || null,
    notes: item.notes || null,
    activeAlerts: toNumber(item.activeAlerts, 0),
    alertSeverity: item.alertSeverity || null,
    activeRentals: toNumber(item.activeRentals, 0),
    rentalRate: toNullableNumber(item.rentalRate),
    rentalRateCurrency: item.rentalRateCurrency || item.currency || 'GBP',
    depositAmount: toNullableNumber(item.depositAmount),
    depositCurrency: item.depositCurrency || item.rentalRateCurrency || item.currency || 'GBP',
    image: item.image || null
  }));

  const servicemen = ensureArray(root.servicemen || root.servicers).map((member, index) => ({
    id: member.id || `serviceman-${index}`,
    name: member.name || member.fullName || `Serviceman ${index + 1}`,
    trades: ensureArray(member.trades || member.skills),
    availability: member.availability || 'Available',
    avatar: member.avatar || member.image || null
  }));

  const serviceZones = ensureArray(root.serviceZones || root.zones).map((zone, index) => ({
    id: zone.id || `zone-${index}`,
    name: zone.name || `Zone ${index + 1}`,
    demandLevel: zone.demandLevel || zone.demand || 'medium',
    metadata: zone.metadata || {}
  }));

  return {
    slug: profile.slug || root.slug || 'featured',
    hero: {
      name: profile.displayName || profile.legalName || profile.name || 'Featured provider',
      strapline:
        root.strapline ||
        profile.tagline ||
        'Escrow-backed field services, delivered by certified teams across the UK.',
      tagline: root.hero?.tagline || profile.tagline || null,
      bio: root.hero?.bio || root.bio || profile.bio || null,
      locations: ensureArray(profile.locations || root.locations || []).map((location) =>
        typeof location === 'string'
          ? location
          : location.name || `${location.city}, ${location.country}`
      ),
      tags: ensureArray(root.hero?.tags || root.tags),
      categories: ensureArray(root.hero?.categories || root.serviceCategories),
      media: {
        ...(heroMedia || {}),
        heroImage: heroMedia.heroImage || root.media?.heroImage || null,
        bannerImage: heroMedia.bannerImage || null,
        brandImage: heroMedia.brandImage || null,
        profileImage: heroMedia.profileImage || null,
        showcaseVideo: heroMedia.showcaseVideo || heroMedia.video || null,
        carousel: carouselMedia
      }
    },
    testimonials: ensureArray(root.testimonials).map((testimonial, index) => ({
      id: testimonial.id || `testimonial-${index}`,
      quote: testimonial.quote || testimonial.text || 'Outstanding delivery and communication.',
      client: testimonial.client || testimonial.attribution || 'Client partner',
      role: testimonial.role || testimonial.position || null
    })),
    packages: ensureArray(root.packages).map((pkg, index) => ({
      id: pkg.id || `package-${index}`,
      name: pkg.name || pkg.title || 'Service package',
      description: pkg.description || pkg.summary || 'Comprehensive field services bundle.',
      price: pkg.price ?? pkg.monthly ?? null,
      currency: pkg.currency || 'GBP',
      highlights: ensureArray(pkg.highlights || pkg.features)
    })),
    certifications: ensureArray(root.certifications || root.compliance).map((cert, index) => ({
      id: cert.id || `cert-${index}`,
      name: cert.name || cert.title || 'Certification',
      issuer: cert.issuer || cert.authority || null,
      expiresOn: cert.expiresOn || cert.expiry || null
    })),
    bannerStyles,
    support: {
      email: root.support?.email || profile.supportEmail || root.contactEmail || null,
      phone: root.support?.phone || profile.supportPhone || root.contactPhone || null,
      concierge: root.support?.concierge || null
    },
    gallery: ensureArray(root.gallery || root.portfolio).map((item, index) => ({
      id: item.id || `gallery-${index}`,
      title: item.title || item.caption || 'Project highlight',
      description: item.description || null,
      image: item.image || item.url || null
    })),
    stats,
    serviceCatalogue,
    previousJobs,
    reviews,
    reviewSummary,
    deals,
    materials,
    tools,
    inventorySummary: (() => {
      const raw = {
        skuCount: toNullableNumber(root.inventorySummary?.skuCount),
        onHand: toNullableNumber(root.inventorySummary?.onHand),
        reserved: toNullableNumber(root.inventorySummary?.reserved),
        available: toNullableNumber(root.inventorySummary?.available),
        alerts: toNullableNumber(root.inventorySummary?.alerts)
      };
      const fallbackOnHand =
        materials.reduce((sum, item) => sum + toNumber(item.quantityOnHand, 0), 0) +
        tools.reduce((sum, item) => sum + toNumber(item.quantityOnHand, 0), 0);
      const fallbackReserved =
        materials.reduce((sum, item) => sum + toNumber(item.quantityReserved, 0), 0) +
        tools.reduce((sum, item) => sum + toNumber(item.quantityReserved, 0), 0);
      const fallbackAvailable =
        materials.reduce((sum, item) => sum + toNumber(item.availability, 0), 0) +
        tools.reduce((sum, item) => sum + toNumber(item.availability, 0), 0);
      const fallbackAlerts =
        materials.filter((item) => item.status !== 'healthy').length +
        tools.filter((item) => item.status !== 'healthy').length;

      return {
        skuCount: raw.skuCount ?? materials.length + tools.length,
        onHand: raw.onHand ?? fallbackOnHand,
        reserved: raw.reserved ?? fallbackReserved,
        available: raw.available ?? fallbackAvailable,
        alerts: raw.alerts ?? fallbackAlerts
      };
    })(),
    servicemen,
    serviceZones,
    scores: {
      trust: trustScore,
      review: reviewScore
    },
    taxonomy,
    styleGuide
  };
}

function normaliseMaterialsShowcase(payload = {}) {
  const root = payload?.data ?? payload;
  const heroMetrics = ensureArray(root.hero?.metrics).map((metric, index) => ({
    id: metric.id || metric.key || metric.label || `metric-${index}`,
    label: metric.label || metric.name || `Metric ${index + 1}`,
    value: Number.isFinite(Number.parseFloat(metric.value))
      ? Number.parseFloat(metric.value)
      : Number.isFinite(Number.parseFloat(metric.percentage))
      ? Number.parseFloat(metric.percentage)
      : metric.value ?? metric.percentage ?? null,
    unit: metric.unit || metric.suffix || null
  }));
  const heroActions = ensureArray(root.hero?.actions).map((action, index) => ({
    id: action.id || action.key || action.label || `action-${index}`,
    label: action.label || action.title || 'Action',
    href: action.href || action.url || '#',
    target: action.target || '_self'
  }));
  const hero = {
    title: root.hero?.title || 'Materials control tower',
    subtitle:
      root.hero?.subtitle ||
      root.hero?.description ||
      'Govern consumables, replenishment cadences, and supplier risk from one command surface.',
    metrics: heroMetrics,
    actions: heroActions
  };

  const statsRaw = root.stats || {};
  const stats = {
    totalSkus: Number.parseInt(statsRaw.totalSkus ?? statsRaw.total_skus ?? 0, 10) || 0,
    totalOnHand: Number.parseInt(statsRaw.totalOnHand ?? statsRaw.total_on_hand ?? 0, 10) || 0,
    valueOnHand: Number.parseFloat(statsRaw.valueOnHand ?? statsRaw.value_on_hand ?? 0) || 0,
    alerts: Number.parseInt(statsRaw.alerts ?? statsRaw.activeAlerts ?? 0, 10) || 0,
    fillRate: (() => {
      const raw = Number.parseFloat(statsRaw.fillRate ?? statsRaw.fill_rate ?? statsRaw.serviceLevel ?? 1);
      if (Number.isNaN(raw)) return 1;
      if (raw > 1 && raw <= 100) {
        return Math.max(0, Math.min(1, raw / 100));
      }
      return Math.max(0, Math.min(1, raw));
    })(),
    replenishmentEta: statsRaw.replenishmentEta || statsRaw.replenishment_eta || null
  };

  const categories = ensureArray(root.categories).map((category, index) => ({
    id: category.id || category.slug || `category-${index}`,
    name: category.name || category.label || 'Category',
    share: Number.parseFloat(category.share ?? category.percentage ?? 0) || 0,
    safetyStockBreaches:
      Number.parseInt(category.safetyStockBreaches ?? category.breaches ?? 0, 10) || 0,
    availability: (() => {
      const raw = Number.parseFloat(category.availability ?? category.fillRate ?? 1);
      if (Number.isNaN(raw)) return 1;
      if (raw > 1 && raw <= 100) {
        return Math.max(0, Math.min(1, raw / 100));
      }
      return Math.max(0, Math.min(1, raw));
    })()
  }));

  const inventory = ensureArray(root.inventory || root.materials || root.featured).map((item, index) => {
    const quantityOnHand = Number.parseFloat(item.quantityOnHand ?? item.onHand ?? 0) || 0;
    const quantityReserved = Number.parseFloat(item.quantityReserved ?? item.reserved ?? 0) || 0;
    const explicitAvailable = Number.parseFloat(item.available ?? item.onHandAvailable ?? NaN);
    const available = Number.isFinite(explicitAvailable)
      ? explicitAvailable
      : Math.max(quantityOnHand - quantityReserved, 0);
    const alerts = ensureArray(item.alerts).map((alert, alertIndex) => ({
      id: alert.id || alert.key || `alert-${alertIndex}`,
      type: alert.type || alert.category || 'alert',
      severity: alert.severity || alert.level || 'info',
      status: alert.status || 'active',
      triggeredAt: alert.triggeredAt || alert.createdAt || alert.updatedAt || null
    }));
    return {
      id: item.id || `material-${index}`,
      sku: item.sku || item.code || null,
      name: item.name || item.title || `Material ${index + 1}`,
      category: item.category || item.categoryName || 'Materials',
      unitType: item.unitType || item.unit || 'unit',
      quantityOnHand,
      quantityReserved,
      safetyStock: Number.parseFloat(item.safetyStock ?? item.safety_stock ?? 0) || 0,
      available,
      unitCost: Number.parseFloat(item.unitCost ?? item.unit_cost ?? item.cost ?? 0) || 0,
      supplier: item.supplier?.name || item.supplier || null,
      leadTimeDays: (() => {
        const raw =
          item.leadTimeDays ?? item.lead_time_days ?? item.leadTime ?? item.lead_time ?? null;
        if (raw == null) return null;
        const parsed = Number.parseFloat(raw);
        return Number.isFinite(parsed) ? parsed : null;
      })(),
      compliance: ensureArray(item.compliance).map((entry) => String(entry)),
      nextArrival: item.nextArrival || item.next_arrival || null,
      alerts
    };
  });

  const inventoryById = new Map(inventory.map((item) => [item.id, item]));
  const featured = ensureArray(root.featured).map((item, index) => {
    const material = inventoryById.get(item.id);
    if (material) {
      return material;
    }
    const fallback = inventory[index];
    return {
      ...(fallback || {}),
      id: item.id || fallback?.id || `material-featured-${index}`,
      name: item.name || item.title || fallback?.name || `Material ${index + 1}`
    };
  });

  const collections = ensureArray(root.collections).map((collection, index) => ({
    id: collection.id || collection.slug || `collection-${index}`,
    name: collection.name || collection.title || 'Collection',
    description: collection.description || collection.summary || '',
    composition: ensureArray(collection.composition || collection.items).map((entry) =>
      typeof entry === 'string' ? entry : entry?.name || entry?.title || ''
    ),
    slaHours: (() => {
      const raw = collection.slaHours ?? collection.sla_hours ?? collection.sla;
      if (raw == null) return null;
      const parsed = Number.parseFloat(raw);
      return Number.isFinite(parsed) ? parsed : null;
    })(),
    coverageZones: ensureArray(collection.coverageZones || collection.zones || collection.regions).map(
      (zone) => (typeof zone === 'string' ? zone : zone?.name || '')
    ),
    automation: ensureArray(collection.automation || collection.automations || collection.workflows).map((entry) =>
      typeof entry === 'string' ? entry : entry?.title || ''
    )
  }));

  const suppliers = ensureArray(root.suppliers).map((supplier, index) => ({
    id: supplier.id || supplier.slug || `supplier-${index}`,
    name: supplier.name || supplier.vendor || 'Supplier',
    tier: supplier.tier || supplier.segment || 'Partner',
    leadTimeDays: (() => {
      const raw = supplier.leadTimeDays ?? supplier.lead_time_days ?? supplier.leadTime;
      if (raw == null) return null;
      const parsed = Number.parseFloat(raw);
      return Number.isFinite(parsed) ? parsed : null;
    })(),
    reliability: (() => {
      const raw = supplier.reliability ?? supplier.performance;
      if (raw == null) return null;
      const parsed = Number.parseFloat(raw);
      if (Number.isNaN(parsed)) return null;
      if (parsed > 1 && parsed <= 100) {
        return Math.max(0, Math.min(1, parsed / 100));
      }
      return Math.max(0, Math.min(1, parsed));
    })(),
    annualSpend: Number.parseFloat(supplier.annualSpend ?? supplier.annual_spend ?? 0) || 0,
    carbonScore: Number.parseFloat(supplier.carbonScore ?? supplier.carbon_score ?? 0) || null
  }));

  const logistics = ensureArray(root.logistics).map((step, index) => ({
    id: step.id || step.key || `logistics-${index}`,
    label: step.label || step.name || 'Milestone',
    status: step.status || step.state || 'scheduled',
    eta: step.eta || step.expectedAt || step.dueAt || null,
    detail: step.detail || step.description || ''
  }));

  const complianceInsights = root.insights?.compliance || {};
  const sustainabilityInsights = root.insights?.sustainability || {};

  const insights = {
    compliance: {
      passingRate: (() => {
        const raw = complianceInsights.passingRate ?? complianceInsights.passRate;
        if (raw == null) return 1;
        const parsed = Number.parseFloat(raw);
        if (Number.isNaN(parsed)) return 1;
        if (parsed > 1 && parsed <= 100) {
          return Math.max(0, Math.min(1, parsed / 100));
        }
        return Math.max(0, Math.min(1, parsed));
      })(),
      upcomingAudits: Number.parseInt(
        complianceInsights.upcomingAudits ?? complianceInsights.audits ?? 0,
        10
      ) || 0,
      expiringCertifications: ensureArray(
        complianceInsights.expiringCertifications || complianceInsights.expiring
      ).map((entry, index) => ({
        id: entry.id || entry.key || `cert-${index}`,
        name: entry.name || entry.title || 'Certification',
        expiresAt: entry.expiresAt || entry.expiry || entry.dueAt || null
      }))
    },
    sustainability: {
      recycledShare: (() => {
        const raw = sustainabilityInsights.recycledShare ?? sustainabilityInsights.recycled;
        if (raw == null) return 0;
        const parsed = Number.parseFloat(raw);
        if (Number.isNaN(parsed)) return 0;
        if (parsed > 1 && parsed <= 100) {
          return Math.max(0, Math.min(1, parsed / 100));
        }
        return Math.max(0, Math.min(1, parsed));
      })(),
      co2SavingsTons:
        Number.parseFloat(sustainabilityInsights.co2SavingsTons ?? sustainabilityInsights.co2 ?? 0) || 0,
      initiatives: ensureArray(sustainabilityInsights.initiatives).map((entry) =>
        typeof entry === 'string' ? entry : entry?.title || ''
      )
    }
  };

  const sortedCategories = categories.slice().sort((a, b) => b.share - a.share);

  return {
    generatedAt: root.generatedAt || payload.generatedAt || new Date().toISOString(),
    hero,
    stats,
    categories: sortedCategories,
    featured,
    inventory,
    collections,
    suppliers,
    logistics,
    insights
  };
}

const materialsFallback = normaliseMaterialsShowcase({
  generatedAt: '2025-02-10T08:00:00.000Z',
  hero: {
    title: 'Materials control tower',
    subtitle:
      'Govern consumables, replenishment cadences, and supplier risk from one command surface.',
    metrics: [
      { label: 'Fill rate', value: 97 },
      { label: 'Stockouts this quarter', value: 1 },
      { label: 'Average lead time (days)', value: 4 }
    ],
    actions: [
      { label: 'Launch replenishment planner', href: '/materials/planner' },
      { label: 'Download compliance pack', href: '/materials/compliance-pack.pdf' }
    ]
  },
  stats: {
    totalSkus: 24,
    totalOnHand: 1820,
    valueOnHand: 28640,
    alerts: 3,
    fillRate: 0.97,
    replenishmentEta: '2025-02-18T08:00:00.000Z'
  },
  categories: [
    { id: 'cabling', name: 'Structured cabling', share: 0.34, safetyStockBreaches: 0, availability: 0.92 },
    { id: 'fire-safety', name: 'Fire safety', share: 0.27, safetyStockBreaches: 1, availability: 0.88 },
    { id: 'mechanical', name: 'Mechanical consumables', share: 0.21, safetyStockBreaches: 1, availability: 0.9 },
    { id: 'ppe', name: 'PPE & welfare', share: 0.18, safetyStockBreaches: 1, availability: 0.99 }
  ],
  inventory: [
    {
      id: 'material-1',
      sku: 'CAB-6A-500',
      name: 'Cat6A bulk cable drums',
      category: 'Structured cabling',
      unitType: 'drum',
      quantityOnHand: 24,
      quantityReserved: 6,
      safetyStock: 12,
      unitCost: 240,
      supplier: { name: 'Metro Cabling Co' },
      leadTimeDays: 3,
      compliance: ['CE', 'RoHS'],
      nextArrival: '2025-02-15T09:00:00.000Z',
      alerts: []
    },
    {
      id: 'material-2',
      sku: 'FS-CO2-60',
      name: '6kg CO2 extinguishers',
      category: 'Fire safety',
      unitType: 'unit',
      quantityOnHand: 56,
      quantityReserved: 12,
      safetyStock: 48,
      unitCost: 68,
      supplier: 'Civic Compliance',
      leadTimeDays: 5,
      compliance: ['BS EN3'],
      nextArrival: '2025-02-21T10:00:00.000Z',
      alerts: [
        {
          id: 'alert-1',
          type: 'low_stock',
          severity: 'warning',
          status: 'active',
          triggeredAt: '2025-02-05T08:30:00.000Z'
        }
      ]
    }
  ],
  featured: [
    {
      id: 'material-1',
      sku: 'CAB-6A-500',
      name: 'Cat6A bulk cable drums',
      category: 'Structured cabling',
      unitType: 'drum',
      quantityOnHand: 24,
      quantityReserved: 6,
      safetyStock: 12,
      unitCost: 240,
      supplier: { name: 'Metro Cabling Co' },
      leadTimeDays: 3,
      compliance: ['CE', 'RoHS'],
      nextArrival: '2025-02-15T09:00:00.000Z',
      alerts: []
    },
    {
      id: 'material-2',
      sku: 'FS-CO2-60',
      name: '6kg CO2 extinguishers',
      category: 'Fire safety',
      unitType: 'unit',
      quantityOnHand: 56,
      quantityReserved: 12,
      safetyStock: 48,
      unitCost: 68,
      supplier: 'Civic Compliance',
      leadTimeDays: 5,
      compliance: ['BS EN3'],
      nextArrival: '2025-02-21T10:00:00.000Z',
      alerts: [
        {
          id: 'alert-1',
          type: 'low_stock',
          severity: 'warning',
          status: 'active',
          triggeredAt: '2025-02-05T08:30:00.000Z'
        }
      ]
    }
  ],
  collections: [
    {
      id: 'rapid-response',
      name: 'Rapid response outage kit',
      description:
        'Pre-packed assemblies for campus outages including switchgear spares, fuses, PPE, and thermal paste.',
      composition: [
        '4 × Cat6A cable drums',
        '12 × MCCB kits',
        'Thermal imaging consumables',
        'Arc-flash PPE rotation pack'
      ],
      slaHours: 4,
      coverageZones: ['London Docklands', 'Canary Wharf'],
      automation: ['Auto-replenish to 2 kits per zone', 'Escrow-backed courier dispatch']
    },
    {
      id: 'planned-maintenance',
      name: 'Planned maintenance stack',
      description: '90-day rolling consumables aligned with monthly PPM schedules and vendor compliance expiries.',
      composition: [
        'Filter and belt assortment',
        'Sealant & lubrication caddies',
        'PAT testing consumables',
        'Permit documentation packs'
      ],
      slaHours: 24,
      coverageZones: ['Manchester Science Park', 'Birmingham Innovation Hub'],
      automation: ['Lead time buffers by supplier tier', 'Compliance auto-escalations']
    }
  ],
  suppliers: [
    {
      id: 'metro',
      name: 'Metro Cabling Co',
      tier: 'Preferred',
      leadTimeDays: 3,
      reliability: 0.98,
      annualSpend: 82000,
      carbonScore: 72
    },
    {
      id: 'civic',
      name: 'Civic Compliance',
      tier: 'Strategic',
      leadTimeDays: 5,
      reliability: 0.95,
      annualSpend: 61000,
      carbonScore: 66
    },
    {
      id: 'northern',
      name: 'Northern Plant Logistics',
      tier: 'Regional',
      leadTimeDays: 2,
      reliability: 0.91,
      annualSpend: 38000,
      carbonScore: 59
    }
  ],
  logistics: [
    {
      id: 'inbound',
      label: 'Inbound consolidation',
      status: 'on_track',
      eta: '2025-02-15T08:00:00.000Z',
      detail:
        'Consolidated supplier shipments staged at Milton Keynes hub with telemetry seal checks complete.'
    },
    {
      id: 'quality',
      label: 'Quality assurance',
      status: 'attention',
      eta: '2025-02-16T12:00:00.000Z',
      detail: 'Fire safety lot pending QA retest following revised BS EN3 documentation release.'
    },
    {
      id: 'last-mile',
      label: 'Last-mile dispatch',
      status: 'scheduled',
      eta: '2025-02-17T06:00:00.000Z',
      detail: 'Dedicated EV couriers aligned with SLAs and geofenced drop windows for Docklands campus.'
    }
  ],
  insights: {
    compliance: {
      passingRate: 0.94,
      upcomingAudits: 3,
      expiringCertifications: [
        { name: 'Fire suppression media', expiresAt: '2025-03-01T00:00:00.000Z' },
        { name: 'Lifting accessories', expiresAt: '2025-03-12T00:00:00.000Z' }
      ]
    },
    sustainability: {
      recycledShare: 0.32,
      co2SavingsTons: 18.4,
      initiatives: ['Closed-loop cable drum programme', 'EV last-mile fleet fully deployed']
    }
  }
});

function normaliseAdminDashboard(payload = {}) {
  const timeframe = typeof payload.timeframe === 'string' ? payload.timeframe : '7d';
  const generatedAt = payload.generatedAt ? new Date(payload.generatedAt) : new Date();

  const timeframeOptions = ensureArray(payload.timeframeOptions).map((option) => ({
    value: typeof option?.value === 'string' ? option.value : `${option?.value ?? '7d'}`,
    label: option?.label || `${option?.value ?? '7 days'}`
  }));

  const tiles = ensureArray(payload.metrics?.command?.tiles).map((tile, index) => ({
    id: tile.id || tile.key || `metric-${index}`,
    label: tile.label || tile.name || `Metric ${index + 1}`,
    value: {
      amount: Number.parseFloat(tile.value?.amount ?? tile.valueAmount ?? tile.value ?? 0) || 0,
      currency: tile.value?.currency || tile.currency || null
    },
    valueLabel:
      tile.valueLabel ||
      (typeof tile.value === 'string' ? tile.value : tile.value?.amount != null ? String(tile.value.amount) : '—'),
    delta: tile.delta || tile.deltaLabel || '',
    deltaTone: tile.deltaTone || 'positive',
    caption: tile.caption || '',
    status: tile.status || null
  }));

  const summary = payload.metrics?.command?.summary || {};

  const escrowTrend = ensureArray(payload.charts?.escrowTrend?.buckets).map((bucket, index) => ({
    label: bucket.label || `Bucket ${index + 1}`,
    value: Number.parseFloat(bucket.value ?? bucket.actual ?? 0) || 0,
    target: Number.parseFloat(bucket.target ?? 0) || 0
  }));

  const disputeBreakdown = ensureArray(payload.charts?.disputeBreakdown?.buckets).map((bucket, index) => ({
    label: bucket.label || `Period ${index + 1}`,
    resolved: Number.parseInt(bucket.resolved ?? 0, 10) || 0,
    escalated: Number.parseInt(bucket.escalated ?? 0, 10) || 0
  }));

  const securitySignals = ensureArray(payload.security?.signals).map((signal, index) => ({
    label: signal.label || `Signal ${index + 1}`,
    valueLabel:
      signal.valueLabel ||
      (signal.value != null ? String(signal.value) : signal.percentage != null ? `${signal.percentage}%` : '—'),
    caption: signal.caption || '',
    tone: signal.tone || 'info',
    statusLabel: signal.statusLabel || signal.status || null,
    ownerRole: signal.ownerRole || signal.owner || null,
    runbookUrl: signal.runbookUrl || signal.runbook || null,
    metricKey: signal.metricKey || `signal-${index}`
  }));

  const automationBacklog = ensureArray(payload.security?.automationBacklog).map((item, index) => ({
    id: item.id || `automation-${index}`,
    name: item.name || `Automation ${index + 1}`,
    status: item.status || 'Monitor',
    notes: item.notes || '',
    tone: item.tone || 'info',
    owner: item.owner || null,
    runbookUrl: item.runbookUrl || null,
    dueAt: item.dueAt || null,
    priority: item.priority || 'medium',
    signalKey: item.signalKey || null
  }));

  const queueBoards = ensureArray(payload.queues?.boards).map((board, index) => {
    const id = board.id || `board-${index}`;
    const metadata = board.metadata && typeof board.metadata === 'object' ? board.metadata : {};
    const priority = Number.parseInt(board.priority ?? index + 1, 10);
    return {
      id,
      slug: board.slug || null,
      title: board.title || board.name || `Queue ${index + 1}`,
      summary: board.summary || '',
      owner: board.owner || 'Operations',
      status: board.status || 'operational',
      priority: Number.isFinite(priority) ? priority : index + 1,
      metadata,
      createdAt: board.createdAt || null,
      updatedAt: board.updatedAt || null,
      updates: ensureArray(board.updates).map((update, updateIndex) => normaliseQueueUpdate(update, id, updateIndex))
    };
  });
  const connectors = ensureArray(payload.security?.connectors).map((connector, index) => ({
    id: connector.id || `connector-${index}`,
    name: connector.name || `Connector ${index + 1}`,
    status: connector.status || 'healthy',
    description: connector.description || '',
    connectorType: connector.connectorType || connector.type || 'custom',
    region: connector.region || null,
    dashboardUrl: connector.dashboardUrl || connector.url || null,
    ingestionEndpoint: connector.ingestionEndpoint || null,
    eventsPerMinuteTarget:
      Number.parseInt(connector.eventsPerMinuteTarget ?? connector.target ?? 0, 10) || 0,
    eventsPerMinuteActual:
      Number.parseInt(connector.eventsPerMinuteActual ?? connector.actual ?? 0, 10) || 0,
    lastHealthCheckAt: connector.lastHealthCheckAt || connector.lastHealth || null,
    logoUrl: connector.logoUrl || null
  }));

  const summary = payload.security?.summary || {
    connectorsHealthy: connectors.filter((connector) => connector.status === 'healthy').length,
    connectorsAttention: connectors.filter((connector) => connector.status !== 'healthy').length,
    automationOpen: automationBacklog.filter((item) => item.status !== 'Completed').length,
    signalsWarning: securitySignals.filter((signal) => signal.tone === 'warning').length,
    signalsDanger: securitySignals.filter((signal) => signal.tone === 'danger').length
  };

  const securityCapabilities = payload.security?.capabilities || {};

  const queueBoards = ensureArray(payload.queues?.boards).map((board, index) => ({
    id: board.id || `board-${index}`,
    title: board.title || board.name || `Queue ${index + 1}`,
    summary: board.summary || '',
    updates: ensureArray(board.updates),
    owner: board.owner || 'Operations'
  }));

  const complianceControls = ensureArray(payload.queues?.complianceControls).map((control, index) => ({
    id: control.id || `control-${index}`,
    name: control.name || `Control ${index + 1}`,
    detail: control.detail || '',
    due: control.due || 'Due soon',
    owner: control.owner || 'Compliance Ops',
    tone: control.tone || 'info'
  }));

  let auditTimeline;
  if (Array.isArray(payload.audit?.timeline?.events)) {
    auditTimeline = {
      events: ensureArray(payload.audit.timeline.events).map((item, index) => ({
        id: item.id || `audit-${index}`,
        time: item.time || '--:--',
        event: item.event || `Audit event ${index + 1}`,
        owner: item.owner || 'Operations',
        ownerTeam: item.ownerTeam || null,
        status: item.status || 'Scheduled',
        category: item.category || 'other',
        summary: item.summary || '',
        attachments: ensureArray(item.attachments).map((attachment, attachmentIndex) => ({
          label: attachment?.label || `Attachment ${attachmentIndex + 1}`,
          url: attachment?.url || ''
        })),
        occurredAt: item.occurredAt || null,
        dueAt: item.dueAt || null,
        source: item.source || 'system',
        metadata: item.metadata || {}
      })),
      summary: {
        countsByCategory: payload.audit.timeline.summary?.countsByCategory ?? {},
        countsByStatus: payload.audit.timeline.summary?.countsByStatus ?? {},
        manualCounts: payload.audit.timeline.summary?.manualCounts ?? {},
        manualStatusCounts: payload.audit.timeline.summary?.manualStatusCounts ?? {},
        timeframe: payload.audit.timeline.summary?.timeframe || timeframe,
        timeframeLabel: payload.audit.timeline.summary?.timeframeLabel || payload.timeframeLabel || '7 days',
        timezone: payload.audit.timeline.summary?.timezone || 'Europe/London',
        range: payload.audit.timeline.summary?.range || null,
        lastUpdated: payload.audit.timeline.summary?.lastUpdated || generatedAt
      }
    };
  } else {
    const fallbackEvents = ensureArray(payload.audit?.timeline).map((item, index) => ({
      id: item.id || `audit-${index}`,
      time: item.time || '--:--',
      event: item.event || `Audit event ${index + 1}`,
      owner: item.owner || 'Operations',
      ownerTeam: item.ownerTeam || null,
      status: item.status || 'Scheduled',
      category: item.category || 'other',
      summary: item.summary || '',
      attachments: ensureArray(item.attachments).map((attachment, attachmentIndex) => ({
        label: attachment?.label || `Attachment ${attachmentIndex + 1}`,
        url: attachment?.url || ''
      })),
      occurredAt: item.occurredAt || null,
      dueAt: item.dueAt || null,
      source: item.source || 'system',
      metadata: item.metadata || {}
    }));
    auditTimeline = {
      events: fallbackEvents,
      summary: {
        countsByCategory: {},
        countsByStatus: {},
        manualCounts: {},
        manualStatusCounts: {},
        timeframe,
        timeframeLabel: payload.timeframeLabel || '7 days',
        timezone: 'Europe/London',
        range: null,
        lastUpdated: generatedAt
      }
    };
  }

  return {
    timeframe,
    timeframeLabel: payload.timeframeLabel || '7 days',
    generatedAt,
    timeframeOptions: timeframeOptions.length ? timeframeOptions : [
      { value: '7d', label: '7 days' },
      { value: '30d', label: '30 days' },
      { value: '90d', label: '90 days' }
    ],
    metrics: {
      command: {
        tiles,
        summary: {
          escrowTotal: Number.parseFloat(summary.escrowTotal ?? summary.escrowTotalAmount ?? 0) || 0,
          escrowTotalLabel: summary.escrowTotalLabel || summary.escrowTotal || '—',
          slaCompliance: Number.parseFloat(summary.slaCompliance ?? 0) || 0,
          slaComplianceLabel: summary.slaComplianceLabel || summary.slaCompliance || '—',
          openDisputes: Number.parseInt(summary.openDisputes ?? 0, 10) || 0,
          openDisputesLabel: summary.openDisputesLabel || `${summary.openDisputes ?? 0}`
        }
      }
    },
    charts: {
      escrowTrend: { buckets: escrowTrend },
      disputeBreakdown: { buckets: disputeBreakdown }
    },
    security: {
      signals: securitySignals,
      automationBacklog,
      connectors,
      summary,
      capabilities: {
        canManageSignals: Boolean(securityCapabilities.canManageSignals),
        canManageAutomation: Boolean(securityCapabilities.canManageAutomation),
        canManageConnectors: Boolean(securityCapabilities.canManageConnectors)
      }
    },
    queues: {
      boards: queueBoards,
      complianceControls
    },
    audit: {
      timeline: auditTimeline
    }
  };
}

function normaliseDisputeAttachment(attachment, index = 0, entryId = 'attachment') {
  if (!attachment) {
    return null;
  }

  if (typeof attachment === 'string') {
    const trimmed = attachment.trim();
    if (!trimmed) {
      return null;
    }
    return {
      id: `${entryId}-${index}`,
      label: trimmed,
      url: trimmed,
      type: 'link',
      thumbnail: null
    };
  }

  const url = typeof attachment.url === 'string' ? attachment.url.trim() : '';
  if (!url) {
    return null;
  }

  const label = typeof attachment.label === 'string' && attachment.label.trim().length > 0
    ? attachment.label.trim()
    : url;

  return {
    id: attachment.id ?? `${entryId}-${index}`,
    label,
    url,
    type: typeof attachment.type === 'string' ? attachment.type : 'link',
    thumbnail:
      typeof attachment.thumbnail === 'string' && attachment.thumbnail.trim().length > 0
        ? attachment.thumbnail.trim()
        : null
  };
}

function normaliseDisputeEntry(entry = {}, index = 0) {
  const attachments = ensureArray(entry.attachments)
    .map((item, attachmentIndex) => normaliseDisputeAttachment(item, attachmentIndex, entry.id ?? `entry-${index}`))
    .filter(Boolean);

  return {
    id: entry.id || null,
    bucketId: entry.bucketId || null,
    periodStart: entry.periodStart || null,
    periodEnd: entry.periodEnd || null,
    escalatedCount: Number.parseInt(entry.escalatedCount ?? 0, 10) || 0,
    resolvedCount: Number.parseInt(entry.resolvedCount ?? 0, 10) || 0,
    reopenedCount: Number.parseInt(entry.reopenedCount ?? 0, 10) || 0,
    backlogCount: Number.parseInt(entry.backlogCount ?? 0, 10) || 0,
    ownerNotes: entry.ownerNotes || '',
    attachments,
    createdAt: entry.createdAt || null,
    updatedAt: entry.updatedAt || null,
    createdBy: entry.createdBy || null,
    updatedBy: entry.updatedBy || null
  };
}

function normaliseDisputeBucket(bucket = {}, index = 0) {
  const entries = ensureArray(bucket.entries).map((entry, entryIndex) =>
    normaliseDisputeEntry(entry, entryIndex)
  );

  const latestEntry = bucket.latestEntry
    ? normaliseDisputeEntry(bucket.latestEntry, 0)
    : entries[0] ?? null;

  return {
    id: bucket.id || `bucket-${index}`,
    label: bucket.label || `Cadence bucket ${index + 1}`,
    cadence: bucket.cadence || 'Window',
    windowDurationHours: Number.parseInt(bucket.windowDurationHours ?? 24, 10) || 24,
    ownerName: bucket.ownerName || '',
    ownerRole: bucket.ownerRole || '',
    escalationContact: bucket.escalationContact || '',
    playbookUrl: bucket.playbookUrl || '',
    heroImageUrl: bucket.heroImageUrl || '',
    checklist: ensureArray(bucket.checklist).map((item) => String(item)),
    status: bucket.status || 'on_track',
    sortOrder: Number.parseInt(bucket.sortOrder ?? index, 10) || index,
    metrics: {
      latestResolutionRate: Number.parseFloat(bucket.metrics?.latestResolutionRate ?? 0) || 0,
      latestEscalated: Number.parseInt(bucket.metrics?.latestEscalated ?? 0, 10) || 0,
      latestResolved: Number.parseInt(bucket.metrics?.latestResolved ?? 0, 10) || 0,
      backlog: Number.parseInt(bucket.metrics?.backlog ?? 0, 10) || 0,
      trend: Number.parseFloat(bucket.metrics?.trend ?? 0) || 0
    },
    latestEntry,
    entries
  };
}

function normaliseDisputeHealthWorkspace(payload = {}) {
  const summary = {
    open: Number.parseInt(payload.summary?.open ?? 0, 10) || 0,
    underReview: Number.parseInt(payload.summary?.underReview ?? 0, 10) || 0,
    resolvedThisWindow: Number.parseInt(payload.summary?.resolvedThisWindow ?? 0, 10) || 0,
    openedThisWindow: Number.parseInt(payload.summary?.openedThisWindow ?? 0, 10) || 0,
    resolutionRate: Number.parseFloat(payload.summary?.resolutionRate ?? 0) || 0,
    backlogOlderThanTarget: Number.parseInt(payload.summary?.backlogOlderThanTarget ?? 0, 10) || 0,
    reopenedThisWindow: Number.parseInt(payload.summary?.reopenedThisWindow ?? 0, 10) || 0,
    windowStart: payload.summary?.windowStart || null,
    generatedAt: payload.summary?.generatedAt || new Date().toISOString()
  };

  const buckets = ensureArray(payload.buckets).map((bucket, index) =>
    normaliseDisputeBucket(bucket, index)
  );

  const insights = ensureArray(payload.insights).map((insight) => ({
    id: insight.id || null,
    label: insight.label || 'Cadence bucket',
    status: insight.status || 'on_track',
    latestResolutionRate: Number.parseFloat(insight.latestResolutionRate ?? 0) || 0,
    backlog: Number.parseInt(insight.backlog ?? 0, 10) || 0
  }));

  return {
    summary,
    buckets,
    insights
  };
}

function disputeHealthHistoryFallback() {
  return {
    bucket: null,
    entries: [],
    pagination: { total: 0, limit: 50, offset: 0, hasMore: false },
    metrics: { latestResolutionRate: 0, latestEscalated: 0, latestResolved: 0, backlog: 0, trend: 0 }
  };
}

function normaliseDisputeHealthHistory(payload = {}) {
  const bucket = payload.bucket
    ? {
        id: payload.bucket.id || null,
        label: payload.bucket.label || 'Cadence bucket',
        cadence: payload.bucket.cadence || 'Window',
        status: payload.bucket.status || 'monitor',
        windowDurationHours: Number.parseInt(payload.bucket.windowDurationHours ?? 24, 10) || 24,
        ownerName: payload.bucket.ownerName || '',
        ownerRole: payload.bucket.ownerRole || '',
        escalationContact: payload.bucket.escalationContact || '',
        playbookUrl: payload.bucket.playbookUrl || '',
        heroImageUrl: payload.bucket.heroImageUrl || '',
        checklist: ensureArray(payload.bucket.checklist).map((item) => String(item))
      }
    : null;

  const entries = ensureArray(payload.entries).map((entry, index) => normaliseDisputeEntry(entry, index));

  const parsedTotal = Number.parseInt(payload.pagination?.total ?? entries.length, 10);
  const total = Number.isFinite(parsedTotal) && parsedTotal >= 0 ? parsedTotal : entries.length;
  const rawLimit = payload.pagination?.limit ?? (entries.length > 0 ? entries.length : 50);
  const parsedLimit = Number.parseInt(rawLimit, 10);
  const limitValue = Number.isFinite(parsedLimit) && parsedLimit > 0 ? parsedLimit : entries.length > 0 ? entries.length : 50;
  const parsedOffset = Number.parseInt(payload.pagination?.offset ?? 0, 10);
  const offsetValue = Number.isFinite(parsedOffset) && parsedOffset >= 0 ? parsedOffset : 0;

  const pagination = {
    total,
    limit: limitValue,
    offset: offsetValue,
    hasMore: Boolean(payload.pagination?.hasMore)
  };

  const metrics = {
    latestResolutionRate: Number.parseFloat(payload.metrics?.latestResolutionRate ?? 0) || 0,
    latestEscalated: Number.parseInt(payload.metrics?.latestEscalated ?? 0, 10) || 0,
    latestResolved: Number.parseInt(payload.metrics?.latestResolved ?? 0, 10) || 0,
    backlog: Number.parseInt(payload.metrics?.backlog ?? 0, 10) || 0,
    trend: Number.parseFloat(payload.metrics?.trend ?? 0) || 0
  };

  return { bucket, entries, pagination, metrics };
}

function disputeHealthFallback() {
  return {
    summary: {
      open: 0,
      underReview: 0,
      resolvedThisWindow: 0,
      openedThisWindow: 0,
      resolutionRate: 0,
      backlogOlderThanTarget: 0,
      reopenedThisWindow: 0,
      windowStart: null,
      generatedAt: new Date().toISOString()
    },
    buckets: [],
    insights: []
  };
}

const adminFallback = normaliseAdminDashboard({
  timeframe: '7d',
  timeframeLabel: '7 days',
  generatedAt: new Date().toISOString(),
  timeframeOptions: [
    { value: '7d', label: '7 days' },
    { value: '30d', label: '30 days' },
    { value: '90d', label: '90 days' }
  ],
  metrics: {
    command: {
      tiles: [
        {
          id: 'escrow',
          label: 'Escrow under management',
          value: { amount: 18_200_000, currency: 'GBP' },
          valueLabel: '£18.2m',
          delta: '+6.2%',
          deltaTone: 'positive',
          caption: 'Across 1,284 active bookings',
          status: { label: 'Stabilised', tone: 'info' }
        },
        {
          id: 'disputes',
          label: 'Disputes requiring action',
          value: { amount: 12 },
          valueLabel: '12',
          delta: '-2.1%',
          deltaTone: 'positive',
          caption: 'Median response 38 minutes',
          status: { label: 'Managed', tone: 'success' }
        },
        {
          id: 'jobs',
          label: 'Live jobs',
          value: { amount: 1204 },
          valueLabel: '1,204',
          delta: '+3.7%',
          deltaTone: 'positive',
          caption: 'Coverage across 92 zones',
          status: { label: 'Peak period', tone: 'warning' }
        },
        {
          id: 'sla',
          label: 'SLA compliance',
          value: { amount: 98.2 },
          valueLabel: '98.2%',
          delta: '+1.2%',
          deltaTone: 'positive',
          caption: 'Goal ≥ 97%',
          status: { label: 'On target', tone: 'success' }
        }
      ],
      summary: {
        escrowTotal: 18_200_000,
        escrowTotalLabel: '£18.2m',
        slaCompliance: 98.2,
        slaComplianceLabel: '98.2%',
        openDisputes: 12,
        openDisputesLabel: '12'
      }
    }
  },
  charts: {
    escrowTrend: {
      buckets: [
        { label: 'Mon', value: 17.6, target: 16.5 },
        { label: 'Tue', value: 17.9, target: 16.7 },
        { label: 'Wed', value: 18.1, target: 16.9 },
        { label: 'Thu', value: 18.4, target: 17.1 },
        { label: 'Fri', value: 18.7, target: 17.2 },
        { label: 'Sat', value: 18.5, target: 17.1 },
        { label: 'Sun', value: 18.2, target: 17.0 }
      ]
    },
    disputeBreakdown: {
      buckets: [
        { label: 'Mon', resolved: 52, escalated: 6 },
        { label: 'Tue', resolved: 48, escalated: 7 },
        { label: 'Wed', resolved: 50, escalated: 5 },
        { label: 'Thu', resolved: 46, escalated: 5 },
        { label: 'Fri', resolved: 58, escalated: 4 },
        { label: 'Sat', resolved: 49, escalated: 6 },
        { label: 'Sun', resolved: 43, escalated: 3 }
      ]
    }
  },
  security: {
    signals: [
      {
        label: 'MFA adoption',
        valueLabel: '96.4%',
        caption: 'Enterprise + provider portals',
        tone: 'success',
        statusLabel: 'On target',
        ownerRole: 'Security operations',
        runbookUrl: 'https://confluence.fixnado.com/runbooks/mfa-hardening',
        metricKey: 'mfa_adoption'
      },
      {
        label: 'Critical alerts',
        valueLabel: '0',
        caption: 'Security Operations Center overnight review',
        tone: 'success',
        statusLabel: 'No open alerts',
        ownerRole: 'Trust & safety',
        runbookUrl: 'https://confluence.fixnado.com/runbooks/critical-alerts',
        metricKey: 'critical_alerts_open'
      },
      {
        label: 'Audit log ingestion',
        valueLabel: '100%',
        caption: '24h ingestion completeness from Splunk',
        tone: 'info',
        statusLabel: 'Tracking plan',
        ownerRole: 'Platform engineering',
        runbookUrl: 'https://confluence.fixnado.com/runbooks/telemetry-pipeline-reset',
        metricKey: 'audit_ingestion_rate'
      }
    ],
    automationBacklog: [
      {
        id: 'auto-1',
        name: 'Escrow ledger reconciliation',
        status: 'Ready for QA',
        notes: 'Extends double-entry validation to rental deposits; requires finance sign-off.',
        tone: 'success',
        owner: 'Automation Guild',
        runbookUrl: 'https://confluence.fixnado.com/runbooks/escrow-ledger',
        dueAt: new Date(Date.now() + 2 * 24 * 60 * 60 * 1000).toISOString(),
        priority: 'high',
        signalKey: 'audit_ingestion_rate'
      },
      {
        id: 'auto-2',
        name: 'Compliance webhook retries',
        status: 'In progress',
        notes: 'Retries failed submissions to insurance partners with exponential backoff.',
        tone: 'info',
        owner: 'Compliance Ops',
        runbookUrl: 'https://confluence.fixnado.com/runbooks/compliance-retry-service',
        dueAt: new Date(Date.now() + 5 * 24 * 60 * 60 * 1000).toISOString(),
        priority: 'medium',
        signalKey: 'critical_alerts_open'
      },
      {
        id: 'auto-3',
        name: 'Dispute document summarisation',
        status: 'Planned',
        notes: 'Pilot with AI summarisation flagged for accuracy review before production rollout.',
        tone: 'warning',
        owner: 'Customer Advocacy',
        runbookUrl: null,
        dueAt: null,
        priority: 'urgent',
        signalKey: null
      }
    ],
    connectors: [
      {
        id: 'connector-1',
        name: 'Splunk Observability',
        status: 'healthy',
        description: 'Primary SIEM connector forwarding platform audit events.',
        connectorType: 'siem',
        region: 'eu-west-2',
        dashboardUrl: 'https://splunk.fixnado.com/app/sre/telemetry-overview',
        ingestionEndpoint: 'kinesis://splunk-audit',
        eventsPerMinuteTarget: 4800,
        eventsPerMinuteActual: 5120,
        lastHealthCheckAt: new Date().toISOString(),
        logoUrl: 'https://cdn.fixnado.com/logos/splunk.svg'
      },
      {
        id: 'connector-2',
        name: 'Azure Sentinel',
        status: 'warning',
        description: 'Regional SOC handoff for APAC enterprise tenants.',
        connectorType: 'siem',
        region: 'ap-southeast-2',
        dashboardUrl: 'https://portal.azure.com/#view/Microsoft_Azure_Security/SentinelMainBlade',
        ingestionEndpoint: 'eventhub://sentinel-apac',
        eventsPerMinuteTarget: 1800,
        eventsPerMinuteActual: 1540,
        lastHealthCheckAt: new Date(Date.now() - 3 * 60 * 60 * 1000).toISOString(),
        logoUrl: 'https://cdn.fixnado.com/logos/azure-sentinel.svg'
      }
    ],
    summary: {
      connectorsHealthy: 1,
      connectorsAttention: 1,
      automationOpen: 3,
      signalsWarning: 1,
      signalsDanger: 0
    },
    capabilities: {
      canManageSignals: true,
      canManageAutomation: true,
      canManageConnectors: true
    }
  },
  queues: {
    boards: [
      {
        id: 1,
        title: 'Provider verification queue',
        summary:
          'Identity verifications, insurance checks, and DBS renewals are grouped into a single command queue with automation fallbacks.',
        updates: [
          '4 documents awaiting manual agent review after OCR warnings.',
          'Average handling time 1.2h (target ≤ 1.5h).',
          'Auto-reminders triggered for 12 providers via email + SMS.'
        ],
        owner: 'Compliance Ops'
      },
      {
        id: 2,
        title: 'Dispute resolution board',
        summary: 'High-risk disputes flagged for legal oversight with evidence packs collated via secure storage.',
        updates: [
          '3 disputes escalated to Stage 2 review.',
          'AI summarisation enabled for transcripts; manual review still required for regulated industries.',
          'Median time-to-resolution: 19 hours (goal 24 hours).'
        ],
        owner: 'Support & Legal'
      }
    ],
    complianceControls: [
      {
        id: 1,
        name: 'Provider KYC refresh',
        detail: '8 providers triggered by expiring IDs; automated reminders dispatched with secure upload links.',
        due: 'Due today',
        owner: 'Compliance Ops',
        tone: 'warning'
      },
      {
        id: 2,
        name: 'Insurance certificate review',
        detail: 'Three enterprise clients require renewed liability certificates before next milestone.',
        due: 'Due in 2 days',
        owner: 'Risk & Legal',
        tone: 'info'
      },
      {
        id: 3,
        name: 'GDPR DSAR queue',
        detail: 'Two data export requests awaiting legal approval; SLA 72 hours.',
        due: 'Due in 18 hours',
        owner: 'Privacy Office',
        tone: 'danger'
      }
    ]
  },
  audit: {
    timeline: {
      events: [
        {
          id: 'fallback-dsar',
          time: '08:30',
          event: 'GDPR DSAR pack exported',
          owner: 'Legal',
          ownerTeam: 'Privacy',
          status: 'Completed',
          category: 'compliance',
          summary: 'Evidence delivered to requester and archived in compliance vault.',
          attachments: [],
          occurredAt: null,
          dueAt: null,
          source: 'system',
          metadata: {}
        },
        {
          id: 'fallback-escrow',
          time: '09:45',
          event: 'Escrow reconciliation (daily)',
          owner: 'Finance Ops',
          ownerTeam: 'Finance',
          status: 'In progress',
          category: 'pipeline',
          summary: 'Validating settlement balances before release.',
          attachments: [],
          occurredAt: null,
          dueAt: null,
          source: 'system',
          metadata: {}
        },
        {
          id: 'fallback-onboarding',
          time: '11:00',
          event: 'Provider onboarding review',
          owner: 'Compliance Ops',
          ownerTeam: 'Compliance',
          status: 'Scheduled',
          category: 'compliance',
          summary: 'Reviewing high-risk provider onboarding artifacts.',
          attachments: [],
          occurredAt: null,
          dueAt: null,
          source: 'system',
          metadata: {}
        },
        {
          id: 'fallback-security',
          time: '14:30',
          event: 'Pen-test retest results review',
          owner: 'Security',
          ownerTeam: 'Security',
          status: 'Scheduled',
          category: 'security',
          summary: 'Confirming remediation of critical findings ahead of release.',
          attachments: [],
          occurredAt: null,
          dueAt: null,
          source: 'system',
          metadata: {}
        }
      ],
      summary: {
        countsByCategory: { compliance: 2, pipeline: 1, security: 1 },
        countsByStatus: { completed: 1, in_progress: 1, scheduled: 2 },
        manualCounts: {},
        manualStatusCounts: {},
        timeframe: '7d',
        timeframeLabel: '7 days',
        timezone: 'Europe/London',
        range: null,
        lastUpdated: null
      }
    }
  }
});

function normaliseProviderContact(contact = {}) {
  return {
    id: contact.id ?? `contact-${Math.random().toString(36).slice(2, 8)}`,
    name: contact.name ?? 'Provider contact',
    role: contact.role ?? null,
    email: contact.email ?? null,
    phone: contact.phone ?? null,
    type: contact.type ?? 'operations',
    isPrimary: Boolean(contact.isPrimary),
    notes: contact.notes ?? null,
    avatarUrl: contact.avatarUrl ?? null,
    createdAt: toDate(contact.createdAt),
    updatedAt: toDate(contact.updatedAt)
  };
}

function normaliseProviderCoverage(coverage = {}) {
  return {
    id: coverage.id ?? `coverage-${Math.random().toString(36).slice(2, 8)}`,
    zoneId: coverage.zoneId ?? coverage.zone?.id ?? 'zone',
    coverageType: coverage.coverageType ?? 'primary',
    coverageTypeLabel: coverage.coverageTypeLabel ?? coverage.coverageType ?? 'Primary',
    slaMinutes: toNumber(coverage.slaMinutes, 0),
    maxCapacity: toNumber(coverage.maxCapacity, 0),
    effectiveFrom: toDate(coverage.effectiveFrom),
    effectiveTo: toDate(coverage.effectiveTo),
    notes: coverage.notes ?? null,
    zone: coverage.zone
      ? {
          id: coverage.zone.id ?? coverage.zoneId ?? 'zone',
          name: coverage.zone.name ?? 'Coverage zone',
          companyId: coverage.zone.companyId ?? null
        }
      : null,
    createdAt: toDate(coverage.createdAt),
    updatedAt: toDate(coverage.updatedAt)
  };
}

function normaliseProviderDocument(document = {}) {
  return {
    id: document.id ?? `document-${Math.random().toString(36).slice(2, 8)}`,
    type: document.type ?? 'Document',
    status: document.status ?? 'submitted',
    fileName: document.fileName ?? 'document.pdf',
    fileSizeBytes: toNumber(document.fileSizeBytes, 0),
    mimeType: document.mimeType ?? 'application/pdf',
    issuedAt: toDate(document.issuedAt),
    expiryAt: toDate(document.expiryAt),
    submittedAt: toDate(document.submittedAt),
    reviewedAt: toDate(document.reviewedAt),
    reviewerId: document.reviewerId ?? null,
    rejectionReason: document.rejectionReason ?? null,
    metadata: document.metadata ?? {},
    downloadUrl: document.downloadUrl ?? null
  };
}

function normaliseProviderService(service = {}) {
  return {
    id: service.id ?? `service-${Math.random().toString(36).slice(2, 8)}`,
    title: service.title ?? 'Service',
    category: service.category ?? null,
    price: toNullableNumber(service.price),
    currency: service.currency ?? 'GBP',
    createdAt: toDate(service.createdAt),
    updatedAt: toDate(service.updatedAt)
  };
}

function normaliseAdminProviderDirectory(payload = {}) {
  const summary = payload.summary ?? {};
  const providers = ensureArray(payload.providers).map((provider) => ({
    id: provider.id ?? `provider-${Math.random().toString(36).slice(2, 8)}`,
    profileId: provider.profileId ?? null,
    displayName: provider.displayName ?? provider.tradingName ?? 'Provider',
    tradingName: provider.tradingName ?? provider.displayName ?? 'Provider',
    status: provider.status ?? 'prospect',
    statusLabel: provider.statusLabel ?? provider.status ?? 'Prospect',
    onboardingStage: provider.onboardingStage ?? 'intake',
    onboardingStageLabel: provider.onboardingStageLabel ?? provider.onboardingStage ?? 'Intake',
    tier: provider.tier ?? 'standard',
    tierLabel: provider.tierLabel ?? provider.tier ?? 'Standard',
    riskRating: provider.riskRating ?? 'medium',
    riskLabel: provider.riskLabel ?? provider.riskRating ?? 'Medium',
    supportEmail: provider.supportEmail ?? null,
    supportPhone: provider.supportPhone ?? null,
    coverageCount: toNumber(provider.coverageCount, 0),
    contactCount: toNumber(provider.contactCount, 0),
    servicesCount: toNumber(provider.servicesCount, 0),
    averageRating: toNumber(provider.averageRating, 0),
    jobsCompleted: toNumber(provider.jobsCompleted, 0),
    complianceScore: toNumber(provider.complianceScore, 0),
    verified: Boolean(provider.verified),
    insuredStatus: provider.insuredStatus ?? 'not_started',
    insuredStatusLabel: provider.insuredStatusLabel ?? provider.insuredStatus ?? 'Not started',
    insuredBadgeVisible: Boolean(provider.insuredBadgeVisible),
    storefrontSlug: provider.storefrontSlug ?? null,
    lastReviewAt: toDate(provider.lastReviewAt),
    updatedAt: toDate(provider.updatedAt),
    createdAt: toDate(provider.createdAt),
    region: provider.region ?? null
  }));

  return {
    summary: {
      total: toNumber(summary.total, providers.length),
      averageComplianceScore: toNumber(summary.averageComplianceScore, 0),
      lastUpdatedAt: toDate(summary.lastUpdatedAt),
      statusBreakdown: ensureArray(summary.statusBreakdown).map((entry) => ({
        value: entry.value ?? 'unknown',
        label: entry.label ?? (entry.value ?? 'Unknown'),
        count: toNumber(entry.count, 0)
      })),
      onboardingBreakdown: ensureArray(summary.onboardingBreakdown).map((entry) => ({
        value: entry.value ?? 'intake',
        label: entry.label ?? (entry.value ?? 'Intake'),
        count: toNumber(entry.count, 0)
      })),
      tierBreakdown: ensureArray(summary.tierBreakdown).map((entry) => ({
        value: entry.value ?? 'standard',
        label: entry.label ?? (entry.value ?? 'Standard'),
        count: toNumber(entry.count, 0)
      })),
      riskBreakdown: ensureArray(summary.riskBreakdown).map((entry) => ({
        value: entry.value ?? 'medium',
        label: entry.label ?? (entry.value ?? 'Medium'),
        count: toNumber(entry.count, 0)
      })),
      insuredBreakdown: ensureArray(summary.insuredBreakdown).map((entry) => ({
        value: entry.value ?? 'not_started',
        label: entry.label ?? (entry.value ?? 'Not started'),
        count: toNumber(entry.count, 0)
      }))
    },
    providers,
    pagination: {
      total: toNumber(payload.pagination?.total ?? summary.total ?? providers.length, providers.length),
      limit: toNumber(payload.pagination?.limit ?? providers.length, providers.length),
      offset: toNumber(payload.pagination?.offset ?? 0, 0),
      hasMore: Boolean(payload.pagination?.hasMore)
    },
    enums: {
      statuses: ensureArray(payload.enums?.statuses).map((option) => normaliseOption(option, 'prospect', 'Prospect')),
      onboardingStages: ensureArray(payload.enums?.onboardingStages).map((option) => normaliseOption(option, 'intake', 'Intake')),
      tiers: ensureArray(payload.enums?.tiers).map((option) => normaliseOption(option, 'standard', 'Standard')),
      riskLevels: ensureArray(payload.enums?.riskLevels).map((option) => normaliseOption(option, 'medium', 'Medium')),
      coverageTypes: ensureArray(payload.enums?.coverageTypes).map((option) => normaliseOption(option, 'primary', 'Primary')),
      insuredStatuses: ensureArray(payload.enums?.insuredStatuses).map((option) => normaliseOption(option, 'not_started', 'Not started')),
      regions: ensureArray(payload.enums?.regions).map((region) => ({
        id: region.id ?? region.code ?? `region-${Math.random().toString(36).slice(2, 8)}`,
        name: region.name ?? 'Region',
        code: region.code ?? null
      }))
    }
  };
}

function normaliseAdminProviderDetail(payload = {}) {
  const company = payload.company ?? {};
  const profile = payload.profile ?? {};

  return {
    company: {
      id: company.id ?? null,
      legalStructure: company.legalStructure ?? 'company',
      contactName: company.contactName ?? '',
      contactEmail: company.contactEmail ?? null,
      serviceRegions: company.serviceRegions ?? '',
      marketplaceIntent: company.marketplaceIntent ?? '',
      verified: Boolean(company.verified),
      insuredSellerStatus: company.insuredSellerStatus ?? 'not_started',
      insuredSellerBadgeVisible: Boolean(company.insuredSellerBadgeVisible),
      complianceScore: toNumber(company.complianceScore, 0),
      regionId: company.regionId ?? null,
      region: company.region
        ? {
            id: company.region.id ?? company.region.code ?? 'region',
            name: company.region.name ?? 'Region',
            code: company.region.code ?? null
          }
        : null
    },
    profile: {
      id: profile.id ?? null,
      displayName: profile.displayName ?? 'Provider',
      tradingName: profile.tradingName ?? profile.displayName ?? 'Provider',
      status: profile.status ?? 'prospect',
      onboardingStage: profile.onboardingStage ?? 'intake',
      tier: profile.tier ?? 'standard',
      riskRating: profile.riskRating ?? 'medium',
      supportEmail: profile.supportEmail ?? null,
      supportPhone: profile.supportPhone ?? null,
      websiteUrl: profile.websiteUrl ?? null,
      logoUrl: profile.logoUrl ?? null,
      heroImageUrl: profile.heroImageUrl ?? null,
      storefrontSlug: profile.storefrontSlug ?? null,
      operationsNotes: profile.operationsNotes ?? null,
      coverageNotes: profile.coverageNotes ?? null,
      averageRating: toNumber(profile.averageRating, 0),
      jobsCompleted: toNumber(profile.jobsCompleted, 0),
      lastReviewAt: toDate(profile.lastReviewAt),
      tags: Array.isArray(profile.tags) ? profile.tags : []
    },
    contacts: ensureArray(payload.contacts).map(normaliseProviderContact),
    coverage: ensureArray(payload.coverage).map(normaliseProviderCoverage),
    documents: ensureArray(payload.documents).map(normaliseProviderDocument),
    services: ensureArray(payload.services).map(normaliseProviderService),
    stats: {
      activeBookings: toNumber(payload.stats?.activeBookings, 0),
      completedBookings30d: toNumber(payload.stats?.completedBookings30d, 0),
      openDisputes: toNumber(payload.stats?.openDisputes, 0)
    },
    links: {
      storefront: payload.links?.storefront ?? null,
      dashboard: payload.links?.dashboard ?? null,
      compliance: payload.links?.compliance ?? null
    },
    enums: {
      statuses: ensureArray(payload.enums?.statuses).map((option) => normaliseOption(option, 'prospect', 'Prospect')),
      onboardingStages: ensureArray(payload.enums?.onboardingStages).map((option) => normaliseOption(option, 'intake', 'Intake')),
      tiers: ensureArray(payload.enums?.tiers).map((option) => normaliseOption(option, 'standard', 'Standard')),
      riskLevels: ensureArray(payload.enums?.riskLevels).map((option) => normaliseOption(option, 'medium', 'Medium')),
      coverageTypes: ensureArray(payload.enums?.coverageTypes).map((option) => normaliseOption(option, 'primary', 'Primary')),
      insuredStatuses: ensureArray(payload.enums?.insuredStatuses).map((option) => normaliseOption(option, 'not_started', 'Not started')),
      zones: ensureArray(payload.enums?.zones).map((zone) => ({
        id: zone.id ?? `zone-${Math.random().toString(36).slice(2, 8)}`,
        name: zone.name ?? 'Coverage zone',
        companyId: zone.companyId ?? null
      }))
    }
  };
}

const adminProviderDirectoryFallback = normaliseAdminProviderDirectory({
  summary: {
    total: 1,
    averageComplianceScore: 94.2,
    lastUpdatedAt: new Date().toISOString(),
    statusBreakdown: [{ value: 'active', label: 'Active', count: 1 }],
    onboardingBreakdown: [{ value: 'live', label: 'Live', count: 1 }],
    tierBreakdown: [{ value: 'strategic', label: 'Strategic', count: 1 }],
    riskBreakdown: [{ value: 'medium', label: 'Medium', count: 1 }],
    insuredBreakdown: [{ value: 'approved', label: 'Approved', count: 1 }]
  },
  providers: [
    {
      id: 'provider-metro-power',
      profileId: 'profile-metro-power',
      displayName: 'Metro Power Services',
      tradingName: 'Metro Power',
      status: 'active',
      statusLabel: 'Active',
      onboardingStage: 'live',
      onboardingStageLabel: 'Live',
      tier: 'strategic',
      tierLabel: 'Strategic',
      riskRating: 'medium',
      riskLabel: 'Medium',
      supportEmail: 'support@metro-power.example',
      supportPhone: '+44 20 7946 0000',
      coverageCount: 3,
      contactCount: 4,
      servicesCount: 6,
      averageRating: 4.9,
      jobsCompleted: 128,
      complianceScore: 96,
      verified: true,
      insuredStatus: 'approved',
      insuredStatusLabel: 'Approved',
      insuredBadgeVisible: true,
      storefrontSlug: 'metro-power-services',
      lastReviewAt: new Date().toISOString(),
      updatedAt: new Date().toISOString(),
      createdAt: new Date().toISOString(),
      region: { id: 'region-london', name: 'London & South East', code: 'LDN' }
    }
  ],
  enums: {
    statuses: [
      { value: 'prospect', label: 'Prospect' },
      { value: 'onboarding', label: 'Onboarding' },
      { value: 'active', label: 'Active' },
      { value: 'suspended', label: 'Suspended' },
      { value: 'archived', label: 'Archived' }
    ],
    onboardingStages: [
      { value: 'intake', label: 'Intake' },
      { value: 'documents', label: 'Document collection' },
      { value: 'compliance', label: 'Compliance review' },
      { value: 'go-live', label: 'Go-live preparation' },
      { value: 'live', label: 'Live' }
    ],
    tiers: [
      { value: 'standard', label: 'Standard' },
      { value: 'preferred', label: 'Preferred' },
      { value: 'strategic', label: 'Strategic' }
    ],
    riskLevels: [
      { value: 'low', label: 'Low' },
      { value: 'medium', label: 'Medium' },
      { value: 'high', label: 'High' }
    ],
    coverageTypes: [
      { value: 'primary', label: 'Primary' },
      { value: 'secondary', label: 'Secondary' },
      { value: 'standby', label: 'Standby' }
    ],
    insuredStatuses: [
      { value: 'not_started', label: 'Not started' },
      { value: 'pending_documents', label: 'Pending documents' },
      { value: 'in_review', label: 'In review' },
      { value: 'approved', label: 'Approved' },
      { value: 'suspended', label: 'Suspended' }
    ],
    regions: [{ id: 'region-london', name: 'London & South East', code: 'LDN' }]
  },
  pagination: { total: 1, limit: 50, offset: 0, hasMore: false }
});

const adminProviderDetailFallback = normaliseAdminProviderDetail({
  company: {
    id: 'provider-metro-power',
    legalStructure: 'Ltd',
    contactName: 'Jordan Miles',
    contactEmail: 'ops@metro-power.example',
    serviceRegions: 'London & South East',
    marketplaceIntent: 'Critical power response',
    verified: true,
    insuredSellerStatus: 'approved',
    insuredSellerBadgeVisible: true,
    complianceScore: 96,
    regionId: 'region-london',
    region: { id: 'region-london', name: 'London & South East', code: 'LDN' }
  },
  profile: {
    id: 'profile-metro-power',
    displayName: 'Metro Power Services',
    tradingName: 'Metro Power',
    status: 'active',
    onboardingStage: 'live',
    tier: 'strategic',
    riskRating: 'medium',
    supportEmail: 'support@metro-power.example',
    supportPhone: '+44 20 7946 0000',
    websiteUrl: 'https://metro-power.example',
    logoUrl: 'https://cdn.fixnado.example/providers/metro-power/logo.svg',
    heroImageUrl: 'https://cdn.fixnado.example/providers/metro-power/hero.jpg',
    storefrontSlug: 'metro-power-services',
    operationsNotes: 'Maintains 4-person on-call rotation. Escalations routed via Slack #metro-power.',
    coverageNotes: 'Primary coverage across Central and Thames Valley zones.',
    averageRating: 4.9,
    jobsCompleted: 128,
    lastReviewAt: new Date().toISOString(),
    tags: ['electrical', 'critical-response', 'strategic']
  },
  contacts: [
    {
      id: 'contact-ops',
      name: 'Amelia Roberts',
      role: 'Operations Lead',
      email: 'amelia.roberts@example.com',
      phone: '+44 20 7946 1122',
      type: 'operations',
      isPrimary: true,
      notes: 'Escalations 06:00-18:00 GMT'
    },
    {
      id: 'contact-finance',
      name: 'Liam Patel',
      role: 'Finance Manager',
      email: 'liam.patel@example.com',
      phone: '+44 20 7946 2233',
      type: 'finance',
      isPrimary: false
    }
  ],
  coverage: [
    {
      id: 'coverage-central',
      zoneId: 'zone-central',
      coverageType: 'primary',
      coverageTypeLabel: 'Primary',
      slaMinutes: 180,
      maxCapacity: 12,
      effectiveFrom: new Date().toISOString(),
      notes: 'Priority window 06:00–22:00',
      zone: { id: 'zone-central', name: 'Central District', companyId: 'provider-metro-power' }
    },
    {
      id: 'coverage-east',
      zoneId: 'zone-east',
      coverageType: 'secondary',
      coverageTypeLabel: 'Secondary',
      slaMinutes: 240,
      maxCapacity: 8,
      zone: { id: 'zone-east', name: 'East Borough', companyId: 'provider-metro-power' }
    }
  ],
  documents: [
    {
      id: 'doc-insurance',
      type: 'Insurance certificate',
      status: 'approved',
      fileName: 'public-liability.pdf',
      fileSizeBytes: 120483,
      mimeType: 'application/pdf',
      issuedAt: new Date().toISOString(),
      expiryAt: new Date(Date.now() + 12096e5).toISOString(),
      submittedAt: new Date().toISOString(),
      reviewedAt: new Date().toISOString(),
      reviewerId: 'compliance-ops',
      metadata: { coverage: '£5m', provider: 'Allied Insurance' },
      downloadUrl: '/api/v1/compliance/documents/doc-insurance/download'
    }
  ],
  services: [
    {
      id: 'service-critical',
      title: 'Critical electrical maintenance',
      category: 'Facilities',
      price: 480,
      currency: 'GBP',
      createdAt: new Date().toISOString()
    },
    {
      id: 'service-generator',
      title: 'Generator health check',
      category: 'Infrastructure',
      price: 320,
      currency: 'GBP',
      createdAt: new Date().toISOString()
    }
  ],
  stats: { activeBookings: 3, completedBookings30d: 18, openDisputes: 0 },
  links: {
    storefront: '/providers/metro-power-services',
    dashboard: '/provider/dashboard?companyId=provider-metro-power',
    compliance: '/admin/compliance?companyId=provider-metro-power'
  },
  enums: {
    statuses: [
      { value: 'prospect', label: 'Prospect' },
      { value: 'onboarding', label: 'Onboarding' },
      { value: 'active', label: 'Active' },
      { value: 'suspended', label: 'Suspended' },
      { value: 'archived', label: 'Archived' }
    ],
    onboardingStages: [
      { value: 'intake', label: 'Intake' },
      { value: 'documents', label: 'Document collection' },
      { value: 'compliance', label: 'Compliance review' },
      { value: 'go-live', label: 'Go-live preparation' },
      { value: 'live', label: 'Live' }
    ],
    tiers: [
      { value: 'standard', label: 'Standard' },
      { value: 'preferred', label: 'Preferred' },
      { value: 'strategic', label: 'Strategic' }
    ],
    riskLevels: [
      { value: 'low', label: 'Low' },
      { value: 'medium', label: 'Medium' },
      { value: 'high', label: 'High' }
    ],
    coverageTypes: [
      { value: 'primary', label: 'Primary' },
      { value: 'secondary', label: 'Secondary' },
      { value: 'standby', label: 'Standby' }
    ],
    insuredStatuses: [
      { value: 'not_started', label: 'Not started' },
      { value: 'pending_documents', label: 'Pending documents' },
      { value: 'in_review', label: 'In review' },
      { value: 'approved', label: 'Approved' },
      { value: 'suspended', label: 'Suspended' }
    ],
    zones: [
      { id: 'zone-central', name: 'Central District', companyId: 'provider-metro-power' },
      { id: 'zone-east', name: 'East Borough', companyId: 'provider-metro-power' }
    ]
  }
});

const providerFallback = normaliseProviderDashboard({
  provider: {
    legalName: 'Metro Power Services',
    tradingName: 'Metro Power Services',
    region: 'London & South East',
    slug: 'metro-power-services',
    supportEmail: 'ops@metropower.example',
    supportPhone: '+44 20 7946 0010'
  },
  metrics: {
    utilisation: 0.82,
    slaHitRate: 0.98,
    avgResponseMinutes: 38,
    activeBookings: 21,
    customerSatisfaction: 0.97
  },
  finances: {
    monthToDate: 54600,
    forecast: 81200,
    outstandingBalance: 9600,
    nextPayoutDate: new Date().toISOString().slice(0, 10)
  },
  alerts: [
    {
      severity: 'high',
      message: 'Lift modernisation at Riverside Campus requires compliance evidence upload.',
      actionLabel: 'Upload documents',
      actionHref: '/providers/metro-power-services/compliance'
    }
  ],
  pipeline: {
    upcomingBookings: [
      {
        client: 'Finova HQ',
        service: 'Critical power maintenance',
        eta: new Date(Date.now() + 86400000).toISOString(),
        value: 8600,
        zone: 'City of London'
      },
      {
        client: 'Northbank Serviced Offices',
        service: 'HVAC emergency call-out',
        eta: new Date(Date.now() + 172800000).toISOString(),
        value: 2400,
        zone: 'Westminster'
      }
    ],
    expiringCompliance: [
      {
        name: 'F-Gas certification',
        expiresOn: new Date(Date.now() + 1209600000).toISOString(),
        owner: 'Compliance team'
      }
    ]
  },
  servicemen: [
    { name: 'Amina Khan', role: 'Lead Electrical Engineer', availability: 0.68, rating: 0.99 },
    { name: 'Owen Davies', role: 'HVAC Specialist', availability: 0.54, rating: 0.94 },
    { name: 'Sophie Chen', role: 'Compliance Coordinator', availability: 0.87, rating: 0.92 }
  ],
  serviceDelivery: {
    health: [
      { id: 'sla', label: 'SLA adherence', value: 0.97, format: 'percent', caption: 'Trailing 30 days' },
      { id: 'utilisation', label: 'Crew utilisation', value: 0.82, format: 'percent', caption: 'Live schedule coverage' },
      { id: 'incidents', label: 'Open incidents', value: 2, format: 'number', caption: 'Requires triage review' }
    ],
    board: [
      {
        id: 'intake',
        title: 'Intake & triage',
        items: [
          {
            id: 'triage-1',
            name: 'Riverside Campus UPS review',
            client: 'Finova HQ',
            zone: 'City of London',
            eta: new Date(Date.now() + 5400000).toISOString(),
            owner: 'Service desk',
            risk: 'on-track',
            services: ['Electrical'],
            value: 3200
          }
        ]
      },
      {
        id: 'scheduled',
        title: 'Scheduled',
        items: [
          {
            id: 'scheduled-1',
            name: 'Smart IoT retrofit pilot',
            client: 'Northbank Serviced Offices',
            zone: 'Westminster',
            eta: new Date(Date.now() + 86400000).toISOString(),
            owner: 'Programme PMO',
            risk: 'on-track',
            services: ['IoT', 'Electrical'],
            value: 14800
          },
          {
            id: 'scheduled-2',
            name: 'Emergency HVAC replacement',
            client: 'Thames Court',
            zone: 'City of London',
            eta: new Date(Date.now() + 172800000).toISOString(),
            owner: 'HVAC crew',
            risk: 'warning',
            services: ['HVAC'],
            value: 9200
          }
        ]
      },
      {
        id: 'in-flight',
        title: 'In delivery',
        items: [
          {
            id: 'delivery-1',
            name: 'Battery string modernisation',
            client: 'Albion Workspace Group',
            zone: 'Docklands',
            eta: new Date(Date.now() + 21600000).toISOString(),
            owner: 'Critical power crew',
            risk: 'on-track',
            services: ['Electrical'],
            value: 18600
          }
        ]
      },
      {
        id: 'qa',
        title: 'Verification',
        items: [
          {
            id: 'qa-1',
            name: 'Sustainable retrofit programme',
            client: 'Canary Wharf Holdings',
            zone: 'Canary Wharf',
            eta: new Date(Date.now() + 259200000).toISOString(),
            owner: 'Quality & compliance',
            risk: 'on-track',
            services: ['Electrical', 'HVAC'],
            value: 24800
          }
        ]
      }
    ]
  },
  servicePackages: [
    {
      id: 'critical-response',
      name: 'Critical response retainer',
      description: '24/7 dispatch with under-45 minute arrival SLA, telemetry reporting, and quarterly compliance reviews.',
      price: 5400,
      currency: 'GBP',
      highlights: ['45-minute urban SLA', 'Escrow-backed milestone billing', 'Telemetry dashboard access'],
      serviceId: 'critical-power-maintenance',
      serviceName: 'Critical power maintenance'
    },
    {
      id: 'retrofit',
      name: 'Sustainable retrofit programme',
      description: 'Energy optimisation with IoT sensor network, HVAC upgrades, and capital project governance.',
      price: 12400,
      currency: 'GBP',
      highlights: ['IoT monitoring stack', 'Dedicated programme manager', 'Regulatory submission support'],
      serviceId: 'iot-retrofit',
      serviceName: 'IoT retrofit & analytics'
    }
  ],
  serviceCategories: [
    {
      slug: 'critical-power',
      label: 'Critical power',
      type: 'trade-services',
      description: 'High-availability electrical services for trading floors and data centres.',
      activeServices: 4,
      performance: 0.98
    },
    {
      slug: 'hvac-emergency',
      label: 'HVAC emergency response',
      type: 'trade-services',
      description: 'Rapid deployment HVAC crews with telemetry-backed reporting.',
      activeServices: 3,
      performance: 0.95
    },
    {
      slug: 'smart-retrofit',
      label: 'Smart retrofit',
      type: 'professional-services',
      description: 'IoT, analytics, and sustainability programmes for enterprise estates.',
      activeServices: 5,
      performance: 0.92
    }
  ],
  serviceCatalogue: [
    {
      id: 'critical-power-maintenance',
      name: 'Critical power maintenance',
      description: 'Preventative UPS servicing, battery refresh programmes, and load testing.',
      category: 'Critical power',
      type: 'Trade services',
      price: 4200,
      currency: 'GBP',
      availability: { status: 'open', label: 'Available now', detail: '' },
      tags: ['UPS', 'Battery testing', '24/7 dispatch'],
      coverage: ['London', 'Essex', 'Kent']
    },
    {
      id: 'hvac-emergency',
      name: 'HVAC emergency call-out',
      description: 'Rapid-response HVAC crew with telemetry logging and compliance reporting.',
      category: 'HVAC emergency response',
      type: 'Trade services',
      price: 1850,
      currency: 'GBP',
      availability: { status: 'scheduled', label: 'Scheduled', detail: new Date(Date.now() + 86400000).toISOString() },
      tags: ['Emergency', '24/7'],
      coverage: ['City of London', 'Westminster']
    },
    {
      id: 'iot-retrofit',
      name: 'IoT retrofit & analytics',
      description: 'End-to-end smart building retrofit programme with analytics and governance.',
      category: 'Smart retrofit',
      type: 'Professional services',
      price: 14800,
      currency: 'GBP',
      availability: { status: 'open', label: 'Availability on request', detail: '' },
      tags: ['IoT', 'Analytics', 'Sustainability'],
      coverage: ['Docklands', 'Canary Wharf']
    }
  ]
});

const storefrontFallback = normaliseProviderStorefront({
  storefront: {
    company: {
      id: 'metro-power-services',
      name: 'Metro Power Services Storefront',
      complianceScore: 92,
      insuredSellerStatus: 'approved',
      insuredSellerExpiresAt: new Date(Date.now() + 1000 * 60 * 60 * 24 * 60).toISOString(),
      badgeVisible: true
    },
    metrics: {
      activeListings: 3,
      pendingReview: 1,
      flagged: 1,
      insuredOnly: 2,
      holdExpiring: 1,
      avgDailyRate: 415,
      conversionRate: 0.62,
      totalRequests: 28,
      totalRevenue: 18400
    }
  },
  listings: [
    {
      id: 'generator-kit',
      title: '13kVA generator kit',
      status: 'approved',
      availability: 'both',
      pricePerDay: 420,
      purchasePrice: 68000,
      location: 'London Docklands',
      insuredOnly: true,
      complianceHoldUntil: new Date(Date.now() + 1000 * 60 * 60 * 24 * 21).toISOString(),
      lastReviewedAt: new Date(Date.now() - 1000 * 60 * 60 * 24 * 5).toISOString(),
      requestVolume: 18,
      activeAgreements: 2,
      successfulAgreements: 12,
      projectedRevenue: 12600,
      averageDurationDays: 6,
      recommendedActions: [
        {
          id: 'generator-promote',
          label: 'Bundle logistics concierge for enterprise deals to lift conversions.',
          tone: 'info'
        }
      ],
      agreements: [
        {
          id: 'ra-901',
          status: 'in_use',
          renter: 'Finova HQ',
          pickupAt: new Date(Date.now() - 1000 * 60 * 60 * 24 * 2).toISOString(),
          returnDueAt: new Date(Date.now() + 1000 * 60 * 60 * 24 * 3).toISOString(),
          lastStatusTransitionAt: new Date(Date.now() - 1000 * 60 * 60 * 6).toISOString(),
          depositStatus: 'held',
          dailyRate: 420,
          meta: { project: 'Emergency backup' }
        },
        {
          id: 'ra-812',
          status: 'settled',
          renter: 'Northbank Campus',
          pickupAt: new Date(Date.now() - 1000 * 60 * 60 * 24 * 40).toISOString(),
          returnDueAt: new Date(Date.now() - 1000 * 60 * 60 * 24 * 35).toISOString(),
          lastStatusTransitionAt: new Date(Date.now() - 1000 * 60 * 60 * 24 * 34).toISOString(),
          depositStatus: 'released',
          dailyRate: 390,
          meta: { project: 'Refit programme' }
        }
      ]
    },
    {
      id: 'hvac-diagnostics',
      title: 'HVAC telemetry deployment',
      status: 'pending_review',
      availability: 'rent',
      pricePerDay: 260,
      location: 'Canary Wharf',
      insuredOnly: false,
      requestVolume: 6,
      activeAgreements: 0,
      successfulAgreements: 2,
      projectedRevenue: 3100,
      averageDurationDays: 4,
      recommendedActions: [
        {
          id: 'hvac-review',
          label: 'Attach telemetry calibration certificates to unlock moderation.',
          tone: 'warning'
        }
      ],
      agreements: []
    },
    {
      id: 'roof-access',
      title: 'Roof access safety kit',
      status: 'suspended',
      availability: 'rent',
      pricePerDay: 120,
      location: 'Stratford',
      insuredOnly: false,
      requestVolume: 4,
      activeAgreements: 0,
      successfulAgreements: 0,
      projectedRevenue: 0,
      averageDurationDays: 0,
      moderationNotes: 'Missing inspection evidence for harness lifelines.',
      recommendedActions: [
        {
          id: 'roof-inspection',
          label: 'Upload harness inspection results to reinstate the listing.',
          tone: 'danger'
        }
      ],
      agreements: []
    }
  ],
  playbooks: [
    {
      id: 'playbook-review',
      title: 'Accelerate moderation',
      detail: 'Supply supporting documents for HVAC telemetry deployment to clear review backlog.',
      tone: 'warning'
    },
    {
      id: 'playbook-suspension',
      title: 'Resolve suspension',
      detail: 'Close out safety findings for the roof access kit to restore search placement.',
      tone: 'danger'
    },
    {
      id: 'playbook-growth',
      title: 'Promote insured bundles',
      detail: 'Enable concierge packages for insured-only listings to increase conversion velocity.',
      tone: 'info'
    }
  ],
  timeline: [
    {
      id: 'timeline-1',
      timestamp: new Date(Date.now() - 1000 * 60 * 60 * 6).toISOString(),
      type: 'suspended',
      listingTitle: 'Roof access safety kit',
      actor: 'Trust & Safety',
      tone: 'danger',
      detail: 'Suspended pending submission of harness inspection evidence.'
    },
    {
      id: 'timeline-2',
      timestamp: new Date(Date.now() - 1000 * 60 * 60 * 18).toISOString(),
      type: 'submitted_for_review',
      listingTitle: 'HVAC telemetry deployment',
      actor: 'Metro Power Services',
      tone: 'warning',
      detail: 'Submitted listing for moderation with preliminary telemetry schematics.'
    },
    {
      id: 'timeline-3',
      timestamp: new Date(Date.now() - 1000 * 60 * 60 * 30).toISOString(),
      type: 'approved',
      listingTitle: '13kVA generator kit',
      actor: 'Marketplace Ops',
      tone: 'success',
      detail: 'Approved listing following compliance refresh and updated imagery.'
    }
  ]
});

const enterpriseFallback = normaliseEnterprisePanel({
  enterprise: {
    name: 'Albion Workspace Group',
    sector: 'Corporate real estate',
    accountManager: 'Danielle Rivers',
    activeSites: 48,
    serviceMix: ['Electrical', 'HVAC', 'Smart IoT']
  },
  metrics: {
    slaCompliance: 0.95,
    incidents: 3,
    avgResolutionHours: 4.2,
    nps: 51
  },
  spend: {
    monthToDate: 212400,
    budgetPacing: 0.74,
    savingsIdentified: 18600,
    invoicesAwaitingApproval: [
      {
        vendor: 'Metro Power Services',
        amount: 18400,
        dueDate: new Date(Date.now() + 604800000).toISOString(),
        status: 'pending'
      },
      {
        vendor: 'Skyline Elevation',
        amount: 9600,
        dueDate: new Date(Date.now() + 1209600000).toISOString(),
        status: 'pending'
      }
    ]
  },
  programmes: [
    {
      name: 'Data centre UPS refresh',
      status: 'on-track',
      phase: 'Execution',
      lastUpdated: new Date().toISOString()
    },
    {
      name: 'Smart sensor rollout',
      status: 'at-risk',
      phase: 'Deployment',
      lastUpdated: new Date().toISOString()
    }
  ],
  escalations: [
    {
      title: 'Canary Wharf chilled water incident',
      owner: 'Incident response',
      openedAt: new Date(Date.now() - 86400000).toISOString(),
      severity: 'high'
    }
  ],
  operations: {
    coverage: [
      {
        id: 'london-core',
        region: 'London core',
        uptime: 0.982,
        activeSites: 18,
        automationScore: 0.78,
        incidents: 1,
        primaryService: 'Critical power'
      },
      {
        id: 'northern-hub',
        region: 'Northern hub',
        uptime: 0.976,
        activeSites: 11,
        automationScore: 0.71,
        incidents: 0,
        primaryService: 'Smart HVAC'
      },
      {
        id: 'southern-campus',
        region: 'Southern campus',
        uptime: 0.988,
        activeSites: 9,
        automationScore: 0.69,
        incidents: 2,
        primaryService: 'Retrofit'
      }
    ],
    automation: {
      orchestrationRate: 0.84,
      runbookCoverage: 0.72,
      automationsLive: 26,
      nextReview: new Date(Date.now() + 1209600000).toISOString(),
      runbooks: [
        { id: 'dispatch', name: 'Dispatch orchestration', adoption: 0.86, owner: 'Ops automation' },
        { id: 'escalations', name: 'Incident escalation', adoption: 0.74, owner: 'Security' },
        { id: 'vendor-onboarding', name: 'Vendor onboarding', adoption: 0.63, owner: 'Supply chain' }
      ]
    },
    sustainability: {
      carbonYtd: 1180,
      carbonTarget: 1620,
      renewableCoverage: 0.64,
      emissionTrend: 'down'
    },
    actionCentre: [
      {
        id: 'ops-1',
        title: 'Confirm generator load tests',
        detail: 'Share telemetry artefacts before the risk council meets on Friday.',
        due: new Date(Date.now() + 172800000).toISOString(),
        owner: 'Operations',
        severity: 'high'
      },
      {
        id: 'ops-2',
        title: 'Approve automation pilot scope',
        detail: 'Automation guild awaiting sign-off for robotics cleaning rollout.',
        due: new Date(Date.now() + 345600000).toISOString(),
        owner: 'Automation PMO',
        severity: 'medium'
      },
      {
        id: 'ops-3',
        title: 'Upload safety certificates',
        detail: 'Final two southern campus certificates pending upload to governance vault.',
        due: null,
        owner: 'Facilities',
        severity: 'medium'
      }
    ]
  },
  governance: {
    complianceScore: 0.93,
    posture: 'proactive',
    dataResidency: 'UK & EU primary, NA secondary',
    audits: [
      {
        id: 'audit-1',
        name: 'ISO 27001 surveillance',
        due: new Date(Date.now() + 2419200000).toISOString(),
        status: 'scheduled',
        owner: 'Security assurance'
      },
      {
        id: 'audit-2',
        name: 'Fire safety portfolio review',
        due: new Date(Date.now() + 1296000000).toISOString(),
        status: 'preparation',
        owner: 'Facilities risk'
      }
    ],
    riskRegister: [
      {
        id: 'risk-1',
        label: 'Cooling redundancy at Canary Wharf',
        severity: 'high',
        owner: 'Engineering',
        due: new Date(Date.now() + 604800000).toISOString(),
        mitigation: 'Install temporary chiller and reroute load.'
      },
      {
        id: 'risk-2',
        label: 'Vendor onboarding backlog',
        severity: 'medium',
        owner: 'Supply chain',
        due: null,
        mitigation: 'Deploy automation runbook for document collection.'
      }
    ]
  },
  roadmap: [
    {
      id: 'milestone-1',
      milestone: 'Complete robotics cleaning expansion',
      quarter: 'Q2 2025',
      status: 'in-flight',
      owner: 'Automation guild',
      detail: 'Deploy robotics pilots to 12 additional facilities.'
    },
    {
      id: 'milestone-2',
      milestone: 'Launch sustainability command centre',
      quarter: 'Q3 2025',
      status: 'planned',
      owner: 'Sustainability office',
      detail: 'Real-time carbon dashboards and supplier scoring.'
    },
    {
      id: 'milestone-3',
      milestone: 'Board readiness for NA expansion',
      quarter: 'Q4 2025',
      status: 'planned',
      owner: 'Executive office',
      detail: 'Investment memo, staffing model, and compliance posture.'
    }
  ]
});

const businessFrontFallback = normaliseBusinessFront({
  slug: 'metro-power-services',
  hero: {
    name: 'Metro Power Services',
    strapline: 'Critical electrical & HVAC support for corporate campuses',
    tagline: 'NICEIC electricians • HVAC engineers • Logistics crews',
    bio: 'Trusted SME delivering escrow-backed, telemetry-visible field services across the South East.',
    locations: ['London', 'Essex', 'Kent'],
    tags: ['High-voltage certified', '24/7 dispatch', 'Telemetry enabled', 'Geo-zonal routing'],
    categories: ['Trade services', 'Logistics & removals'],
    media: {
      heroImage: '/media/metro-power/hero.jpg',
      bannerImage: '/media/metro-power/banner.jpg',
      brandImage: '/media/metro-power/brand.png',
      profileImage: '/media/metro-power/profile.jpg',
      showcaseVideo: '/media/metro-power/showcase.mp4',
      carousel: [
        {
          title: 'London Docklands zone',
          description: 'Imported GeoJSON polygon from enterprise CAFM.',
          image: '/media/metro-power/zone-1.jpg'
        },
        {
          title: 'Canary Wharf UPS deployment',
          description: 'Telemetry tracked installation',
          image: '/media/metro-power/zone-2.jpg'
        }
      ]
    }
  },
  bannerStyles: [
    {
      id: 'impact-gradient',
      name: 'Impact gradient hero',
      description: 'Immersive gradient with luminous accent flare designed for enterprise showcases.',
      layout: 'full-bleed-gradient',
      recommendedUse: 'Use for flagship campaigns and enterprise onboarding moments.',
      preview: '/media/metro-power/banner-impact.jpg',
      palette: {
        background: '#0B1D3A',
        accent: '#1F4ED8',
        highlight: '#00BFA6',
        text: '#FFFFFF'
      },
      supportsVideo: true,
      supportsCarousel: true,
      textTone: 'light',
      badges: ['Escrow-backed CTA', 'Video overlay ready']
    },
    {
      id: 'precision-overlay',
      name: 'Precision overlay',
      description: 'Crisp photography treatment with translucent navy overlay and elevated typography lockup.',
      layout: 'image-overlay',
      recommendedUse: 'Best for operational updates and photographic storytelling across facilities.',
      preview: '/media/metro-power/banner-precision.jpg',
      palette: {
        background: '#0B1D3A',
        accent: '#152A52',
        highlight: '#1F4ED8',
        text: '#FFFFFF'
      },
      supportsVideo: false,
      supportsCarousel: true,
      textTone: 'light',
      badges: ['Photography safe', 'KPI ticker ready']
    },
    {
      id: 'elevated-minimal',
      name: 'Elevated minimal',
      description: 'Minimalist split layout with generous whitespace and accent underline for executive briefings.',
      layout: 'split-minimal',
      recommendedUse: 'Ideal for executive briefings, compliance renewals, and calm storytelling moments.',
      preview: '/media/metro-power/banner-minimal.jpg',
      palette: {
        background: '#F4F7FA',
        accent: '#0B1D3A',
        highlight: '#1F4ED8',
        text: '#0F172A'
      },
      supportsVideo: false,
      supportsCarousel: false,
      textTone: 'dark',
      badges: ['Accessibility AAA', 'Mobile parity certified']
    }
  ],
  stats: [
    { label: 'Trust score', value: 93, format: 'number', caption: 'Escrow-governed programmes with telemetry oversight' },
    { label: 'Review score', value: 4.8, format: 'number', caption: 'Based on 128 verified enterprise reviews' },
    { label: 'SLA hit rate', value: 0.98, format: 'percent', caption: 'Tracked weekly with telemetry exports' },
    { label: 'Avg. response', value: 38, format: 'minutes', caption: 'Engineer dispatch, Q3 rolling' },
    { label: 'Projects delivered', value: 164, format: 'number', caption: 'Enterprise programmes completed' },
    { label: 'Service zones', value: 9, format: 'number', caption: 'Imported from GeoJSON polygon library' }
  ],
  testimonials: [
    {
      quote: 'Metro Power keeps our trading floors online. Their proactive comms and telemetry are best-in-class.',
      client: 'Finova Facilities Director'
    }
  ],
  scores: {
    trust: {
      value: 93,
      band: 'gold',
      confidence: 'high',
      sampleSize: 212,
      caption: 'Telemetry-governed execution across 212 orchestrated jobs',
      breakdown: {
        reliability: 95,
        punctuality: 97,
        compliance: 88,
        sentiment: 94,
        cancellations: 96,
        coverage: 82
      }
    },
    review: {
      value: 4.8,
      band: 'worldClass',
      confidence: 'high',
      sampleSize: 128,
      caption: '128 verified client reviews',
      distribution: {
        promoters: 92,
        positive: 26,
        neutral: 8,
        detractors: 2
      }
    }
  },
  packages: [
    {
      name: 'Critical response retainer',
      description: '24/7 dispatch with under-45 minute arrival SLA, telemetry reporting, and quarterly compliance reviews.',
      price: 5400,
      highlights: ['45-minute urban SLA', 'Escrow-backed milestone billing', 'Telemetry dashboard access']
    },
    {
      name: 'Sustainable retrofit programme',
      description: 'Energy optimisation with IoT sensor network, HVAC upgrades, and capital project governance.',
      price: 12400,
      highlights: ['IoT monitoring stack', 'Dedicated programme manager', 'Regulatory submission support']
    }
  ],
  certifications: [
    { name: 'NICEIC Approved Contractor', issuer: 'NICEIC', expiresOn: new Date(Date.now() + 2505600000).toISOString() },
    { name: 'F-Gas Category 1', issuer: 'City & Guilds', expiresOn: new Date(Date.now() + 31536000000).toISOString() }
  ],
  support: {
    email: 'hello@metropower.example',
    phone: '+44 20 7946 0010',
    concierge: 'Dedicated enterprise operations manager'
  },
  gallery: [
    {
      title: 'Canary Wharf energy retrofit',
      description: 'HVAC and BMS upgrade reducing energy consumption by 18% across 14 floors.',
      image: '/media/metro-power/case-study-canary-wharf.jpg'
    },
    {
      title: 'Finova trading floor resilience',
      description: 'Critical electrical resiliency project delivering Tier 3 redundancy.',
      image: '/media/metro-power/case-study-finova.jpg'
    }
  ],
  serviceCatalogue: [
    {
      name: 'Electrical LV & HV response',
      description: 'NICEIC certified electricians with telemetry-enabled incident response kits.',
      category: 'Carpentry',
      type: 'Trade services',
      price: 320,
      currency: 'GBP',
      availability: { status: 'open', label: 'Available now', detail: 'Same-day dispatch windows' },
      tags: ['High-voltage', 'Permit to work'],
      coverage: ['London Docklands', 'City of London']
    },
    {
      name: 'Data hall HVAC stabilisation',
      description: 'Critical environment HVAC engineers with remote telemetry and redundancy planning.',
      category: 'Painting & decorating',
      type: 'Trade services',
      price: 680,
      currency: 'GBP',
      availability: { status: 'scheduled', label: 'Next availability', detail: new Date(Date.now() + 86400000).toISOString() },
      tags: ['HVAC', 'Telemetry'],
      coverage: ['Slough', 'Reading']
    }
  ],
  previousJobs: [
    {
      title: 'Trading floor resilience upgrade',
      description: 'Tier 3 UPS build with escrow-backed milestones and 0 downtime.',
      completedOn: new Date(Date.now() - 1209600000).toISOString().slice(0, 10),
      zone: 'Canary Wharf',
      value: 86000,
      currency: 'GBP',
      image: '/media/metro-power/jobs-1.jpg'
    }
  ],
  reviews: [
    {
      reviewer: 'Campus Operations Lead',
      rating: 4.9,
      comment: 'Engineers arrive on time, telemetry updates are constant, and escrow settlements are seamless.',
      job: 'Campus SLA Programme'
    }
  ],
  reviewSummary: {
    averageRating: 4.9,
    totalReviews: 1,
    verifiedShare: 1,
    responseRate: 0.92,
    ratingBuckets: [
      { score: 5, count: 1 },
      { score: 4, count: 0 },
      { score: 3, count: 0 },
      { score: 2, count: 0 },
      { score: 1, count: 0 }
    ],
    lastReviewAt: new Date().toISOString(),
    highlightedReviewId: 'review-0',
    latestReviewId: 'review-0',
    excerpt: 'Engineers arrive on time, telemetry updates are constant, and escrow settlements are seamless.'
  },
  deals: [
    {
      title: 'Multi-site electrical cover',
      description: 'Bundle high-voltage response with HVAC standby across 3 geo-zones.',
      savings: 1200,
      currency: 'GBP',
      validUntil: new Date(Date.now() + 604800000).toISOString(),
      tags: ['Trade services', 'Bundle']
    }
  ],
  materials: [
    {
      name: 'Cat6A bulk cable drums',
      category: 'Materials',
      sku: 'CAB-6A-500',
      quantityOnHand: 24,
      unitType: 'drum',
      image: '/media/metro-power/materials-1.jpg'
    }
  ],
  tools: [
    {
      name: 'Thermal imaging kit',
      category: 'Tools',
      rentalRate: 145,
      rentalRateCurrency: 'GBP',
      condition: 'excellent',
      image: '/media/metro-power/tools-1.jpg'
    }
  ],
  servicemen: [
    {
      name: 'Amelia Shaw',
      trades: ['Electrical lead', 'Fire systems'],
      availability: 'Available this week',
      avatar: '/media/metro-power/provider-1.jpg'
    },
    {
      name: 'Callum Price',
      trades: ['HVAC engineer'],
      availability: 'Booked until 12 Mar',
      avatar: '/media/metro-power/provider-2.jpg'
    }
  ],
  serviceZones: [
    { name: 'London Docklands', demandLevel: 'high', metadata: { client: 'Finova' } },
    { name: 'Canary Wharf', demandLevel: 'high', metadata: { client: 'Finova' } }
  ],
  styleGuide: {
    palette: {
      primary: '#0B1D3A',
      accent: '#1F4ED8',
      highlight: '#00BFA6',
      neutral: '#F4F7FA',
      text: '#FFFFFF'
    },
    typography: {
      heading: 'Inter SemiBold',
      body: 'Inter Regular'
    }
  },
  taxonomy: {
    categories: [
      { slug: 'carpentry', label: 'Carpentry', type: 'trade-services', defaultTags: ['Fit-outs'] },
      { slug: 'removals', label: 'Removals', type: 'logistics', defaultTags: ['Crate management'] }
    ],
    types: [
      { type: 'trade-services', label: 'Trade services', description: 'Certified trades', categories: ['carpentry', 'painting'] },
      { type: 'logistics', label: 'Logistics & removals', description: 'Move and delivery crews', categories: ['removals'] }
    ]
  }
});

function withFallback(normaliser, fallback, fetcherFactory) {
  return async function handler(options = {}) {
    try {
      const { data, meta: transportMeta } = await fetcherFactory(options);
      const payload = data?.data ?? data;
      const serverMeta = data?.meta;
      const resolvedMeta = serverMeta
        ? { ...(transportMeta ?? {}), ...serverMeta }
        : { ...(transportMeta ?? {}) };
      const normalised = normaliser(payload);
      if (resolvedMeta.fromCache && resolvedMeta.stale) {
        return { data: normalised, meta: { ...resolvedMeta, fallback: true } };
      }
      return { data: normalised, meta: resolvedMeta };
    } catch (error) {
      if (error instanceof PanelApiError) {
        console.warn('[panelClient] falling back to cached payload', error);
      } else {
        console.error('[panelClient] unexpected error', error);
      }
      return {
        data: fallback,
        meta: {
          fromCache: true,
          source: 'fallback',
          fallback: true,
          error: error instanceof PanelApiError
            ? { message: error.message, status: error.status, code: error.code, details: error.details }
            : { message: 'Unexpected panel client failure' }
        }
      };
    }
  };
}

function cacheDisputeHealthWorkspace(payload) {
  const normalised = normaliseDisputeHealthWorkspace(payload);
  const expires = Date.now() + DISPUTE_HEALTH_CACHE_TTL;
  memoryCache.set(DISPUTE_HEALTH_CACHE_KEY, { data: normalised, expires });
  writeStorage(DISPUTE_HEALTH_CACHE_KEY, normalised, DISPUTE_HEALTH_CACHE_TTL);
  return normalised;
}

export const getAdminDashboard = withFallback(
  normaliseAdminDashboard,
  adminFallback,
  (options = {}) =>
    request(`/admin/dashboard?timeframe=${encodeURIComponent(options?.timeframe ?? '7d')}`, {
      cacheKey: `admin-dashboard:${options?.timeframe ?? '7d'}`,
      ttl: 20000,
      forceRefresh: options?.forceRefresh,
      signal: options?.signal
    })
);

<<<<<<< HEAD
export const getAdminProviderDirectory = withFallback(
  normaliseAdminProviderDirectory,
  adminProviderDirectoryFallback,
  (options = {}) => {
    const query = toQueryString({
      status: options?.status,
      search: options?.search,
      limit: options?.limit,
      offset: options?.offset
    });
    const cacheKeySuffix = query ? `:${query.slice(1)}` : '';
    return request(`/admin/providers${query}`, {
      cacheKey: `admin-providers${cacheKeySuffix}`,
      ttl: 15000,
      forceRefresh: options?.forceRefresh,
      signal: options?.signal
    });
  }
);

export const getAdminProviderDetail = withFallback(
  normaliseAdminProviderDetail,
  adminProviderDetailFallback,
  (options = {}) => {
    const companyId = options?.companyId;
    if (!companyId) {
      throw new PanelApiError('Provider identifier required', 400);
    }
    return request(`/admin/providers/${encodeURIComponent(companyId)}`, {
      cacheKey: `admin-provider:${companyId}`,
      ttl: 15000,
      forceRefresh: options?.forceRefresh,
      signal: options?.signal
    });
  }
);

=======
export const getDisputeHealthWorkspace = withFallback(
  normaliseDisputeHealthWorkspace,
  disputeHealthFallback(),
  (options = {}) =>
    request('/admin/disputes/health', {
      cacheKey: DISPUTE_HEALTH_CACHE_KEY,
      ttl: DISPUTE_HEALTH_CACHE_TTL,
      forceRefresh: options?.forceRefresh,
      signal: options?.signal
    })
);

export const getDisputeHealthBucketHistory = withFallback(
  normaliseDisputeHealthHistory,
  disputeHealthHistoryFallback(),
  (options = {}) => {
    if (!options?.bucketId) {
      throw new Error('bucketId is required to load dispute history');
    }
    const query = toQueryString({ limit: options.limit, offset: options.offset });
    return request(
      `/admin/disputes/health/buckets/${encodeURIComponent(options.bucketId)}/history${query}`,
      {
        cacheKey: `${DISPUTE_HEALTH_CACHE_KEY}:history:${options.bucketId}${query}`,
        ttl: 5000,
        forceRefresh: options?.forceRefresh,
        signal: options?.signal
      }
    );
  }
);

export async function createDisputeHealthBucket(payload) {
  const { data } = await request('/admin/disputes/health/buckets', {
    method: 'POST',
    body: payload,
    forceRefresh: true
  });
  return cacheDisputeHealthWorkspace(data);
}

export async function updateDisputeHealthBucket(bucketId, payload) {
  const { data } = await request(`/admin/disputes/health/buckets/${encodeURIComponent(bucketId)}`, {
    method: 'PUT',
    body: payload,
    forceRefresh: true
  });
  return cacheDisputeHealthWorkspace(data);
}

export async function archiveDisputeHealthBucket(bucketId) {
  const { data } = await request(`/admin/disputes/health/buckets/${encodeURIComponent(bucketId)}`, {
    method: 'DELETE',
    forceRefresh: true
  });
  return cacheDisputeHealthWorkspace(data);
}

export async function createDisputeHealthEntry(payload) {
  const { data } = await request('/admin/disputes/health/entries', {
    method: 'POST',
    body: payload,
    forceRefresh: true
  });
  return cacheDisputeHealthWorkspace(data);
}

export async function updateDisputeHealthEntry(entryId, payload) {
  const { data } = await request(`/admin/disputes/health/entries/${encodeURIComponent(entryId)}`, {
    method: 'PUT',
    body: payload,
    forceRefresh: true
  });
  return cacheDisputeHealthWorkspace(data);
}

export async function deleteDisputeHealthEntry(entryId) {
  const { data } = await request(`/admin/disputes/health/entries/${encodeURIComponent(entryId)}`, {
    method: 'DELETE',
    forceRefresh: true
  });
  return cacheDisputeHealthWorkspace(data);
export function listAdminAuditEvents({ timeframe = '7d', category, status, signal, forceRefresh = false } = {}) {
  const query = toQueryString({ timeframe, category, status });
  return request(`/admin/audit/events${query}`, {
    cacheKey: `admin-audit-events:${timeframe}:${category ?? 'all'}:${status ?? 'all'}`,
    ttl: 10000,
    signal,
    forceRefresh
  });
}

export function createAdminAuditEvent(event, { signal } = {}) {
  return request('/admin/audit/events', {
    method: 'POST',
    body: JSON.stringify(event),
    headers: { 'Content-Type': 'application/json' },
    signal,
    cacheKey: null
  });
}

export function updateAdminAuditEvent(eventId, payload, { signal } = {}) {
  return request(`/admin/audit/events/${encodeURIComponent(eventId)}`, {
    method: 'PUT',
    body: JSON.stringify(payload),
    headers: { 'Content-Type': 'application/json' },
    signal,
    cacheKey: null
  });
}

export function deleteAdminAuditEvent(eventId, { signal } = {}) {
  return request(`/admin/audit/events/${encodeURIComponent(eventId)}`, {
    method: 'DELETE',
    signal,
    cacheKey: null
  });
}

>>>>>>> c4fd9670
export const getProviderDashboard = withFallback(
  normaliseProviderDashboard,
  providerFallback,
  (options = {}) =>
    request('/panel/provider/dashboard', {
      cacheKey: 'provider-dashboard',
      ttl: 30000,
      forceRefresh: options?.forceRefresh,
      signal: options?.signal
    })
);

export const getProviderStorefront = withFallback(
  normaliseProviderStorefront,
  storefrontFallback,
  (options = {}) => {
    const query = toQueryString({ companyId: options?.companyId });
    const cacheKeySuffix = query ? `:${query.slice(1)}` : '';
    return request(`/panel/provider/storefront${query}`, {
      cacheKey: `provider-storefront${cacheKeySuffix}`,
      ttl: 20000,
      headers: {
        'X-Fixnado-Role': options?.role ?? 'company',
        'X-Fixnado-Persona': options?.persona ?? 'provider'
      },
      forceRefresh: options?.forceRefresh,
      signal: options?.signal
    });
  }
);

function invalidateProviderCache(companyId) {
  const keys = ['admin-providers'];
  if (companyId) {
    keys.push(`admin-provider:${companyId}`);
  }
  clearPanelCache(keys);
}

export async function createAdminProvider(payload) {
  const response = await request('/admin/providers', {
    method: 'POST',
    body: payload,
    forceRefresh: true
  });
  const normalised = normaliseAdminProviderDetail(response.data ?? response);
  invalidateProviderCache(normalised.company?.id ?? null);
  return normalised;
}

export async function updateAdminProvider(companyId, payload) {
  if (!companyId) {
    throw new PanelApiError('Provider identifier required', 400);
  }
  const response = await request(`/admin/providers/${encodeURIComponent(companyId)}`, {
    method: 'PUT',
    body: payload,
    forceRefresh: true
  });
  const normalised = normaliseAdminProviderDetail(response.data ?? response);
  invalidateProviderCache(companyId);
  return normalised;
}

export async function archiveAdminProvider(companyId, payload = {}) {
  if (!companyId) {
    throw new PanelApiError('Provider identifier required', 400);
  }
  const response = await request(`/admin/providers/${encodeURIComponent(companyId)}/archive`, {
    method: 'POST',
    body: payload,
    forceRefresh: true
  });
  const normalised = normaliseAdminProviderDetail(response.data ?? response);
  invalidateProviderCache(companyId);
  return normalised;
}

export async function upsertAdminProviderContact(companyId, contactId, payload) {
  if (!companyId) {
    throw new PanelApiError('Provider identifier required', 400);
  }
  const path = contactId
    ? `/admin/providers/${encodeURIComponent(companyId)}/contacts/${encodeURIComponent(contactId)}`
    : `/admin/providers/${encodeURIComponent(companyId)}/contacts`;
  const method = contactId ? 'PUT' : 'POST';
  const response = await request(path, {
    method,
    body: payload,
    forceRefresh: true
  });
  invalidateProviderCache(companyId);
  return normaliseProviderContact(response.data ?? response);
}

export async function deleteAdminProviderContact(companyId, contactId) {
  if (!companyId || !contactId) {
    throw new PanelApiError('Provider contact identifier required', 400);
  }
  await request(`/admin/providers/${encodeURIComponent(companyId)}/contacts/${encodeURIComponent(contactId)}`, {
    method: 'DELETE',
    forceRefresh: true
  });
  invalidateProviderCache(companyId);
}

export async function upsertAdminProviderCoverage(companyId, coverageId, payload) {
  if (!companyId) {
    throw new PanelApiError('Provider identifier required', 400);
  }
  const path = coverageId
    ? `/admin/providers/${encodeURIComponent(companyId)}/coverage/${encodeURIComponent(coverageId)}`
    : `/admin/providers/${encodeURIComponent(companyId)}/coverage`;
  const method = coverageId ? 'PUT' : 'POST';
  const response = await request(path, {
    method,
    body: payload,
    forceRefresh: true
  });
  invalidateProviderCache(companyId);
  return normaliseProviderCoverage(response.data ?? response);
}

export async function deleteAdminProviderCoverage(companyId, coverageId) {
  if (!companyId || !coverageId) {
    throw new PanelApiError('Provider coverage identifier required', 400);
  }
  await request(`/admin/providers/${encodeURIComponent(companyId)}/coverage/${encodeURIComponent(coverageId)}`, {
    method: 'DELETE',
    forceRefresh: true
  });
  invalidateProviderCache(companyId);
}

export const getEnterprisePanel = withFallback(
  normaliseEnterprisePanel,
  enterpriseFallback,
  (options = {}) => {
    const query = toQueryString({
      companyId: options?.companyId,
      timezone: options?.timezone
    });
    const cacheKeySuffix = query ? `:${query.slice(1)}` : '';
    return request(`/panel/enterprise/overview${query}`, {
      cacheKey: `enterprise-panel${cacheKeySuffix}`,
      ttl: 30000,
      forceRefresh: options?.forceRefresh,
      signal: options?.signal
    });
  }
);

export const getMaterialsShowcase = withFallback(
  normaliseMaterialsShowcase,
  materialsFallback,
  (options = {}) => {
    const query = toQueryString({ companyId: options?.companyId });
    const cacheKeySuffix = query ? `:${query.slice(1)}` : '';
    return request(`/materials/showcase${query}`, {
      cacheKey: `materials-showcase${cacheKeySuffix}`,
      ttl: 45000,
      forceRefresh: options?.forceRefresh,
      signal: options?.signal
    });
  }
);

const businessFrontFetcher = withFallback(
  normaliseBusinessFront,
  businessFrontFallback,
  (options = {}) =>
    request(`/business-fronts/${encodeURIComponent(options?.slug ?? 'featured')}`, {
      cacheKey: `business-front:${options?.slug ?? 'featured'}`,
      ttl: 60000,
      forceRefresh: options?.forceRefresh,
      signal: options?.signal
    })
);

export function getBusinessFront(slug = 'featured', options = {}) {
  return businessFrontFetcher({ ...options, slug });
}

export function clearPanelCache(keys) {
  if (!keys) {
    memoryCache.clear();
    return;
  }

  ensureArray(keys).forEach((key) => {
    memoryCache.delete(key);
    clearStorage(key);
  });
}

export { PanelApiError };

export const formatters = {
  percentage: (value) => percentageFormatter.format(value),
  currency: (value) => currencyFormatter.format(value),
  number: (value) => numberFormatter.format(value)
};
<|MERGE_RESOLUTION|>--- conflicted
+++ resolved
@@ -3747,7 +3747,6 @@
     })
 );
 
-<<<<<<< HEAD
 export const getAdminProviderDirectory = withFallback(
   normaliseAdminProviderDirectory,
   adminProviderDirectoryFallback,
@@ -3785,7 +3784,6 @@
   }
 );
 
-=======
 export const getDisputeHealthWorkspace = withFallback(
   normaliseDisputeHealthWorkspace,
   disputeHealthFallback(),
@@ -3906,7 +3904,6 @@
   });
 }
 
->>>>>>> c4fd9670
 export const getProviderDashboard = withFallback(
   normaliseProviderDashboard,
   providerFallback,

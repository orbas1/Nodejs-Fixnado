--- conflicted
+++ resolved
@@ -2301,12 +2301,9 @@
       command: {
         tiles,
         summary: {
-<<<<<<< HEAD
           escrowTotal: Number.parseFloat(commandSummary.escrowTotal ?? commandSummary.escrowTotalAmount ?? 0) || 0,
-=======
           escrowTotal:
             Number.parseFloat(commandSummary.escrowTotal ?? commandSummary.escrowTotalAmount ?? 0) || 0,
->>>>>>> 0fbe4579
           escrowTotalLabel: commandSummary.escrowTotalLabel || commandSummary.escrowTotal || '—',
           slaCompliance: Number.parseFloat(commandSummary.slaCompliance ?? 0) || 0,
           slaComplianceLabel: commandSummary.slaComplianceLabel || commandSummary.slaCompliance || '—',
@@ -5807,7 +5804,6 @@
   clearPanelCache(keys);
 }
 
-<<<<<<< HEAD
 function normaliseProviderServiceman(record) {
   const availabilities = ensureArray(record.availabilities).map((entry) => ({
     id: entry.id,
@@ -5901,7 +5897,6 @@
 function invalidateProviderServicemenCache(companyId) {
   const cacheKey = companyId ? `provider-servicemen:${companyId}` : 'provider-servicemen';
   clearPanelCache([cacheKey, 'provider-dashboard']);
-=======
 export async function getProviderToolSales(options = {}) {
   const response = await request('/panel/provider/tools', {
     cacheKey: 'provider-tool-sales',
@@ -5997,7 +5992,6 @@
     }
   );
   return normaliseToolSaleListing(response.data ?? response, 0);
->>>>>>> 0fbe4579
 }
 
 export async function createAdminProvider(payload) {

--- conflicted
+++ resolved
@@ -256,11 +256,8 @@
       app: normalizeSection(integrations.app),
       database: normalizeSection(integrations.database)
     },
-<<<<<<< HEAD
     system: normalizeSystem(settings.system)
-=======
     seo: normalizeSeo(settings.seo)
->>>>>>> 075500b0
   };
 }
 

export const DASHBOARD_ROLES = [
  {
    id: 'user',
    name: 'User Command Center',
    persona: 'Homeowners & Facilities Teams',
    headline: 'Coordinate service orders, equipment rentals, and support in one workspace.',
    registered: true,
    navigation: [
      { id: 'overview', label: 'Profile Overview', icon: 'profile' },
      { id: 'customer-control', label: 'Customer Control Centre', icon: 'control' },
      { id: 'calendar', label: 'Service Calendar', icon: 'calendar' },
      { id: 'orders', label: 'Service Orders', icon: 'pipeline' },
      { id: 'orders', label: 'Work Orders', icon: 'pipeline' },
      { id: 'services-management', label: 'Services Management', icon: 'automation' },
      { id: 'history', label: 'Order History', icon: 'documents' },
      { id: 'availability', label: 'Availability Planner', icon: 'availability' },
      { id: 'rentals', label: 'Hire & Rental Management', icon: 'assets' },
      { id: 'rentals', label: 'Asset Management', icon: 'assets' },
      { id: 'support', label: 'Support & Communications', icon: 'support', href: '/communications' },
      { id: 'wallet', label: 'Wallet & Payments', icon: 'finance' },
      { id: 'support', label: 'Support & Communications', icon: 'support' },
      { id: 'settings', label: 'Account Settings', icon: 'settings' }
    ]
  },
  {
    id: 'admin',
    name: 'Admin Control Tower',
    persona: 'Operations & Compliance Leaders',
    headline: 'Command multi-tenant operations, compliance, and SLA performance in real time.',
    registered: true,
    navigation: [
      { id: 'admin-profile', label: 'Admin profile centre', icon: 'profile' },
      { id: 'overview', label: 'Profile & preferences', icon: 'profile' },
      { id: 'calendar', label: 'Network Calendar', icon: 'calendar' },
      { id: 'operations', label: 'Operations Pipeline', icon: 'pipeline' },
      { id: 'inbox', label: 'Unified Inbox', icon: 'support' },
      { id: 'availability', label: 'Serviceman Management', icon: 'crew' },
      { id: 'assets', label: 'Asset & Rental Control', icon: 'assets' },
      {
        id: 'admin-rentals-link',
        label: 'Rental management',
        description: 'Open the dedicated rental operations workspace.',
        icon: 'assets',
        type: 'route',
        href: '/admin/rentals'
      },
      { id: 'purchases', label: 'Purchase Management', icon: 'documents', href: '/admin/purchases' },
      {
        id: 'zones',
        label: 'Zone Design Studio',
        icon: 'map',
        description: 'Launch the full zone governance workspace.',
        href: '/admin/zones'
      },
      { id: 'assets', label: 'Hire & Rental Control', icon: 'assets' },
      { id: 'zones', label: 'Zone Design Studio', icon: 'map' },
      { id: 'user-management', label: 'User management', icon: 'users' },
      { id: 'home-builder', label: 'Home Page Builder', icon: 'builder', href: '/admin/home-builder' },
      { id: 'live-feed-auditing', label: 'Live Feed Auditing', icon: 'analytics' },
      { id: 'settings', label: 'Platform Settings', icon: 'settings' }
    ]
  },
  {
    id: 'provider',
    name: 'Provider Operations Studio',
    persona: 'Service Provider Leadership Teams',
    headline: 'Monitor revenue, crew utilisation, and asset readiness for every contract.',
    registered: true,
    navigation: [
      { id: 'overview', label: 'Profile Overview', icon: 'profile' },
      { id: 'calendar', label: 'Operations Calendar', icon: 'calendar' },
      { id: 'crew-availability', label: 'Crew Availability', icon: 'availability' },
      { id: 'workboard', label: 'Service Pipeline', icon: 'pipeline' },
      { id: 'custom-jobs', label: 'Custom Jobs', icon: 'documents', href: '/provider/custom-jobs' },
      { id: 'rentals', label: 'Hire & Rental Management', icon: 'assets' },
      { id: 'escrow-management', label: 'Escrow management', icon: 'finance' },
      { id: 'servicemen', label: 'Serviceman Directory', icon: 'crew' },
      {
        id: 'storefront-control',
        label: 'Storefront control centre',
        description: 'Manage storefront branding, catalogue, and incentives.',
        icon: 'storefront',
        href: '/dashboards/provider/storefront'
      },
      { id: 'finance', label: 'Revenue & Billing', icon: 'finance' },
      { id: 'settings', label: 'Automation Settings', icon: 'automation' }
    ]
  },
  {
    id: 'finance',
    name: 'Finance Control Center',
    persona: 'Finance & Revenue Operations',
    headline: 'Track captured revenue, escrow status, payout readiness, and disputes in one control tower.',
    registered: true,
    navigation: [
      { id: 'overview', label: 'Revenue Overview', icon: 'finance' },
      { id: 'escrows', label: 'Escrow Pipeline', icon: 'pipeline' },
      { id: 'payouts', label: 'Payout Approvals', icon: 'assets' },
      { id: 'disputes', label: 'Dispute Resolution', icon: 'compliance' },
      { id: 'reports', label: 'Exports & Reports', icon: 'automation' }
    ]
  },
  {
    id: 'serviceman',
    name: 'Crew Performance Cockpit',
    persona: 'Technician & Crew Operations',
    headline: 'Stay ahead of assignments, travel buffers, and completion quality markers.',
    registered: true,
    navigation: [
      { id: 'overview', label: 'Profile Overview', icon: 'profile' },
      { id: 'escrows', label: 'Escrow Management', icon: 'finance' },
      { id: 'calendar', label: 'Crew Calendar', icon: 'calendar' },
      { id: 'availability', label: 'Shift Availability', icon: 'availability' },
      { id: 'schedule', label: 'Job Pipeline', icon: 'pipeline' },
      { id: 'wallet', label: 'Wallet & Earnings', icon: 'finance' },
      { id: 'inbox', label: 'Crew Inbox', icon: 'support' },
      { id: 'toolkit', label: 'Asset Kit', icon: 'assets' },
      { id: 'training', label: 'Training & Compliance', icon: 'compliance' },
<<<<<<< HEAD
      {
        id: 'byok-management',
        label: 'BYOK management',
        icon: 'compliance',
        href: '/dashboards/serviceman/byok'
      }
=======
      { id: 'website-preferences', label: 'Website Preferences', icon: 'builder' }
      { id: 'profile-settings', label: 'Profile Settings', icon: 'settings' }
      { id: 'serviceman-disputes', label: 'Dispute Management', icon: 'compliance' }
>>>>>>> b08822db
    ]
  },
  {
    id: 'enterprise',
    name: 'Enterprise Performance Suite',
    persona: 'Multi-site Operators & Enterprise Clients',
    headline: 'Track spend, campaign pacing, and risk signals across every facility.',
    registered: true,
    navigation: [
      { id: 'overview', label: 'Profile Overview', icon: 'profile' },
      { id: 'calendar', label: 'Portfolio Calendar', icon: 'calendar' },
      { id: 'portfolio', label: 'Program Portfolio', icon: 'enterprise' },
      { id: 'campaigns', label: 'Campaign Delivery', icon: 'pipeline' },
      { id: 'finance', label: 'Financial Controls', icon: 'finance' },
      { id: 'compliance', label: 'Compliance & Risk', icon: 'compliance' },
      { id: 'vendors', label: 'Vendor Network', icon: 'crew' }
    ]
  }
];<|MERGE_RESOLUTION|>--- conflicted
+++ resolved
@@ -116,18 +116,15 @@
       { id: 'inbox', label: 'Crew Inbox', icon: 'support' },
       { id: 'toolkit', label: 'Asset Kit', icon: 'assets' },
       { id: 'training', label: 'Training & Compliance', icon: 'compliance' },
-<<<<<<< HEAD
       {
         id: 'byok-management',
         label: 'BYOK management',
         icon: 'compliance',
         href: '/dashboards/serviceman/byok'
       }
-=======
       { id: 'website-preferences', label: 'Website Preferences', icon: 'builder' }
       { id: 'profile-settings', label: 'Profile Settings', icon: 'settings' }
       { id: 'serviceman-disputes', label: 'Dispute Management', icon: 'compliance' }
->>>>>>> b08822db
     ]
   },
   {

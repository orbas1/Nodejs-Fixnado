--- conflicted
+++ resolved
@@ -81,9 +81,7 @@
       { id: 'workboard', label: 'Service Pipeline', icon: 'pipeline' },
       { id: 'custom-jobs', label: 'Custom Jobs', icon: 'documents', href: '/provider/custom-jobs' },
       { id: 'rentals', label: 'Hire & Rental Management', icon: 'assets' },
-<<<<<<< HEAD
       { id: 'servicemen', label: 'Serviceman Management', icon: 'crew' },
-=======
       {
         id: 'inventory-management',
         label: 'Inventory management',
@@ -105,7 +103,6 @@
         icon: 'storefront',
         href: '/dashboards/provider/storefront'
       },
->>>>>>> 0fbe4579
       { id: 'finance', label: 'Revenue & Billing', icon: 'finance' },
       { id: 'byok-management', label: 'Key Management', icon: 'byok' },
       { id: 'documents', label: 'Document management', icon: 'documents' },

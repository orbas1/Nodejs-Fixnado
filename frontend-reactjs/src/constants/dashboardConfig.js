--- conflicted
+++ resolved
@@ -135,12 +135,9 @@
       { id: 'calendar', label: 'Crew Calendar', icon: 'calendar' },
       { id: 'availability', label: 'Shift Availability', icon: 'availability' },
       { id: 'schedule', label: 'Job Pipeline', icon: 'pipeline' },
-<<<<<<< HEAD
       { id: 'custom-jobs', label: 'Custom Jobs & Bids', icon: 'pipeline' },
-=======
       { id: 'wallet', label: 'Wallet & Earnings', icon: 'finance' },
       { id: 'inbox', label: 'Crew Inbox', icon: 'support' },
->>>>>>> 0b85f7f1
       { id: 'toolkit', label: 'Asset Kit', icon: 'assets' },
       { id: 'training', label: 'Training & Compliance', icon: 'compliance' },
       { id: 'id-verification', label: 'ID Verification', icon: 'compliance' }

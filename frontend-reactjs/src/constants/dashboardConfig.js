--- conflicted
+++ resolved
@@ -73,16 +73,13 @@
       { id: 'workboard', label: 'Service Pipeline', icon: 'pipeline' },
       { id: 'custom-jobs', label: 'Custom Jobs', icon: 'documents', href: '/provider/custom-jobs' },
       { id: 'rentals', label: 'Hire & Rental Management', icon: 'assets' },
-<<<<<<< HEAD
       {
         id: 'inventory-management',
         label: 'Inventory management',
         icon: 'assets',
         href: '/provider/inventory'
       },
-=======
       { id: 'escrow-management', label: 'Escrow management', icon: 'finance' },
->>>>>>> 106faee7
       { id: 'servicemen', label: 'Serviceman Directory', icon: 'crew' },
       {
         id: 'storefront-control',

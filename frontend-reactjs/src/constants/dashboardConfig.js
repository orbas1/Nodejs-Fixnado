--- conflicted
+++ resolved
@@ -171,33 +171,27 @@
       { id: 'training', label: 'Training & Compliance', icon: 'compliance' },
       { id: 'id-verification', label: 'ID Verification', icon: 'compliance' },
       { id: 'financial-management', label: 'Financial management', icon: 'finance' },
-<<<<<<< HEAD
       {
         id: 'tax-management',
         label: 'Tax management',
         icon: 'finance',
         href: '/dashboards/serviceman/tax'
       },
-=======
       { id: 'website-preferences', label: 'Website Preferences', icon: 'builder' },
       { id: 'profile-settings', label: 'Profile Settings', icon: 'settings' },
       { id: 'serviceman-disputes', label: 'Dispute Management', icon: 'compliance' },
       { id: 'fixnado-ads', label: 'Fixnado Ads', icon: 'analytics' },
->>>>>>> f15acbc9
       { id: 'training', label: 'Training & Compliance', icon: 'compliance' },
       {
         id: 'byok-management',
         label: 'BYOK management',
         icon: 'compliance',
         href: '/dashboards/serviceman/byok'
-<<<<<<< HEAD
       },
       { id: 'website-preferences', label: 'Website Preferences', icon: 'builder' },
       { id: 'profile-settings', label: 'Profile Settings', icon: 'settings' },
       { id: 'serviceman-disputes', label: 'Dispute Management', icon: 'compliance' }
-=======
       }
->>>>>>> f15acbc9
     ]
   },
   {

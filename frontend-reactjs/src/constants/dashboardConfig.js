--- conflicted
+++ resolved
@@ -9,12 +9,9 @@
       { id: 'overview', label: 'Profile Overview', icon: 'profile' },
       { id: 'customer-control', label: 'Customer Control Centre', icon: 'control' },
       { id: 'calendar', label: 'Service Calendar', icon: 'calendar' },
-<<<<<<< HEAD
       { id: 'orders', label: 'Service Orders', icon: 'pipeline' },
-=======
       { id: 'orders', label: 'Work Orders', icon: 'pipeline' },
       { id: 'history', label: 'Order History', icon: 'documents' },
->>>>>>> cddfff27
       { id: 'availability', label: 'Availability Planner', icon: 'availability' },
       { id: 'rentals', label: 'Asset Management', icon: 'assets' },
       { id: 'support', label: 'Support & Communications', icon: 'support' },

export const DASHBOARD_ROLES = [
  {
    id: 'user',
    name: 'User Command Center',
    persona: 'Homeowners & Facilities Teams',
    headline: 'Coordinate service orders, equipment rentals, and support in one workspace.',
    registered: true,
    navigation: [
      { id: 'overview', label: 'Profile Overview', icon: 'profile' },
      { id: 'customer-control', label: 'Customer Control Centre', icon: 'control' },
      { id: 'calendar', label: 'Service Calendar', icon: 'calendar' },
      { id: 'orders', label: 'Service Orders', icon: 'pipeline' },
      { id: 'orders', label: 'Work Orders', icon: 'pipeline' },
      { id: 'services-management', label: 'Services Management', icon: 'automation' },
      { id: 'history', label: 'Order History', icon: 'documents' },
      { id: 'availability', label: 'Availability Planner', icon: 'availability' },
      { id: 'rentals', label: 'Hire & Rental Management', icon: 'assets' },
      { id: 'rentals', label: 'Asset Management', icon: 'assets' },
      { id: 'support', label: 'Support & Communications', icon: 'support', href: '/communications' },
      { id: 'wallet', label: 'Wallet & Payments', icon: 'finance' },
      { id: 'support', label: 'Support & Communications', icon: 'support' },
      { id: 'settings', label: 'Account Settings', icon: 'settings' }
    ]
  },
  {
    id: 'admin',
    name: 'Admin Control Tower',
    persona: 'Operations & Compliance Leaders',
    headline: 'Command multi-tenant operations, compliance, and SLA performance in real time.',
    registered: true,
    navigation: [
      { id: 'admin-profile', label: 'Admin profile centre', icon: 'profile' },
      { id: 'overview', label: 'Profile & preferences', icon: 'profile' },
      { id: 'calendar', label: 'Network Calendar', icon: 'calendar' },
      { id: 'operations', label: 'Operations Pipeline', icon: 'pipeline' },
      { id: 'inbox', label: 'Unified Inbox', icon: 'support' },
      { id: 'availability', label: 'Serviceman Management', icon: 'crew' },
      { id: 'assets', label: 'Asset & Rental Control', icon: 'assets' },
      {
        id: 'admin-rentals-link',
        label: 'Rental management',
        description: 'Open the dedicated rental operations workspace.',
        icon: 'assets',
        type: 'route',
        href: '/admin/rentals'
      },
      { id: 'purchases', label: 'Purchase Management', icon: 'documents', href: '/admin/purchases' },
      {
        id: 'zones',
        label: 'Zone Design Studio',
        icon: 'map',
        description: 'Launch the full zone governance workspace.',
        href: '/admin/zones'
      },
      { id: 'assets', label: 'Hire & Rental Control', icon: 'assets' },
      { id: 'zones', label: 'Zone Design Studio', icon: 'map' },
      { id: 'user-management', label: 'User management', icon: 'users' },
      { id: 'home-builder', label: 'Home Page Builder', icon: 'builder', href: '/admin/home-builder' },
      { id: 'live-feed-auditing', label: 'Live Feed Auditing', icon: 'analytics' },
      { id: 'settings', label: 'Platform Settings', icon: 'settings' }
    ]
  },
  {
    id: 'provider',
    name: 'Provider Operations Studio',
    persona: 'Service Provider Leadership Teams',
    headline: 'Monitor revenue, crew utilisation, and asset readiness for every contract.',
    registered: true,
    navigation: [
      { id: 'overview', label: 'Profile Overview', icon: 'profile' },
      { id: 'calendar', label: 'Operations Calendar', icon: 'calendar' },
      { id: 'crew-availability', label: 'Crew Availability', icon: 'availability' },
      { id: 'workboard', label: 'Service Pipeline', icon: 'pipeline' },
      { id: 'custom-jobs', label: 'Custom Jobs', icon: 'documents', href: '/provider/custom-jobs' },
      { id: 'rentals', label: 'Hire & Rental Management', icon: 'assets' },
      { id: 'escrow-management', label: 'Escrow management', icon: 'finance' },
      { id: 'servicemen', label: 'Serviceman Directory', icon: 'crew' },
      {
        id: 'storefront-control',
        label: 'Storefront control centre',
        description: 'Manage storefront branding, catalogue, and incentives.',
        icon: 'storefront',
        href: '/dashboards/provider/storefront'
      },
      { id: 'finance', label: 'Revenue & Billing', icon: 'finance' },
      { id: 'settings', label: 'Automation Settings', icon: 'automation' }
    ]
  },
  {
    id: 'finance',
    name: 'Finance Control Center',
    persona: 'Finance & Revenue Operations',
    headline: 'Track captured revenue, escrow status, payout readiness, and disputes in one control tower.',
    registered: true,
    navigation: [
      { id: 'overview', label: 'Revenue Overview', icon: 'finance' },
      { id: 'escrows', label: 'Escrow Pipeline', icon: 'pipeline' },
      { id: 'payouts', label: 'Payout Approvals', icon: 'assets' },
      { id: 'disputes', label: 'Dispute Resolution', icon: 'compliance' },
      { id: 'reports', label: 'Exports & Reports', icon: 'automation' }
    ]
  },
  {
    id: 'serviceman',
    name: 'Crew Performance Cockpit',
    persona: 'Technician & Crew Operations',
    headline: 'Stay ahead of assignments, travel buffers, and completion quality markers.',
    registered: true,
    navigation: [
      { id: 'overview', label: 'Profile Overview', icon: 'profile' },
      { id: 'escrows', label: 'Escrow Management', icon: 'finance' },
      { id: 'calendar', label: 'Crew Calendar', icon: 'calendar' },
      { id: 'availability', label: 'Shift Availability', icon: 'availability' },
      { id: 'schedule', label: 'Job Pipeline', icon: 'pipeline' },
      { id: 'wallet', label: 'Wallet & Earnings', icon: 'finance' },
      { id: 'inbox', label: 'Crew Inbox', icon: 'support' },
      { id: 'toolkit', label: 'Asset Kit', icon: 'assets' },
<<<<<<< HEAD
      { id: 'financial-management', label: 'Financial management', icon: 'finance' },
      { id: 'training', label: 'Training & Compliance', icon: 'compliance' }
=======
      { id: 'training', label: 'Training & Compliance', icon: 'compliance' },
      {
        id: 'byok-management',
        label: 'BYOK management',
        icon: 'compliance',
        href: '/dashboards/serviceman/byok'
      }
      { id: 'website-preferences', label: 'Website Preferences', icon: 'builder' }
      { id: 'profile-settings', label: 'Profile Settings', icon: 'settings' }
      { id: 'serviceman-disputes', label: 'Dispute Management', icon: 'compliance' }
>>>>>>> 261f5d49
    ]
  },
  {
    id: 'enterprise',
    name: 'Enterprise Performance Suite',
    persona: 'Multi-site Operators & Enterprise Clients',
    headline: 'Track spend, campaign pacing, and risk signals across every facility.',
    registered: true,
    navigation: [
      { id: 'overview', label: 'Profile Overview', icon: 'profile' },
      { id: 'calendar', label: 'Portfolio Calendar', icon: 'calendar' },
      { id: 'portfolio', label: 'Program Portfolio', icon: 'enterprise' },
      { id: 'campaigns', label: 'Campaign Delivery', icon: 'pipeline' },
      { id: 'finance', label: 'Financial Controls', icon: 'finance' },
      { id: 'compliance', label: 'Compliance & Risk', icon: 'compliance' },
      { id: 'vendors', label: 'Vendor Network', icon: 'crew' }
    ]
  }
];<|MERGE_RESOLUTION|>--- conflicted
+++ resolved
@@ -115,10 +115,8 @@
       { id: 'wallet', label: 'Wallet & Earnings', icon: 'finance' },
       { id: 'inbox', label: 'Crew Inbox', icon: 'support' },
       { id: 'toolkit', label: 'Asset Kit', icon: 'assets' },
-<<<<<<< HEAD
       { id: 'financial-management', label: 'Financial management', icon: 'finance' },
       { id: 'training', label: 'Training & Compliance', icon: 'compliance' }
-=======
       { id: 'training', label: 'Training & Compliance', icon: 'compliance' },
       {
         id: 'byok-management',
@@ -129,7 +127,6 @@
       { id: 'website-preferences', label: 'Website Preferences', icon: 'builder' }
       { id: 'profile-settings', label: 'Profile Settings', icon: 'settings' }
       { id: 'serviceman-disputes', label: 'Dispute Management', icon: 'compliance' }
->>>>>>> 261f5d49
     ]
   },
   {

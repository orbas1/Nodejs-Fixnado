export const DASHBOARD_ROLES = [
  {
    id: 'user',
    name: 'User Command Center',
    persona: 'Homeowners & Facilities Teams',
    headline: 'Coordinate service orders, equipment rentals, and support in one workspace.',
    registered: true,
    navigation: [
      { id: 'overview', label: 'Profile Overview', icon: 'profile' },
      { id: 'customer-control', label: 'Customer Control Centre', icon: 'control' },
      { id: 'calendar', label: 'Service Calendar', icon: 'calendar' },
      { id: 'orders', label: 'Service Orders', icon: 'pipeline' },
      { id: 'orders', label: 'Work Orders', icon: 'pipeline' },
      { id: 'services-management', label: 'Services Management', icon: 'automation' },
      { id: 'history', label: 'Order History', icon: 'documents' },
      { id: 'availability', label: 'Availability Planner', icon: 'availability' },
      { id: 'rentals', label: 'Hire & Rental Management', icon: 'assets' },
      { id: 'rentals', label: 'Asset Management', icon: 'assets' },
      { id: 'support', label: 'Support & Communications', icon: 'support', href: '/communications' },
      { id: 'wallet', label: 'Wallet & Payments', icon: 'finance' },
      { id: 'support', label: 'Support & Communications', icon: 'support' },
      { id: 'settings', label: 'Account Settings', icon: 'settings' }
    ]
  },
  {
    id: 'admin',
    name: 'Admin Control Tower',
    persona: 'Operations & Compliance Leaders',
    headline: 'Command multi-tenant operations, compliance, and SLA performance in real time.',
    registered: true,
    navigation: [
      { id: 'admin-profile', label: 'Admin profile centre', icon: 'profile' },
      { id: 'overview', label: 'Profile & preferences', icon: 'profile' },
      { id: 'calendar', label: 'Network Calendar', icon: 'calendar' },
      { id: 'operations', label: 'Operations Pipeline', icon: 'pipeline' },
      { id: 'inbox', label: 'Unified Inbox', icon: 'support' },
      { id: 'availability', label: 'Serviceman Management', icon: 'crew' },
      { id: 'assets', label: 'Asset & Rental Control', icon: 'assets' },
      {
        id: 'admin-rentals-link',
        label: 'Rental management',
        description: 'Open the dedicated rental operations workspace.',
        icon: 'assets',
        type: 'route',
        href: '/admin/rentals'
      },
      { id: 'purchases', label: 'Purchase Management', icon: 'documents', href: '/admin/purchases' },
      {
        id: 'zones',
        label: 'Zone Design Studio',
        icon: 'map',
        description: 'Launch the full zone governance workspace.',
        href: '/admin/zones'
      },
      { id: 'assets', label: 'Hire & Rental Control', icon: 'assets' },
      { id: 'zones', label: 'Zone Design Studio', icon: 'map' },
      { id: 'user-management', label: 'User management', icon: 'users' },
      { id: 'home-builder', label: 'Home Page Builder', icon: 'builder', href: '/admin/home-builder' },
      { id: 'live-feed-auditing', label: 'Live Feed Auditing', icon: 'analytics' },
      { id: 'settings', label: 'Platform Settings', icon: 'settings' }
    ]
  },
  {
    id: 'provider',
    name: 'Provider Operations Studio',
    persona: 'Service Provider Leadership Teams',
    headline: 'Monitor revenue, crew utilisation, and asset readiness for every contract.',
    registered: true,
    navigation: [
      { id: 'overview', label: 'Profile Overview', icon: 'profile' },
      { id: 'calendar', label: 'Operations Calendar', icon: 'calendar' },
      { id: 'crew-availability', label: 'Crew Availability', icon: 'availability' },
      { id: 'workboard', label: 'Service Pipeline', icon: 'pipeline' },
      { id: 'custom-jobs', label: 'Custom Jobs', icon: 'documents', href: '/provider/custom-jobs' },
      { id: 'rentals', label: 'Hire & Rental Management', icon: 'assets' },
      { id: 'escrow-management', label: 'Escrow management', icon: 'finance' },
      { id: 'servicemen', label: 'Serviceman Directory', icon: 'crew' },
      {
        id: 'storefront-control',
        label: 'Storefront control centre',
        description: 'Manage storefront branding, catalogue, and incentives.',
        icon: 'storefront',
        href: '/dashboards/provider/storefront'
      },
      { id: 'finance', label: 'Revenue & Billing', icon: 'finance' },
      { id: 'settings', label: 'Automation Settings', icon: 'automation' }
    ]
  },
  {
    id: 'finance',
    name: 'Finance Control Center',
    persona: 'Finance & Revenue Operations',
    headline: 'Track captured revenue, escrow status, payout readiness, and disputes in one control tower.',
    registered: true,
    navigation: [
      { id: 'overview', label: 'Revenue Overview', icon: 'finance' },
      { id: 'escrows', label: 'Escrow Pipeline', icon: 'pipeline' },
      { id: 'payouts', label: 'Payout Approvals', icon: 'assets' },
      { id: 'disputes', label: 'Dispute Resolution', icon: 'compliance' },
      { id: 'reports', label: 'Exports & Reports', icon: 'automation' }
    ]
  },
  {
    id: 'serviceman',
    name: 'Crew Performance Cockpit',
    persona: 'Technician & Crew Operations',
    headline: 'Stay ahead of assignments, travel buffers, and completion quality markers.',
    registered: true,
    navigation: [
      { id: 'overview', label: 'Profile Overview', icon: 'profile' },
      { id: 'escrows', label: 'Escrow Management', icon: 'finance' },
      { id: 'calendar', label: 'Crew Calendar', icon: 'calendar' },
      { id: 'availability', label: 'Shift Availability', icon: 'availability' },
      { id: 'schedule', label: 'Job Pipeline', icon: 'pipeline' },
      { id: 'wallet', label: 'Wallet & Earnings', icon: 'finance' },
      { id: 'inbox', label: 'Crew Inbox', icon: 'support' },
      { id: 'toolkit', label: 'Asset Kit', icon: 'assets' },
      { id: 'training', label: 'Training & Compliance', icon: 'compliance' },
<<<<<<< HEAD
      { id: 'profile-settings', label: 'Profile Settings', icon: 'settings' }
=======
      { id: 'serviceman-disputes', label: 'Dispute Management', icon: 'compliance' }
>>>>>>> afc38515
    ]
  },
  {
    id: 'enterprise',
    name: 'Enterprise Performance Suite',
    persona: 'Multi-site Operators & Enterprise Clients',
    headline: 'Track spend, campaign pacing, and risk signals across every facility.',
    registered: true,
    navigation: [
      { id: 'overview', label: 'Profile Overview', icon: 'profile' },
      { id: 'calendar', label: 'Portfolio Calendar', icon: 'calendar' },
      { id: 'portfolio', label: 'Program Portfolio', icon: 'enterprise' },
      { id: 'campaigns', label: 'Campaign Delivery', icon: 'pipeline' },
      { id: 'finance', label: 'Financial Controls', icon: 'finance' },
      { id: 'compliance', label: 'Compliance & Risk', icon: 'compliance' },
      { id: 'vendors', label: 'Vendor Network', icon: 'crew' }
    ]
  }
];<|MERGE_RESOLUTION|>--- conflicted
+++ resolved
@@ -116,11 +116,8 @@
       { id: 'inbox', label: 'Crew Inbox', icon: 'support' },
       { id: 'toolkit', label: 'Asset Kit', icon: 'assets' },
       { id: 'training', label: 'Training & Compliance', icon: 'compliance' },
-<<<<<<< HEAD
       { id: 'profile-settings', label: 'Profile Settings', icon: 'settings' }
-=======
       { id: 'serviceman-disputes', label: 'Dispute Management', icon: 'compliance' }
->>>>>>> afc38515
     ]
   },
   {

export const DASHBOARD_ROLES = [
  {
    id: 'user',
    name: 'User Command Center',
    persona: 'Homeowners & Facilities Teams',
    headline: 'Coordinate service orders, equipment rentals, and support in one workspace.',
    registered: true,
    navigation: [
      { id: 'overview', label: 'Profile Overview', icon: 'profile' },
      { id: 'customer-control', label: 'Customer Control Centre', icon: 'control' },
      { id: 'calendar', label: 'Service Calendar', icon: 'calendar' },
      { id: 'orders', label: 'Service Orders', icon: 'pipeline' },
      { id: 'orders', label: 'Work Orders', icon: 'pipeline' },
      { id: 'history', label: 'Order History', icon: 'documents' },
      { id: 'availability', label: 'Availability Planner', icon: 'availability' },
<<<<<<< HEAD
      { id: 'rentals', label: 'Hire & Rental Management', icon: 'assets' },
=======
      { id: 'rentals', label: 'Asset Management', icon: 'assets' },
      { id: 'support', label: 'Support & Communications', icon: 'support', href: '/communications' },
      { id: 'wallet', label: 'Wallet & Payments', icon: 'finance' },
>>>>>>> 10f114dd
      { id: 'support', label: 'Support & Communications', icon: 'support' },
      { id: 'settings', label: 'Account Settings', icon: 'settings' }
    ]
  },
  {
    id: 'admin',
    name: 'Admin Control Tower',
    persona: 'Operations & Compliance Leaders',
    headline: 'Command multi-tenant operations, compliance, and SLA performance in real time.',
    registered: true,
    navigation: [
      { id: 'overview', label: 'Profile Overview', icon: 'profile' },
      { id: 'calendar', label: 'Network Calendar', icon: 'calendar' },
      { id: 'operations', label: 'Operations Pipeline', icon: 'pipeline' },
      { id: 'availability', label: 'Serviceman Management', icon: 'crew' },
      { id: 'assets', label: 'Hire & Rental Control', icon: 'assets' },
      { id: 'zones', label: 'Zone Design Studio', icon: 'map' },
      { id: 'settings', label: 'Platform Settings', icon: 'settings' }
    ]
  },
  {
    id: 'provider',
    name: 'Provider Operations Studio',
    persona: 'Service Provider Leadership Teams',
    headline: 'Monitor revenue, crew utilisation, and asset readiness for every contract.',
    registered: true,
    navigation: [
      { id: 'overview', label: 'Profile Overview', icon: 'profile' },
      { id: 'calendar', label: 'Operations Calendar', icon: 'calendar' },
      { id: 'crew-availability', label: 'Crew Availability', icon: 'availability' },
      { id: 'workboard', label: 'Service Pipeline', icon: 'pipeline' },
      { id: 'rentals', label: 'Hire & Rental Management', icon: 'assets' },
      { id: 'servicemen', label: 'Serviceman Directory', icon: 'crew' },
      { id: 'finance', label: 'Revenue & Billing', icon: 'finance' },
      { id: 'settings', label: 'Automation Settings', icon: 'automation' }
    ]
  },
  {
    id: 'finance',
    name: 'Finance Control Center',
    persona: 'Finance & Revenue Operations',
    headline: 'Track captured revenue, escrow status, payout readiness, and disputes in one control tower.',
    registered: true,
    navigation: [
      { id: 'overview', label: 'Revenue Overview', icon: 'finance' },
      { id: 'escrows', label: 'Escrow Pipeline', icon: 'pipeline' },
      { id: 'payouts', label: 'Payout Approvals', icon: 'assets' },
      { id: 'disputes', label: 'Dispute Resolution', icon: 'compliance' },
      { id: 'reports', label: 'Exports & Reports', icon: 'automation' }
    ]
  },
  {
    id: 'serviceman',
    name: 'Crew Performance Cockpit',
    persona: 'Technician & Crew Operations',
    headline: 'Stay ahead of assignments, travel buffers, and completion quality markers.',
    registered: true,
    navigation: [
      { id: 'overview', label: 'Profile Overview', icon: 'profile' },
      { id: 'calendar', label: 'Crew Calendar', icon: 'calendar' },
      { id: 'availability', label: 'Shift Availability', icon: 'availability' },
      { id: 'schedule', label: 'Job Pipeline', icon: 'pipeline' },
      { id: 'toolkit', label: 'Asset Kit', icon: 'assets' },
      { id: 'training', label: 'Training & Compliance', icon: 'compliance' }
    ]
  },
  {
    id: 'enterprise',
    name: 'Enterprise Performance Suite',
    persona: 'Multi-site Operators & Enterprise Clients',
    headline: 'Track spend, campaign pacing, and risk signals across every facility.',
    registered: true,
    navigation: [
      { id: 'overview', label: 'Profile Overview', icon: 'profile' },
      { id: 'calendar', label: 'Portfolio Calendar', icon: 'calendar' },
      { id: 'portfolio', label: 'Program Portfolio', icon: 'enterprise' },
      { id: 'campaigns', label: 'Campaign Delivery', icon: 'pipeline' },
      { id: 'finance', label: 'Financial Controls', icon: 'finance' },
      { id: 'compliance', label: 'Compliance & Risk', icon: 'compliance' },
      { id: 'vendors', label: 'Vendor Network', icon: 'crew' }
    ]
  }
];<|MERGE_RESOLUTION|>--- conflicted
+++ resolved
@@ -13,13 +13,10 @@
       { id: 'orders', label: 'Work Orders', icon: 'pipeline' },
       { id: 'history', label: 'Order History', icon: 'documents' },
       { id: 'availability', label: 'Availability Planner', icon: 'availability' },
-<<<<<<< HEAD
       { id: 'rentals', label: 'Hire & Rental Management', icon: 'assets' },
-=======
       { id: 'rentals', label: 'Asset Management', icon: 'assets' },
       { id: 'support', label: 'Support & Communications', icon: 'support', href: '/communications' },
       { id: 'wallet', label: 'Wallet & Payments', icon: 'finance' },
->>>>>>> 10f114dd
       { id: 'support', label: 'Support & Communications', icon: 'support' },
       { id: 'settings', label: 'Account Settings', icon: 'settings' }
     ]

--- conflicted
+++ resolved
@@ -34,11 +34,8 @@
       { id: 'availability', label: 'Serviceman Management', icon: 'crew' },
       { id: 'assets', label: 'Hire & Rental Control', icon: 'assets' },
       { id: 'zones', label: 'Zone Design Studio', icon: 'map' },
-<<<<<<< HEAD
       { id: 'home-builder', label: 'Home Page Builder', icon: 'builder', href: '/admin/home-builder' },
-=======
       { id: 'live-feed-auditing', label: 'Live Feed Auditing', icon: 'analytics' },
->>>>>>> fd1c9556
       { id: 'settings', label: 'Platform Settings', icon: 'settings' }
     ]
   },

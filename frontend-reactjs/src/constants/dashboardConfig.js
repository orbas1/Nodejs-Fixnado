--- conflicted
+++ resolved
@@ -33,9 +33,7 @@
       { id: 'operations', label: 'Operations Pipeline', icon: 'pipeline' },
       { id: 'availability', label: 'Serviceman Management', icon: 'crew' },
       { id: 'assets', label: 'Asset & Rental Control', icon: 'assets' },
-<<<<<<< HEAD
       { id: 'purchases', label: 'Purchase Management', icon: 'documents', href: '/admin/purchases' },
-=======
       {
         id: 'zones',
         label: 'Zone Design Studio',
@@ -44,7 +42,6 @@
         href: '/admin/zones'
       },
       { id: 'assets', label: 'Hire & Rental Control', icon: 'assets' },
->>>>>>> 2da0432f
       { id: 'zones', label: 'Zone Design Studio', icon: 'map' },
       { id: 'home-builder', label: 'Home Page Builder', icon: 'builder', href: '/admin/home-builder' },
       { id: 'live-feed-auditing', label: 'Live Feed Auditing', icon: 'analytics' },

--- conflicted
+++ resolved
@@ -11,11 +11,8 @@
       { id: 'calendar', label: 'Service Calendar', icon: 'calendar' },
       { id: 'orders', label: 'Service Orders', icon: 'pipeline' },
       { id: 'orders', label: 'Work Orders', icon: 'pipeline' },
-<<<<<<< HEAD
       { id: 'services-management', label: 'Services Management', icon: 'automation' },
-=======
       { id: 'history', label: 'Order History', icon: 'documents' },
->>>>>>> 27e7f51a
       { id: 'availability', label: 'Availability Planner', icon: 'availability' },
       { id: 'rentals', label: 'Hire & Rental Management', icon: 'assets' },
       { id: 'rentals', label: 'Asset Management', icon: 'assets' },

export const DASHBOARD_ROLES = [
  {
    id: 'user',
    name: 'User Command Center',
    persona: 'Homeowners & Facilities Teams',
    headline: 'Coordinate service orders, equipment rentals, and support in one workspace.',
    registered: true,
    navigation: [
      { id: 'overview', label: 'Profile Overview', icon: 'profile' },
      { id: 'customer-control', label: 'Customer Control Centre', icon: 'control' },
      { id: 'calendar', label: 'Service Calendar', icon: 'calendar' },
      { id: 'orders', label: 'Service Orders', icon: 'pipeline' },
      { id: 'orders', label: 'Work Orders', icon: 'pipeline' },
      { id: 'history', label: 'Order History', icon: 'documents' },
      { id: 'availability', label: 'Availability Planner', icon: 'availability' },
      { id: 'rentals', label: 'Hire & Rental Management', icon: 'assets' },
      { id: 'rentals', label: 'Asset Management', icon: 'assets' },
      { id: 'support', label: 'Support & Communications', icon: 'support', href: '/communications' },
      { id: 'wallet', label: 'Wallet & Payments', icon: 'finance' },
      { id: 'support', label: 'Support & Communications', icon: 'support' },
      { id: 'settings', label: 'Account Settings', icon: 'settings' }
    ]
  },
  {
    id: 'admin',
    name: 'Admin Control Tower',
    persona: 'Operations & Compliance Leaders',
    headline: 'Command multi-tenant operations, compliance, and SLA performance in real time.',
    registered: true,
    navigation: [
      { id: 'overview', label: 'Profile Overview', icon: 'profile' },
      { id: 'calendar', label: 'Network Calendar', icon: 'calendar' },
      { id: 'operations', label: 'Operations Pipeline', icon: 'pipeline' },
      { id: 'inbox', label: 'Unified Inbox', icon: 'support' },
      { id: 'availability', label: 'Serviceman Management', icon: 'crew' },
      { id: 'assets', label: 'Asset & Rental Control', icon: 'assets' },
      {
        id: 'admin-rentals-link',
        label: 'Rental management',
        description: 'Open the dedicated rental operations workspace.',
        icon: 'assets',
        type: 'route',
        href: '/admin/rentals'
      },
      { id: 'purchases', label: 'Purchase Management', icon: 'documents', href: '/admin/purchases' },
      {
        id: 'zones',
        label: 'Zone Design Studio',
        icon: 'map',
        description: 'Launch the full zone governance workspace.',
        href: '/admin/zones'
      },
      { id: 'assets', label: 'Hire & Rental Control', icon: 'assets' },
      { id: 'zones', label: 'Zone Design Studio', icon: 'map' },
<<<<<<< HEAD
      { id: 'user-management', label: 'User management', icon: 'users' },
=======
      { id: 'home-builder', label: 'Home Page Builder', icon: 'builder', href: '/admin/home-builder' },
      { id: 'live-feed-auditing', label: 'Live Feed Auditing', icon: 'analytics' },
>>>>>>> 11795c30
      { id: 'settings', label: 'Platform Settings', icon: 'settings' }
    ]
  },
  {
    id: 'provider',
    name: 'Provider Operations Studio',
    persona: 'Service Provider Leadership Teams',
    headline: 'Monitor revenue, crew utilisation, and asset readiness for every contract.',
    registered: true,
    navigation: [
      { id: 'overview', label: 'Profile Overview', icon: 'profile' },
      { id: 'calendar', label: 'Operations Calendar', icon: 'calendar' },
      { id: 'crew-availability', label: 'Crew Availability', icon: 'availability' },
      { id: 'workboard', label: 'Service Pipeline', icon: 'pipeline' },
      { id: 'rentals', label: 'Hire & Rental Management', icon: 'assets' },
      { id: 'servicemen', label: 'Serviceman Directory', icon: 'crew' },
      { id: 'finance', label: 'Revenue & Billing', icon: 'finance' },
      { id: 'settings', label: 'Automation Settings', icon: 'automation' }
    ]
  },
  {
    id: 'finance',
    name: 'Finance Control Center',
    persona: 'Finance & Revenue Operations',
    headline: 'Track captured revenue, escrow status, payout readiness, and disputes in one control tower.',
    registered: true,
    navigation: [
      { id: 'overview', label: 'Revenue Overview', icon: 'finance' },
      { id: 'escrows', label: 'Escrow Pipeline', icon: 'pipeline' },
      { id: 'payouts', label: 'Payout Approvals', icon: 'assets' },
      { id: 'disputes', label: 'Dispute Resolution', icon: 'compliance' },
      { id: 'reports', label: 'Exports & Reports', icon: 'automation' }
    ]
  },
  {
    id: 'serviceman',
    name: 'Crew Performance Cockpit',
    persona: 'Technician & Crew Operations',
    headline: 'Stay ahead of assignments, travel buffers, and completion quality markers.',
    registered: true,
    navigation: [
      { id: 'overview', label: 'Profile Overview', icon: 'profile' },
      { id: 'calendar', label: 'Crew Calendar', icon: 'calendar' },
      { id: 'availability', label: 'Shift Availability', icon: 'availability' },
      { id: 'schedule', label: 'Job Pipeline', icon: 'pipeline' },
      { id: 'toolkit', label: 'Asset Kit', icon: 'assets' },
      { id: 'training', label: 'Training & Compliance', icon: 'compliance' }
    ]
  },
  {
    id: 'enterprise',
    name: 'Enterprise Performance Suite',
    persona: 'Multi-site Operators & Enterprise Clients',
    headline: 'Track spend, campaign pacing, and risk signals across every facility.',
    registered: true,
    navigation: [
      { id: 'overview', label: 'Profile Overview', icon: 'profile' },
      { id: 'calendar', label: 'Portfolio Calendar', icon: 'calendar' },
      { id: 'portfolio', label: 'Program Portfolio', icon: 'enterprise' },
      { id: 'campaigns', label: 'Campaign Delivery', icon: 'pipeline' },
      { id: 'finance', label: 'Financial Controls', icon: 'finance' },
      { id: 'compliance', label: 'Compliance & Risk', icon: 'compliance' },
      { id: 'vendors', label: 'Vendor Network', icon: 'crew' }
    ]
  }
];<|MERGE_RESOLUTION|>--- conflicted
+++ resolved
@@ -52,12 +52,9 @@
       },
       { id: 'assets', label: 'Hire & Rental Control', icon: 'assets' },
       { id: 'zones', label: 'Zone Design Studio', icon: 'map' },
-<<<<<<< HEAD
       { id: 'user-management', label: 'User management', icon: 'users' },
-=======
       { id: 'home-builder', label: 'Home Page Builder', icon: 'builder', href: '/admin/home-builder' },
       { id: 'live-feed-auditing', label: 'Live Feed Auditing', icon: 'analytics' },
->>>>>>> 11795c30
       { id: 'settings', label: 'Platform Settings', icon: 'settings' }
     ]
   },
